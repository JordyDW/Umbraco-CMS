<Project>
  <!-- Enable multi-level merging -->
  <Import Project="$([MSBuild]::GetPathOfFileAbove('Directory.Build.props', '$(MSBuildThisFileDirectory)../'))" />

  <PropertyGroup>
<<<<<<< HEAD
    <Version>9.5.0</Version>
    <AssemblyVersion>9.5.0</AssemblyVersion>
    <InformationalVersion>9.5.0-rc</InformationalVersion>
    <FileVersion>9.5.0</FileVersion>
=======
    <Version>9.4.2</Version>
    <AssemblyVersion>9.4.2</AssemblyVersion>
    <InformationalVersion>9.4.2</InformationalVersion>
    <FileVersion>9.4.2</FileVersion>
>>>>>>> 93badabc
    <LangVersion Condition="'$(LangVersion)' == ''">9.0</LangVersion>
    <NeutralLanguage>en-US</NeutralLanguage>
    <Company>Umbraco CMS</Company>
    <Copyright>Copyright © Umbraco 2021</Copyright>
    <Authors>Umbraco HQ</Authors>
    <PackageProjectUrl>https://umbraco.com/</PackageProjectUrl>
    <PackageIconUrl>https://umbraco.com/dist/nuget/logo-small.png</PackageIconUrl>
    <PackageLicenseUrl>https://opensource.org/licenses/MIT</PackageLicenseUrl>
    <PackageRequireLicenseAcceptance>false</PackageRequireLicenseAcceptance>
    <PackageTags>umbraco</PackageTags>
    <RepositoryType>git</RepositoryType>
    <RepositoryUrl>https://github.com/umbraco/umbraco-cms</RepositoryUrl>
  </PropertyGroup>

  <PropertyGroup>
    <!-- SourceLink: Publish the repository URL in the built .nupkg (in the NuSpec <Repository> element)-->
    <PublishRepositoryUrl>true</PublishRepositoryUrl>

    <!-- SourceLink: Embed source files that are not tracked by the source control manager in the PDB -->
    <EmbedUntrackedSources>true</EmbedUntrackedSources>

    <!-- SourceLink: Build symbol package (.snupkg) to distribute the PDB containing Source Link -->
    <IncludeSymbols>true</IncludeSymbols>
    <SymbolPackageFormat>snupkg</SymbolPackageFormat>
  </PropertyGroup>

  <!-- SourceLink: Deterministic -->
  <!-- https://github.com/clairernovotny/DeterministicBuilds -->
  <!-- Only for Azure Pipelines CI Build -->
  <PropertyGroup Condition="'$(TF_BUILD)' == 'true'">
    <ContinuousIntegrationBuild>true</ContinuousIntegrationBuild>
  </PropertyGroup>
</Project><|MERGE_RESOLUTION|>--- conflicted
+++ resolved
@@ -3,17 +3,10 @@
   <Import Project="$([MSBuild]::GetPathOfFileAbove('Directory.Build.props', '$(MSBuildThisFileDirectory)../'))" />
 
   <PropertyGroup>
-<<<<<<< HEAD
     <Version>9.5.0</Version>
     <AssemblyVersion>9.5.0</AssemblyVersion>
     <InformationalVersion>9.5.0-rc</InformationalVersion>
     <FileVersion>9.5.0</FileVersion>
-=======
-    <Version>9.4.2</Version>
-    <AssemblyVersion>9.4.2</AssemblyVersion>
-    <InformationalVersion>9.4.2</InformationalVersion>
-    <FileVersion>9.4.2</FileVersion>
->>>>>>> 93badabc
     <LangVersion Condition="'$(LangVersion)' == ''">9.0</LangVersion>
     <NeutralLanguage>en-US</NeutralLanguage>
     <Company>Umbraco CMS</Company>
