--- conflicted
+++ resolved
@@ -1,8 +1,5 @@
 ﻿using Umbraco.Core.Composing;
-<<<<<<< HEAD
-=======
 using Umbraco.Core.PropertyEditors;
->>>>>>> e69ef327
 using Umbraco.Web.Dashboards;
 
 namespace Umbraco.Core
@@ -18,10 +15,7 @@
         public static ComponentCollectionBuilder Components(this Composition composition)
             => composition.WithCollectionBuilder<ComponentCollectionBuilder>();
 
-<<<<<<< HEAD
-=======
 
->>>>>>> e69ef327
         /// <summary>
         /// Gets the backoffice dashboards collection builder.
         /// </summary>
@@ -29,8 +23,6 @@
         public static DashboardCollectionBuilder Dashboards(this Composition composition)
             => composition.WithCollectionBuilder<DashboardCollectionBuilder>();
 
-<<<<<<< HEAD
-=======
 
         /// <summary>
         /// Gets the content finders collection builder.
@@ -40,7 +32,6 @@
         public static MediaUrlGeneratorCollectionBuilder MediaUrlGenerators(this Composition composition)
             => composition.WithCollectionBuilder<MediaUrlGeneratorCollectionBuilder>();
 
->>>>>>> e69ef327
         #endregion
     }
 }