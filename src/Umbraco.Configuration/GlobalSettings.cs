--- conflicted
+++ resolved
@@ -8,11 +8,8 @@
 {
     public class HostingSettings : IHostingSettings
     {
-<<<<<<< HEAD
-=======
         private bool? _debugMode;
 
->>>>>>> ec6b86bb
         /// <inheritdoc />
         public LocalTempStorage LocalTempStorageLocation
         {
@@ -34,23 +31,6 @@
         {
             get
             {
-<<<<<<< HEAD
-                try
-                {
-                    if (ConfigurationManager.GetSection("system.web/compilation") is ConfigurationSection compilation)
-                    {
-                        var debugElement = compilation.ElementInformation.Properties["debug"];
-
-                        return debugElement != null && (debugElement.Value is bool debug && debug);
-                    }
-                }
-                catch
-                {
-                    // ignored
-                }
-
-                return false;
-=======
                 if (!_debugMode.HasValue)
                 {
                     try
@@ -70,7 +50,6 @@
                 }
 
                 return _debugMode.GetValueOrDefault();
->>>>>>> ec6b86bb
             }
         }
     }
