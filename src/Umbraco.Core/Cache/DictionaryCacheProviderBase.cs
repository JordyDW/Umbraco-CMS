--- conflicted
+++ resolved
@@ -1,418 +1,218 @@
-<<<<<<< HEAD
-﻿using System;
-using System.Collections.Generic;
-using System.Linq;
-using System.Text.RegularExpressions;
-using System.Threading;
-
-namespace Umbraco.Core.Cache
-{
-    internal abstract class DictionaryCacheProviderBase : ICacheProvider
-    {
-        protected static readonly ReaderWriterLockSlim Locker = new ReaderWriterLockSlim(LockRecursionPolicy.SupportsRecursion);
-        protected abstract DictionaryCacheWrapper DictionaryCache { get; }
-
-        /// <summary>
-        /// Clears everything in umbraco's runtime cache
-        /// </summary>
-        /// <remarks>
-        /// Does not clear other stuff the user has put in httpruntime.cache!
-        /// </remarks>
-        public virtual void ClearAllCache()
-        {
-            using (new WriteLock(Locker))
-            {
-                var keysToRemove = DictionaryCache.Cast<object>()
-                                                  .Select(item => new DictionaryItemWrapper(item))
-                                                  .Where(c => c.Key is string && ((string)c.Key).StartsWith(CacheItemPrefix) && DictionaryCache[c.Key.ToString()] != null)
-                                                  .Select(c => c.Key)
-                                                  .ToList();
-
-                foreach (var k in keysToRemove)
-                {
-                    DictionaryCache.Remove(k);
-                }
-            }
-        }
-
-        /// <summary>
-        /// Clears the item in umbraco's runtime cache with the given key 
-        /// </summary>
-        /// <param name="key">Key</param>
-        public virtual void ClearCacheItem(string key)
-        {
-            using (new WriteLock(Locker))
-            {
-                if (DictionaryCache[GetCacheKey(key)] == null) return;
-                DictionaryCache.Remove(GetCacheKey(key)); ;
-            }
-        }
-
-        /// <summary>
-        /// Clears all objects in the System.Web.Cache with the System.Type name as the
-        /// input parameter. (using [object].GetType())
-        /// </summary>
-        /// <param name="typeName">The name of the System.Type which should be cleared from cache ex "System.Xml.XmlDocument"</param>
-        public virtual void ClearCacheObjectTypes(string typeName)
-        {
-            using (new WriteLock(Locker))
-            {
-                var keysToRemove = DictionaryCache
-                    .Cast<object>()
-                    .Select(item => new DictionaryItemWrapper(item))
-                    .Where(c =>
-                    {
-                        var k = c.Key.ToString();
-                        var v = DictionaryCache[k];
-                        return v != null && v.GetType().ToString().InvariantEquals(typeName);
-                    })
-                    .Select(c => c.Key)
-                    .ToList();
-
-                foreach (var k in keysToRemove)
-                    DictionaryCache.Remove(k);
-            }
-        }
-
-        public virtual void ClearCacheObjectTypes<T>()
-        {
-            using (new WriteLock(Locker))
-            {
-                var typeOfT = typeof(T);
-                var keysToRemove = DictionaryCache
-                    .Cast<object>()
-                    .Select(item => new DictionaryItemWrapper(item))
-                    .Where(c =>
-                    {
-                        var k = c.Key.ToString();
-                        var v = DictionaryCache[k];
-                        return v != null && v.GetType() == typeOfT;
-                    })
-                    .Select(c => c.Key)
-                    .ToList();
-
-                foreach (var k in keysToRemove)
-                    DictionaryCache.Remove(k);
-            }
-        }
-
-        public virtual void ClearCacheObjectTypes<T>(Func<string, T, bool> predicate)
-        {
-            using (new WriteLock(Locker))
-            {
-                var typeOfT = typeof(T);
-                var keysToRemove = DictionaryCache
-                    .Cast<object>()
-                    .Select(item => new DictionaryItemWrapper(item))
-                    .Where(c =>
-                    {
-                        var k = c.Key.ToString();
-                        var v = DictionaryCache[k];
-                        return v != null && v.GetType() == typeOfT && predicate(k, (T)v);
-                    })
-                    .Select(c => c.Key)
-                    .ToList();
-
-                foreach (var k in keysToRemove)
-                    DictionaryCache.Remove(k);
-            }
-        }
-
-        /// <summary>
-        /// Clears all cache items that starts with the key passed.
-        /// </summary>
-        /// <param name="keyStartsWith">The start of the key</param>
-        public virtual void ClearCacheByKeySearch(string keyStartsWith)
-        {
-            var keysToRemove = DictionaryCache.Cast<object>()
-                                              .Select(item => new DictionaryItemWrapper(item))
-                                              .Where(c => c.Key is string && ((string)c.Key).InvariantStartsWith(string.Format("{0}-{1}", CacheItemPrefix, keyStartsWith)))
-                                              .Select(c => c.Key)
-                                              .ToList();
-
-            foreach (var k in keysToRemove)
-            {
-                DictionaryCache.Remove(k);
-            }
-        }
-
-        /// <summary>
-        /// Clears all cache items that have a key that matches the regular expression
-        /// </summary>
-        /// <param name="regexString"></param>
-        public virtual void ClearCacheByKeyExpression(string regexString)
-        {
-            var keysToRemove = new List<object>();
-            foreach (var item in DictionaryCache)
-            {
-                var c = new DictionaryItemWrapper(item);
-                var s = c.Key as string;
-                if (s != null)
-                {
-                    var withoutPrefix = s.TrimStart(string.Format("{0}-", CacheItemPrefix));
-                    if (Regex.IsMatch(withoutPrefix, regexString))
-                    {
-                        keysToRemove.Add(c.Key);
-                    }
-                }
-            }
-
-            foreach (var k in keysToRemove)
-            {
-                DictionaryCache.Remove(k);
-            }
-        }
-
-        public virtual IEnumerable<object> GetCacheItemsByKeySearch(string keyStartsWith)
-        {
-            return (from object item in DictionaryCache
-                    select new DictionaryItemWrapper(item)
-                    into c
-                    where c.Key is string && ((string) c.Key).InvariantStartsWith(string.Format("{0}-{1}", CacheItemPrefix, keyStartsWith))
-                    select c.Value).ToList();
-        }
-
-        /// <summary>
-        /// Returns a cache item by key, does not update the cache if it isn't there.
-        /// </summary>
-        /// <param name="cacheKey"></param>
-        /// <returns></returns>
-        public virtual object GetCacheItem(string cacheKey)
-        {
-            var result = DictionaryCache.Get(GetCacheKey(cacheKey));
-            return result;
-        }
-
-        public abstract object GetCacheItem(string cacheKey, Func<object> getCacheItem);        
-
-        /// <summary>
-        /// We prefix all cache keys with this so that we know which ones this class has created when 
-        /// using the HttpRuntime cache so that when we clear it we don't clear other entries we didn't create.
-        /// </summary>
-        protected const string CacheItemPrefix = "umbrtmche";
-
-        protected string GetCacheKey(string key)
-        {
-            return string.Format("{0}-{1}", CacheItemPrefix, key);
-        }
-    }
-=======
-﻿using System;
-using System.Collections.Generic;
-using System.Linq;
-using System.Text.RegularExpressions;
-using System.Threading;
-
-namespace Umbraco.Core.Cache
-{
-    internal abstract class DictionaryCacheProviderBase : ICacheProvider
-    {
-        protected static readonly ReaderWriterLockSlim Locker = new ReaderWriterLockSlim(LockRecursionPolicy.SupportsRecursion);
-        protected abstract DictionaryCacheWrapper DictionaryCache { get; }
-
-        /// <summary>
-        /// Clears everything in umbraco's runtime cache
-        /// </summary>
-        /// <remarks>
-        /// Does not clear other stuff the user has put in httpruntime.cache!
-        /// </remarks>
-        public virtual void ClearAllCache()
-        {
-            using (new WriteLock(Locker))
-            {
-                var keysToRemove = DictionaryCache.Cast<object>()
-                                                  .Select(item => new DictionaryItemWrapper(item))
-                                                  .Where(c => c.Key is string && ((string)c.Key).StartsWith(CacheItemPrefix) && DictionaryCache[c.Key.ToString()] != null)
-                                                  .Select(c => c.Key)
-                                                  .ToList();
-
-                foreach (var k in keysToRemove)
-                {
-                    DictionaryCache.Remove(k);
-                }
-            }
-        }
-
-        /// <summary>
-        /// Clears the item in umbraco's runtime cache with the given key 
-        /// </summary>
-        /// <param name="key">Key</param>
-        public virtual void ClearCacheItem(string key)
-        {
-            using (new WriteLock(Locker))
-            {
-                if (DictionaryCache[GetCacheKey(key)] == null) return;
-                DictionaryCache.Remove(GetCacheKey(key)); ;
-            }
-        }
-
-        /// <summary>
-        /// Clears all objects in the System.Web.Cache with the System.Type name as the
-        /// input parameter. (using [object].GetType())
-        /// </summary>
-        /// <param name="typeName">The name of the System.Type which should be cleared from cache ex "System.Xml.XmlDocument"</param>
-        public virtual void ClearCacheObjectTypes(string typeName)
-        {
-            using (new WriteLock(Locker))
-            {
-                var keysToRemove = DictionaryCache
-                    .Cast<object>()
-                    .Select(item => new DictionaryItemWrapper(item))
-                    .Where(c =>
-                    {
-                        var k = c.Key.ToString();
-                        var v = DictionaryCache[k];
-                        return v != null && v.GetType().ToString().InvariantEquals(typeName);
-                    })
-                    .Select(c => c.Key)
-                    .ToList();
-
-                foreach (var k in keysToRemove)
-                    DictionaryCache.Remove(k);
-            }
-        }
-
-        public virtual void ClearCacheObjectTypes<T>()
-        {
-            using (new WriteLock(Locker))
-            {
-                var typeOfT = typeof(T);
-                var keysToRemove = DictionaryCache
-                    .Cast<object>()
-                    .Select(item => new DictionaryItemWrapper(item))
-                    .Where(c =>
-                    {
-                        var k = c.Key.ToString();
-                        var v = DictionaryCache[k];
-                        return v != null && v.GetType() == typeOfT;
-                    })
-                    .Select(c => c.Key)
-                    .ToList();
-
-                foreach (var k in keysToRemove)
-                    DictionaryCache.Remove(k);
-            }
-        }
-
-        public virtual void ClearCacheObjectTypes<T>(Func<string, T, bool> predicate)
-        {
-            using (new WriteLock(Locker))
-            {
-                var typeOfT = typeof(T);
-                var keysToRemove = DictionaryCache
-                    .Cast<object>()
-                    .Select(item => new DictionaryItemWrapper(item))
-                    .Where(c =>
-                    {
-                        var k = c.Key.ToString();
-                        var v = DictionaryCache[k];
-                        return v != null && v.GetType() == typeOfT && predicate(k, (T)v);
-                    })
-                    .Select(c => c.Key)
-                    .ToList();
-
-                foreach (var k in keysToRemove)
-                    DictionaryCache.Remove(k);
-            }
-        }
-
-        /// <summary>
-        /// Clears all cache items that starts with the key passed.
-        /// </summary>
-        /// <param name="keyStartsWith">The start of the key</param>
-        public virtual void ClearCacheByKeySearch(string keyStartsWith)
-        {
-            var keysToRemove = DictionaryCache.Cast<object>()
-                                              .Select(item => new DictionaryItemWrapper(item))
-                                              .Where(c => c.Key is string && ((string)c.Key).InvariantStartsWith(string.Format("{0}-{1}", CacheItemPrefix, keyStartsWith)))
-                                              .Select(c => c.Key)
-                                              .ToList();
-
-            foreach (var k in keysToRemove)
-            {
-                DictionaryCache.Remove(k);
-            }
-        }
-
-        /// <summary>
-        /// Clears all cache items that have a key that matches the regular expression
-        /// </summary>
-        /// <param name="regexString"></param>
-        public virtual void ClearCacheByKeyExpression(string regexString)
-        {
-            var keysToRemove = new List<object>();
-            foreach (var item in DictionaryCache)
-            {
-                var c = new DictionaryItemWrapper(item);
-                var s = c.Key as string;
-                if (s != null)
-                {
-                    var withoutPrefix = s.TrimStart(string.Format("{0}-", CacheItemPrefix));
-                    if (Regex.IsMatch(withoutPrefix, regexString))
-                    {
-                        keysToRemove.Add(c.Key);
-                    }
-                }
-            }
-
-            foreach (var k in keysToRemove)
-            {
-                DictionaryCache.Remove(k);
-            }
-        }
-
-        public virtual IEnumerable<object> GetCacheItemsByKeySearch(string keyStartsWith)
-        {
-            return (from object item in DictionaryCache
-                    select new DictionaryItemWrapper(item)
-                    into c
-                    where c.Key is string && ((string) c.Key).InvariantStartsWith(string.Format("{0}-{1}", CacheItemPrefix, keyStartsWith))
-                    select c.Value).ToList();
-        }
-
-        public IEnumerable<object> GetCacheItemsByKeyExpression(string regexString)
-        {
-            var found = new List<object>();
-            foreach (var item in DictionaryCache)
-            {
-                var c = new DictionaryItemWrapper(item);
-                var s = c.Key as string;
-                if (s != null)
-                {
-                    var withoutPrefix = s.TrimStart(string.Format("{0}-", CacheItemPrefix));
-                    if (Regex.IsMatch(withoutPrefix, regexString))
-                    {
-                        found.Add(c.Value);
-                    }
-                }
-            }
-
-            return found;
-        }
-
-        /// <summary>
-        /// Returns a cache item by key, does not update the cache if it isn't there.
-        /// </summary>
-        /// <param name="cacheKey"></param>
-        /// <returns></returns>
-        public virtual object GetCacheItem(string cacheKey)
-        {
-            var result = DictionaryCache.Get(GetCacheKey(cacheKey));
-            return result;
-        }
-
-        public abstract object GetCacheItem(string cacheKey, Func<object> getCacheItem);        
-
-        /// <summary>
-        /// We prefix all cache keys with this so that we know which ones this class has created when 
-        /// using the HttpRuntime cache so that when we clear it we don't clear other entries we didn't create.
-        /// </summary>
-        protected const string CacheItemPrefix = "umbrtmche";
-
-        protected string GetCacheKey(string key)
-        {
-            return string.Format("{0}-{1}", CacheItemPrefix, key);
-        }
-    }
->>>>>>> cf6775ec
+﻿using System;
+using System.Collections.Generic;
+using System.Linq;
+using System.Text.RegularExpressions;
+using System.Threading;
+
+namespace Umbraco.Core.Cache
+{
+    internal abstract class DictionaryCacheProviderBase : ICacheProvider
+    {
+        protected static readonly ReaderWriterLockSlim Locker = new ReaderWriterLockSlim(LockRecursionPolicy.SupportsRecursion);
+        protected abstract DictionaryCacheWrapper DictionaryCache { get; }
+
+        /// <summary>
+        /// Clears everything in umbraco's runtime cache
+        /// </summary>
+        /// <remarks>
+        /// Does not clear other stuff the user has put in httpruntime.cache!
+        /// </remarks>
+        public virtual void ClearAllCache()
+        {
+            using (new WriteLock(Locker))
+            {
+                var keysToRemove = DictionaryCache.Cast<object>()
+                                                  .Select(item => new DictionaryItemWrapper(item))
+                                                  .Where(c => c.Key is string && ((string)c.Key).StartsWith(CacheItemPrefix) && DictionaryCache[c.Key.ToString()] != null)
+                                                  .Select(c => c.Key)
+                                                  .ToList();
+
+                foreach (var k in keysToRemove)
+                {
+                    DictionaryCache.Remove(k);
+                }
+            }
+        }
+
+        /// <summary>
+        /// Clears the item in umbraco's runtime cache with the given key 
+        /// </summary>
+        /// <param name="key">Key</param>
+        public virtual void ClearCacheItem(string key)
+        {
+            using (new WriteLock(Locker))
+            {
+                if (DictionaryCache[GetCacheKey(key)] == null) return;
+                DictionaryCache.Remove(GetCacheKey(key)); ;
+            }
+        }
+
+        /// <summary>
+        /// Clears all objects in the System.Web.Cache with the System.Type name as the
+        /// input parameter. (using [object].GetType())
+        /// </summary>
+        /// <param name="typeName">The name of the System.Type which should be cleared from cache ex "System.Xml.XmlDocument"</param>
+        public virtual void ClearCacheObjectTypes(string typeName)
+        {
+            using (new WriteLock(Locker))
+            {
+                var keysToRemove = DictionaryCache
+                    .Cast<object>()
+                    .Select(item => new DictionaryItemWrapper(item))
+                    .Where(c =>
+                    {
+                        var k = c.Key.ToString();
+                        var v = DictionaryCache[k];
+                        return v != null && v.GetType().ToString().InvariantEquals(typeName);
+                    })
+                    .Select(c => c.Key)
+                    .ToList();
+
+                foreach (var k in keysToRemove)
+                    DictionaryCache.Remove(k);
+            }
+        }
+
+        public virtual void ClearCacheObjectTypes<T>()
+        {
+            using (new WriteLock(Locker))
+            {
+                var typeOfT = typeof(T);
+                var keysToRemove = DictionaryCache
+                    .Cast<object>()
+                    .Select(item => new DictionaryItemWrapper(item))
+                    .Where(c =>
+                    {
+                        var k = c.Key.ToString();
+                        var v = DictionaryCache[k];
+                        return v != null && v.GetType() == typeOfT;
+                    })
+                    .Select(c => c.Key)
+                    .ToList();
+
+                foreach (var k in keysToRemove)
+                    DictionaryCache.Remove(k);
+            }
+        }
+
+        public virtual void ClearCacheObjectTypes<T>(Func<string, T, bool> predicate)
+        {
+            using (new WriteLock(Locker))
+            {
+                var typeOfT = typeof(T);
+                var keysToRemove = DictionaryCache
+                    .Cast<object>()
+                    .Select(item => new DictionaryItemWrapper(item))
+                    .Where(c =>
+                    {
+                        var k = c.Key.ToString();
+                        var v = DictionaryCache[k];
+                        return v != null && v.GetType() == typeOfT && predicate(k, (T)v);
+                    })
+                    .Select(c => c.Key)
+                    .ToList();
+
+                foreach (var k in keysToRemove)
+                    DictionaryCache.Remove(k);
+            }
+        }
+
+        /// <summary>
+        /// Clears all cache items that starts with the key passed.
+        /// </summary>
+        /// <param name="keyStartsWith">The start of the key</param>
+        public virtual void ClearCacheByKeySearch(string keyStartsWith)
+        {
+            var keysToRemove = DictionaryCache.Cast<object>()
+                                              .Select(item => new DictionaryItemWrapper(item))
+                                              .Where(c => c.Key is string && ((string)c.Key).InvariantStartsWith(string.Format("{0}-{1}", CacheItemPrefix, keyStartsWith)))
+                                              .Select(c => c.Key)
+                                              .ToList();
+
+            foreach (var k in keysToRemove)
+            {
+                DictionaryCache.Remove(k);
+            }
+        }
+
+        /// <summary>
+        /// Clears all cache items that have a key that matches the regular expression
+        /// </summary>
+        /// <param name="regexString"></param>
+        public virtual void ClearCacheByKeyExpression(string regexString)
+        {
+            var keysToRemove = new List<object>();
+            foreach (var item in DictionaryCache)
+            {
+                var c = new DictionaryItemWrapper(item);
+                var s = c.Key as string;
+                if (s != null)
+                {
+                    var withoutPrefix = s.TrimStart(string.Format("{0}-", CacheItemPrefix));
+                    if (Regex.IsMatch(withoutPrefix, regexString))
+                    {
+                        keysToRemove.Add(c.Key);
+                    }
+                }
+            }
+
+            foreach (var k in keysToRemove)
+            {
+                DictionaryCache.Remove(k);
+            }
+        }
+
+        public virtual IEnumerable<object> GetCacheItemsByKeySearch(string keyStartsWith)
+        {
+            return (from object item in DictionaryCache
+                    select new DictionaryItemWrapper(item)
+                    into c
+                    where c.Key is string && ((string) c.Key).InvariantStartsWith(string.Format("{0}-{1}", CacheItemPrefix, keyStartsWith))
+                    select c.Value).ToList();
+        }
+
+        public IEnumerable<object> GetCacheItemsByKeyExpression(string regexString)
+        {
+            var found = new List<object>();
+            foreach (var item in DictionaryCache)
+            {
+                var c = new DictionaryItemWrapper(item);
+                var s = c.Key as string;
+                if (s != null)
+                {
+                    var withoutPrefix = s.TrimStart(string.Format("{0}-", CacheItemPrefix));
+                    if (Regex.IsMatch(withoutPrefix, regexString))
+                    {
+                        found.Add(c.Value);
+                    }
+                }
+            }
+
+            return found;
+        }
+
+        /// <summary>
+        /// Returns a cache item by key, does not update the cache if it isn't there.
+        /// </summary>
+        /// <param name="cacheKey"></param>
+        /// <returns></returns>
+        public virtual object GetCacheItem(string cacheKey)
+        {
+            var result = DictionaryCache.Get(GetCacheKey(cacheKey));
+            return result;
+        }
+
+        public abstract object GetCacheItem(string cacheKey, Func<object> getCacheItem);        
+
+        /// <summary>
+        /// We prefix all cache keys with this so that we know which ones this class has created when 
+        /// using the HttpRuntime cache so that when we clear it we don't clear other entries we didn't create.
+        /// </summary>
+        protected const string CacheItemPrefix = "umbrtmche";
+
+        protected string GetCacheKey(string key)
+        {
+            return string.Format("{0}-{1}", CacheItemPrefix, key);
+        }
+    }
 }