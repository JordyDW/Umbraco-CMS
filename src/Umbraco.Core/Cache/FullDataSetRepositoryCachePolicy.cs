--- conflicted
+++ resolved
@@ -15,18 +15,6 @@
         where TEntity : class, IAggregateRoot
     {
         private readonly Func<TEntity, TId> _getEntityId;
-<<<<<<< HEAD
-
-        public FullDataSetRepositoryCachePolicy(IRuntimeCacheProvider cache, Func<TEntity, TId> getEntityId) : base(cache,
-            new RepositoryCachePolicyOptions
-            {
-                //Definitely allow zero'd cache entires since this is a full set, in many cases there will be none,
-                // and we must cache this!
-                GetAllCacheAllowZeroCount = true
-            })
-        {
-            _getEntityId = getEntityId;
-=======
         private readonly Func<IEnumerable<TEntity>> _getAllFromRepo;
         private readonly bool _expires;
 
@@ -36,18 +24,25 @@
             _getEntityId = getEntityId;
             _getAllFromRepo = getAllFromRepo;
             _expires = expires;
->>>>>>> 856c3459
         }
 
         private bool? _hasZeroCountCache;
 
 
-<<<<<<< HEAD
         public override TEntity[] GetAll(TId[] ids, Func<TId[], IEnumerable<TEntity>> getFromRepo)
         {
             //process the base logic without any Ids - we want to cache them all!
             var result = base.GetAll(new TId[] { }, getFromRepo);
-=======
+
+            //now that the base result has been calculated, they will all be cached. 
+            // Now we can just filter by ids if they have been supplied
+            
+            return ids.Any() 
+                ? result.Where(x => ids.Contains(_getEntityId(x))).ToArray() 
+                : result;
+        }
+
+
         protected string GetCacheTypeKey()
         {
             return string.Format("uRepo_{0}_", typeof(TEntity).Name);
@@ -144,16 +139,10 @@
         {
             //process getting all including setting the cache callback
             var result = PerformGetAll(getFromRepo);
->>>>>>> 856c3459
 
             //now that the base result has been calculated, they will all be cached. 
             // Now we can just filter by ids if they have been supplied
             
-<<<<<<< HEAD
-            return ids.Any() 
-                ? result.Where(x => ids.Contains(_getEntityId(x))).ToArray() 
-                : result;
-=======
             return (ids.Any() 
                 ? result.Where(x => ids.Contains(_getEntityId(x))).ToArray() 
                 : result)
@@ -187,7 +176,6 @@
             SetCacheAction(entityCollection);
 
             return entityCollection;
->>>>>>> 856c3459
         }
 
         /// <summary>
