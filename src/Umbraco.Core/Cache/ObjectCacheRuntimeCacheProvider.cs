﻿using System;
using System.Collections.Generic;
using System.ComponentModel;
using System.Linq;
using System.Reflection;
using System.Runtime.Caching;
using System.Text.RegularExpressions;
using System.Threading;
using System.Web.Caching;
using Umbraco.Core.Logging;
using CacheItemPriority = System.Web.Caching.CacheItemPriority;

namespace Umbraco.Core.Cache
{
    /// <summary>
    /// A cache provider that wraps the logic of a System.Runtime.Caching.ObjectCache
    /// </summary>
    internal class ObjectCacheRuntimeCacheProvider : IRuntimeCacheProvider
    {

        private readonly ReaderWriterLockSlim _locker = new ReaderWriterLockSlim(LockRecursionPolicy.SupportsRecursion);
        internal ObjectCache MemoryCache;

        /// <summary>
        /// Used for debugging
        /// </summary>
        internal Guid InstanceId { get; private set; }

        public ObjectCacheRuntimeCacheProvider()
        {
            MemoryCache = new MemoryCache("in-memory");
            InstanceId = Guid.NewGuid();
        }

        #region Clear

        public virtual void ClearAllCache()
        {
            using (new WriteLock(_locker))
            {
                MemoryCache.DisposeIfDisposable();
                MemoryCache = new MemoryCache("in-memory");
            }
        }

        public virtual void ClearCacheItem(string key)
        {
            using (new WriteLock(_locker))
            {
                if (MemoryCache[key] == null) return;
                MemoryCache.Remove(key);
            }
        }

        public virtual void ClearCacheObjectTypes(string typeName)
        {
            var type = TypeFinder.GetTypeByName(typeName);
            if (type == null) return;
            var isInterface = type.IsInterface;
            using (new WriteLock(_locker))
            {
                foreach (var key in MemoryCache
                    .Where(x =>
                    {
                        // x.Value is Lazy<object> and not null, its value may be null
                        // remove null values as well, does not hurt
                        // get non-created as NonCreatedValue & exceptions as null
                        var value = DictionaryCacheProviderBase.GetSafeLazyValue((Lazy<object>)x.Value, true);

                        // if T is an interface remove anything that implements that interface
                        // otherwise remove exact types (not inherited types)
                        return value == null || (isInterface ? (type.IsInstanceOfType(value)) : (value.GetType() == type));
                    })
                    .Select(x => x.Key)
                    .ToArray()) // ToArray required to remove
                    MemoryCache.Remove(key);
            }
        }

        public virtual void ClearCacheObjectTypes<T>()
        {
            using (new WriteLock(_locker))
            {
<<<<<<< HEAD
                var typeOfT = typeof (T);
=======
                var typeOfT = typeof(T);
>>>>>>> 6aa633c8
                var isInterface = typeOfT.IsInterface;
                foreach (var key in MemoryCache
                    .Where(x =>
                    {
                        // x.Value is Lazy<object> and not null, its value may be null
                        // remove null values as well, does not hurt
                        // get non-created as NonCreatedValue & exceptions as null
                        var value = DictionaryCacheProviderBase.GetSafeLazyValue((Lazy<object>)x.Value, true);

                        // if T is an interface remove anything that implements that interface
                        // otherwise remove exact types (not inherited types)
                        return value == null || (isInterface ? (value is T) : (value.GetType() == typeOfT));

                    })
                    .Select(x => x.Key)
                    .ToArray()) // ToArray required to remove
                    MemoryCache.Remove(key);
            }
        }

        public virtual void ClearCacheObjectTypes<T>(Func<string, T, bool> predicate)
        {
            using (new WriteLock(_locker))
            {
                var typeOfT = typeof(T);
                var isInterface = typeOfT.IsInterface;
                foreach (var key in MemoryCache
                    .Where(x =>
                    {
                        // x.Value is Lazy<object> and not null, its value may be null
                        // remove null values as well, does not hurt
                        // get non-created as NonCreatedValue & exceptions as null
                        var value = DictionaryCacheProviderBase.GetSafeLazyValue((Lazy<object>)x.Value, true);
                        if (value == null) return true;

                        // if T is an interface remove anything that implements that interface
                        // otherwise remove exact types (not inherited types)
                        return (isInterface ? (value is T) : (value.GetType() == typeOfT))
                               && predicate(x.Key, (T)value);
                    })
                    .Select(x => x.Key)
                    .ToArray()) // ToArray required to remove
                    MemoryCache.Remove(key);
            }
        }

        public virtual void ClearCacheByKeySearch(string keyStartsWith)
        {
            using (new WriteLock(_locker))
            {
                foreach (var key in MemoryCache
                    .Where(x => x.Key.InvariantStartsWith(keyStartsWith))
                    .Select(x => x.Key)
                    .ToArray()) // ToArray required to remove
                    MemoryCache.Remove(key);
            }
        }

        public virtual void ClearCacheByKeyExpression(string regexString)
        {
            using (new WriteLock(_locker))
            {
                foreach (var key in MemoryCache
                    .Where(x => Regex.IsMatch(x.Key, regexString))
                    .Select(x => x.Key)
                    .ToArray()) // ToArray required to remove
                    MemoryCache.Remove(key);
            }
        }

        #endregion

        #region Get

        public IEnumerable<object> GetCacheItemsByKeySearch(string keyStartsWith)
        {
            KeyValuePair<string, object>[] entries;
            using (new ReadLock(_locker))
            {
                entries = MemoryCache
                    .Where(x => x.Key.InvariantStartsWith(keyStartsWith))
                    .ToArray(); // evaluate while locked
            }
            return entries
                .Select(x => DictionaryCacheProviderBase.GetSafeLazyValue((Lazy<object>)x.Value)) // return exceptions as null
                .Where(x => x != null) // backward compat, don't store null values in the cache
                .ToList();
        }

        public IEnumerable<object> GetCacheItemsByKeyExpression(string regexString)
        {
            KeyValuePair<string, object>[] entries;
            using (new ReadLock(_locker))
            {
                entries = MemoryCache
                    .Where(x => Regex.IsMatch(x.Key, regexString))
                    .ToArray(); // evaluate while locked
            }
            return entries
                .Select(x => DictionaryCacheProviderBase.GetSafeLazyValue((Lazy<object>)x.Value)) // return exceptions as null
                .Where(x => x != null) // backward compat, don't store null values in the cache
                .ToList();
        }

        public object GetCacheItem(string cacheKey)
        {
            Lazy<object> result;
            using (new ReadLock(_locker))
            {
                result = MemoryCache.Get(cacheKey) as Lazy<object>; // null if key not found
            }
            return result == null ? null : DictionaryCacheProviderBase.GetSafeLazyValue(result); // return exceptions as null
        }

        public object GetCacheItem(string cacheKey, Func<object> getCacheItem)
        {
            return GetCacheItem(cacheKey, getCacheItem, null);
        }

        public object GetCacheItem(string cacheKey, Func<object> getCacheItem, TimeSpan? timeout, bool isSliding = false, CacheItemPriority priority = CacheItemPriority.Normal, CacheItemRemovedCallback removedCallback = null, string[] dependentFiles = null)
        {
            // see notes in HttpRuntimeCacheProvider

            Lazy<object> result;

            using (var lck = new UpgradeableReadLock(_locker))
            {
                result = MemoryCache.Get(cacheKey) as Lazy<object>;
                if (result == null || DictionaryCacheProviderBase.GetSafeLazyValue(result, true) == null) // get non-created as NonCreatedValue & exceptions as null
                {
                    result = DictionaryCacheProviderBase.GetSafeLazy(getCacheItem);
                    var policy = GetPolicy(timeout, isSliding, removedCallback, dependentFiles);

                    lck.UpgradeToWriteLock();
                    //NOTE: This does an add or update
                    MemoryCache.Set(cacheKey, result, policy);
                }
            }

            //return result.Value;

            var value = result.Value; // will not throw (safe lazy)
            var eh = value as DictionaryCacheProviderBase.ExceptionHolder;
            if (eh != null) throw eh.Exception; // throw once!
            return value;
        }

        #endregion

        #region Insert

        public void InsertCacheItem(string cacheKey, Func<object> getCacheItem, TimeSpan? timeout = null, bool isSliding = false, CacheItemPriority priority = CacheItemPriority.Normal, CacheItemRemovedCallback removedCallback = null, string[] dependentFiles = null)
        {
            // NOTE - here also we must insert a Lazy<object> but we can evaluate it right now
            // and make sure we don't store a null value.

            var result = DictionaryCacheProviderBase.GetSafeLazy(getCacheItem);
            var value = result.Value; // force evaluation now
            if (value == null) return; // do not store null values (backward compat)

            var policy = GetPolicy(timeout, isSliding, removedCallback, dependentFiles);
            //NOTE: This does an add or update
            MemoryCache.Set(cacheKey, result, policy);
        }

        #endregion

        private static CacheItemPolicy GetPolicy(TimeSpan? timeout = null, bool isSliding = false, CacheItemRemovedCallback removedCallback = null, string[] dependentFiles = null)
        {
            var absolute = isSliding ? ObjectCache.InfiniteAbsoluteExpiration : (timeout == null ? ObjectCache.InfiniteAbsoluteExpiration : DateTime.Now.Add(timeout.Value));
            var sliding = isSliding == false ? ObjectCache.NoSlidingExpiration : (timeout ?? ObjectCache.NoSlidingExpiration);

            var policy = new CacheItemPolicy
            {
                AbsoluteExpiration = absolute,
                SlidingExpiration = sliding
            };

            if (dependentFiles != null && dependentFiles.Any())
            {
                policy.ChangeMonitors.Add(new HostFileChangeMonitor(dependentFiles.ToList()));
            }

            if (removedCallback != null)
            {
                policy.RemovedCallback = arguments =>
                {
                    //convert the reason
                    var reason = CacheItemRemovedReason.Removed;
                    switch (arguments.RemovedReason)
                    {
                        case CacheEntryRemovedReason.Removed:
                            reason = CacheItemRemovedReason.Removed;
                            break;
                        case CacheEntryRemovedReason.Expired:
                            reason = CacheItemRemovedReason.Expired;
                            break;
                        case CacheEntryRemovedReason.Evicted:
                            reason = CacheItemRemovedReason.Underused;
                            break;
                        case CacheEntryRemovedReason.ChangeMonitorChanged:
                            reason = CacheItemRemovedReason.Expired;
                            break;
                        case CacheEntryRemovedReason.CacheSpecificEviction:
                            reason = CacheItemRemovedReason.Underused;
                            break;
                    }
                    //call the callback
                    removedCallback(arguments.CacheItem.Key, arguments.CacheItem.Value, reason);
                };
            }
            return policy;
        }

    }
}<|MERGE_RESOLUTION|>--- conflicted
+++ resolved
@@ -1,304 +1,299 @@
-﻿using System;
-using System.Collections.Generic;
-using System.ComponentModel;
-using System.Linq;
-using System.Reflection;
-using System.Runtime.Caching;
-using System.Text.RegularExpressions;
-using System.Threading;
-using System.Web.Caching;
-using Umbraco.Core.Logging;
-using CacheItemPriority = System.Web.Caching.CacheItemPriority;
-
-namespace Umbraco.Core.Cache
-{
-    /// <summary>
-    /// A cache provider that wraps the logic of a System.Runtime.Caching.ObjectCache
-    /// </summary>
-    internal class ObjectCacheRuntimeCacheProvider : IRuntimeCacheProvider
-    {
-
-        private readonly ReaderWriterLockSlim _locker = new ReaderWriterLockSlim(LockRecursionPolicy.SupportsRecursion);
-        internal ObjectCache MemoryCache;
-
-        /// <summary>
-        /// Used for debugging
-        /// </summary>
-        internal Guid InstanceId { get; private set; }
-
-        public ObjectCacheRuntimeCacheProvider()
-        {
-            MemoryCache = new MemoryCache("in-memory");
-            InstanceId = Guid.NewGuid();
-        }
-
-        #region Clear
-
-        public virtual void ClearAllCache()
-        {
-            using (new WriteLock(_locker))
-            {
-                MemoryCache.DisposeIfDisposable();
-                MemoryCache = new MemoryCache("in-memory");
-            }
-        }
-
-        public virtual void ClearCacheItem(string key)
-        {
-            using (new WriteLock(_locker))
-            {
-                if (MemoryCache[key] == null) return;
-                MemoryCache.Remove(key);
-            }
-        }
-
-        public virtual void ClearCacheObjectTypes(string typeName)
-        {
-            var type = TypeFinder.GetTypeByName(typeName);
-            if (type == null) return;
-            var isInterface = type.IsInterface;
-            using (new WriteLock(_locker))
-            {
-                foreach (var key in MemoryCache
-                    .Where(x =>
-                    {
-                        // x.Value is Lazy<object> and not null, its value may be null
-                        // remove null values as well, does not hurt
-                        // get non-created as NonCreatedValue & exceptions as null
-                        var value = DictionaryCacheProviderBase.GetSafeLazyValue((Lazy<object>)x.Value, true);
-
-                        // if T is an interface remove anything that implements that interface
-                        // otherwise remove exact types (not inherited types)
-                        return value == null || (isInterface ? (type.IsInstanceOfType(value)) : (value.GetType() == type));
-                    })
-                    .Select(x => x.Key)
-                    .ToArray()) // ToArray required to remove
-                    MemoryCache.Remove(key);
-            }
-        }
-
-        public virtual void ClearCacheObjectTypes<T>()
-        {
-            using (new WriteLock(_locker))
-            {
-<<<<<<< HEAD
-                var typeOfT = typeof (T);
-=======
-                var typeOfT = typeof(T);
->>>>>>> 6aa633c8
-                var isInterface = typeOfT.IsInterface;
-                foreach (var key in MemoryCache
-                    .Where(x =>
-                    {
-                        // x.Value is Lazy<object> and not null, its value may be null
-                        // remove null values as well, does not hurt
-                        // get non-created as NonCreatedValue & exceptions as null
-                        var value = DictionaryCacheProviderBase.GetSafeLazyValue((Lazy<object>)x.Value, true);
-
-                        // if T is an interface remove anything that implements that interface
-                        // otherwise remove exact types (not inherited types)
-                        return value == null || (isInterface ? (value is T) : (value.GetType() == typeOfT));
-
-                    })
-                    .Select(x => x.Key)
-                    .ToArray()) // ToArray required to remove
-                    MemoryCache.Remove(key);
-            }
-        }
-
-        public virtual void ClearCacheObjectTypes<T>(Func<string, T, bool> predicate)
-        {
-            using (new WriteLock(_locker))
-            {
-                var typeOfT = typeof(T);
-                var isInterface = typeOfT.IsInterface;
-                foreach (var key in MemoryCache
-                    .Where(x =>
-                    {
-                        // x.Value is Lazy<object> and not null, its value may be null
-                        // remove null values as well, does not hurt
-                        // get non-created as NonCreatedValue & exceptions as null
-                        var value = DictionaryCacheProviderBase.GetSafeLazyValue((Lazy<object>)x.Value, true);
-                        if (value == null) return true;
-
-                        // if T is an interface remove anything that implements that interface
-                        // otherwise remove exact types (not inherited types)
-                        return (isInterface ? (value is T) : (value.GetType() == typeOfT))
-                               && predicate(x.Key, (T)value);
-                    })
-                    .Select(x => x.Key)
-                    .ToArray()) // ToArray required to remove
-                    MemoryCache.Remove(key);
-            }
-        }
-
-        public virtual void ClearCacheByKeySearch(string keyStartsWith)
-        {
-            using (new WriteLock(_locker))
-            {
-                foreach (var key in MemoryCache
-                    .Where(x => x.Key.InvariantStartsWith(keyStartsWith))
-                    .Select(x => x.Key)
-                    .ToArray()) // ToArray required to remove
-                    MemoryCache.Remove(key);
-            }
-        }
-
-        public virtual void ClearCacheByKeyExpression(string regexString)
-        {
-            using (new WriteLock(_locker))
-            {
-                foreach (var key in MemoryCache
-                    .Where(x => Regex.IsMatch(x.Key, regexString))
-                    .Select(x => x.Key)
-                    .ToArray()) // ToArray required to remove
-                    MemoryCache.Remove(key);
-            }
-        }
-
-        #endregion
-
-        #region Get
-
-        public IEnumerable<object> GetCacheItemsByKeySearch(string keyStartsWith)
-        {
-            KeyValuePair<string, object>[] entries;
-            using (new ReadLock(_locker))
-            {
-                entries = MemoryCache
-                    .Where(x => x.Key.InvariantStartsWith(keyStartsWith))
-                    .ToArray(); // evaluate while locked
-            }
-            return entries
-                .Select(x => DictionaryCacheProviderBase.GetSafeLazyValue((Lazy<object>)x.Value)) // return exceptions as null
-                .Where(x => x != null) // backward compat, don't store null values in the cache
-                .ToList();
-        }
-
-        public IEnumerable<object> GetCacheItemsByKeyExpression(string regexString)
-        {
-            KeyValuePair<string, object>[] entries;
-            using (new ReadLock(_locker))
-            {
-                entries = MemoryCache
-                    .Where(x => Regex.IsMatch(x.Key, regexString))
-                    .ToArray(); // evaluate while locked
-            }
-            return entries
-                .Select(x => DictionaryCacheProviderBase.GetSafeLazyValue((Lazy<object>)x.Value)) // return exceptions as null
-                .Where(x => x != null) // backward compat, don't store null values in the cache
-                .ToList();
-        }
-
-        public object GetCacheItem(string cacheKey)
-        {
-            Lazy<object> result;
-            using (new ReadLock(_locker))
-            {
-                result = MemoryCache.Get(cacheKey) as Lazy<object>; // null if key not found
-            }
-            return result == null ? null : DictionaryCacheProviderBase.GetSafeLazyValue(result); // return exceptions as null
-        }
-
-        public object GetCacheItem(string cacheKey, Func<object> getCacheItem)
-        {
-            return GetCacheItem(cacheKey, getCacheItem, null);
-        }
-
-        public object GetCacheItem(string cacheKey, Func<object> getCacheItem, TimeSpan? timeout, bool isSliding = false, CacheItemPriority priority = CacheItemPriority.Normal, CacheItemRemovedCallback removedCallback = null, string[] dependentFiles = null)
-        {
-            // see notes in HttpRuntimeCacheProvider
-
-            Lazy<object> result;
-
-            using (var lck = new UpgradeableReadLock(_locker))
-            {
-                result = MemoryCache.Get(cacheKey) as Lazy<object>;
-                if (result == null || DictionaryCacheProviderBase.GetSafeLazyValue(result, true) == null) // get non-created as NonCreatedValue & exceptions as null
-                {
-                    result = DictionaryCacheProviderBase.GetSafeLazy(getCacheItem);
-                    var policy = GetPolicy(timeout, isSliding, removedCallback, dependentFiles);
-
-                    lck.UpgradeToWriteLock();
-                    //NOTE: This does an add or update
-                    MemoryCache.Set(cacheKey, result, policy);
-                }
-            }
-
-            //return result.Value;
-
-            var value = result.Value; // will not throw (safe lazy)
-            var eh = value as DictionaryCacheProviderBase.ExceptionHolder;
-            if (eh != null) throw eh.Exception; // throw once!
-            return value;
-        }
-
-        #endregion
-
-        #region Insert
-
-        public void InsertCacheItem(string cacheKey, Func<object> getCacheItem, TimeSpan? timeout = null, bool isSliding = false, CacheItemPriority priority = CacheItemPriority.Normal, CacheItemRemovedCallback removedCallback = null, string[] dependentFiles = null)
-        {
-            // NOTE - here also we must insert a Lazy<object> but we can evaluate it right now
-            // and make sure we don't store a null value.
-
-            var result = DictionaryCacheProviderBase.GetSafeLazy(getCacheItem);
-            var value = result.Value; // force evaluation now
-            if (value == null) return; // do not store null values (backward compat)
-
-            var policy = GetPolicy(timeout, isSliding, removedCallback, dependentFiles);
-            //NOTE: This does an add or update
-            MemoryCache.Set(cacheKey, result, policy);
-        }
-
-        #endregion
-
-        private static CacheItemPolicy GetPolicy(TimeSpan? timeout = null, bool isSliding = false, CacheItemRemovedCallback removedCallback = null, string[] dependentFiles = null)
-        {
-            var absolute = isSliding ? ObjectCache.InfiniteAbsoluteExpiration : (timeout == null ? ObjectCache.InfiniteAbsoluteExpiration : DateTime.Now.Add(timeout.Value));
-            var sliding = isSliding == false ? ObjectCache.NoSlidingExpiration : (timeout ?? ObjectCache.NoSlidingExpiration);
-
-            var policy = new CacheItemPolicy
-            {
-                AbsoluteExpiration = absolute,
-                SlidingExpiration = sliding
-            };
-
-            if (dependentFiles != null && dependentFiles.Any())
-            {
-                policy.ChangeMonitors.Add(new HostFileChangeMonitor(dependentFiles.ToList()));
-            }
-
-            if (removedCallback != null)
-            {
-                policy.RemovedCallback = arguments =>
-                {
-                    //convert the reason
-                    var reason = CacheItemRemovedReason.Removed;
-                    switch (arguments.RemovedReason)
-                    {
-                        case CacheEntryRemovedReason.Removed:
-                            reason = CacheItemRemovedReason.Removed;
-                            break;
-                        case CacheEntryRemovedReason.Expired:
-                            reason = CacheItemRemovedReason.Expired;
-                            break;
-                        case CacheEntryRemovedReason.Evicted:
-                            reason = CacheItemRemovedReason.Underused;
-                            break;
-                        case CacheEntryRemovedReason.ChangeMonitorChanged:
-                            reason = CacheItemRemovedReason.Expired;
-                            break;
-                        case CacheEntryRemovedReason.CacheSpecificEviction:
-                            reason = CacheItemRemovedReason.Underused;
-                            break;
-                    }
-                    //call the callback
-                    removedCallback(arguments.CacheItem.Key, arguments.CacheItem.Value, reason);
-                };
-            }
-            return policy;
-        }
-
-    }
+﻿using System;
+using System.Collections.Generic;
+using System.ComponentModel;
+using System.Linq;
+using System.Reflection;
+using System.Runtime.Caching;
+using System.Text.RegularExpressions;
+using System.Threading;
+using System.Web.Caching;
+using Umbraco.Core.Logging;
+using CacheItemPriority = System.Web.Caching.CacheItemPriority;
+
+namespace Umbraco.Core.Cache
+{
+    /// <summary>
+    /// A cache provider that wraps the logic of a System.Runtime.Caching.ObjectCache
+    /// </summary>
+    internal class ObjectCacheRuntimeCacheProvider : IRuntimeCacheProvider
+    {
+
+        private readonly ReaderWriterLockSlim _locker = new ReaderWriterLockSlim(LockRecursionPolicy.SupportsRecursion);
+        internal ObjectCache MemoryCache;
+
+        /// <summary>
+        /// Used for debugging
+        /// </summary>
+        internal Guid InstanceId { get; private set; }
+
+        public ObjectCacheRuntimeCacheProvider()
+        {
+            MemoryCache = new MemoryCache("in-memory");
+            InstanceId = Guid.NewGuid();
+        }
+
+        #region Clear
+
+        public virtual void ClearAllCache()
+        {
+            using (new WriteLock(_locker))
+            {
+                MemoryCache.DisposeIfDisposable();
+                MemoryCache = new MemoryCache("in-memory");
+            }
+        }
+
+        public virtual void ClearCacheItem(string key)
+        {
+            using (new WriteLock(_locker))
+            {
+                if (MemoryCache[key] == null) return;
+                MemoryCache.Remove(key);
+            }
+        }
+
+        public virtual void ClearCacheObjectTypes(string typeName)
+        {
+            var type = TypeFinder.GetTypeByName(typeName);
+            if (type == null) return;
+            var isInterface = type.IsInterface;
+            using (new WriteLock(_locker))
+            {
+                foreach (var key in MemoryCache
+                    .Where(x =>
+                    {
+                        // x.Value is Lazy<object> and not null, its value may be null
+                        // remove null values as well, does not hurt
+                        // get non-created as NonCreatedValue & exceptions as null
+                        var value = DictionaryCacheProviderBase.GetSafeLazyValue((Lazy<object>)x.Value, true);
+
+                        // if T is an interface remove anything that implements that interface
+                        // otherwise remove exact types (not inherited types)
+                        return value == null || (isInterface ? (type.IsInstanceOfType(value)) : (value.GetType() == type));
+                    })
+                    .Select(x => x.Key)
+                    .ToArray()) // ToArray required to remove
+                    MemoryCache.Remove(key);
+            }
+        }
+
+        public virtual void ClearCacheObjectTypes<T>()
+        {
+            using (new WriteLock(_locker))
+            {
+                var typeOfT = typeof (T);
+                var isInterface = typeOfT.IsInterface;
+                foreach (var key in MemoryCache
+                    .Where(x =>
+                    {
+                        // x.Value is Lazy<object> and not null, its value may be null
+                        // remove null values as well, does not hurt
+                        // get non-created as NonCreatedValue & exceptions as null
+                        var value = DictionaryCacheProviderBase.GetSafeLazyValue((Lazy<object>)x.Value, true);
+
+                        // if T is an interface remove anything that implements that interface
+                        // otherwise remove exact types (not inherited types)
+                        return value == null || (isInterface ? (value is T) : (value.GetType() == typeOfT));
+
+                    })
+                    .Select(x => x.Key)
+                    .ToArray()) // ToArray required to remove
+                    MemoryCache.Remove(key);
+            }
+        }
+
+        public virtual void ClearCacheObjectTypes<T>(Func<string, T, bool> predicate)
+        {
+            using (new WriteLock(_locker))
+            {
+                var typeOfT = typeof(T);
+                var isInterface = typeOfT.IsInterface;
+                foreach (var key in MemoryCache
+                    .Where(x =>
+                    {
+                        // x.Value is Lazy<object> and not null, its value may be null
+                        // remove null values as well, does not hurt
+                        // get non-created as NonCreatedValue & exceptions as null
+                        var value = DictionaryCacheProviderBase.GetSafeLazyValue((Lazy<object>)x.Value, true);
+                        if (value == null) return true;
+
+                        // if T is an interface remove anything that implements that interface
+                        // otherwise remove exact types (not inherited types)
+                        return (isInterface ? (value is T) : (value.GetType() == typeOfT))
+                               && predicate(x.Key, (T)value);
+                    })
+                    .Select(x => x.Key)
+                    .ToArray()) // ToArray required to remove
+                    MemoryCache.Remove(key);
+            }
+        }
+
+        public virtual void ClearCacheByKeySearch(string keyStartsWith)
+        {
+            using (new WriteLock(_locker))
+            {
+                foreach (var key in MemoryCache
+                    .Where(x => x.Key.InvariantStartsWith(keyStartsWith))
+                    .Select(x => x.Key)
+                    .ToArray()) // ToArray required to remove
+                    MemoryCache.Remove(key);
+            }
+        }
+
+        public virtual void ClearCacheByKeyExpression(string regexString)
+        {
+            using (new WriteLock(_locker))
+            {
+                foreach (var key in MemoryCache
+                    .Where(x => Regex.IsMatch(x.Key, regexString))
+                    .Select(x => x.Key)
+                    .ToArray()) // ToArray required to remove
+                    MemoryCache.Remove(key);
+            }
+        }
+
+        #endregion
+
+        #region Get
+
+        public IEnumerable<object> GetCacheItemsByKeySearch(string keyStartsWith)
+        {
+            KeyValuePair<string, object>[] entries;
+            using (new ReadLock(_locker))
+            {
+                entries = MemoryCache
+                    .Where(x => x.Key.InvariantStartsWith(keyStartsWith))
+                    .ToArray(); // evaluate while locked
+            }
+            return entries
+                .Select(x => DictionaryCacheProviderBase.GetSafeLazyValue((Lazy<object>)x.Value)) // return exceptions as null
+                .Where(x => x != null) // backward compat, don't store null values in the cache
+                .ToList();
+        }
+
+        public IEnumerable<object> GetCacheItemsByKeyExpression(string regexString)
+        {
+            KeyValuePair<string, object>[] entries;
+            using (new ReadLock(_locker))
+            {
+                entries = MemoryCache
+                    .Where(x => Regex.IsMatch(x.Key, regexString))
+                    .ToArray(); // evaluate while locked
+            }
+            return entries
+                .Select(x => DictionaryCacheProviderBase.GetSafeLazyValue((Lazy<object>)x.Value)) // return exceptions as null
+                .Where(x => x != null) // backward compat, don't store null values in the cache
+                .ToList();
+        }
+
+        public object GetCacheItem(string cacheKey)
+        {
+            Lazy<object> result;
+            using (new ReadLock(_locker))
+            {
+                result = MemoryCache.Get(cacheKey) as Lazy<object>; // null if key not found
+            }
+            return result == null ? null : DictionaryCacheProviderBase.GetSafeLazyValue(result); // return exceptions as null
+        }
+
+        public object GetCacheItem(string cacheKey, Func<object> getCacheItem)
+        {
+            return GetCacheItem(cacheKey, getCacheItem, null);
+        }
+
+        public object GetCacheItem(string cacheKey, Func<object> getCacheItem, TimeSpan? timeout, bool isSliding = false, CacheItemPriority priority = CacheItemPriority.Normal, CacheItemRemovedCallback removedCallback = null, string[] dependentFiles = null)
+        {
+            // see notes in HttpRuntimeCacheProvider
+
+            Lazy<object> result;
+
+            using (var lck = new UpgradeableReadLock(_locker))
+            {
+                result = MemoryCache.Get(cacheKey) as Lazy<object>;
+                if (result == null || DictionaryCacheProviderBase.GetSafeLazyValue(result, true) == null) // get non-created as NonCreatedValue & exceptions as null
+                {
+                    result = DictionaryCacheProviderBase.GetSafeLazy(getCacheItem);
+                    var policy = GetPolicy(timeout, isSliding, removedCallback, dependentFiles);
+
+                    lck.UpgradeToWriteLock();
+                    //NOTE: This does an add or update
+                    MemoryCache.Set(cacheKey, result, policy);
+                }
+            }
+
+            //return result.Value;
+
+            var value = result.Value; // will not throw (safe lazy)
+            var eh = value as DictionaryCacheProviderBase.ExceptionHolder;
+            if (eh != null) throw eh.Exception; // throw once!
+            return value;
+        }
+
+        #endregion
+
+        #region Insert
+
+        public void InsertCacheItem(string cacheKey, Func<object> getCacheItem, TimeSpan? timeout = null, bool isSliding = false, CacheItemPriority priority = CacheItemPriority.Normal, CacheItemRemovedCallback removedCallback = null, string[] dependentFiles = null)
+        {
+            // NOTE - here also we must insert a Lazy<object> but we can evaluate it right now
+            // and make sure we don't store a null value.
+
+            var result = DictionaryCacheProviderBase.GetSafeLazy(getCacheItem);
+            var value = result.Value; // force evaluation now
+            if (value == null) return; // do not store null values (backward compat)
+
+            var policy = GetPolicy(timeout, isSliding, removedCallback, dependentFiles);
+            //NOTE: This does an add or update
+            MemoryCache.Set(cacheKey, result, policy);
+        }
+
+        #endregion
+
+        private static CacheItemPolicy GetPolicy(TimeSpan? timeout = null, bool isSliding = false, CacheItemRemovedCallback removedCallback = null, string[] dependentFiles = null)
+        {
+            var absolute = isSliding ? ObjectCache.InfiniteAbsoluteExpiration : (timeout == null ? ObjectCache.InfiniteAbsoluteExpiration : DateTime.Now.Add(timeout.Value));
+            var sliding = isSliding == false ? ObjectCache.NoSlidingExpiration : (timeout ?? ObjectCache.NoSlidingExpiration);
+
+            var policy = new CacheItemPolicy
+            {
+                AbsoluteExpiration = absolute,
+                SlidingExpiration = sliding
+            };
+
+            if (dependentFiles != null && dependentFiles.Any())
+            {
+                policy.ChangeMonitors.Add(new HostFileChangeMonitor(dependentFiles.ToList()));
+            }
+
+            if (removedCallback != null)
+            {
+                policy.RemovedCallback = arguments =>
+                {
+                    //convert the reason
+                    var reason = CacheItemRemovedReason.Removed;
+                    switch (arguments.RemovedReason)
+                    {
+                        case CacheEntryRemovedReason.Removed:
+                            reason = CacheItemRemovedReason.Removed;
+                            break;
+                        case CacheEntryRemovedReason.Expired:
+                            reason = CacheItemRemovedReason.Expired;
+                            break;
+                        case CacheEntryRemovedReason.Evicted:
+                            reason = CacheItemRemovedReason.Underused;
+                            break;
+                        case CacheEntryRemovedReason.ChangeMonitorChanged:
+                            reason = CacheItemRemovedReason.Expired;
+                            break;
+                        case CacheEntryRemovedReason.CacheSpecificEviction:
+                            reason = CacheItemRemovedReason.Underused;
+                            break;
+                    }
+                    //call the callback
+                    removedCallback(arguments.CacheItem.Key, arguments.CacheItem.Value, reason);
+                };
+            }
+            return policy;
+        }
+    }
 }