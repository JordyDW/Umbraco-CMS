--- conflicted
+++ resolved
@@ -39,7 +39,12 @@
             ///     Block List.
             /// </summary>
             public const string BlockList = "Umbraco.BlockList";
-
+            
+            /// <summary>
+            /// Block Grid.
+            /// </summary>
+            public const string BlockGrid = "Umbraco.BlockGrid";
+            
             /// <summary>
             ///     CheckBox List.
             /// </summary>
@@ -48,187 +53,7 @@
             /// <summary>
             ///     Color Picker.
             /// </summary>
-<<<<<<< HEAD
-            public static class Aliases
-            {
-                /// <summary>
-                /// Block List.
-                /// </summary>
-                public const string BlockList = "Umbraco.BlockList";
-
-                /// <summary>
-                /// Block Grid.
-                /// </summary>
-                public const string BlockGrid = "Umbraco.BlockGrid";
-
-                /// <summary>
-                /// CheckBox List.
-                /// </summary>
-                public const string CheckBoxList = "Umbraco.CheckBoxList";
-
-                /// <summary>
-                /// Color Picker.
-                /// </summary>
-                public const string ColorPicker = "Umbraco.ColorPicker";
-
-                /// <summary>
-                /// Eye Dropper Color Picker.
-                /// </summary>
-                public const string ColorPickerEyeDropper = "Umbraco.ColorPicker.EyeDropper";
-
-                /// <summary>
-                /// Content Picker.
-                /// </summary>
-                public const string ContentPicker = "Umbraco.ContentPicker";
-
-                /// <summary>
-                /// DateTime.
-                /// </summary>
-                public const string DateTime = "Umbraco.DateTime";
-
-                /// <summary>
-                /// DropDown List.
-                /// </summary>
-                public const string DropDownListFlexible = "Umbraco.DropDown.Flexible";
-
-                /// <summary>
-                /// Grid.
-                /// </summary>
-                public const string Grid = "Umbraco.Grid";
-
-                /// <summary>
-                /// Image Cropper.
-                /// </summary>
-                public const string ImageCropper = "Umbraco.ImageCropper";
-
-                /// <summary>
-                /// Integer.
-                /// </summary>
-                public const string Integer = "Umbraco.Integer";
-
-                /// <summary>
-                /// Decimal.
-                /// </summary>
-                public const string Decimal = "Umbraco.Decimal";
-
-                /// <summary>
-                /// ListView.
-                /// </summary>
-                public const string ListView = "Umbraco.ListView";
-
-                /// <summary>
-                /// Media Picker.
-                /// </summary>
-                public const string MediaPicker = "Umbraco.MediaPicker";
-
-                /// <summary>
-                /// Media Picker v.3.
-                /// </summary>
-                public const string MediaPicker3 = "Umbraco.MediaPicker3";
-
-                /// <summary>
-                /// Multiple Media Picker.
-                /// </summary>
-                public const string MultipleMediaPicker = "Umbraco.MultipleMediaPicker";
-
-                /// <summary>
-                /// Member Picker.
-                /// </summary>
-                public const string MemberPicker = "Umbraco.MemberPicker";
-
-                /// <summary>
-                /// Member Group Picker.
-                /// </summary>
-                public const string MemberGroupPicker = "Umbraco.MemberGroupPicker";
-
-                /// <summary>
-                /// MultiNode Tree Picker.
-                /// </summary>
-                public const string MultiNodeTreePicker = "Umbraco.MultiNodeTreePicker";
-
-                /// <summary>
-                /// Multiple TextString.
-                /// </summary>
-                public const string MultipleTextstring = "Umbraco.MultipleTextstring";
-
-                /// <summary>
-                /// Label.
-                /// </summary>
-                public const string Label = "Umbraco.Label";
-
-                /// <summary>
-                /// Picker Relations.
-                /// </summary>
-                public const string PickerRelations = "Umbraco.PickerRelations";
-
-                /// <summary>
-                /// RadioButton list.
-                /// </summary>
-                public const string RadioButtonList = "Umbraco.RadioButtonList";
-
-                /// <summary>
-                /// Slider.
-                /// </summary>
-                public const string Slider = "Umbraco.Slider";
-
-                /// <summary>
-                /// Tags.
-                /// </summary>
-                public const string Tags = "Umbraco.Tags";
-
-                /// <summary>
-                /// Textbox.
-                /// </summary>
-                public const string TextBox = "Umbraco.TextBox";
-
-                /// <summary>
-                /// Textbox Multiple.
-                /// </summary>
-                public const string TextArea = "Umbraco.TextArea";
-
-                /// <summary>
-                /// TinyMCE
-                /// </summary>
-                public const string TinyMce = "Umbraco.TinyMCE";
-
-                /// <summary>
-                /// Boolean.
-                /// </summary>
-                public const string Boolean = "Umbraco.TrueFalse";
-
-                /// <summary>
-                /// Markdown Editor.
-                /// </summary>
-                public const string MarkdownEditor = "Umbraco.MarkdownEditor";
-
-                /// <summary>
-                /// User Picker.
-                /// </summary>
-                public const string UserPicker = "Umbraco.UserPicker";
-
-                /// <summary>
-                /// Upload Field.
-                /// </summary>
-                public const string UploadField = "Umbraco.UploadField";
-
-                /// <summary>
-                /// Email Address.
-                /// </summary>
-                public const string EmailAddress = "Umbraco.EmailAddress";
-
-                /// <summary>
-                /// Nested Content.
-                /// </summary>
-                public const string NestedContent = "Umbraco.NestedContent";
-
-                /// <summary>
-                /// Alias for the multi URL picker editor.
-                /// </summary>
-                public const string MultiUrlPicker = "Umbraco.MultiUrlPicker";
-            }
-=======
             public const string ColorPicker = "Umbraco.ColorPicker";
->>>>>>> 60a5b19d
 
             /// <summary>
             ///     Eye Dropper Color Picker.
