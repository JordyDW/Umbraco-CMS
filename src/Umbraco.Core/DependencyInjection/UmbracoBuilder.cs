// Copyright (c) Umbraco.
// See LICENSE for more details.

using System;
using System.Collections.Generic;
using System.Runtime.InteropServices;
using Microsoft.Extensions.Configuration;
using Microsoft.Extensions.DependencyInjection;
using Microsoft.Extensions.Logging;
using Microsoft.Extensions.Logging.Abstractions;
using Microsoft.Extensions.Options;
using Umbraco.Cms.Core.Cache;
using Umbraco.Cms.Core.Composing;
using Umbraco.Cms.Core.Configuration;
using Umbraco.Cms.Core.Configuration.Grid;
using Umbraco.Cms.Core.Configuration.Models;
using Umbraco.Cms.Core.Diagnostics;
using Umbraco.Cms.Core.Dictionary;
using Umbraco.Cms.Core.Editors;
using Umbraco.Cms.Core.Events;
using Umbraco.Cms.Core.Features;
using Umbraco.Cms.Core.Handlers;
using Umbraco.Cms.Core.Hosting;
using Umbraco.Cms.Core.Install;
using Umbraco.Cms.Core.IO;
using Umbraco.Cms.Core.Logging;
using Umbraco.Cms.Core.Mail;
using Umbraco.Cms.Core.Manifest;
using Umbraco.Cms.Core.Models.PublishedContent;
using Umbraco.Cms.Core.Notifications;
using Umbraco.Cms.Core.Packaging;
using Umbraco.Cms.Core.Persistence.Repositories;
using Umbraco.Cms.Core.PropertyEditors;
using Umbraco.Cms.Core.PublishedCache;
using Umbraco.Cms.Core.PublishedCache.Internal;
using Umbraco.Cms.Core.Routing;
using Umbraco.Cms.Core.Runtime;
using Umbraco.Cms.Core.Scoping;
using Umbraco.Cms.Core.Security;
using Umbraco.Cms.Core.Services;
using Umbraco.Cms.Core.Sync;
using Umbraco.Cms.Core.Telemetry;
using Umbraco.Cms.Core.Templates;
using Umbraco.Cms.Core.Web;
using Umbraco.Cms.Web.Common.DependencyInjection;
using Umbraco.Extensions;

namespace Umbraco.Cms.Core.DependencyInjection
{
    public class UmbracoBuilder : IUmbracoBuilder
    {
        private readonly Dictionary<Type, ICollectionBuilder> _builders = new Dictionary<Type, ICollectionBuilder>();

        public IServiceCollection Services { get; }

        public IConfiguration Config { get; }

        public TypeLoader TypeLoader { get; }

        /// <inheritdoc />
        public ILoggerFactory BuilderLoggerFactory { get; }

        /// <inheritdoc />
        public IHostingEnvironment BuilderHostingEnvironment { get; }

        public IProfiler Profiler { get; }

        public AppCaches AppCaches { get; }

        /// <summary>
        /// Initializes a new instance of the <see cref="UmbracoBuilder"/> class primarily for testing.
        /// </summary>
        public UmbracoBuilder(IServiceCollection services, IConfiguration config, TypeLoader typeLoader)
            : this(services, config, typeLoader, NullLoggerFactory.Instance, new NoopProfiler(), AppCaches.Disabled, null)
        { }

        /// <summary>
        /// Initializes a new instance of the <see cref="UmbracoBuilder"/> class.
        /// </summary>
        public UmbracoBuilder(
            IServiceCollection services,
            IConfiguration config,
            TypeLoader typeLoader,
            ILoggerFactory loggerFactory,
            IProfiler profiler,
            AppCaches appCaches,
            IHostingEnvironment hostingEnvironment)
        {
            Services = services;
            Config = config;
            BuilderLoggerFactory = loggerFactory;
            BuilderHostingEnvironment = hostingEnvironment;
            Profiler = profiler;
            AppCaches = appCaches;
            TypeLoader = typeLoader;

            AddCoreServices();
        }

        /// <summary>
        /// Gets a collection builder (and registers the collection).
        /// </summary>
        /// <typeparam name="TBuilder">The type of the collection builder.</typeparam>
        /// <returns>The collection builder.</returns>
        public TBuilder WithCollectionBuilder<TBuilder>()
            where TBuilder : ICollectionBuilder, new()
        {
            Type typeOfBuilder = typeof(TBuilder);

            if (_builders.TryGetValue(typeOfBuilder, out ICollectionBuilder o))
            {
                return (TBuilder)o;
            }

            var builder = new TBuilder();
            _builders[typeOfBuilder] = builder;
            return builder;
        }

        public void Build()
        {
            foreach (ICollectionBuilder builder in _builders.Values)
            {
                builder.RegisterWith(Services);
            }

            _builders.Clear();
        }

        private void AddCoreServices()
        {
            Services.AddSingleton(AppCaches);
            Services.AddSingleton(Profiler);

            // Register as singleton to allow injection everywhere.
            Services.AddSingleton<ServiceFactory>(p => p.GetService);
            Services.AddSingleton<IEventAggregator, EventAggregator>();

            Services.AddLazySupport();

            // Adds no-op registrations as many core services require these dependencies but these
            // dependencies cannot be fulfilled in the Core project
            Services.AddUnique<IMarchal, NoopMarchal>();
            Services.AddUnique<IApplicationShutdownRegistry, NoopApplicationShutdownRegistry>();

            Services.AddUnique<IMainDom, MainDom>();
            Services.AddUnique<IMainDomLock, MainDomSemaphoreLock>();

            Services.AddUnique<IIOHelper>(factory =>
            {
                IHostingEnvironment hostingEnvironment = factory.GetRequiredService<IHostingEnvironment>();

                if (RuntimeInformation.IsOSPlatform(OSPlatform.Linux))
                {
                    return new IOHelperLinux(hostingEnvironment);
                }

                if (RuntimeInformation.IsOSPlatform(OSPlatform.OSX))
                {
                    return new IOHelperOSX(hostingEnvironment);
                }

                return new IOHelperWindows(hostingEnvironment);
            });

            Services.AddUnique(factory => factory.GetRequiredService<AppCaches>().RuntimeCache);
            Services.AddUnique(factory => factory.GetRequiredService<AppCaches>().RequestCache);
            Services.AddUnique<IProfilingLogger, ProfilingLogger>();
            Services.AddUnique<IUmbracoVersion, UmbracoVersion>();
            Services.AddUnique<IEntryAssemblyMetadata, EntryAssemblyMetadata>();

            this.AddAllCoreCollectionBuilders();
            this.AddNotificationHandler<UmbracoApplicationStartingNotification, EssentialDirectoryCreator>();

            Services.AddSingleton<UmbracoRequestPaths>();

            Services.AddSingleton<InstallStatusTracker>();

            // by default, register a noop factory
            Services.AddUnique<IPublishedModelFactory, NoopPublishedModelFactory>();

            Services.AddUnique<ICultureDictionaryFactory, DefaultCultureDictionaryFactory>();
            Services.AddSingleton(f => f.GetRequiredService<ICultureDictionaryFactory>().CreateDictionary());

            Services.AddSingleton<UriUtility>();

            Services.AddUnique<IDashboardService, DashboardService>();
            Services.AddUnique<IUserDataService, UserDataService>();

            // will be injected in controllers when needed to invoke rest endpoints on Our
            Services.AddUnique<IInstallationService, InstallationService>();
            Services.AddUnique<IUpgradeService, UpgradeService>();

            // Grid config is not a real config file as we know them
            Services.AddUnique<IGridConfig, GridConfig>();

            Services.AddUnique<IPublishedUrlProvider, UrlProvider>();
            Services.AddUnique<ISiteDomainMapper, SiteDomainMapper>();

            Services.AddSingleton<HtmlLocalLinkParser>();
            Services.AddSingleton<HtmlImageSourceParser>();
            Services.AddSingleton<HtmlUrlParser>();

            // register properties fallback
            Services.AddUnique<IPublishedValueFallback, PublishedValueFallback>();

            Services.AddSingleton<UmbracoFeatures>();

            // register published router
            Services.AddUnique<IPublishedRouter, PublishedRouter>();

            Services.AddUnique<IEventMessagesFactory, DefaultEventMessagesFactory>();
            Services.AddUnique<IEventMessagesAccessor, HybridEventMessagesAccessor>();
            Services.AddUnique<ITreeService, TreeService>();
            Services.AddUnique<ISectionService, SectionService>();

            Services.AddUnique<ISmsSender, NotImplementedSmsSender>();
            Services.AddUnique<IEmailSender, NotImplementedEmailSender>();

            Services.AddUnique<IDataValueEditorFactory, DataValueEditorFactory>();

            // register distributed cache
            Services.AddUnique(f => new DistributedCache(f.GetRequiredService<IServerMessenger>(), f.GetRequiredService<CacheRefresherCollection>()));
            Services.AddUnique<ICacheRefresherNotificationFactory, CacheRefresherNotificationFactory>();

            // register the http context and umbraco context accessors
            // we *should* use the HttpContextUmbracoContextAccessor, however there are cases when
            // we have no http context, eg when booting Umbraco or in background threads, so instead
            // let's use an hybrid accessor that can fall back to a ThreadStatic context.
            Services.AddUnique<IUmbracoContextAccessor, HybridUmbracoContextAccessor>();

            Services.AddSingleton<LegacyPasswordSecurity>();
            Services.AddSingleton<UserEditorAuthorizationHelper>();
            Services.AddSingleton<ContentPermissions>();
            Services.AddSingleton<MediaPermissions>();

            Services.AddSingleton<PropertyEditorCollection>();
            Services.AddSingleton<ParameterEditorCollection>();

            // register a server registrar, by default it's the db registrar
            Services.AddUnique<IServerRoleAccessor>(f =>
            {
                GlobalSettings globalSettings = f.GetRequiredService<IOptions<GlobalSettings>>().Value;
                var singleServer = globalSettings.DisableElectionForSingleServer;
                return singleServer
                    ? new SingleServerRoleAccessor()
                    : new ElectedServerRoleAccessor(f.GetRequiredService<IServerRegistrationService>());
            });

            // For Umbraco to work it must have the default IPublishedModelFactory
            // which may be replaced by models builder but the default is required to make plain old IPublishedContent
            // instances.
            Services.AddSingleton<IPublishedModelFactory>(factory => factory.CreateDefaultPublishedModelFactory());

            Services
                .AddNotificationHandler<MemberGroupSavedNotification, PublicAccessHandler>()
                .AddNotificationHandler<MemberGroupDeletedNotification, PublicAccessHandler>();

            Services.AddSingleton<ISyncBootStateAccessor, NonRuntimeLevelBootStateAccessor>();

            // register a basic/noop published snapshot service to be replaced
            Services.AddSingleton<IPublishedSnapshotService, InternalPublishedSnapshotService>();

            // Register ValueEditorCache used for validation
            Services.AddSingleton<IValueEditorCache, ValueEditorCache>();

            // Register telemetry service used to gather data about installed packages
            Services.AddUnique<ITelemetryService, TelemetryService>();

<<<<<<< HEAD
            Services.AddUnique<IKeyValueService, KeyValueService>();
            Services.AddUnique<IPublicAccessService, PublicAccessService>();
            Services.AddUnique<IContentVersionService, ContentVersionService>();
            Services.AddUnique<IUserService, UserService>();
            Services.AddUnique<ILocalizationService, LocalizationService>();
            Services.AddUnique<IMacroService, MacroService>();
            Services.AddUnique<IMemberGroupService, MemberGroupService>();
            Services.AddUnique<IRedirectUrlService, RedirectUrlService>();
            Services.AddUnique<IConsentService, ConsentService>();
            Services.AddUnique<IPropertyValidationService, PropertyValidationService>();
            Services.AddUnique<IDomainService, DomainService>();
            Services.AddUnique<ITagService, TagService>();
            Services.AddUnique<IContentService, ContentService>();
            Services.AddUnique<IContentVersionCleanupPolicy, DefaultContentVersionCleanupPolicy>();
            Services.AddUnique<IMemberService, MemberService>();
            Services.AddUnique<IMediaService, MediaService>();
            Services.AddUnique<IContentTypeService, ContentTypeService>();
            Services.AddUnique<IContentTypeBaseServiceProvider, ContentTypeBaseServiceProvider>();
            Services.AddUnique<IMediaTypeService, MediaTypeService>();
            Services.AddUnique<IFileService, FileService>();
            Services.AddUnique<IEntityService, EntityService>();
            Services.AddUnique<IRelationService, RelationService>();
            Services.AddUnique<IMemberTypeService, MemberTypeService>();
            Services.AddUnique<INotificationService, NotificationService>();
            Services.AddUnique<ExternalLoginService>(factory => new ExternalLoginService(
                factory.GetRequiredService<IScopeProvider>(),
                factory.GetRequiredService<ILoggerFactory>(),
                factory.GetRequiredService<IEventMessagesFactory>(),
                factory.GetRequiredService<IExternalLoginWithKeyRepository>()
            ));
            Services.AddUnique<IExternalLoginService>(factory => factory.GetRequiredService<ExternalLoginService>());
            Services.AddUnique<IExternalLoginWithKeyService>(factory => factory.GetRequiredService<ExternalLoginService>());
            Services.AddUnique<ILocalizedTextService>(factory => new LocalizedTextService(
                factory.GetRequiredService<Lazy<LocalizedTextServiceFileSources>>(),
                factory.GetRequiredService<ILogger<LocalizedTextService>>()));

            Services.AddUnique<IEntityXmlSerializer, EntityXmlSerializer>();

            Services.AddSingleton<ConflictingPackageData>();
            Services.AddSingleton<CompiledPackageXmlParser>();
=======
            // Register a noop IHtmlSanitizer to be replaced
            Services.AddUnique<IHtmlSanitizer, NoopHtmlSanitizer>();
>>>>>>> 91c4c776
        }
    }
}<|MERGE_RESOLUTION|>--- conflicted
+++ resolved
@@ -267,7 +267,6 @@
             // Register telemetry service used to gather data about installed packages
             Services.AddUnique<ITelemetryService, TelemetryService>();
 
-<<<<<<< HEAD
             Services.AddUnique<IKeyValueService, KeyValueService>();
             Services.AddUnique<IPublicAccessService, PublicAccessService>();
             Services.AddUnique<IContentVersionService, ContentVersionService>();
@@ -308,10 +307,9 @@
 
             Services.AddSingleton<ConflictingPackageData>();
             Services.AddSingleton<CompiledPackageXmlParser>();
-=======
+
             // Register a noop IHtmlSanitizer to be replaced
             Services.AddUnique<IHtmlSanitizer, NoopHtmlSanitizer>();
->>>>>>> 91c4c776
         }
     }
 }