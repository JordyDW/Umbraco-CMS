using System;
using System.Collections.Generic;
using System.IO;
using System.Linq;
using System.Threading.Tasks;
using Microsoft.Extensions.DependencyInjection;
using Microsoft.Extensions.Logging;
using Microsoft.Extensions.Options;
using Umbraco.Cms.Core.Configuration.Models;
using Umbraco.Cms.Core.Models;
using Umbraco.Cms.Core.PropertyEditors;
using Umbraco.Cms.Core.Strings;
using Umbraco.Extensions;

namespace Umbraco.Cms.Core.IO
{
    public sealed class MediaFileManager
    {
        private readonly IMediaPathScheme _mediaPathScheme;
        private readonly ILogger<MediaFileManager> _logger;
        private readonly IShortStringHelper _shortStringHelper;
        private readonly IServiceProvider _serviceProvider;
<<<<<<< HEAD
        private MediaUrlGeneratorCollection? _mediaUrlGenerators;
        private readonly ContentSettings _contentSettings;

        /// <summary>
        /// Gets the media filesystem.
        /// </summary>
        public IFileSystem FileSystem { get; }
=======
        private MediaUrlGeneratorCollection _mediaUrlGenerators;
>>>>>>> 548870d5

        public MediaFileManager(
            IFileSystem fileSystem,
            IMediaPathScheme mediaPathScheme,
            ILogger<MediaFileManager> logger,
            IShortStringHelper shortStringHelper,
            IServiceProvider serviceProvider)
        {
            _mediaPathScheme = mediaPathScheme;
            _logger = logger;
            _shortStringHelper = shortStringHelper;
            _serviceProvider = serviceProvider;
            FileSystem = fileSystem;
        }

        [Obsolete("Use the ctr that doesn't include unused parameters.")]
        public MediaFileManager(
            IFileSystem fileSystem,
            IMediaPathScheme mediaPathScheme,
            ILogger<MediaFileManager> logger,
            IShortStringHelper shortStringHelper,
            IServiceProvider serviceProvider,
            IOptions<ContentSettings> contentSettings)
            : this(fileSystem, mediaPathScheme, logger, shortStringHelper, serviceProvider)
        { }

        /// <summary>
        /// Gets the media filesystem.
        /// </summary>
        public IFileSystem FileSystem { get; }

        /// <summary>
        /// Delete media files.
        /// </summary>
        /// <param name="files">Files to delete (filesystem-relative paths).</param>
        public void DeleteMediaFiles(IEnumerable<string> files)
        {
            files = files.Distinct();

            // kinda try to keep things under control
            var options = new ParallelOptions { MaxDegreeOfParallelism = 20 };

            Parallel.ForEach(files, options, file =>
            {
                try
                {
                    if (file.IsNullOrWhiteSpace())
                    {
                        return;
                    }

                    if (FileSystem.FileExists(file) == false)
                    {
                        return;
                    }

                    FileSystem.DeleteFile(file);

                    var directory = _mediaPathScheme.GetDeleteDirectory(this, file);
                    if (!directory.IsNullOrWhiteSpace())
                    {
                        FileSystem.DeleteDirectory(directory!, true);
                    }
                }
                catch (Exception e)
                {
                    _logger.LogError(e, "Failed to delete media file '{File}'.", file);
                }
            });
        }

        #region Media Path

        /// <summary>
        /// Gets the file path of a media file.
        /// </summary>
        /// <param name="filename">The file name.</param>
        /// <param name="cuid">The unique identifier of the content/media owning the file.</param>
        /// <param name="puid">The unique identifier of the property type owning the file.</param>
        /// <returns>The filesystem-relative path to the media file.</returns>
        /// <remarks>With the old media path scheme, this CREATES a new media path each time it is invoked.</remarks>
        public string GetMediaPath(string filename, Guid cuid, Guid puid)
        {
            filename = Path.GetFileName(filename);
            if (filename == null)
            {
                throw new ArgumentException("Cannot become a safe filename.", nameof(filename));
            }

            filename = _shortStringHelper.CleanStringForSafeFileName(filename.ToLowerInvariant());

            return _mediaPathScheme.GetFilePath(this, cuid, puid, filename);
        }

        #endregion

        #region Associated Media Files

        /// <summary>
        /// Returns a stream (file) for a content item or null if there is no file.
        /// </summary>
        /// <param name="content"></param>
        /// <param name="mediaFilePath">The file path if a file was found</param>
        /// <param name="propertyTypeAlias"></param>
        /// <param name="variationContextAccessor"></param>
        /// <returns></returns>
        public Stream? GetFile(
            IContentBase content,
            out string? mediaFilePath,
            string propertyTypeAlias = Constants.Conventions.Media.File,
            string? culture = null,
            string? segment = null)
        {
            // TODO: If collections were lazy we could just inject them
            if (_mediaUrlGenerators == null)
            {
                _mediaUrlGenerators = _serviceProvider.GetRequiredService<MediaUrlGeneratorCollection>();
            }

            if (!content.TryGetMediaPath(propertyTypeAlias, _mediaUrlGenerators!, out mediaFilePath, culture, segment))
            {
                return null;
            }

            Stream? stream = FileSystem.OpenFile(mediaFilePath!);
            if (stream != null)
            {
                return stream;
            }

            mediaFilePath = null;
            return null;
        }

        /// <summary>
        /// Stores a media file associated to a property of a content item.
        /// </summary>
        /// <param name="content">The content item owning the media file.</param>
        /// <param name="propertyType">The property type owning the media file.</param>
        /// <param name="filename">The media file name.</param>
        /// <param name="filestream">A stream containing the media bytes.</param>
        /// <param name="oldpath">An optional filesystem-relative filepath to the previous media file.</param>
        /// <returns>The filesystem-relative filepath to the media file.</returns>
        /// <remarks>
        /// <para>The file is considered "owned" by the content/propertyType.</para>
        /// <para>If an <paramref name="oldpath"/> is provided then that file (and associated thumbnails if any) is deleted
        /// before the new file is saved, and depending on the media path scheme, the folder may be reused for the new file.</para>
        /// </remarks>
        public string StoreFile(IContentBase content, IPropertyType? propertyType, string filename, Stream filestream, string? oldpath)
        {
            if (content == null)
            {
                throw new ArgumentNullException(nameof(content));
            }

            if (propertyType == null)
            {
                throw new ArgumentNullException(nameof(propertyType));
            }

            if (filename == null)
            {
                throw new ArgumentNullException(nameof(filename));
            }

            if (string.IsNullOrWhiteSpace(filename))
            {
                throw new ArgumentException("Value can't be empty or consist only of white-space characters.", nameof(filename));
            }

            if (filestream == null)
            {
                throw new ArgumentNullException(nameof(filestream));
            }

            // clear the old file, if any
            if (string.IsNullOrWhiteSpace(oldpath) == false)
            {
                FileSystem.DeleteFile(oldpath!);
            }

            // get the filepath, store the data
            var filepath = GetMediaPath(filename, content.Key, propertyType.Key);
            FileSystem.AddFile(filepath, filestream);
            return filepath;
        }

        /// <summary>
        /// Copies a media file as a new media file, associated to a property of a content item.
        /// </summary>
        /// <param name="content">The content item owning the copy of the media file.</param>
        /// <param name="propertyType">The property type owning the copy of the media file.</param>
        /// <param name="sourcepath">The filesystem-relative path to the source media file.</param>
        /// <returns>The filesystem-relative path to the copy of the media file.</returns>
        public string? CopyFile(IContentBase content, IPropertyType propertyType, string sourcepath)
        {
            if (content == null)
            {
                throw new ArgumentNullException(nameof(content));
            }

            if (propertyType == null)
            {
                throw new ArgumentNullException(nameof(propertyType));
            }

            if (sourcepath == null)
            {
                throw new ArgumentNullException(nameof(sourcepath));
            }

            if (string.IsNullOrWhiteSpace(sourcepath))
            {
                throw new ArgumentException("Value can't be empty or consist only of white-space characters.", nameof(sourcepath));
            }

            // ensure we have a file to copy
            if (FileSystem.FileExists(sourcepath) == false)
            {
                return null;
            }

            // get the filepath
            var filename = Path.GetFileName(sourcepath);
            var filepath = GetMediaPath(filename, content.Key, propertyType.Key);
            FileSystem.CopyFile(sourcepath, filepath);
            return filepath;
        }

        #endregion
    }
}<|MERGE_RESOLUTION|>--- conflicted
+++ resolved
@@ -20,17 +20,7 @@
         private readonly ILogger<MediaFileManager> _logger;
         private readonly IShortStringHelper _shortStringHelper;
         private readonly IServiceProvider _serviceProvider;
-<<<<<<< HEAD
         private MediaUrlGeneratorCollection? _mediaUrlGenerators;
-        private readonly ContentSettings _contentSettings;
-
-        /// <summary>
-        /// Gets the media filesystem.
-        /// </summary>
-        public IFileSystem FileSystem { get; }
-=======
-        private MediaUrlGeneratorCollection _mediaUrlGenerators;
->>>>>>> 548870d5
 
         public MediaFileManager(
             IFileSystem fileSystem,
