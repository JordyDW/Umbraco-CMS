﻿using System;
using System.Threading;
using Serilog.Core;
using Serilog.Events;
using Umbraco.Core.Cache;
using Umbraco.Core.Composing;

namespace Umbraco.Core.Logging.Serilog.Enrichers
{
    /// <summary>
    /// Enrich log events with a HttpRequestNumber unique within the current
    /// logging session.
    /// Original source - https://github.com/serilog-web/classic/blob/master/src/SerilogWeb.Classic/Classic/Enrichers/HttpRequestNumberEnricher.cs
    /// Nupkg: 'Serilog.Web.Classic' contains handlers & extra bits we do not want
    /// </summary>
    internal class HttpRequestNumberEnricher : ILogEventEnricher
    {
<<<<<<< HEAD
        private readonly Func<IFactory> _factoryFunc;
=======
        private readonly Func<IRequestCache> _requestCacheGetter;
>>>>>>> ec6b86bb
        private static int _lastRequestNumber;
        private static readonly string _requestNumberItemName = typeof(HttpRequestNumberEnricher).Name + "+RequestNumber";

        /// <summary>
        /// The property name added to enriched log events.
        /// </summary>
        private const string _httpRequestNumberPropertyName = "HttpRequestNumber";


<<<<<<< HEAD
        public HttpRequestNumberEnricher(Func<IFactory> factoryFunc)
        {
            _factoryFunc = factoryFunc;
=======
        public HttpRequestNumberEnricher(Func<IRequestCache> requestCacheGetter)
        {
            _requestCacheGetter = requestCacheGetter;
>>>>>>> ec6b86bb
        }

        /// <summary>
        /// Enrich the log event with the number assigned to the currently-executing HTTP request, if any.
        /// </summary>
        /// <param name="logEvent">The log event to enrich.</param>
        /// <param name="propertyFactory">Factory for creating new properties to add to the event.</param>
        public void Enrich(LogEvent logEvent, ILogEventPropertyFactory propertyFactory)
        {
            if (logEvent == null) throw new ArgumentNullException(nameof(logEvent));

<<<<<<< HEAD
            var factory = _factoryFunc();
            if (factory is null) return;

            var requestCache = factory.GetInstance<IRequestCache>();
=======
            var requestCache = _requestCacheGetter();
            if (requestCache is null) return;

>>>>>>> ec6b86bb
            var requestNumber = requestCache.Get(_requestNumberItemName,
                    () => Interlocked.Increment(ref _lastRequestNumber));

            var requestNumberProperty = new LogEventProperty(_httpRequestNumberPropertyName, new ScalarValue(requestNumber));
            logEvent.AddPropertyIfAbsent(requestNumberProperty);
        }
    }
}<|MERGE_RESOLUTION|>--- conflicted
+++ resolved
@@ -15,11 +15,7 @@
     /// </summary>
     internal class HttpRequestNumberEnricher : ILogEventEnricher
     {
-<<<<<<< HEAD
-        private readonly Func<IFactory> _factoryFunc;
-=======
         private readonly Func<IRequestCache> _requestCacheGetter;
->>>>>>> ec6b86bb
         private static int _lastRequestNumber;
         private static readonly string _requestNumberItemName = typeof(HttpRequestNumberEnricher).Name + "+RequestNumber";
 
@@ -29,15 +25,9 @@
         private const string _httpRequestNumberPropertyName = "HttpRequestNumber";
 
 
-<<<<<<< HEAD
-        public HttpRequestNumberEnricher(Func<IFactory> factoryFunc)
-        {
-            _factoryFunc = factoryFunc;
-=======
         public HttpRequestNumberEnricher(Func<IRequestCache> requestCacheGetter)
         {
             _requestCacheGetter = requestCacheGetter;
->>>>>>> ec6b86bb
         }
 
         /// <summary>
@@ -49,16 +39,9 @@
         {
             if (logEvent == null) throw new ArgumentNullException(nameof(logEvent));
 
-<<<<<<< HEAD
-            var factory = _factoryFunc();
-            if (factory is null) return;
-
-            var requestCache = factory.GetInstance<IRequestCache>();
-=======
             var requestCache = _requestCacheGetter();
             if (requestCache is null) return;
 
->>>>>>> ec6b86bb
             var requestNumber = requestCache.Get(_requestNumberItemName,
                     () => Interlocked.Increment(ref _lastRequestNumber));
 
