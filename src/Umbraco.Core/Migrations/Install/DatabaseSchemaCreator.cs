<<<<<<< HEAD
﻿using System;
using System.Collections.Generic;
using System.Linq;
using NPoco;
using Umbraco.Core.Events;
using Umbraco.Core.Logging;
using Umbraco.Core.Persistence;
using Umbraco.Core.Persistence.DatabaseModelDefinitions;
using Umbraco.Core.Persistence.Dtos;
using Umbraco.Core.Persistence.SqlSyntax;

namespace Umbraco.Core.Migrations.Install
{
    /// <summary>
    /// Creates the initial database schema during install.
    /// </summary>
    internal class DatabaseSchemaCreator
    {
        private readonly IUmbracoDatabase _database;
        private readonly ILogger _logger;

        public DatabaseSchemaCreator(IUmbracoDatabase database, ILogger logger)
        {
            _database = database;
            _logger = logger;
        }

        private ISqlSyntaxProvider SqlSyntax => _database.SqlContext.SqlSyntax;

        // all tables, in order
        public static readonly List<Type> OrderedTables = new List<Type>
        {
            typeof (UserDto),
            typeof (NodeDto),
            typeof (ContentTypeDto),
            typeof (TemplateDto),
            typeof (ContentDto),
            typeof (ContentVersionDto),
            typeof (MediaVersionDto),
            typeof (DocumentDto),
            typeof (ContentTypeTemplateDto),
            typeof (DataTypeDto),
            typeof (DictionaryDto),
            typeof (LanguageDto),
            typeof (LanguageTextDto),
            typeof (DomainDto),
            typeof (LogDto),
            typeof (MacroDto),
            typeof (MacroPropertyDto),
            typeof (MemberTypeDto),
            typeof (MemberDto),
            typeof (Member2MemberGroupDto),
            typeof (ContentXmlDto),
            typeof (PreviewXmlDto),
            typeof (PropertyTypeGroupDto),
            typeof (PropertyTypeDto),
            typeof (PropertyDataDto),
            typeof (RelationTypeDto),
            typeof (RelationDto),
            typeof (TagDto),
            typeof (TagRelationshipDto),
            typeof (ContentType2ContentTypeDto),
            typeof (ContentTypeAllowedContentTypeDto),
            typeof (User2NodeNotifyDto),
            typeof (ServerRegistrationDto),
            typeof (AccessDto),
            typeof (AccessRuleDto),
            typeof (CacheInstructionDto),
            typeof (ExternalLoginDto),
            typeof (RedirectUrlDto),
            typeof (LockDto),
            typeof (UserGroupDto),
            typeof (User2UserGroupDto),
            typeof (UserGroup2NodePermissionDto),
            typeof (UserGroup2AppDto),
            typeof (UserStartNodeDto),
            typeof (ContentNuDto),
            typeof (DocumentVersionDto),
            typeof (KeyValueDto),
            typeof (UserLoginDto),
            typeof (ConsentDto),
            typeof (AuditEntryDto),
            typeof (ContentVersionCultureVariationDto),
            typeof (DocumentCultureVariationDto),
            typeof (ContentScheduleDto)
        };

        /// <summary>
        /// Drops all Umbraco tables in the db.
        /// </summary>
        internal void UninstallDatabaseSchema()
        {
            _logger.Info<DatabaseSchemaCreator>("Start UninstallDatabaseSchema");

            foreach (var table in OrderedTables.AsEnumerable().Reverse())
            {
                var tableNameAttribute = table.FirstAttribute<TableNameAttribute>();
                var tableName = tableNameAttribute == null ? table.Name : tableNameAttribute.Value;

                _logger.Info<DatabaseSchemaCreator>("Uninstall {TableName}", tableName);

                try
                {
                    if (TableExists(tableName))
                        DropTable(tableName);
                }
                catch (Exception ex)
                {
                    //swallow this for now, not sure how best to handle this with diff databases... though this is internal
                    // and only used for unit tests. If this fails its because the table doesn't exist... generally!
                    _logger.Error<DatabaseSchemaCreator>(ex, "Could not drop table {TableName}", tableName);
                }
            }
        }

        /// <summary>
        /// Initializes the database by creating the umbraco db schema.
        /// </summary>
        /// <remarks>This needs to execute as part of a transaction.</remarks>
        public void InitializeDatabaseSchema()
        {
            if (!_database.InTransaction)
                throw new InvalidOperationException("Database is not in a transaction.");

            var e = new DatabaseCreationEventArgs();
            FireBeforeCreation(e);

            if (e.Cancel == false)
            {
                var dataCreation = new DatabaseDataCreator(_database, _logger);
                foreach (var table in OrderedTables)
                    CreateTable(false, table, dataCreation);
            }

            FireAfterCreation(e);
        }

        /// <summary>
        /// Validates the schema of the current database.
        /// </summary>
        public DatabaseSchemaResult ValidateSchema()
        {
            var result = new DatabaseSchemaResult(SqlSyntax);

            result.IndexDefinitions.AddRange(SqlSyntax.GetDefinedIndexes(_database)
                .Select(x => new DbIndexDefinition(x)));

            result.TableDefinitions.AddRange(OrderedTables
                .Select(x => DefinitionFactory.GetTableDefinition(x, SqlSyntax)));

            ValidateDbTables(result);
            ValidateDbColumns(result);
            ValidateDbIndexes(result);
            ValidateDbConstraints(result);

            return result;
        }

        /// <summary>
        /// This validates the Primary/Foreign keys in the database
        /// </summary>
        /// <param name="result"></param>
        /// <remarks>
        /// This does not validate any database constraints that are not PKs or FKs because Umbraco does not create a database with non PK/FK contraints.
        /// Any unique "constraints" in the database are done with unique indexes.
        /// </remarks>
        private void ValidateDbConstraints(DatabaseSchemaResult result)
        {
            //MySql doesn't conform to the "normal" naming of constraints, so there is currently no point in doing these checks.
            //TODO: At a later point we do other checks for MySql, but ideally it should be necessary to do special checks for different providers.
            // ALso note that to get the constraints for MySql we have to open a connection which we currently have not.
            if (SqlSyntax is MySqlSyntaxProvider)
                return;

            //Check constraints in configured database against constraints in schema
            var constraintsInDatabase = SqlSyntax.GetConstraintsPerColumn(_database).DistinctBy(x => x.Item3).ToList();
            var foreignKeysInDatabase = constraintsInDatabase.Where(x => x.Item3.InvariantStartsWith("FK_")).Select(x => x.Item3).ToList();
            var primaryKeysInDatabase = constraintsInDatabase.Where(x => x.Item3.InvariantStartsWith("PK_")).Select(x => x.Item3).ToList();

            var unknownConstraintsInDatabase =
                constraintsInDatabase.Where(
                    x =>
                    x.Item3.InvariantStartsWith("FK_") == false && x.Item3.InvariantStartsWith("PK_") == false &&
                    x.Item3.InvariantStartsWith("IX_") == false).Select(x => x.Item3).ToList();
            var foreignKeysInSchema = result.TableDefinitions.SelectMany(x => x.ForeignKeys.Select(y => y.Name)).ToList();
            var primaryKeysInSchema = result.TableDefinitions.SelectMany(x => x.Columns.Select(y => y.PrimaryKeyName))
                .Where(x => x.IsNullOrWhiteSpace() == false).ToList();

            //Add valid and invalid foreign key differences to the result object
            // We'll need to do invariant contains with case insensitivity because foreign key, primary key, and even index naming w/ MySQL is not standardized
            // In theory you could have: FK_ or fk_ ...or really any standard that your development department (or developer) chooses to use.
            foreach (var unknown in unknownConstraintsInDatabase)
            {
                if (foreignKeysInSchema.InvariantContains(unknown) || primaryKeysInSchema.InvariantContains(unknown))
                {
                    result.ValidConstraints.Add(unknown);
                }
                else
                {
                    result.Errors.Add(new Tuple<string, string>("Unknown", unknown));
                }
            }

            //Foreign keys:

            var validForeignKeyDifferences = foreignKeysInDatabase.Intersect(foreignKeysInSchema, StringComparer.InvariantCultureIgnoreCase);
            foreach (var foreignKey in validForeignKeyDifferences)
            {
                result.ValidConstraints.Add(foreignKey);
            }
            var invalidForeignKeyDifferences =
                foreignKeysInDatabase.Except(foreignKeysInSchema, StringComparer.InvariantCultureIgnoreCase)
                                .Union(foreignKeysInSchema.Except(foreignKeysInDatabase, StringComparer.InvariantCultureIgnoreCase));
            foreach (var foreignKey in invalidForeignKeyDifferences)
            {
                result.Errors.Add(new Tuple<string, string>("Constraint", foreignKey));
            }


            //Primary keys:

            //Add valid and invalid primary key differences to the result object
            var validPrimaryKeyDifferences = primaryKeysInDatabase.Intersect(primaryKeysInSchema, StringComparer.InvariantCultureIgnoreCase);
            foreach (var primaryKey in validPrimaryKeyDifferences)
            {
                result.ValidConstraints.Add(primaryKey);
            }
            var invalidPrimaryKeyDifferences =
                primaryKeysInDatabase.Except(primaryKeysInSchema, StringComparer.InvariantCultureIgnoreCase)
                                .Union(primaryKeysInSchema.Except(primaryKeysInDatabase, StringComparer.InvariantCultureIgnoreCase));
            foreach (var primaryKey in invalidPrimaryKeyDifferences)
            {
                result.Errors.Add(new Tuple<string, string>("Constraint", primaryKey));
            }

        }

        private void ValidateDbColumns(DatabaseSchemaResult result)
        {
            //Check columns in configured database against columns in schema
            var columnsInDatabase = SqlSyntax.GetColumnsInSchema(_database);
            var columnsPerTableInDatabase = columnsInDatabase.Select(x => string.Concat(x.TableName, ",", x.ColumnName)).ToList();
            var columnsPerTableInSchema = result.TableDefinitions.SelectMany(x => x.Columns.Select(y => string.Concat(y.TableName, ",", y.Name))).ToList();
            //Add valid and invalid column differences to the result object
            var validColumnDifferences = columnsPerTableInDatabase.Intersect(columnsPerTableInSchema, StringComparer.InvariantCultureIgnoreCase);
            foreach (var column in validColumnDifferences)
            {
                result.ValidColumns.Add(column);
            }

            var invalidColumnDifferences =
                columnsPerTableInDatabase.Except(columnsPerTableInSchema, StringComparer.InvariantCultureIgnoreCase)
                                .Union(columnsPerTableInSchema.Except(columnsPerTableInDatabase, StringComparer.InvariantCultureIgnoreCase));
            foreach (var column in invalidColumnDifferences)
            {
                result.Errors.Add(new Tuple<string, string>("Column", column));
            }
        }

        private void ValidateDbTables(DatabaseSchemaResult result)
        {
            //Check tables in configured database against tables in schema
            var tablesInDatabase = SqlSyntax.GetTablesInSchema(_database).ToList();
            var tablesInSchema = result.TableDefinitions.Select(x => x.Name).ToList();
            //Add valid and invalid table differences to the result object
            var validTableDifferences = tablesInDatabase.Intersect(tablesInSchema, StringComparer.InvariantCultureIgnoreCase);
            foreach (var tableName in validTableDifferences)
            {
                result.ValidTables.Add(tableName);
            }

            var invalidTableDifferences =
                tablesInDatabase.Except(tablesInSchema, StringComparer.InvariantCultureIgnoreCase)
                                .Union(tablesInSchema.Except(tablesInDatabase, StringComparer.InvariantCultureIgnoreCase));
            foreach (var tableName in invalidTableDifferences)
            {
                result.Errors.Add(new Tuple<string, string>("Table", tableName));
            }
        }

        private void ValidateDbIndexes(DatabaseSchemaResult result)
        {
            //These are just column indexes NOT constraints or Keys
            //var colIndexesInDatabase = result.DbIndexDefinitions.Where(x => x.IndexName.InvariantStartsWith("IX_")).Select(x => x.IndexName).ToList();
            var colIndexesInDatabase = result.IndexDefinitions.Select(x => x.IndexName).ToList();
            var indexesInSchema = result.TableDefinitions.SelectMany(x => x.Indexes.Select(y => y.Name)).ToList();

            //Add valid and invalid index differences to the result object
            var validColIndexDifferences = colIndexesInDatabase.Intersect(indexesInSchema, StringComparer.InvariantCultureIgnoreCase);
            foreach (var index in validColIndexDifferences)
            {
                result.ValidIndexes.Add(index);
            }

            var invalidColIndexDifferences =
                colIndexesInDatabase.Except(indexesInSchema, StringComparer.InvariantCultureIgnoreCase)
                                .Union(indexesInSchema.Except(colIndexesInDatabase, StringComparer.InvariantCultureIgnoreCase));
            foreach (var index in invalidColIndexDifferences)
            {
                result.Errors.Add(new Tuple<string, string>("Index", index));
            }
        }

        #region Events

        /// <summary>
        /// The save event handler
        /// </summary>
        internal delegate void DatabaseEventHandler(DatabaseCreationEventArgs e);

        /// <summary>
        /// Occurs when [before save].
        /// </summary>
        internal static event DatabaseEventHandler BeforeCreation;
        /// <summary>
        /// Raises the <see cref="BeforeCreation"/> event.
        /// </summary>
        /// <param name="e">The <see cref="System.EventArgs"/> instance containing the event data.</param>
        internal virtual void FireBeforeCreation(DatabaseCreationEventArgs e)
        {
            BeforeCreation?.Invoke(e);
        }

        /// <summary>
        /// Occurs when [after save].
        /// </summary>
        internal static event DatabaseEventHandler AfterCreation;
        /// <summary>
        /// Raises the <see cref="AfterCreation"/> event.
        /// </summary>
        /// <param name="e">The <see cref="System.EventArgs"/> instance containing the event data.</param>
        internal virtual void FireAfterCreation(DatabaseCreationEventArgs e)
        {
            AfterCreation?.Invoke(e);
        }

        #endregion

        #region Utilities

        /// <summary>
        /// Returns whether a table with the specified <paramref name="tableName"/> exists in the database.
        /// </summary>
        /// <param name="tableName">The name of the table.</param>
        /// <returns><c>true</c> if the table exists; otherwise <c>false</c>.</returns>
        /// <example>
        /// <code>
        /// if (schemaHelper.TableExist("MyTable"))
        /// {
        ///     // do something when the table exists
        /// }
        /// </code>
        /// </example>
        public bool TableExists(string tableName)
        {
            return SqlSyntax.DoesTableExist(_database, tableName);
        }

        /// <summary>
        /// Returns whether the table for the specified <typeparamref name="T"/> exists in the database.
        /// </summary>
        /// <typeparam name="T">The type representing the DTO/table.</typeparam>
        /// <returns><c>true</c> if the table exists; otherwise <c>false</c>.</returns>
        /// <example>
        /// <code>
        /// if (schemaHelper.TableExist&lt;MyDto&gt;)
        /// {
        ///     // do something when the table exists
        /// }
        /// </code>
        /// </example>
        /// <remarks>
        /// If <typeparamref name="T"/> has been decorated with an <see cref="TableNameAttribute"/>, the name from that
        /// attribute will be used for the table name. If the attribute is not present, the name
        /// <typeparamref name="T"/> will be used instead.
        /// </remarks>
        public bool TableExists<T>()
        {
            var table = DefinitionFactory.GetTableDefinition(typeof(T), SqlSyntax);
            return table != null && TableExists(table.Name);
        }

        /// <summary>
        /// Creates a new table in the database based on the type of <typeparamref name="T"/>.
        /// </summary>
        /// <typeparam name="T">The type representing the DTO/table.</typeparam>
        /// <param name="overwrite">Whether the table should be overwritten if it already exists.</param>
        /// <remarks>
        /// If <typeparamref name="T"/> has been decorated with an <see cref="TableNameAttribute"/>, the name from that
        /// attribute will be used for the table name. If the attribute is not present, the name
        /// <typeparamref name="T"/> will be used instead.
        /// 
        /// If a table with the same name already exists, the <paramref name="overwrite"/> parameter will determine
        /// whether the table is overwritten. If <c>true</c>, the table will be overwritten, whereas this method will
        /// not do anything if the parameter is <c>false</c>.
        /// </remarks>
        internal void CreateTable<T>(bool overwrite = false)
            where T : new()
        {
            var tableType = typeof(T);
            CreateTable(overwrite, tableType, new DatabaseDataCreator(_database, _logger));
        }

        /// <summary>
        /// Creates a new table in the database for the specified <paramref name="modelType"/>.
        /// </summary>
        /// <param name="overwrite">Whether the table should be overwritten if it already exists.</param>
        /// <param name="modelType">The the representing the table.</param>
        /// <param name="dataCreation"></param>
        /// <remarks>
        /// If <paramref name="modelType"/> has been decorated with an <see cref="TableNameAttribute"/>, the name from
        /// that  attribute will be used for the table name. If the attribute is not present, the name
        /// <paramref name="modelType"/> will be used instead.
        /// 
        /// If a table with the same name already exists, the <paramref name="overwrite"/> parameter will determine
        /// whether the table is overwritten. If <c>true</c>, the table will be overwritten, whereas this method will
        /// not do anything if the parameter is <c>false</c>.
        ///
        /// This need to execute as part of a transaction.
        /// </remarks>
        public void CreateTable(bool overwrite, Type modelType, DatabaseDataCreator dataCreation)
        {
            if (!_database.InTransaction)
                throw new InvalidOperationException("Database is not in a transaction.");

            var tableDefinition = DefinitionFactory.GetTableDefinition(modelType, SqlSyntax);
            var tableName = tableDefinition.Name;

            var createSql = SqlSyntax.Format(tableDefinition);
            var createPrimaryKeySql = SqlSyntax.FormatPrimaryKey(tableDefinition);
            var foreignSql = SqlSyntax.Format(tableDefinition.ForeignKeys);
            var indexSql = SqlSyntax.Format(tableDefinition.Indexes);

            var tableExist = TableExists(tableName);
            if (overwrite && tableExist)
            {
                _logger.Info<DatabaseSchemaCreator>("Table {TableName} already exists, but will be recreated", tableName);

                DropTable(tableName);
                tableExist = false;
            }

            if (tableExist)
            {
                // The table exists and was not recreated/overwritten.
                _logger.Info<Database>("Table {TableName} already exists - no changes were made", tableName);
                return;
            }

            //Execute the Create Table sql
            var created = _database.Execute(new Sql(createSql));
                    _logger.Info<DatabaseSchemaCreator>("Create Table {TableName} ({Created}): \n {Sql}", tableName, created, createSql);

            //If any statements exists for the primary key execute them here
            if (string.IsNullOrEmpty(createPrimaryKeySql) == false)
            {
                var createdPk = _database.Execute(new Sql(createPrimaryKeySql));
                _logger.Info<DatabaseSchemaCreator>("Create Primary Key ({CreatedPk}):\n {Sql}", createdPk, createPrimaryKeySql);
            }

            //Turn on identity insert if db provider is not mysql
            if (SqlSyntax.SupportsIdentityInsert() && tableDefinition.Columns.Any(x => x.IsIdentity))
                _database.Execute(new Sql($"SET IDENTITY_INSERT {SqlSyntax.GetQuotedTableName(tableName)} ON "));

            //Call the NewTable-event to trigger the insert of base/default data
            //OnNewTable(tableName, _db, e, _logger);

            dataCreation.InitializeBaseData(tableName);

            //Turn off identity insert if db provider is not mysql
            if (SqlSyntax.SupportsIdentityInsert() && tableDefinition.Columns.Any(x => x.IsIdentity))
                _database.Execute(new Sql($"SET IDENTITY_INSERT {SqlSyntax.GetQuotedTableName(tableName)} OFF;"));

            //Special case for MySql
            if (SqlSyntax is MySqlSyntaxProvider && tableName.Equals("umbracoUser"))
            {
                _database.Update<UserDto>("SET id = @IdAfter WHERE id = @IdBefore AND userLogin = @Login", new { IdAfter = 0, IdBefore = 1, Login = "admin" });
            }

            //Loop through index statements and execute sql
            foreach (var sql in indexSql)
            {
                var createdIndex = _database.Execute(new Sql(sql));
                _logger.Info<DatabaseSchemaCreator>("Create Index ({CreatedIndex}):\n {Sql}", createdIndex, sql);
            }

            //Loop through foreignkey statements and execute sql
            foreach (var sql in foreignSql)
            {
                var createdFk = _database.Execute(new Sql(sql));
                _logger.Info<DatabaseSchemaCreator>("Create Foreign Key ({CreatedFk}):\n {Sql}", createdFk, sql);
            }

            if (overwrite)
            {
                        _logger.Info<Database>("Table {TableName} was recreated", tableName);
            }
            else
            {
                        _logger.Info<Database>("New table {TableName} was created", tableName);
                
            }
        }

        /// <summary>
        /// Drops the table for the specified <typeparamref name="T"/>.
        /// </summary>
        /// <typeparam name="T">The type representing the DTO/table.</typeparam>
        /// <example>
        /// <code>
        /// schemaHelper.DropTable&lt;MyDto&gt;);
        /// </code>
        /// </example>
        /// <remarks>
        /// If <typeparamref name="T"/> has been decorated with an <see cref="TableNameAttribute"/>, the name from that
        /// attribute will be used for the table name. If the attribute is not present, the name
        /// <typeparamref name="T"/> will be used instead.
        /// </remarks>
        public void DropTable(string tableName)
        {
            var sql = new Sql(string.Format(SqlSyntax.DropTable, SqlSyntax.GetQuotedTableName(tableName)));
            _database.Execute(sql);
        }

        #endregion
    }
}
=======
﻿using System;
using System.Collections.Generic;
using System.Linq;
using NPoco;
using Umbraco.Core.Events;
using Umbraco.Core.Logging;
using Umbraco.Core.Persistence;
using Umbraco.Core.Persistence.DatabaseModelDefinitions;
using Umbraco.Core.Persistence.Dtos;
using Umbraco.Core.Persistence.SqlSyntax;

namespace Umbraco.Core.Migrations.Install
{
    /// <summary>
    /// Creates the initial database schema during install.
    /// </summary>
    public class DatabaseSchemaCreator
    {
        private readonly IUmbracoDatabase _database;
        private readonly ILogger _logger;

        public DatabaseSchemaCreator(IUmbracoDatabase database, ILogger logger)
        {
            _database = database;
            _logger = logger;
        }

        private ISqlSyntaxProvider SqlSyntax => _database.SqlContext.SqlSyntax;

        // all tables, in order
        internal static readonly List<Type> OrderedTables = new List<Type>
        {
            typeof (UserDto),
            typeof (NodeDto),
            typeof (ContentTypeDto),
            typeof (TemplateDto),
            typeof (ContentDto),
            typeof (ContentVersionDto),
            typeof (MediaVersionDto),
            typeof (DocumentDto),
            typeof (ContentTypeTemplateDto),
            typeof (DataTypeDto),
            typeof (DictionaryDto),
            typeof (LanguageDto),
            typeof (LanguageTextDto),
            typeof (DomainDto),
            typeof (LogDto),
            typeof (MacroDto),
            typeof (MacroPropertyDto),
            typeof (MemberTypeDto),
            typeof (MemberDto),
            typeof (Member2MemberGroupDto),
            typeof (ContentXmlDto),
            typeof (PreviewXmlDto),
            typeof (PropertyTypeGroupDto),
            typeof (PropertyTypeDto),
            typeof (PropertyDataDto),
            typeof (RelationTypeDto),
            typeof (RelationDto),
            typeof (TagDto),
            typeof (TagRelationshipDto),
            typeof (ContentType2ContentTypeDto),
            typeof (ContentTypeAllowedContentTypeDto),
            typeof (User2NodeNotifyDto),
            typeof (ServerRegistrationDto),
            typeof (AccessDto),
            typeof (AccessRuleDto),
            typeof (CacheInstructionDto),
            typeof (ExternalLoginDto),
            typeof (RedirectUrlDto),
            typeof (LockDto),
            typeof (UserGroupDto),
            typeof (User2UserGroupDto),
            typeof (UserGroup2NodePermissionDto),
            typeof (UserGroup2AppDto),
            typeof (UserStartNodeDto),
            typeof (ContentNuDto),
            typeof (DocumentVersionDto),
            typeof (KeyValueDto),
            typeof (UserLoginDto),
            typeof (ConsentDto),
            typeof (AuditEntryDto),
            typeof (ContentVersionCultureVariationDto),
            typeof (DocumentCultureVariationDto),
            typeof (ContentScheduleDto)
        };

        /// <summary>
        /// Drops all Umbraco tables in the db.
        /// </summary>
        internal void UninstallDatabaseSchema()
        {
            _logger.Info<DatabaseSchemaCreator>("Start UninstallDatabaseSchema");

            foreach (var table in OrderedTables.AsEnumerable().Reverse())
            {
                var tableNameAttribute = table.FirstAttribute<TableNameAttribute>();
                var tableName = tableNameAttribute == null ? table.Name : tableNameAttribute.Value;

                _logger.Info<DatabaseSchemaCreator>("Uninstall {TableName}", tableName);

                try
                {
                    if (TableExists(tableName))
                        DropTable(tableName);
                }
                catch (Exception ex)
                {
                    //swallow this for now, not sure how best to handle this with diff databases... though this is internal
                    // and only used for unit tests. If this fails its because the table doesn't exist... generally!
                    _logger.Error<DatabaseSchemaCreator>(ex, "Could not drop table {TableName}", tableName);
                }
            }
        }

        /// <summary>
        /// Initializes the database by creating the umbraco db schema.
        /// </summary>
        /// <remarks>This needs to execute as part of a transaction.</remarks>
        public void InitializeDatabaseSchema()
        {
            if (!_database.InTransaction)
                throw new InvalidOperationException("Database is not in a transaction.");

            var e = new DatabaseCreationEventArgs();
            FireBeforeCreation(e);

            if (e.Cancel == false)
            {
                var dataCreation = new DatabaseDataCreator(_database, _logger);
                foreach (var table in OrderedTables)
                    CreateTable(false, table, dataCreation);
            }

            FireAfterCreation(e);
        }

        /// <summary>
        /// Validates the schema of the current database.
        /// </summary>
        internal DatabaseSchemaResult ValidateSchema()
        {
            var result = new DatabaseSchemaResult(SqlSyntax);

            result.IndexDefinitions.AddRange(SqlSyntax.GetDefinedIndexes(_database)
                .Select(x => new DbIndexDefinition(x)));

            result.TableDefinitions.AddRange(OrderedTables
                .Select(x => DefinitionFactory.GetTableDefinition(x, SqlSyntax)));

            ValidateDbTables(result);
            ValidateDbColumns(result);
            ValidateDbIndexes(result);
            ValidateDbConstraints(result);

            return result;
        }

        /// <summary>
        /// This validates the Primary/Foreign keys in the database
        /// </summary>
        /// <param name="result"></param>
        /// <remarks>
        /// This does not validate any database constraints that are not PKs or FKs because Umbraco does not create a database with non PK/FK contraints.
        /// Any unique "constraints" in the database are done with unique indexes.
        /// </remarks>
        private void ValidateDbConstraints(DatabaseSchemaResult result)
        {
            //MySql doesn't conform to the "normal" naming of constraints, so there is currently no point in doing these checks.
            //TODO: At a later point we do other checks for MySql, but ideally it should be necessary to do special checks for different providers.
            // ALso note that to get the constraints for MySql we have to open a connection which we currently have not.
            if (SqlSyntax is MySqlSyntaxProvider)
                return;

            //Check constraints in configured database against constraints in schema
            var constraintsInDatabase = SqlSyntax.GetConstraintsPerColumn(_database).DistinctBy(x => x.Item3).ToList();
            var foreignKeysInDatabase = constraintsInDatabase.Where(x => x.Item3.InvariantStartsWith("FK_")).Select(x => x.Item3).ToList();
            var primaryKeysInDatabase = constraintsInDatabase.Where(x => x.Item3.InvariantStartsWith("PK_")).Select(x => x.Item3).ToList();

            var unknownConstraintsInDatabase =
                constraintsInDatabase.Where(
                    x =>
                    x.Item3.InvariantStartsWith("FK_") == false && x.Item3.InvariantStartsWith("PK_") == false &&
                    x.Item3.InvariantStartsWith("IX_") == false).Select(x => x.Item3).ToList();
            var foreignKeysInSchema = result.TableDefinitions.SelectMany(x => x.ForeignKeys.Select(y => y.Name)).ToList();
            var primaryKeysInSchema = result.TableDefinitions.SelectMany(x => x.Columns.Select(y => y.PrimaryKeyName))
                .Where(x => x.IsNullOrWhiteSpace() == false).ToList();

            //Add valid and invalid foreign key differences to the result object
            // We'll need to do invariant contains with case insensitivity because foreign key, primary key, and even index naming w/ MySQL is not standardized
            // In theory you could have: FK_ or fk_ ...or really any standard that your development department (or developer) chooses to use.
            foreach (var unknown in unknownConstraintsInDatabase)
            {
                if (foreignKeysInSchema.InvariantContains(unknown) || primaryKeysInSchema.InvariantContains(unknown))
                {
                    result.ValidConstraints.Add(unknown);
                }
                else
                {
                    result.Errors.Add(new Tuple<string, string>("Unknown", unknown));
                }
            }

            //Foreign keys:

            var validForeignKeyDifferences = foreignKeysInDatabase.Intersect(foreignKeysInSchema, StringComparer.InvariantCultureIgnoreCase);
            foreach (var foreignKey in validForeignKeyDifferences)
            {
                result.ValidConstraints.Add(foreignKey);
            }
            var invalidForeignKeyDifferences =
                foreignKeysInDatabase.Except(foreignKeysInSchema, StringComparer.InvariantCultureIgnoreCase)
                                .Union(foreignKeysInSchema.Except(foreignKeysInDatabase, StringComparer.InvariantCultureIgnoreCase));
            foreach (var foreignKey in invalidForeignKeyDifferences)
            {
                result.Errors.Add(new Tuple<string, string>("Constraint", foreignKey));
            }


            //Primary keys:

            //Add valid and invalid primary key differences to the result object
            var validPrimaryKeyDifferences = primaryKeysInDatabase.Intersect(primaryKeysInSchema, StringComparer.InvariantCultureIgnoreCase);
            foreach (var primaryKey in validPrimaryKeyDifferences)
            {
                result.ValidConstraints.Add(primaryKey);
            }
            var invalidPrimaryKeyDifferences =
                primaryKeysInDatabase.Except(primaryKeysInSchema, StringComparer.InvariantCultureIgnoreCase)
                                .Union(primaryKeysInSchema.Except(primaryKeysInDatabase, StringComparer.InvariantCultureIgnoreCase));
            foreach (var primaryKey in invalidPrimaryKeyDifferences)
            {
                result.Errors.Add(new Tuple<string, string>("Constraint", primaryKey));
            }

        }

        private void ValidateDbColumns(DatabaseSchemaResult result)
        {
            //Check columns in configured database against columns in schema
            var columnsInDatabase = SqlSyntax.GetColumnsInSchema(_database);
            var columnsPerTableInDatabase = columnsInDatabase.Select(x => string.Concat(x.TableName, ",", x.ColumnName)).ToList();
            var columnsPerTableInSchema = result.TableDefinitions.SelectMany(x => x.Columns.Select(y => string.Concat(y.TableName, ",", y.Name))).ToList();
            //Add valid and invalid column differences to the result object
            var validColumnDifferences = columnsPerTableInDatabase.Intersect(columnsPerTableInSchema, StringComparer.InvariantCultureIgnoreCase);
            foreach (var column in validColumnDifferences)
            {
                result.ValidColumns.Add(column);
            }

            var invalidColumnDifferences =
                columnsPerTableInDatabase.Except(columnsPerTableInSchema, StringComparer.InvariantCultureIgnoreCase)
                                .Union(columnsPerTableInSchema.Except(columnsPerTableInDatabase, StringComparer.InvariantCultureIgnoreCase));
            foreach (var column in invalidColumnDifferences)
            {
                result.Errors.Add(new Tuple<string, string>("Column", column));
            }
        }

        private void ValidateDbTables(DatabaseSchemaResult result)
        {
            //Check tables in configured database against tables in schema
            var tablesInDatabase = SqlSyntax.GetTablesInSchema(_database).ToList();
            var tablesInSchema = result.TableDefinitions.Select(x => x.Name).ToList();
            //Add valid and invalid table differences to the result object
            var validTableDifferences = tablesInDatabase.Intersect(tablesInSchema, StringComparer.InvariantCultureIgnoreCase);
            foreach (var tableName in validTableDifferences)
            {
                result.ValidTables.Add(tableName);
            }

            var invalidTableDifferences =
                tablesInDatabase.Except(tablesInSchema, StringComparer.InvariantCultureIgnoreCase)
                                .Union(tablesInSchema.Except(tablesInDatabase, StringComparer.InvariantCultureIgnoreCase));
            foreach (var tableName in invalidTableDifferences)
            {
                result.Errors.Add(new Tuple<string, string>("Table", tableName));
            }
        }

        private void ValidateDbIndexes(DatabaseSchemaResult result)
        {
            //These are just column indexes NOT constraints or Keys
            //var colIndexesInDatabase = result.DbIndexDefinitions.Where(x => x.IndexName.InvariantStartsWith("IX_")).Select(x => x.IndexName).ToList();
            var colIndexesInDatabase = result.IndexDefinitions.Select(x => x.IndexName).ToList();
            var indexesInSchema = result.TableDefinitions.SelectMany(x => x.Indexes.Select(y => y.Name)).ToList();

            //Add valid and invalid index differences to the result object
            var validColIndexDifferences = colIndexesInDatabase.Intersect(indexesInSchema, StringComparer.InvariantCultureIgnoreCase);
            foreach (var index in validColIndexDifferences)
            {
                result.ValidIndexes.Add(index);
            }

            var invalidColIndexDifferences =
                colIndexesInDatabase.Except(indexesInSchema, StringComparer.InvariantCultureIgnoreCase)
                                .Union(indexesInSchema.Except(colIndexesInDatabase, StringComparer.InvariantCultureIgnoreCase));
            foreach (var index in invalidColIndexDifferences)
            {
                result.Errors.Add(new Tuple<string, string>("Index", index));
            }
        }

        #region Events

        /// <summary>
        /// The save event handler
        /// </summary>
        internal delegate void DatabaseEventHandler(DatabaseCreationEventArgs e);

        /// <summary>
        /// Occurs when [before save].
        /// </summary>
        internal static event DatabaseEventHandler BeforeCreation;
        /// <summary>
        /// Raises the <see cref="BeforeCreation"/> event.
        /// </summary>
        /// <param name="e">The <see cref="System.EventArgs"/> instance containing the event data.</param>
        internal virtual void FireBeforeCreation(DatabaseCreationEventArgs e)
        {
            BeforeCreation?.Invoke(e);
        }

        /// <summary>
        /// Occurs when [after save].
        /// </summary>
        internal static event DatabaseEventHandler AfterCreation;
        /// <summary>
        /// Raises the <see cref="AfterCreation"/> event.
        /// </summary>
        /// <param name="e">The <see cref="System.EventArgs"/> instance containing the event data.</param>
        internal virtual void FireAfterCreation(DatabaseCreationEventArgs e)
        {
            AfterCreation?.Invoke(e);
        }

        #endregion

        #region Utilities

        /// <summary>
        /// Returns whether a table with the specified <paramref name="tableName"/> exists in the database.
        /// </summary>
        /// <param name="tableName">The name of the table.</param>
        /// <returns><c>true</c> if the table exists; otherwise <c>false</c>.</returns>
        /// <example>
        /// <code>
        /// if (schemaHelper.TableExist("MyTable"))
        /// {
        ///     // do something when the table exists
        /// }
        /// </code>
        /// </example>
        public bool TableExists(string tableName)
        {
            return SqlSyntax.DoesTableExist(_database, tableName);
        }

        /// <summary>
        /// Returns whether the table for the specified <typeparamref name="T"/> exists in the database.
        /// </summary>
        /// <typeparam name="T">The type representing the DTO/table.</typeparam>
        /// <returns><c>true</c> if the table exists; otherwise <c>false</c>.</returns>
        /// <example>
        /// <code>
        /// if (schemaHelper.TableExist&lt;MyDto&gt;)
        /// {
        ///     // do something when the table exists
        /// }
        /// </code>
        /// </example>
        /// <remarks>
        /// If <typeparamref name="T"/> has been decorated with an <see cref="TableNameAttribute"/>, the name from that
        /// attribute will be used for the table name. If the attribute is not present, the name
        /// <typeparamref name="T"/> will be used instead.
        /// </remarks>
        public bool TableExists<T>()
        {
            var table = DefinitionFactory.GetTableDefinition(typeof(T), SqlSyntax);
            return table != null && TableExists(table.Name);
        }

        /// <summary>
        /// Creates a new table in the database based on the type of <typeparamref name="T"/>.
        /// </summary>
        /// <typeparam name="T">The type representing the DTO/table.</typeparam>
        /// <param name="overwrite">Whether the table should be overwritten if it already exists.</param>
        /// <remarks>
        /// If <typeparamref name="T"/> has been decorated with an <see cref="TableNameAttribute"/>, the name from that
        /// attribute will be used for the table name. If the attribute is not present, the name
        /// <typeparamref name="T"/> will be used instead.
        ///
        /// If a table with the same name already exists, the <paramref name="overwrite"/> parameter will determine
        /// whether the table is overwritten. If <c>true</c>, the table will be overwritten, whereas this method will
        /// not do anything if the parameter is <c>false</c>.
        /// </remarks>
        internal void CreateTable<T>(bool overwrite = false)
            where T : new()
        {
            var tableType = typeof(T);
            CreateTable(overwrite, tableType, new DatabaseDataCreator(_database, _logger));
        }

        /// <summary>
        /// Creates a new table in the database for the specified <paramref name="modelType"/>.
        /// </summary>
        /// <param name="overwrite">Whether the table should be overwritten if it already exists.</param>
        /// <param name="modelType">The the representing the table.</param>
        /// <param name="dataCreation"></param>
        /// <remarks>
        /// If <paramref name="modelType"/> has been decorated with an <see cref="TableNameAttribute"/>, the name from
        /// that  attribute will be used for the table name. If the attribute is not present, the name
        /// <paramref name="modelType"/> will be used instead.
        ///
        /// If a table with the same name already exists, the <paramref name="overwrite"/> parameter will determine
        /// whether the table is overwritten. If <c>true</c>, the table will be overwritten, whereas this method will
        /// not do anything if the parameter is <c>false</c>.
        ///
        /// This need to execute as part of a transaction.
        /// </remarks>
        internal void CreateTable(bool overwrite, Type modelType, DatabaseDataCreator dataCreation)
        {
            if (!_database.InTransaction)
                throw new InvalidOperationException("Database is not in a transaction.");

            var tableDefinition = DefinitionFactory.GetTableDefinition(modelType, SqlSyntax);
            var tableName = tableDefinition.Name;

            var createSql = SqlSyntax.Format(tableDefinition);
            var createPrimaryKeySql = SqlSyntax.FormatPrimaryKey(tableDefinition);
            var foreignSql = SqlSyntax.Format(tableDefinition.ForeignKeys);
            var indexSql = SqlSyntax.Format(tableDefinition.Indexes);

            var tableExist = TableExists(tableName);
            if (overwrite && tableExist)
            {
                _logger.Info<DatabaseSchemaCreator>("Table '{TableName}' already exists, but will be recreated", tableName);

                DropTable(tableName);
                tableExist = false;
            }

            if (tableExist)
            {
                // The table exists and was not recreated/overwritten.
                _logger.Info<Database>("Table '{TableName}' already exists - no changes were made", tableName);
                return;
            }

            //Execute the Create Table sql
            var created = _database.Execute(new Sql(createSql));
            _logger.Info<DatabaseSchemaCreator>("Create Table '{TableName}' ({Created}): \n {Sql}", tableName, created, createSql);

            //If any statements exists for the primary key execute them here
            if (string.IsNullOrEmpty(createPrimaryKeySql) == false)
            {
                var createdPk = _database.Execute(new Sql(createPrimaryKeySql));
                _logger.Info<DatabaseSchemaCreator>("Create Primary Key ({CreatedPk}):\n {Sql}", createdPk, createPrimaryKeySql);
            }

            //Turn on identity insert if db provider is not mysql
            if (SqlSyntax.SupportsIdentityInsert() && tableDefinition.Columns.Any(x => x.IsIdentity))
                _database.Execute(new Sql($"SET IDENTITY_INSERT {SqlSyntax.GetQuotedTableName(tableName)} ON "));

            //Call the NewTable-event to trigger the insert of base/default data
            //OnNewTable(tableName, _db, e, _logger);

            dataCreation.InitializeBaseData(tableName);

            //Turn off identity insert if db provider is not mysql
            if (SqlSyntax.SupportsIdentityInsert() && tableDefinition.Columns.Any(x => x.IsIdentity))
                _database.Execute(new Sql($"SET IDENTITY_INSERT {SqlSyntax.GetQuotedTableName(tableName)} OFF;"));

            //Special case for MySql
            if (SqlSyntax is MySqlSyntaxProvider && tableName.Equals("umbracoUser"))
            {
                _database.Update<UserDto>("SET id = @IdAfter WHERE id = @IdBefore AND userLogin = @Login", new { IdAfter = 0, IdBefore = 1, Login = "admin" });
            }

            //Loop through index statements and execute sql
            foreach (var sql in indexSql)
            {
                var createdIndex = _database.Execute(new Sql(sql));
                _logger.Info<DatabaseSchemaCreator>("Create Index ({CreatedIndex}):\n {Sql}", createdIndex, sql);
            }

            //Loop through foreignkey statements and execute sql
            foreach (var sql in foreignSql)
            {
                var createdFk = _database.Execute(new Sql(sql));
                _logger.Info<DatabaseSchemaCreator>("Create Foreign Key ({CreatedFk}):\n {Sql}", createdFk, sql);
            }

            if (overwrite)
            {
                _logger.Info<Database>("Table '{TableName}' was recreated", tableName);
            }
            else
            {
                _logger.Info<Database>("New table '{TableName}' was created", tableName);
            }
        }

        /// <summary>
        /// Drops the table for the specified <typeparamref name="T"/>.
        /// </summary>
        /// <typeparam name="T">The type representing the DTO/table.</typeparam>
        /// <example>
        /// <code>
        /// schemaHelper.DropTable&lt;MyDto&gt;);
        /// </code>
        /// </example>
        /// <remarks>
        /// If <typeparamref name="T"/> has been decorated with an <see cref="TableNameAttribute"/>, the name from that
        /// attribute will be used for the table name. If the attribute is not present, the name
        /// <typeparamref name="T"/> will be used instead.
        /// </remarks>
        public void DropTable(string tableName)
        {
            var sql = new Sql(string.Format(SqlSyntax.DropTable, SqlSyntax.GetQuotedTableName(tableName)));
            _database.Execute(sql);
        }

        #endregion
    }
}
>>>>>>> a32c8b3a
<|MERGE_RESOLUTION|>--- conflicted
+++ resolved
@@ -1,4 +1,3 @@
-<<<<<<< HEAD
 ﻿using System;
 using System.Collections.Generic;
 using System.Linq;
@@ -15,7 +14,7 @@
     /// <summary>
     /// Creates the initial database schema during install.
     /// </summary>
-    internal class DatabaseSchemaCreator
+    public class DatabaseSchemaCreator
     {
         private readonly IUmbracoDatabase _database;
         private readonly ILogger _logger;
@@ -29,7 +28,7 @@
         private ISqlSyntaxProvider SqlSyntax => _database.SqlContext.SqlSyntax;
 
         // all tables, in order
-        public static readonly List<Type> OrderedTables = new List<Type>
+        internal static readonly List<Type> OrderedTables = new List<Type>
         {
             typeof (UserDto),
             typeof (NodeDto),
@@ -139,7 +138,7 @@
         /// <summary>
         /// Validates the schema of the current database.
         /// </summary>
-        public DatabaseSchemaResult ValidateSchema()
+        internal DatabaseSchemaResult ValidateSchema()
         {
             var result = new DatabaseSchemaResult(SqlSyntax);
 
@@ -390,534 +389,6 @@
         /// If <typeparamref name="T"/> has been decorated with an <see cref="TableNameAttribute"/>, the name from that
         /// attribute will be used for the table name. If the attribute is not present, the name
         /// <typeparamref name="T"/> will be used instead.
-        /// 
-        /// If a table with the same name already exists, the <paramref name="overwrite"/> parameter will determine
-        /// whether the table is overwritten. If <c>true</c>, the table will be overwritten, whereas this method will
-        /// not do anything if the parameter is <c>false</c>.
-        /// </remarks>
-        internal void CreateTable<T>(bool overwrite = false)
-            where T : new()
-        {
-            var tableType = typeof(T);
-            CreateTable(overwrite, tableType, new DatabaseDataCreator(_database, _logger));
-        }
-
-        /// <summary>
-        /// Creates a new table in the database for the specified <paramref name="modelType"/>.
-        /// </summary>
-        /// <param name="overwrite">Whether the table should be overwritten if it already exists.</param>
-        /// <param name="modelType">The the representing the table.</param>
-        /// <param name="dataCreation"></param>
-        /// <remarks>
-        /// If <paramref name="modelType"/> has been decorated with an <see cref="TableNameAttribute"/>, the name from
-        /// that  attribute will be used for the table name. If the attribute is not present, the name
-        /// <paramref name="modelType"/> will be used instead.
-        /// 
-        /// If a table with the same name already exists, the <paramref name="overwrite"/> parameter will determine
-        /// whether the table is overwritten. If <c>true</c>, the table will be overwritten, whereas this method will
-        /// not do anything if the parameter is <c>false</c>.
-        ///
-        /// This need to execute as part of a transaction.
-        /// </remarks>
-        public void CreateTable(bool overwrite, Type modelType, DatabaseDataCreator dataCreation)
-        {
-            if (!_database.InTransaction)
-                throw new InvalidOperationException("Database is not in a transaction.");
-
-            var tableDefinition = DefinitionFactory.GetTableDefinition(modelType, SqlSyntax);
-            var tableName = tableDefinition.Name;
-
-            var createSql = SqlSyntax.Format(tableDefinition);
-            var createPrimaryKeySql = SqlSyntax.FormatPrimaryKey(tableDefinition);
-            var foreignSql = SqlSyntax.Format(tableDefinition.ForeignKeys);
-            var indexSql = SqlSyntax.Format(tableDefinition.Indexes);
-
-            var tableExist = TableExists(tableName);
-            if (overwrite && tableExist)
-            {
-                _logger.Info<DatabaseSchemaCreator>("Table {TableName} already exists, but will be recreated", tableName);
-
-                DropTable(tableName);
-                tableExist = false;
-            }
-
-            if (tableExist)
-            {
-                // The table exists and was not recreated/overwritten.
-                _logger.Info<Database>("Table {TableName} already exists - no changes were made", tableName);
-                return;
-            }
-
-            //Execute the Create Table sql
-            var created = _database.Execute(new Sql(createSql));
-                    _logger.Info<DatabaseSchemaCreator>("Create Table {TableName} ({Created}): \n {Sql}", tableName, created, createSql);
-
-            //If any statements exists for the primary key execute them here
-            if (string.IsNullOrEmpty(createPrimaryKeySql) == false)
-            {
-                var createdPk = _database.Execute(new Sql(createPrimaryKeySql));
-                _logger.Info<DatabaseSchemaCreator>("Create Primary Key ({CreatedPk}):\n {Sql}", createdPk, createPrimaryKeySql);
-            }
-
-            //Turn on identity insert if db provider is not mysql
-            if (SqlSyntax.SupportsIdentityInsert() && tableDefinition.Columns.Any(x => x.IsIdentity))
-                _database.Execute(new Sql($"SET IDENTITY_INSERT {SqlSyntax.GetQuotedTableName(tableName)} ON "));
-
-            //Call the NewTable-event to trigger the insert of base/default data
-            //OnNewTable(tableName, _db, e, _logger);
-
-            dataCreation.InitializeBaseData(tableName);
-
-            //Turn off identity insert if db provider is not mysql
-            if (SqlSyntax.SupportsIdentityInsert() && tableDefinition.Columns.Any(x => x.IsIdentity))
-                _database.Execute(new Sql($"SET IDENTITY_INSERT {SqlSyntax.GetQuotedTableName(tableName)} OFF;"));
-
-            //Special case for MySql
-            if (SqlSyntax is MySqlSyntaxProvider && tableName.Equals("umbracoUser"))
-            {
-                _database.Update<UserDto>("SET id = @IdAfter WHERE id = @IdBefore AND userLogin = @Login", new { IdAfter = 0, IdBefore = 1, Login = "admin" });
-            }
-
-            //Loop through index statements and execute sql
-            foreach (var sql in indexSql)
-            {
-                var createdIndex = _database.Execute(new Sql(sql));
-                _logger.Info<DatabaseSchemaCreator>("Create Index ({CreatedIndex}):\n {Sql}", createdIndex, sql);
-            }
-
-            //Loop through foreignkey statements and execute sql
-            foreach (var sql in foreignSql)
-            {
-                var createdFk = _database.Execute(new Sql(sql));
-                _logger.Info<DatabaseSchemaCreator>("Create Foreign Key ({CreatedFk}):\n {Sql}", createdFk, sql);
-            }
-
-            if (overwrite)
-            {
-                        _logger.Info<Database>("Table {TableName} was recreated", tableName);
-            }
-            else
-            {
-                        _logger.Info<Database>("New table {TableName} was created", tableName);
-                
-            }
-        }
-
-        /// <summary>
-        /// Drops the table for the specified <typeparamref name="T"/>.
-        /// </summary>
-        /// <typeparam name="T">The type representing the DTO/table.</typeparam>
-        /// <example>
-        /// <code>
-        /// schemaHelper.DropTable&lt;MyDto&gt;);
-        /// </code>
-        /// </example>
-        /// <remarks>
-        /// If <typeparamref name="T"/> has been decorated with an <see cref="TableNameAttribute"/>, the name from that
-        /// attribute will be used for the table name. If the attribute is not present, the name
-        /// <typeparamref name="T"/> will be used instead.
-        /// </remarks>
-        public void DropTable(string tableName)
-        {
-            var sql = new Sql(string.Format(SqlSyntax.DropTable, SqlSyntax.GetQuotedTableName(tableName)));
-            _database.Execute(sql);
-        }
-
-        #endregion
-    }
-}
-=======
-﻿using System;
-using System.Collections.Generic;
-using System.Linq;
-using NPoco;
-using Umbraco.Core.Events;
-using Umbraco.Core.Logging;
-using Umbraco.Core.Persistence;
-using Umbraco.Core.Persistence.DatabaseModelDefinitions;
-using Umbraco.Core.Persistence.Dtos;
-using Umbraco.Core.Persistence.SqlSyntax;
-
-namespace Umbraco.Core.Migrations.Install
-{
-    /// <summary>
-    /// Creates the initial database schema during install.
-    /// </summary>
-    public class DatabaseSchemaCreator
-    {
-        private readonly IUmbracoDatabase _database;
-        private readonly ILogger _logger;
-
-        public DatabaseSchemaCreator(IUmbracoDatabase database, ILogger logger)
-        {
-            _database = database;
-            _logger = logger;
-        }
-
-        private ISqlSyntaxProvider SqlSyntax => _database.SqlContext.SqlSyntax;
-
-        // all tables, in order
-        internal static readonly List<Type> OrderedTables = new List<Type>
-        {
-            typeof (UserDto),
-            typeof (NodeDto),
-            typeof (ContentTypeDto),
-            typeof (TemplateDto),
-            typeof (ContentDto),
-            typeof (ContentVersionDto),
-            typeof (MediaVersionDto),
-            typeof (DocumentDto),
-            typeof (ContentTypeTemplateDto),
-            typeof (DataTypeDto),
-            typeof (DictionaryDto),
-            typeof (LanguageDto),
-            typeof (LanguageTextDto),
-            typeof (DomainDto),
-            typeof (LogDto),
-            typeof (MacroDto),
-            typeof (MacroPropertyDto),
-            typeof (MemberTypeDto),
-            typeof (MemberDto),
-            typeof (Member2MemberGroupDto),
-            typeof (ContentXmlDto),
-            typeof (PreviewXmlDto),
-            typeof (PropertyTypeGroupDto),
-            typeof (PropertyTypeDto),
-            typeof (PropertyDataDto),
-            typeof (RelationTypeDto),
-            typeof (RelationDto),
-            typeof (TagDto),
-            typeof (TagRelationshipDto),
-            typeof (ContentType2ContentTypeDto),
-            typeof (ContentTypeAllowedContentTypeDto),
-            typeof (User2NodeNotifyDto),
-            typeof (ServerRegistrationDto),
-            typeof (AccessDto),
-            typeof (AccessRuleDto),
-            typeof (CacheInstructionDto),
-            typeof (ExternalLoginDto),
-            typeof (RedirectUrlDto),
-            typeof (LockDto),
-            typeof (UserGroupDto),
-            typeof (User2UserGroupDto),
-            typeof (UserGroup2NodePermissionDto),
-            typeof (UserGroup2AppDto),
-            typeof (UserStartNodeDto),
-            typeof (ContentNuDto),
-            typeof (DocumentVersionDto),
-            typeof (KeyValueDto),
-            typeof (UserLoginDto),
-            typeof (ConsentDto),
-            typeof (AuditEntryDto),
-            typeof (ContentVersionCultureVariationDto),
-            typeof (DocumentCultureVariationDto),
-            typeof (ContentScheduleDto)
-        };
-
-        /// <summary>
-        /// Drops all Umbraco tables in the db.
-        /// </summary>
-        internal void UninstallDatabaseSchema()
-        {
-            _logger.Info<DatabaseSchemaCreator>("Start UninstallDatabaseSchema");
-
-            foreach (var table in OrderedTables.AsEnumerable().Reverse())
-            {
-                var tableNameAttribute = table.FirstAttribute<TableNameAttribute>();
-                var tableName = tableNameAttribute == null ? table.Name : tableNameAttribute.Value;
-
-                _logger.Info<DatabaseSchemaCreator>("Uninstall {TableName}", tableName);
-
-                try
-                {
-                    if (TableExists(tableName))
-                        DropTable(tableName);
-                }
-                catch (Exception ex)
-                {
-                    //swallow this for now, not sure how best to handle this with diff databases... though this is internal
-                    // and only used for unit tests. If this fails its because the table doesn't exist... generally!
-                    _logger.Error<DatabaseSchemaCreator>(ex, "Could not drop table {TableName}", tableName);
-                }
-            }
-        }
-
-        /// <summary>
-        /// Initializes the database by creating the umbraco db schema.
-        /// </summary>
-        /// <remarks>This needs to execute as part of a transaction.</remarks>
-        public void InitializeDatabaseSchema()
-        {
-            if (!_database.InTransaction)
-                throw new InvalidOperationException("Database is not in a transaction.");
-
-            var e = new DatabaseCreationEventArgs();
-            FireBeforeCreation(e);
-
-            if (e.Cancel == false)
-            {
-                var dataCreation = new DatabaseDataCreator(_database, _logger);
-                foreach (var table in OrderedTables)
-                    CreateTable(false, table, dataCreation);
-            }
-
-            FireAfterCreation(e);
-        }
-
-        /// <summary>
-        /// Validates the schema of the current database.
-        /// </summary>
-        internal DatabaseSchemaResult ValidateSchema()
-        {
-            var result = new DatabaseSchemaResult(SqlSyntax);
-
-            result.IndexDefinitions.AddRange(SqlSyntax.GetDefinedIndexes(_database)
-                .Select(x => new DbIndexDefinition(x)));
-
-            result.TableDefinitions.AddRange(OrderedTables
-                .Select(x => DefinitionFactory.GetTableDefinition(x, SqlSyntax)));
-
-            ValidateDbTables(result);
-            ValidateDbColumns(result);
-            ValidateDbIndexes(result);
-            ValidateDbConstraints(result);
-
-            return result;
-        }
-
-        /// <summary>
-        /// This validates the Primary/Foreign keys in the database
-        /// </summary>
-        /// <param name="result"></param>
-        /// <remarks>
-        /// This does not validate any database constraints that are not PKs or FKs because Umbraco does not create a database with non PK/FK contraints.
-        /// Any unique "constraints" in the database are done with unique indexes.
-        /// </remarks>
-        private void ValidateDbConstraints(DatabaseSchemaResult result)
-        {
-            //MySql doesn't conform to the "normal" naming of constraints, so there is currently no point in doing these checks.
-            //TODO: At a later point we do other checks for MySql, but ideally it should be necessary to do special checks for different providers.
-            // ALso note that to get the constraints for MySql we have to open a connection which we currently have not.
-            if (SqlSyntax is MySqlSyntaxProvider)
-                return;
-
-            //Check constraints in configured database against constraints in schema
-            var constraintsInDatabase = SqlSyntax.GetConstraintsPerColumn(_database).DistinctBy(x => x.Item3).ToList();
-            var foreignKeysInDatabase = constraintsInDatabase.Where(x => x.Item3.InvariantStartsWith("FK_")).Select(x => x.Item3).ToList();
-            var primaryKeysInDatabase = constraintsInDatabase.Where(x => x.Item3.InvariantStartsWith("PK_")).Select(x => x.Item3).ToList();
-
-            var unknownConstraintsInDatabase =
-                constraintsInDatabase.Where(
-                    x =>
-                    x.Item3.InvariantStartsWith("FK_") == false && x.Item3.InvariantStartsWith("PK_") == false &&
-                    x.Item3.InvariantStartsWith("IX_") == false).Select(x => x.Item3).ToList();
-            var foreignKeysInSchema = result.TableDefinitions.SelectMany(x => x.ForeignKeys.Select(y => y.Name)).ToList();
-            var primaryKeysInSchema = result.TableDefinitions.SelectMany(x => x.Columns.Select(y => y.PrimaryKeyName))
-                .Where(x => x.IsNullOrWhiteSpace() == false).ToList();
-
-            //Add valid and invalid foreign key differences to the result object
-            // We'll need to do invariant contains with case insensitivity because foreign key, primary key, and even index naming w/ MySQL is not standardized
-            // In theory you could have: FK_ or fk_ ...or really any standard that your development department (or developer) chooses to use.
-            foreach (var unknown in unknownConstraintsInDatabase)
-            {
-                if (foreignKeysInSchema.InvariantContains(unknown) || primaryKeysInSchema.InvariantContains(unknown))
-                {
-                    result.ValidConstraints.Add(unknown);
-                }
-                else
-                {
-                    result.Errors.Add(new Tuple<string, string>("Unknown", unknown));
-                }
-            }
-
-            //Foreign keys:
-
-            var validForeignKeyDifferences = foreignKeysInDatabase.Intersect(foreignKeysInSchema, StringComparer.InvariantCultureIgnoreCase);
-            foreach (var foreignKey in validForeignKeyDifferences)
-            {
-                result.ValidConstraints.Add(foreignKey);
-            }
-            var invalidForeignKeyDifferences =
-                foreignKeysInDatabase.Except(foreignKeysInSchema, StringComparer.InvariantCultureIgnoreCase)
-                                .Union(foreignKeysInSchema.Except(foreignKeysInDatabase, StringComparer.InvariantCultureIgnoreCase));
-            foreach (var foreignKey in invalidForeignKeyDifferences)
-            {
-                result.Errors.Add(new Tuple<string, string>("Constraint", foreignKey));
-            }
-
-
-            //Primary keys:
-
-            //Add valid and invalid primary key differences to the result object
-            var validPrimaryKeyDifferences = primaryKeysInDatabase.Intersect(primaryKeysInSchema, StringComparer.InvariantCultureIgnoreCase);
-            foreach (var primaryKey in validPrimaryKeyDifferences)
-            {
-                result.ValidConstraints.Add(primaryKey);
-            }
-            var invalidPrimaryKeyDifferences =
-                primaryKeysInDatabase.Except(primaryKeysInSchema, StringComparer.InvariantCultureIgnoreCase)
-                                .Union(primaryKeysInSchema.Except(primaryKeysInDatabase, StringComparer.InvariantCultureIgnoreCase));
-            foreach (var primaryKey in invalidPrimaryKeyDifferences)
-            {
-                result.Errors.Add(new Tuple<string, string>("Constraint", primaryKey));
-            }
-
-        }
-
-        private void ValidateDbColumns(DatabaseSchemaResult result)
-        {
-            //Check columns in configured database against columns in schema
-            var columnsInDatabase = SqlSyntax.GetColumnsInSchema(_database);
-            var columnsPerTableInDatabase = columnsInDatabase.Select(x => string.Concat(x.TableName, ",", x.ColumnName)).ToList();
-            var columnsPerTableInSchema = result.TableDefinitions.SelectMany(x => x.Columns.Select(y => string.Concat(y.TableName, ",", y.Name))).ToList();
-            //Add valid and invalid column differences to the result object
-            var validColumnDifferences = columnsPerTableInDatabase.Intersect(columnsPerTableInSchema, StringComparer.InvariantCultureIgnoreCase);
-            foreach (var column in validColumnDifferences)
-            {
-                result.ValidColumns.Add(column);
-            }
-
-            var invalidColumnDifferences =
-                columnsPerTableInDatabase.Except(columnsPerTableInSchema, StringComparer.InvariantCultureIgnoreCase)
-                                .Union(columnsPerTableInSchema.Except(columnsPerTableInDatabase, StringComparer.InvariantCultureIgnoreCase));
-            foreach (var column in invalidColumnDifferences)
-            {
-                result.Errors.Add(new Tuple<string, string>("Column", column));
-            }
-        }
-
-        private void ValidateDbTables(DatabaseSchemaResult result)
-        {
-            //Check tables in configured database against tables in schema
-            var tablesInDatabase = SqlSyntax.GetTablesInSchema(_database).ToList();
-            var tablesInSchema = result.TableDefinitions.Select(x => x.Name).ToList();
-            //Add valid and invalid table differences to the result object
-            var validTableDifferences = tablesInDatabase.Intersect(tablesInSchema, StringComparer.InvariantCultureIgnoreCase);
-            foreach (var tableName in validTableDifferences)
-            {
-                result.ValidTables.Add(tableName);
-            }
-
-            var invalidTableDifferences =
-                tablesInDatabase.Except(tablesInSchema, StringComparer.InvariantCultureIgnoreCase)
-                                .Union(tablesInSchema.Except(tablesInDatabase, StringComparer.InvariantCultureIgnoreCase));
-            foreach (var tableName in invalidTableDifferences)
-            {
-                result.Errors.Add(new Tuple<string, string>("Table", tableName));
-            }
-        }
-
-        private void ValidateDbIndexes(DatabaseSchemaResult result)
-        {
-            //These are just column indexes NOT constraints or Keys
-            //var colIndexesInDatabase = result.DbIndexDefinitions.Where(x => x.IndexName.InvariantStartsWith("IX_")).Select(x => x.IndexName).ToList();
-            var colIndexesInDatabase = result.IndexDefinitions.Select(x => x.IndexName).ToList();
-            var indexesInSchema = result.TableDefinitions.SelectMany(x => x.Indexes.Select(y => y.Name)).ToList();
-
-            //Add valid and invalid index differences to the result object
-            var validColIndexDifferences = colIndexesInDatabase.Intersect(indexesInSchema, StringComparer.InvariantCultureIgnoreCase);
-            foreach (var index in validColIndexDifferences)
-            {
-                result.ValidIndexes.Add(index);
-            }
-
-            var invalidColIndexDifferences =
-                colIndexesInDatabase.Except(indexesInSchema, StringComparer.InvariantCultureIgnoreCase)
-                                .Union(indexesInSchema.Except(colIndexesInDatabase, StringComparer.InvariantCultureIgnoreCase));
-            foreach (var index in invalidColIndexDifferences)
-            {
-                result.Errors.Add(new Tuple<string, string>("Index", index));
-            }
-        }
-
-        #region Events
-
-        /// <summary>
-        /// The save event handler
-        /// </summary>
-        internal delegate void DatabaseEventHandler(DatabaseCreationEventArgs e);
-
-        /// <summary>
-        /// Occurs when [before save].
-        /// </summary>
-        internal static event DatabaseEventHandler BeforeCreation;
-        /// <summary>
-        /// Raises the <see cref="BeforeCreation"/> event.
-        /// </summary>
-        /// <param name="e">The <see cref="System.EventArgs"/> instance containing the event data.</param>
-        internal virtual void FireBeforeCreation(DatabaseCreationEventArgs e)
-        {
-            BeforeCreation?.Invoke(e);
-        }
-
-        /// <summary>
-        /// Occurs when [after save].
-        /// </summary>
-        internal static event DatabaseEventHandler AfterCreation;
-        /// <summary>
-        /// Raises the <see cref="AfterCreation"/> event.
-        /// </summary>
-        /// <param name="e">The <see cref="System.EventArgs"/> instance containing the event data.</param>
-        internal virtual void FireAfterCreation(DatabaseCreationEventArgs e)
-        {
-            AfterCreation?.Invoke(e);
-        }
-
-        #endregion
-
-        #region Utilities
-
-        /// <summary>
-        /// Returns whether a table with the specified <paramref name="tableName"/> exists in the database.
-        /// </summary>
-        /// <param name="tableName">The name of the table.</param>
-        /// <returns><c>true</c> if the table exists; otherwise <c>false</c>.</returns>
-        /// <example>
-        /// <code>
-        /// if (schemaHelper.TableExist("MyTable"))
-        /// {
-        ///     // do something when the table exists
-        /// }
-        /// </code>
-        /// </example>
-        public bool TableExists(string tableName)
-        {
-            return SqlSyntax.DoesTableExist(_database, tableName);
-        }
-
-        /// <summary>
-        /// Returns whether the table for the specified <typeparamref name="T"/> exists in the database.
-        /// </summary>
-        /// <typeparam name="T">The type representing the DTO/table.</typeparam>
-        /// <returns><c>true</c> if the table exists; otherwise <c>false</c>.</returns>
-        /// <example>
-        /// <code>
-        /// if (schemaHelper.TableExist&lt;MyDto&gt;)
-        /// {
-        ///     // do something when the table exists
-        /// }
-        /// </code>
-        /// </example>
-        /// <remarks>
-        /// If <typeparamref name="T"/> has been decorated with an <see cref="TableNameAttribute"/>, the name from that
-        /// attribute will be used for the table name. If the attribute is not present, the name
-        /// <typeparamref name="T"/> will be used instead.
-        /// </remarks>
-        public bool TableExists<T>()
-        {
-            var table = DefinitionFactory.GetTableDefinition(typeof(T), SqlSyntax);
-            return table != null && TableExists(table.Name);
-        }
-
-        /// <summary>
-        /// Creates a new table in the database based on the type of <typeparamref name="T"/>.
-        /// </summary>
-        /// <typeparam name="T">The type representing the DTO/table.</typeparam>
-        /// <param name="overwrite">Whether the table should be overwritten if it already exists.</param>
-        /// <remarks>
-        /// If <typeparamref name="T"/> has been decorated with an <see cref="TableNameAttribute"/>, the name from that
-        /// attribute will be used for the table name. If the attribute is not present, the name
-        /// <typeparamref name="T"/> will be used instead.
         ///
         /// If a table with the same name already exists, the <paramref name="overwrite"/> parameter will determine
         /// whether the table is overwritten. If <c>true</c>, the table will be overwritten, whereas this method will
@@ -963,7 +434,7 @@
             var tableExist = TableExists(tableName);
             if (overwrite && tableExist)
             {
-                _logger.Info<DatabaseSchemaCreator>("Table '{TableName}' already exists, but will be recreated", tableName);
+                _logger.Info<DatabaseSchemaCreator>("Table {TableName} already exists, but will be recreated", tableName);
 
                 DropTable(tableName);
                 tableExist = false;
@@ -972,13 +443,13 @@
             if (tableExist)
             {
                 // The table exists and was not recreated/overwritten.
-                _logger.Info<Database>("Table '{TableName}' already exists - no changes were made", tableName);
+                _logger.Info<Database>("Table {TableName} already exists - no changes were made", tableName);
                 return;
             }
 
             //Execute the Create Table sql
             var created = _database.Execute(new Sql(createSql));
-            _logger.Info<DatabaseSchemaCreator>("Create Table '{TableName}' ({Created}): \n {Sql}", tableName, created, createSql);
+                    _logger.Info<DatabaseSchemaCreator>("Create Table {TableName} ({Created}): \n {Sql}", tableName, created, createSql);
 
             //If any statements exists for the primary key execute them here
             if (string.IsNullOrEmpty(createPrimaryKeySql) == false)
@@ -1022,11 +493,12 @@
 
             if (overwrite)
             {
-                _logger.Info<Database>("Table '{TableName}' was recreated", tableName);
+                        _logger.Info<Database>("Table {TableName} was recreated", tableName);
             }
             else
             {
-                _logger.Info<Database>("New table '{TableName}' was created", tableName);
+                        _logger.Info<Database>("New table {TableName} was created", tableName);
+                
             }
         }
 
@@ -1052,5 +524,4 @@
 
         #endregion
     }
-}
->>>>>>> a32c8b3a
+}