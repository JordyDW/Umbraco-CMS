using Umbraco.Cms.Core.Models;

namespace Umbraco.Extensions;

/// <summary>
///     Extension methods used to manipulate content variations by the document repository
/// </summary>
public static class ContentRepositoryExtensions
{
    public static void SetCultureInfo(this IContentBase content, string? culture, string? name, DateTime date)
    {
        if (name == null)
        {
            throw new ArgumentNullException(nameof(name));
        }

        if (string.IsNullOrWhiteSpace(name))
        {
            throw new ArgumentException(
                "Value can't be empty or consist only of white-space characters.",
                nameof(name));
        }

        if (culture == null)
        {
            throw new ArgumentNullException(nameof(culture));
        }

        if (string.IsNullOrWhiteSpace(culture))
        {
            throw new ArgumentException(
                "Value can't be empty or consist only of white-space characters.",
                nameof(culture));
        }

        content.CultureInfos?.AddOrUpdate(culture, name, date);
    }

    /// <summary>
    ///     Updates a culture date, if the culture exists.
    /// </summary>
    public static void TouchCulture(this IContentBase content, string? culture)
    {
        if (culture.IsNullOrWhiteSpace() || content.CultureInfos is null)
        {
            return;
        }

        if (!content.CultureInfos.TryGetValue(culture!, out ContentCultureInfos infos))
        {
            return;
        }

        content.CultureInfos?.AddOrUpdate(culture!, infos.Name, DateTime.Now);
    }

    /// <summary>
    ///     Used to synchronize all culture dates to the same date if they've been modified
    /// </summary>
    /// <param name="content"></param>
    /// <param name="date"></param>
    /// <remarks>
    ///     This is so that in an operation where (for example) 2 languages are updates like french and english, it is possible
    ///     that
    ///     these dates assigned to them differ by a couple of Ticks, but we need to ensure they are persisted at the exact
    ///     same time.
    /// </remarks>
    public static void AdjustDates(this IContent content, DateTime date, bool publishing)
    {
        if (content.EditedCultures is not null)
        {
            foreach (var culture in content.EditedCultures.ToList())
            {
                if (content.CultureInfos is null)
                {
                    continue;
                }

                if (!content.CultureInfos.TryGetValue(culture, out ContentCultureInfos editedInfos))
                {
                    continue;
                }

                // if it's not dirty, it means it hasn't changed so there's nothing to adjust
                if (!editedInfos.IsDirty())
                {
                    continue;
                }

                content.CultureInfos?.AddOrUpdate(culture, editedInfos?.Name, date);
            }
        }

        if (!publishing)
        {
            return;
        }

        foreach (var culture in content.PublishedCultures.ToList())
        {
            if (content.PublishCultureInfos is null)
            {
                continue;
            }

            if (!content.PublishCultureInfos.TryGetValue(culture, out ContentCultureInfos publishInfos))
            {
                continue;
            }

            // if it's not dirty, it means it hasn't changed so there's nothing to adjust
            if (!publishInfos.IsDirty())
            {
                continue;
            }

            content.PublishCultureInfos.AddOrUpdate(culture, publishInfos.Name, date);

            if (content.CultureInfos?.TryGetValue(culture, out ContentCultureInfos infos) ?? false)
            {
                SetCultureInfo(content, culture, infos.Name, date);
            }
        }
    }

    /// <summary>
    ///     Gets the cultures that have been flagged for unpublishing.
    /// </summary>
    /// <remarks>Gets cultures for which content.UnpublishCulture() has been invoked.</remarks>
    public static IReadOnlyList<string>? GetCulturesUnpublishing(this IContent content)
    {
        if (!content.Published || !content.ContentType.VariesByCulture() ||
            !content.IsPropertyDirty("PublishCultureInfos"))
        {
            return Array.Empty<string>();
        }

        IEnumerable<string>? culturesUnpublishing = content.CultureInfos?.Values
            .Where(x => content.IsPropertyDirty(ContentBase.ChangeTrackingPrefix.UnpublishedCulture + x.Culture))
            .Select(x => x.Culture);

        return culturesUnpublishing?.ToList();
    }

    /// <summary>
    ///     Copies values from another document.
    /// </summary>
    public static void CopyFrom(this IContent content, IContent other, string? culture = "*")
    {
        if (other.ContentTypeId != content.ContentTypeId)
        {
            throw new InvalidOperationException("Cannot copy values from a different content type.");
        }

        culture = culture?.ToLowerInvariant().NullOrWhiteSpaceAsNull();

        // the variation should be supported by the content type properties
        //  if the content type is invariant, only '*' and 'null' is ok
        //  if the content type varies, everything is ok because some properties may be invariant
        if (!content.ContentType.SupportsPropertyVariation(culture, "*", true))
        {
            throw new NotSupportedException(
                $"Culture \"{culture}\" is not supported by content type \"{content.ContentType.Alias}\" with variation \"{content.ContentType.Variations}\".");
        }

        // copying from the same Id and VersionPk
        var copyingFromSelf = content.Id == other.Id && content.VersionId == other.VersionId;
        var published = copyingFromSelf;

        // note: use property.SetValue(), don't assign pvalue.EditValue, else change tracking fails

        // clear all existing properties for the specified culture
        foreach (IProperty property in content.Properties)
        {
            // each property type may or may not support the variation
            if (!property.PropertyType?.SupportsVariation(culture, "*", true) ?? false)
            {
                continue;
            }

            foreach (IPropertyValue pvalue in property.Values)
            {
                if ((property.PropertyType?.SupportsVariation(pvalue.Culture, pvalue.Segment, true) ?? false) &&
                    (culture == "*" || (pvalue.Culture?.InvariantEquals(culture) ?? false)))
                {
                    property.SetValue(null, pvalue.Culture, pvalue.Segment);
                }
            }
        }

        // copy properties from 'other'
        IPropertyCollection otherProperties = other.Properties;
        foreach (IProperty otherProperty in otherProperties)
        {
            if (!otherProperty?.PropertyType?.SupportsVariation(culture, "*", true) ?? true)
            {
                continue;
            }

            var alias = otherProperty?.PropertyType.Alias;
            if (otherProperty is not null && alias is not null)
            {
                foreach (IPropertyValue pvalue in otherProperty.Values)
                {
                    if (otherProperty.PropertyType.SupportsVariation(pvalue.Culture, pvalue.Segment, true) &&
                        (culture == "*" || (pvalue.Culture?.InvariantEquals(culture) ?? false)))
                    {
                        var value = published ? pvalue.PublishedValue : pvalue.EditedValue;
                        content.SetValue(alias, value, pvalue.Culture, pvalue.Segment);
                    }
                }
            }
        }

        // copy names, too
        if (culture == "*")
        {
            content.CultureInfos?.Clear();
            content.CultureInfos = null;
        }

        if (culture == null || culture == "*")
        {
            content.Name = other.Name;
        }

        // ReSharper disable once UseDeconstruction
        if (other.CultureInfos is not null)
        {
            foreach (ContentCultureInfos cultureInfo in other.CultureInfos)
            {
                if (culture == "*" || culture == cultureInfo.Culture)
                {
                    content.SetCultureName(cultureInfo.Name, cultureInfo.Culture);
                }
            }
        }
    }

    public static void SetPublishInfo(this IContent content, string? culture, string? name, DateTime date)
    {
        if (name == null)
        {
            throw new ArgumentNullException(nameof(name));
        }

        if (string.IsNullOrWhiteSpace(name))
        {
            throw new ArgumentException(
                "Value can't be empty or consist only of white-space characters.",
                nameof(name));
        }

        if (culture == null)
        {
            throw new ArgumentNullException(nameof(culture));
        }

        if (string.IsNullOrWhiteSpace(culture))
        {
            throw new ArgumentException(
                "Value can't be empty or consist only of white-space characters.",
                nameof(culture));
        }

        content.PublishCultureInfos?.AddOrUpdate(culture, name, date);
    }

    // sets the edited cultures on the content
    public static void SetCultureEdited(this IContent content, IEnumerable<string?>? cultures)
    {
        if (cultures == null)
        {
<<<<<<< HEAD
            if (impact == null)
            {
                throw new ArgumentNullException(nameof(impact));
            }

            // the variation should be supported by the content type properties
            //  if the content type is invariant, only '*' and 'null' is ok
            //  if the content type varies, everything is ok because some properties may be invariant
            if (!content.ContentType.SupportsPropertyVariation(impact.Culture, "*", true))
            {
                throw new NotSupportedException($"Culture \"{impact.Culture}\" is not supported by content type \"{content.ContentType.Alias}\" with variation \"{content.ContentType.Variations}\".");
            }
=======
            content.EditedCultures = null;
        }
        else
        {
            var editedCultures = new HashSet<string>(
                cultures.Where(x => !x.IsNullOrWhiteSpace())!,
                StringComparer.OrdinalIgnoreCase);
            content.EditedCultures = editedCultures.Count > 0 ? editedCultures : null;
        }
    }

    /// <summary>
    ///     Sets the publishing values for names and properties.
    /// </summary>
    /// <param name="content"></param>
    /// <param name="impact"></param>
    /// <returns>
    ///     A value indicating whether it was possible to publish the names and values for the specified
    ///     culture(s). The method may fail if required names are not set, but it does NOT validate property data
    /// </returns>
    public static bool PublishCulture(this IContent content, CultureImpact? impact)
    {
        if (impact == null)
        {
            throw new ArgumentNullException(nameof(impact));
        }
>>>>>>> 29961d40

        // the variation should be supported by the content type properties
        //  if the content type is invariant, only '*' and 'null' is ok
        //  if the content type varies, everything is ok because some properties may be invariant
        if (!content.ContentType.SupportsPropertyVariation(impact.Culture, "*", true))
        {
            throw new NotSupportedException(
                $"Culture \"{impact.Culture}\" is not supported by content type \"{content.ContentType.Alias}\" with variation \"{content.ContentType.Variations}\".");
        }

        // set names
        if (impact.ImpactsAllCultures)
        {
            // does NOT contain the invariant culture
            foreach (var c in content.AvailableCultures)
            {
<<<<<<< HEAD
                foreach (var culture in content.AvailableCultures) // does NOT contain the invariant culture
                {
                    var name = content.GetCultureName(culture);
                    if (string.IsNullOrWhiteSpace(name))
                    {
                        return false;
                    }

                    content.SetPublishInfo(culture, name, DateTime.Now);
=======
                var name = content.GetCultureName(c);
                if (string.IsNullOrWhiteSpace(name))
                {
                    return false;
>>>>>>> 29961d40
                }

                content.SetPublishInfo(c, name, DateTime.Now);
            }
        }
        else if (impact.ImpactsOnlyInvariantCulture)
        {
            if (string.IsNullOrWhiteSpace(content.Name))
            {
<<<<<<< HEAD
                if (string.IsNullOrWhiteSpace(content.Name))
                {
                    return false;
                }
                // PublishName set by repository - nothing to do here
=======
                return false;
>>>>>>> 29961d40
            }

            // PublishName set by repository - nothing to do here
        }
        else if (impact.ImpactsExplicitCulture)
        {
            var name = content.GetCultureName(impact.Culture);
            if (string.IsNullOrWhiteSpace(name))
            {
<<<<<<< HEAD
                var name = content.GetCultureName(impact.Culture);
                if (string.IsNullOrWhiteSpace(name))
                {
                    return false;
                }

                content.SetPublishInfo(impact.Culture, name, DateTime.Now);
            }

            // set values
            // property.PublishValues only publishes what is valid, variation-wise,
            // but accepts any culture arg: null, all, specific
            foreach (IProperty property in content.Properties)
            {
                // for the specified culture (null or all or specific)
                property.PublishValues(impact.Culture);

                // maybe the specified culture did not impact the invariant culture, so PublishValues
                // above would skip it, yet it *also* impacts invariant properties
                if (impact.ImpactsAlsoInvariantProperties &&
                    (property.PropertyType.VariesByCulture() is false || impact.ImpactsOnlyDefaultCulture))
                {
                    property.PublishValues(null);
                }
            }
=======
                return false;
            }

            content.SetPublishInfo(impact.Culture, name, DateTime.Now);
        }

        // set values
        // property.PublishValues only publishes what is valid, variation-wise,
        // but accepts any culture arg: null, all, specific
        foreach (IProperty property in content.Properties)
        {
            // for the specified culture (null or all or specific)
            property.PublishValues(impact.Culture);
>>>>>>> 29961d40

            // maybe the specified culture did not impact the invariant culture, so PublishValues
            // above would skip it, yet it *also* impacts invariant properties
            if (impact.ImpactsAlsoInvariantProperties)
            {
                property.PublishValues(null);
            }
        }

        content.PublishedState = PublishedState.Publishing;
        return true;
    }

    /// <summary>
    ///     Returns false if the culture is already unpublished
    /// </summary>
    /// <param name="content"></param>
    /// <param name="culture"></param>
    /// <returns></returns>
    public static bool UnpublishCulture(this IContent content, string? culture = "*")
    {
        culture = culture?.NullOrWhiteSpaceAsNull();

        // the variation should be supported by the content type properties
        if (!content.ContentType.SupportsPropertyVariation(culture, "*", true))
        {
            throw new NotSupportedException(
                $"Culture \"{culture}\" is not supported by content type \"{content.ContentType.Alias}\" with variation \"{content.ContentType.Variations}\".");
        }

        var keepProcessing = true;

        if (culture == "*")
        {
            // all cultures
            content.ClearPublishInfos();
        }
        else
        {
            // one single culture
            keepProcessing = content.ClearPublishInfo(culture);
        }

        if (keepProcessing)
        {
            // property.PublishValues only publishes what is valid, variation-wise
            foreach (IProperty property in content.Properties)
            {
                property.UnpublishValues(culture);
            }

            content.PublishedState = PublishedState.Publishing;
        }

        return keepProcessing;
    }

    public static void ClearPublishInfos(this IContent content) => content.PublishCultureInfos = null;

    /// <summary>
    ///     Returns false if the culture is already unpublished
    /// </summary>
    /// <param name="content"></param>
    /// <param name="culture"></param>
    /// <returns></returns>
    public static bool ClearPublishInfo(this IContent content, string? culture)
    {
        if (culture == null)
        {
            throw new ArgumentNullException(nameof(culture));
        }

        if (string.IsNullOrWhiteSpace(culture))
        {
            throw new ArgumentException(
                "Value can't be empty or consist only of white-space characters.",
                nameof(culture));
        }

        var removed = content.PublishCultureInfos?.Remove(culture);
        if (removed ?? false)
        {
            // set the culture to be dirty - it's been modified
            content.TouchCulture(culture);
        }

        return removed ?? false;
    }
}<|MERGE_RESOLUTION|>--- conflicted
+++ resolved
@@ -271,20 +271,6 @@
     {
         if (cultures == null)
         {
-<<<<<<< HEAD
-            if (impact == null)
-            {
-                throw new ArgumentNullException(nameof(impact));
-            }
-
-            // the variation should be supported by the content type properties
-            //  if the content type is invariant, only '*' and 'null' is ok
-            //  if the content type varies, everything is ok because some properties may be invariant
-            if (!content.ContentType.SupportsPropertyVariation(impact.Culture, "*", true))
-            {
-                throw new NotSupportedException($"Culture \"{impact.Culture}\" is not supported by content type \"{content.ContentType.Alias}\" with variation \"{content.ContentType.Variations}\".");
-            }
-=======
             content.EditedCultures = null;
         }
         else
@@ -307,99 +293,49 @@
     /// </returns>
     public static bool PublishCulture(this IContent content, CultureImpact? impact)
     {
-        if (impact == null)
-        {
-            throw new ArgumentNullException(nameof(impact));
-        }
->>>>>>> 29961d40
+            if (impact == null)
+            {
+                throw new ArgumentNullException(nameof(impact));
+            }
 
         // the variation should be supported by the content type properties
         //  if the content type is invariant, only '*' and 'null' is ok
         //  if the content type varies, everything is ok because some properties may be invariant
         if (!content.ContentType.SupportsPropertyVariation(impact.Culture, "*", true))
-        {
-            throw new NotSupportedException(
-                $"Culture \"{impact.Culture}\" is not supported by content type \"{content.ContentType.Alias}\" with variation \"{content.ContentType.Variations}\".");
-        }
+            {
+                throw new NotSupportedException($"Culture \"{impact.Culture}\" is not supported by content type \"{content.ContentType.Alias}\" with variation \"{content.ContentType.Variations}\".");
+            }
 
         // set names
         if (impact.ImpactsAllCultures)
         {
             // does NOT contain the invariant culture
-            foreach (var c in content.AvailableCultures)
-            {
-<<<<<<< HEAD
-                foreach (var culture in content.AvailableCultures) // does NOT contain the invariant culture
-                {
-                    var name = content.GetCultureName(culture);
-                    if (string.IsNullOrWhiteSpace(name))
+            foreach (var culture in content.AvailableCultures)
+            {
+                var name = content.GetCultureName(culture);
+                if (string.IsNullOrWhiteSpace(name))
                     {
-                        return false;
+                    return false;
                     }
 
                     content.SetPublishInfo(culture, name, DateTime.Now);
-=======
-                var name = content.GetCultureName(c);
-                if (string.IsNullOrWhiteSpace(name))
-                {
-                    return false;
->>>>>>> 29961d40
-                }
-
-                content.SetPublishInfo(c, name, DateTime.Now);
             }
         }
         else if (impact.ImpactsOnlyInvariantCulture)
         {
             if (string.IsNullOrWhiteSpace(content.Name))
             {
-<<<<<<< HEAD
-                if (string.IsNullOrWhiteSpace(content.Name))
-                {
-                    return false;
-                }
-                // PublishName set by repository - nothing to do here
-=======
                 return false;
->>>>>>> 29961d40
-            }
-
+            }
             // PublishName set by repository - nothing to do here
         }
         else if (impact.ImpactsExplicitCulture)
         {
             var name = content.GetCultureName(impact.Culture);
             if (string.IsNullOrWhiteSpace(name))
-            {
-<<<<<<< HEAD
-                var name = content.GetCultureName(impact.Culture);
-                if (string.IsNullOrWhiteSpace(name))
-                {
-                    return false;
-                }
-
-                content.SetPublishInfo(impact.Culture, name, DateTime.Now);
-            }
-
-            // set values
-            // property.PublishValues only publishes what is valid, variation-wise,
-            // but accepts any culture arg: null, all, specific
-            foreach (IProperty property in content.Properties)
-            {
-                // for the specified culture (null or all or specific)
-                property.PublishValues(impact.Culture);
-
-                // maybe the specified culture did not impact the invariant culture, so PublishValues
-                // above would skip it, yet it *also* impacts invariant properties
-                if (impact.ImpactsAlsoInvariantProperties &&
-                    (property.PropertyType.VariesByCulture() is false || impact.ImpactsOnlyDefaultCulture))
-                {
-                    property.PublishValues(null);
-                }
-            }
-=======
+                {
                 return false;
-            }
+                }
 
             content.SetPublishInfo(impact.Culture, name, DateTime.Now);
         }
@@ -407,19 +343,19 @@
         // set values
         // property.PublishValues only publishes what is valid, variation-wise,
         // but accepts any culture arg: null, all, specific
-        foreach (IProperty property in content.Properties)
+            foreach (IProperty property in content.Properties)
         {
             // for the specified culture (null or all or specific)
             property.PublishValues(impact.Culture);
->>>>>>> 29961d40
 
             // maybe the specified culture did not impact the invariant culture, so PublishValues
             // above would skip it, yet it *also* impacts invariant properties
-            if (impact.ImpactsAlsoInvariantProperties)
-            {
-                property.PublishValues(null);
-            }
-        }
+                if (impact.ImpactsAlsoInvariantProperties &&
+                    (property.PropertyType.VariesByCulture() is false || impact.ImpactsOnlyDefaultCulture))
+                {
+                    property.PublishValues(null);
+                }
+            }
 
         content.PublishedState = PublishedState.Publishing;
         return true;
