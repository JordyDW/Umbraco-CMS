--- conflicted
+++ resolved
@@ -125,20 +125,6 @@
             }
         }
 
-<<<<<<< HEAD
-=======
-        public static void SetCultureInfo(this IContentBase content, string culture, string name, DateTime date)
-        {
-            if (name == null) throw new ArgumentNullException(nameof(name));
-            if (string.IsNullOrWhiteSpace(name)) throw new ArgumentException("Value can't be empty or consist only of white-space characters.", nameof(name));
-
-            if (culture == null) throw new ArgumentNullException(nameof(culture));
-            if (string.IsNullOrWhiteSpace(culture)) throw new ArgumentException("Value can't be empty or consist only of white-space characters.", nameof(culture));
-
-            content.CultureInfos.AddOrUpdate(culture, name, date);
-        }
-
->>>>>>> 938d5d20
         /// <summary>
         /// Sets the publishing values for names and properties.
         /// </summary>
