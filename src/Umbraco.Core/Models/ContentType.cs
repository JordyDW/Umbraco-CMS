--- conflicted
+++ resolved
@@ -92,11 +92,34 @@
             set
             {
                 SetPropertyValueAndDetectChanges(value, ref _allowedTemplates, Ps.Value.AllowedTemplatesSelector, Ps.Value.TemplateComparer);
-<<<<<<< HEAD
 
                 if (_allowedTemplates.Any(x => x.Id == _defaultTemplate) == false)
                     DefaultTemplateId = 0;
             }
+        }
+
+        /// <summary>
+        /// Determines if AllowedTemplates contains templateId
+        /// </summary>
+        /// <param name="templateId">The template id to check</param>
+        /// <returns>True if AllowedTemplates contains the templateId else False</returns>
+        public bool IsAllowedTemplate(int templateId)
+        {
+            return AllowedTemplates == null 
+                ? false 
+                : AllowedTemplates.Any(t => t.Id == templateId);
+        }
+
+        /// <summary>
+        /// Determines if AllowedTemplates contains templateId
+        /// </summary>
+        /// <param name="templateAlias">The template alias to check</param>
+        /// <returns>True if AllowedTemplates contains the templateAlias else False</returns>
+        public bool IsAllowedTemplate(string templateAlias)
+        {
+            return AllowedTemplates == null
+                ? false
+                : AllowedTemplates.Any(t => t.Alias.Equals(templateAlias, StringComparison.InvariantCultureIgnoreCase));
         }
 
         /// <summary>
@@ -138,109 +161,4 @@
             return result;
         }
     }
-=======
-
-                if (_allowedTemplates.Any(x => x.Id == _defaultTemplate) == false)
-                    DefaultTemplateId = 0;
-            }
-        }
-
-        /// <summary>
-        /// Determines if AllowedTemplates contains templateId
-        /// </summary>
-        /// <param name="templateId">The template id to check</param>
-        /// <returns>True if AllowedTemplates contains the templateId else False</returns>
-        public bool IsAllowedTemplate(int templateId)
-        {
-            var allowedTemplates = AllowedTemplates ?? new ITemplate[0];
-            return allowedTemplates.Any(t => t.Id == templateId);
-        }
-
-        /// <summary>
-        /// Determines if AllowedTemplates contains templateId
-        /// </summary>
-        /// <param name="templateAlias">The template alias to check</param>
-        /// <returns>True if AllowedTemplates contains the templateAlias else False</returns>
-        public bool IsAllowedTemplate(string templateAlias)
-        {
-            var allowedTemplates = AllowedTemplates ?? new ITemplate[0];
-            return allowedTemplates.Any(t => t.Alias.Equals(templateAlias, StringComparison.InvariantCultureIgnoreCase));
-        }
-
-        /// <summary>
-        /// Sets the default template for the ContentType
-        /// </summary>
-        /// <param name="template">Default <see cref="ITemplate"/></param>
-        public void SetDefaultTemplate(ITemplate template)
-        {
-            if (template == null)
-            {
-                DefaultTemplateId = 0;
-                return;
-            }
-
-            DefaultTemplateId = template.Id;
-            if (_allowedTemplates.Any(x => x != null && x.Id == template.Id) == false)
-            {
-                var templates = AllowedTemplates.ToList();
-                templates.Add(template);
-                AllowedTemplates = templates;
-            }
-        }
-
-        /// <summary>
-        /// Removes a template from the list of allowed templates
-        /// </summary>
-        /// <param name="template"><see cref="ITemplate"/> to remove</param>
-        /// <returns>True if template was removed, otherwise False</returns>
-        public bool RemoveTemplate(ITemplate template)
-        {
-            if (DefaultTemplateId == template.Id)
-                DefaultTemplateId = default(int);
-
-            var templates = AllowedTemplates.ToList();
-            var remove = templates.FirstOrDefault(x => x.Id == template.Id);
-            var result = templates.Remove(remove);
-            AllowedTemplates = templates;
-
-            return result;
-        }
-
-        /// <summary>
-        /// Creates a deep clone of the current entity with its identity/alias and it's property identities reset
-        /// </summary>
-        /// <returns></returns>
-        [Obsolete("Use DeepCloneWithResetIdentities instead")]
-        public IContentType Clone(string alias)
-        {
-            return DeepCloneWithResetIdentities(alias);
-        }
-
-        /// <summary>
-        /// Creates a deep clone of the current entity with its identity/alias and it's property identities reset
-        /// </summary>
-        /// <returns></returns>
-        public IContentType DeepCloneWithResetIdentities(string alias)
-        {
-            var clone = (ContentType)DeepClone();
-            clone.Alias = alias;
-            clone.Key = Guid.Empty;
-            foreach (var propertyGroup in clone.PropertyGroups)
-            {
-                propertyGroup.ResetIdentity();
-                propertyGroup.ResetDirtyProperties(false);
-            }
-            foreach (var propertyType in clone.PropertyTypes)
-            {
-                propertyType.ResetIdentity();
-                propertyType.ResetDirtyProperties(false);
-            }
-
-            clone.ResetIdentity();
-            clone.ResetDirtyProperties(false);
-            return clone;
-        }
-
-    }
->>>>>>> 5dd04d9a
 }