<<<<<<< HEAD
﻿using NPoco;
=======
﻿using System;
>>>>>>> c617599f
using Umbraco.Core.Persistence;
using Umbraco.Core.Persistence.DatabaseAnnotations;

namespace Umbraco.Core.Models.Rdbms
{
<<<<<<< HEAD
    [TableName("cmsStylesheetProperty")]
    [PrimaryKey("nodeId", AutoIncrement = false)]
    [ExplicitColumns]
=======
    [Obsolete("This is no longer used and will be removed from Umbraco in future versions")]
>>>>>>> c617599f
    internal class StylesheetPropertyDto
    {
        [Column("nodeId")]
        [PrimaryKeyColumn(AutoIncrement = false)]
        public int NodeId { get; set; }

        [Column("stylesheetPropertyEditor")]
        [NullSetting(NullSetting = NullSettings.Null)]
        public bool? Editor { get; set; }

        [Column("stylesheetPropertyAlias")]
        [NullSetting(NullSetting = NullSettings.Null)]
        [Length(50)]
        public string Alias { get; set; }

        [Column("stylesheetPropertyValue")]
        [NullSetting(NullSetting = NullSettings.Null)]
        [Length(400)]
        public string Value { get; set; }
    }
}<|MERGE_RESOLUTION|>--- conflicted
+++ resolved
@@ -1,38 +1,29 @@
-<<<<<<< HEAD
-﻿using NPoco;
-=======
-﻿using System;
->>>>>>> c617599f
-using Umbraco.Core.Persistence;
-using Umbraco.Core.Persistence.DatabaseAnnotations;
-
-namespace Umbraco.Core.Models.Rdbms
-{
-<<<<<<< HEAD
-    [TableName("cmsStylesheetProperty")]
-    [PrimaryKey("nodeId", AutoIncrement = false)]
-    [ExplicitColumns]
-=======
-    [Obsolete("This is no longer used and will be removed from Umbraco in future versions")]
->>>>>>> c617599f
-    internal class StylesheetPropertyDto
-    {
-        [Column("nodeId")]
-        [PrimaryKeyColumn(AutoIncrement = false)]
-        public int NodeId { get; set; }
-
-        [Column("stylesheetPropertyEditor")]
-        [NullSetting(NullSetting = NullSettings.Null)]
-        public bool? Editor { get; set; }
-
-        [Column("stylesheetPropertyAlias")]
-        [NullSetting(NullSetting = NullSettings.Null)]
-        [Length(50)]
-        public string Alias { get; set; }
-
-        [Column("stylesheetPropertyValue")]
-        [NullSetting(NullSetting = NullSettings.Null)]
-        [Length(400)]
-        public string Value { get; set; }
-    }
+﻿using System;
+using NPoco;
+using Umbraco.Core.Persistence;
+using Umbraco.Core.Persistence.DatabaseAnnotations;
+
+namespace Umbraco.Core.Models.Rdbms
+{
+    [Obsolete("This is no longer used and will be removed from Umbraco in future versions")]
+    internal class StylesheetPropertyDto
+    {
+        [Column("nodeId")]
+        [PrimaryKeyColumn(AutoIncrement = false)]
+        public int NodeId { get; set; }
+
+        [Column("stylesheetPropertyEditor")]
+        [NullSetting(NullSetting = NullSettings.Null)]
+        public bool? Editor { get; set; }
+
+        [Column("stylesheetPropertyAlias")]
+        [NullSetting(NullSetting = NullSettings.Null)]
+        [Length(50)]
+        public string Alias { get; set; }
+
+        [Column("stylesheetPropertyValue")]
+        [NullSetting(NullSetting = NullSettings.Null)]
+        [Length(400)]
+        public string Value { get; set; }
+    }
 }