using System;
using System.Runtime.Remoting.Messaging;
using System.Web;
using Umbraco.Core.Logging;

namespace Umbraco.Core.Persistence
{
	/// <summary>
	/// The default implementation for the IDatabaseFactory
	/// </summary>
	/// <remarks>
	/// If we are running in an http context
	/// it will create one per context, otherwise it will be a global singleton object which is NOT thread safe
	/// since we need (at least) a new instance of the database object per thread.
	/// </remarks>
	internal class DefaultDatabaseFactory : DisposableObject, IDatabaseFactory
	{
	    private readonly string _connectionStringName;
	    private readonly ILogger _logger;
	    public string ConnectionString { get; private set; }
        public string ProviderName { get; private set; }

        // NO! see notes in v8 HybridAccessorBase
        //[ThreadStatic]
        //private static volatile UmbracoDatabase _nonHttpInstance;

<<<<<<< HEAD
	    private const string ItemKey = "Umbraco.Core.Persistence.DefaultDatabaseFactory";
=======
        private const string ItemKey = "Umbraco.Core.Persistence.DefaultDatabaseFactory";
>>>>>>> ad82270d

        private static UmbracoDatabase NonContextValue
        {
            get { return (UmbracoDatabase) CallContext.LogicalGetData(ItemKey); }
            set
            {
                if (value == null) CallContext.FreeNamedDataSlot(ItemKey);
                else CallContext.LogicalSetData(ItemKey, value);
            }
        }

        private static readonly object Locker = new object();

	    /// <summary>
	    /// Constructor accepting custom connection string
	    /// </summary>
	    /// <param name="connectionStringName">Name of the connection string in web.config</param>
	    /// <param name="logger"></param>
	    public DefaultDatabaseFactory(string connectionStringName, ILogger logger)
		{
            if (logger == null) throw new ArgumentNullException("logger");
	        Mandate.ParameterNotNullOrEmpty(connectionStringName, "connectionStringName");

            //if (NonContextValue != null) throw new Exception("NonContextValue is not null.");

            _connectionStringName = connectionStringName;
	        _logger = logger;
		}

	    /// <summary>
	    /// Constructor accepting custom connectino string and provider name
	    /// </summary>
	    /// <param name="connectionString">Connection String to use with Database</param>
	    /// <param name="providerName">Database Provider for the Connection String</param>
	    /// <param name="logger"></param>
	    public DefaultDatabaseFactory(string connectionString, string providerName, ILogger logger)
		{
            if (logger == null) throw new ArgumentNullException("logger");
	        Mandate.ParameterNotNullOrEmpty(connectionString, "connectionString");
			Mandate.ParameterNotNullOrEmpty(providerName, "providerName");

            //if (NonContextValue != null) throw new Exception("NonContextValue is not null.");

            ConnectionString = connectionString;
			ProviderName = providerName;
            _logger = logger;
		}

		public UmbracoDatabase CreateDatabase()
		{
<<<<<<< HEAD
			// no http context, create the call context object
            // NOTHING is going to track the object and it is the responsibility of the caller to release it!
            // using the ReleaseDatabase method.
			if (HttpContext.Current == null)
			{
                LogHelper.Debug<DefaultDatabaseFactory>("Get NON http [T" + Environment.CurrentManagedThreadId + "]");
			    var value = NonContextValue;
			    if (value != null) return value;
				lock (Locker)
				{
=======
            // no http context, create the call context object
            // NOTHING is going to track the object and it is the responsibility of the caller to release it!
            // using the ReleaseDatabase method.
            if (HttpContext.Current == null)
            {
                LogHelper.Debug<DefaultDatabaseFactory>("Get NON http [T" + Environment.CurrentManagedThreadId + "]");
                var value = NonContextValue;
                if (value != null) return value;
                lock (Locker)
                {
>>>>>>> ad82270d
                    value = NonContextValue;
                    if (value != null) return value;

                    LogHelper.Debug<DefaultDatabaseFactory>("Create NON http [T" + Environment.CurrentManagedThreadId + "]");
                    NonContextValue = value = string.IsNullOrEmpty(ConnectionString) == false && string.IsNullOrEmpty(ProviderName) == false
                                            ? new UmbracoDatabase(ConnectionString, ProviderName, _logger)
                                            : new UmbracoDatabase(_connectionStringName, _logger);

<<<<<<< HEAD
				    return value;
				}
			}
=======
                    return value;
                }
            }
>>>>>>> ad82270d

            // we have an http context, so only create one per request.
            // UmbracoDatabase is marked IDisposeOnRequestEnd and therefore will be disposed when
            // UmbracoModule attempts to dispose the relevant HttpContext items. so we DO dispose
            // connections at the end of each request. no need to call ReleaseDatabase.
            LogHelper.Debug<DefaultDatabaseFactory>("Get http [T" + Environment.CurrentManagedThreadId + "]");
            if (HttpContext.Current.Items.Contains(typeof(DefaultDatabaseFactory)) == false)
<<<<<<< HEAD
			{
                LogHelper.Debug<DefaultDatabaseFactory>("Create http [T" + Environment.CurrentManagedThreadId + "]");
                HttpContext.Current.Items.Add(typeof (DefaultDatabaseFactory),
			                                  string.IsNullOrEmpty(ConnectionString) == false && string.IsNullOrEmpty(ProviderName) == false
=======
            {
                LogHelper.Debug<DefaultDatabaseFactory>("Create http [T" + Environment.CurrentManagedThreadId + "]");
                HttpContext.Current.Items.Add(typeof(DefaultDatabaseFactory),
                                              string.IsNullOrEmpty(ConnectionString) == false && string.IsNullOrEmpty(ProviderName) == false
>>>>>>> ad82270d
                                                  ? new UmbracoDatabase(ConnectionString, ProviderName, _logger)
                                                  : new UmbracoDatabase(_connectionStringName, _logger));
            }
            return (UmbracoDatabase)HttpContext.Current.Items[typeof(DefaultDatabaseFactory)];
        }

        // releases the "context" database
        public void ReleaseDatabase()
        {
            if (HttpContext.Current == null)
            {
                var value = NonContextValue;
                if (value != null) value.Dispose();
                NonContextValue = null;
            }
            else
            {
                var db = (UmbracoDatabase)HttpContext.Current.Items[typeof(DefaultDatabaseFactory)];
                if (db != null) db.Dispose();
                HttpContext.Current.Items.Remove(typeof(DefaultDatabaseFactory));
            }
        }

<<<<<<< HEAD
        // releases the "context" database
	    public void ReleaseDatabase()
	    {
	        if (HttpContext.Current == null)
	        {
	            var value = NonContextValue;
	            if (value != null) value.Dispose();
	            NonContextValue = null;
	        }
	        else
	        {
	            var db = (UmbracoDatabase) HttpContext.Current.Items[typeof(DefaultDatabaseFactory)];
	            if (db != null) db.Dispose();
                HttpContext.Current.Items.Remove(typeof(DefaultDatabaseFactory));
	        }
	    }

		protected override void DisposeResources()
=======
        protected override void DisposeResources()
>>>>>>> ad82270d
		{
            ReleaseDatabase();
		}

	    internal void ResetForTests()
	    {
            var value = NonContextValue;
            if (value != null) value.Dispose();
            NonContextValue = null;
        }

        #region SafeCallContext

        // see notes in SafeCallContext - need to do this since we are using
        // the logical call context...

        static DefaultDatabaseFactory()
<<<<<<< HEAD
	    {
	        SafeCallContext.Register(DetachDatabase, AttachDatabase);
	    }

        // detaches the current database
        // ie returns the database and remove it from whatever is "context"
	    private static UmbracoDatabase DetachDatabase()
	    {
	        if (HttpContext.Current == null)
	        {
	            var db = NonContextValue;
	            NonContextValue = null;
	            return db;
	        }
	        else
	        {
	            var db = (UmbracoDatabase) HttpContext.Current.Items[typeof(DefaultDatabaseFactory)];
                HttpContext.Current.Items.Remove(typeof(DefaultDatabaseFactory));
	            return db;
	        }
=======
        {
            SafeCallContext.Register(DetachDatabase, AttachDatabase);
        }

        // detaches the current database
        // ie returns the database and remove it from whatever is "context"
        private static UmbracoDatabase DetachDatabase()
        {
            if (HttpContext.Current == null)
            {
                var db = NonContextValue;
                NonContextValue = null;
                return db;
            }
            else
            {
                var db = (UmbracoDatabase)HttpContext.Current.Items[typeof(DefaultDatabaseFactory)];
                HttpContext.Current.Items.Remove(typeof(DefaultDatabaseFactory));
                return db;
            }
>>>>>>> ad82270d
        }

        // attach a current database
        // ie assign it to whatever is "context"
        // throws if there already is a database
<<<<<<< HEAD
	    private static void AttachDatabase(object o)
	    {
	        var database = o as UmbracoDatabase;
            if (o != null && database == null) throw new ArgumentException("Not an UmbracoDatabase.", "o");

	        if (HttpContext.Current == null)
	        {
                if (NonContextValue != null) throw new InvalidOperationException();
	            if (database != null) NonContextValue = database;
            }
	        else
	        {
                if (HttpContext.Current.Items[typeof(DefaultDatabaseFactory)] != null) throw new InvalidOperationException();
                if (database != null) HttpContext.Current.Items[typeof(DefaultDatabaseFactory)] = database;
	        }
=======
        private static void AttachDatabase(object o)
        {
            var database = o as UmbracoDatabase;
            if (o != null && database == null) throw new ArgumentException("Not an UmbracoDatabase.", "o");

            if (HttpContext.Current == null)
            {
                if (NonContextValue != null) throw new InvalidOperationException();
                if (database != null) NonContextValue = database;
            }
            else
            {
                if (HttpContext.Current.Items[typeof(DefaultDatabaseFactory)] != null) throw new InvalidOperationException();
                if (database != null) HttpContext.Current.Items[typeof(DefaultDatabaseFactory)] = database;
            }
>>>>>>> ad82270d
        }

        #endregion
    }
}<|MERGE_RESOLUTION|>--- conflicted
+++ resolved
@@ -1,287 +1,197 @@
-using System;
-using System.Runtime.Remoting.Messaging;
-using System.Web;
-using Umbraco.Core.Logging;
-
-namespace Umbraco.Core.Persistence
-{
-	/// <summary>
-	/// The default implementation for the IDatabaseFactory
-	/// </summary>
-	/// <remarks>
-	/// If we are running in an http context
-	/// it will create one per context, otherwise it will be a global singleton object which is NOT thread safe
-	/// since we need (at least) a new instance of the database object per thread.
-	/// </remarks>
-	internal class DefaultDatabaseFactory : DisposableObject, IDatabaseFactory
-	{
-	    private readonly string _connectionStringName;
-	    private readonly ILogger _logger;
-	    public string ConnectionString { get; private set; }
-        public string ProviderName { get; private set; }
-
-        // NO! see notes in v8 HybridAccessorBase
-        //[ThreadStatic]
-        //private static volatile UmbracoDatabase _nonHttpInstance;
-
-<<<<<<< HEAD
-	    private const string ItemKey = "Umbraco.Core.Persistence.DefaultDatabaseFactory";
-=======
-        private const string ItemKey = "Umbraco.Core.Persistence.DefaultDatabaseFactory";
->>>>>>> ad82270d
-
-        private static UmbracoDatabase NonContextValue
-        {
-            get { return (UmbracoDatabase) CallContext.LogicalGetData(ItemKey); }
-            set
-            {
-                if (value == null) CallContext.FreeNamedDataSlot(ItemKey);
-                else CallContext.LogicalSetData(ItemKey, value);
-            }
-        }
-
-        private static readonly object Locker = new object();
-
-	    /// <summary>
-	    /// Constructor accepting custom connection string
-	    /// </summary>
-	    /// <param name="connectionStringName">Name of the connection string in web.config</param>
-	    /// <param name="logger"></param>
-	    public DefaultDatabaseFactory(string connectionStringName, ILogger logger)
-		{
-            if (logger == null) throw new ArgumentNullException("logger");
-	        Mandate.ParameterNotNullOrEmpty(connectionStringName, "connectionStringName");
-
-            //if (NonContextValue != null) throw new Exception("NonContextValue is not null.");
-
-            _connectionStringName = connectionStringName;
-	        _logger = logger;
-		}
-
-	    /// <summary>
-	    /// Constructor accepting custom connectino string and provider name
-	    /// </summary>
-	    /// <param name="connectionString">Connection String to use with Database</param>
-	    /// <param name="providerName">Database Provider for the Connection String</param>
-	    /// <param name="logger"></param>
-	    public DefaultDatabaseFactory(string connectionString, string providerName, ILogger logger)
-		{
-            if (logger == null) throw new ArgumentNullException("logger");
-	        Mandate.ParameterNotNullOrEmpty(connectionString, "connectionString");
-			Mandate.ParameterNotNullOrEmpty(providerName, "providerName");
-
-            //if (NonContextValue != null) throw new Exception("NonContextValue is not null.");
-
-            ConnectionString = connectionString;
-			ProviderName = providerName;
-            _logger = logger;
-		}
-
-		public UmbracoDatabase CreateDatabase()
-		{
-<<<<<<< HEAD
-			// no http context, create the call context object
-            // NOTHING is going to track the object and it is the responsibility of the caller to release it!
-            // using the ReleaseDatabase method.
-			if (HttpContext.Current == null)
-			{
-                LogHelper.Debug<DefaultDatabaseFactory>("Get NON http [T" + Environment.CurrentManagedThreadId + "]");
-			    var value = NonContextValue;
-			    if (value != null) return value;
-				lock (Locker)
-				{
-=======
-            // no http context, create the call context object
-            // NOTHING is going to track the object and it is the responsibility of the caller to release it!
-            // using the ReleaseDatabase method.
-            if (HttpContext.Current == null)
-            {
-                LogHelper.Debug<DefaultDatabaseFactory>("Get NON http [T" + Environment.CurrentManagedThreadId + "]");
-                var value = NonContextValue;
-                if (value != null) return value;
-                lock (Locker)
-                {
->>>>>>> ad82270d
-                    value = NonContextValue;
-                    if (value != null) return value;
-
-                    LogHelper.Debug<DefaultDatabaseFactory>("Create NON http [T" + Environment.CurrentManagedThreadId + "]");
-                    NonContextValue = value = string.IsNullOrEmpty(ConnectionString) == false && string.IsNullOrEmpty(ProviderName) == false
-                                            ? new UmbracoDatabase(ConnectionString, ProviderName, _logger)
-                                            : new UmbracoDatabase(_connectionStringName, _logger);
-
-<<<<<<< HEAD
-				    return value;
-				}
-			}
-=======
-                    return value;
-                }
-            }
->>>>>>> ad82270d
-
-            // we have an http context, so only create one per request.
-            // UmbracoDatabase is marked IDisposeOnRequestEnd and therefore will be disposed when
-            // UmbracoModule attempts to dispose the relevant HttpContext items. so we DO dispose
-            // connections at the end of each request. no need to call ReleaseDatabase.
-            LogHelper.Debug<DefaultDatabaseFactory>("Get http [T" + Environment.CurrentManagedThreadId + "]");
-            if (HttpContext.Current.Items.Contains(typeof(DefaultDatabaseFactory)) == false)
-<<<<<<< HEAD
-			{
-                LogHelper.Debug<DefaultDatabaseFactory>("Create http [T" + Environment.CurrentManagedThreadId + "]");
-                HttpContext.Current.Items.Add(typeof (DefaultDatabaseFactory),
-			                                  string.IsNullOrEmpty(ConnectionString) == false && string.IsNullOrEmpty(ProviderName) == false
-=======
-            {
-                LogHelper.Debug<DefaultDatabaseFactory>("Create http [T" + Environment.CurrentManagedThreadId + "]");
-                HttpContext.Current.Items.Add(typeof(DefaultDatabaseFactory),
-                                              string.IsNullOrEmpty(ConnectionString) == false && string.IsNullOrEmpty(ProviderName) == false
->>>>>>> ad82270d
-                                                  ? new UmbracoDatabase(ConnectionString, ProviderName, _logger)
-                                                  : new UmbracoDatabase(_connectionStringName, _logger));
-            }
-            return (UmbracoDatabase)HttpContext.Current.Items[typeof(DefaultDatabaseFactory)];
-        }
-
-        // releases the "context" database
-        public void ReleaseDatabase()
-        {
-            if (HttpContext.Current == null)
-            {
-                var value = NonContextValue;
-                if (value != null) value.Dispose();
-                NonContextValue = null;
-            }
-            else
-            {
-                var db = (UmbracoDatabase)HttpContext.Current.Items[typeof(DefaultDatabaseFactory)];
-                if (db != null) db.Dispose();
-                HttpContext.Current.Items.Remove(typeof(DefaultDatabaseFactory));
-            }
-        }
-
-<<<<<<< HEAD
-        // releases the "context" database
-	    public void ReleaseDatabase()
-	    {
-	        if (HttpContext.Current == null)
-	        {
-	            var value = NonContextValue;
-	            if (value != null) value.Dispose();
-	            NonContextValue = null;
-	        }
-	        else
-	        {
-	            var db = (UmbracoDatabase) HttpContext.Current.Items[typeof(DefaultDatabaseFactory)];
-	            if (db != null) db.Dispose();
-                HttpContext.Current.Items.Remove(typeof(DefaultDatabaseFactory));
-	        }
-	    }
-
-		protected override void DisposeResources()
-=======
-        protected override void DisposeResources()
->>>>>>> ad82270d
-		{
-            ReleaseDatabase();
-		}
-
-	    internal void ResetForTests()
-	    {
-            var value = NonContextValue;
-            if (value != null) value.Dispose();
-            NonContextValue = null;
-        }
-
-        #region SafeCallContext
-
-        // see notes in SafeCallContext - need to do this since we are using
-        // the logical call context...
-
-        static DefaultDatabaseFactory()
-<<<<<<< HEAD
-	    {
-	        SafeCallContext.Register(DetachDatabase, AttachDatabase);
-	    }
-
-        // detaches the current database
-        // ie returns the database and remove it from whatever is "context"
-	    private static UmbracoDatabase DetachDatabase()
-	    {
-	        if (HttpContext.Current == null)
-	        {
-	            var db = NonContextValue;
-	            NonContextValue = null;
-	            return db;
-	        }
-	        else
-	        {
-	            var db = (UmbracoDatabase) HttpContext.Current.Items[typeof(DefaultDatabaseFactory)];
-                HttpContext.Current.Items.Remove(typeof(DefaultDatabaseFactory));
-	            return db;
-	        }
-=======
-        {
-            SafeCallContext.Register(DetachDatabase, AttachDatabase);
-        }
-
-        // detaches the current database
-        // ie returns the database and remove it from whatever is "context"
-        private static UmbracoDatabase DetachDatabase()
-        {
-            if (HttpContext.Current == null)
-            {
-                var db = NonContextValue;
-                NonContextValue = null;
-                return db;
-            }
-            else
-            {
-                var db = (UmbracoDatabase)HttpContext.Current.Items[typeof(DefaultDatabaseFactory)];
-                HttpContext.Current.Items.Remove(typeof(DefaultDatabaseFactory));
-                return db;
-            }
->>>>>>> ad82270d
-        }
-
-        // attach a current database
-        // ie assign it to whatever is "context"
-        // throws if there already is a database
-<<<<<<< HEAD
-	    private static void AttachDatabase(object o)
-	    {
-	        var database = o as UmbracoDatabase;
-            if (o != null && database == null) throw new ArgumentException("Not an UmbracoDatabase.", "o");
-
-	        if (HttpContext.Current == null)
-	        {
-                if (NonContextValue != null) throw new InvalidOperationException();
-	            if (database != null) NonContextValue = database;
-            }
-	        else
-	        {
-                if (HttpContext.Current.Items[typeof(DefaultDatabaseFactory)] != null) throw new InvalidOperationException();
-                if (database != null) HttpContext.Current.Items[typeof(DefaultDatabaseFactory)] = database;
-	        }
-=======
-        private static void AttachDatabase(object o)
-        {
-            var database = o as UmbracoDatabase;
-            if (o != null && database == null) throw new ArgumentException("Not an UmbracoDatabase.", "o");
-
-            if (HttpContext.Current == null)
-            {
-                if (NonContextValue != null) throw new InvalidOperationException();
-                if (database != null) NonContextValue = database;
-            }
-            else
-            {
-                if (HttpContext.Current.Items[typeof(DefaultDatabaseFactory)] != null) throw new InvalidOperationException();
-                if (database != null) HttpContext.Current.Items[typeof(DefaultDatabaseFactory)] = database;
-            }
->>>>>>> ad82270d
-        }
-
-        #endregion
-    }
+using System;
+using System.Runtime.Remoting.Messaging;
+using System.Web;
+using Umbraco.Core.Logging;
+
+namespace Umbraco.Core.Persistence
+{
+	/// <summary>
+	/// The default implementation for the IDatabaseFactory
+	/// </summary>
+	/// <remarks>
+	/// If we are running in an http context
+	/// it will create one per context, otherwise it will be a global singleton object which is NOT thread safe
+	/// since we need (at least) a new instance of the database object per thread.
+	/// </remarks>
+	internal class DefaultDatabaseFactory : DisposableObject, IDatabaseFactory
+	{
+	    private readonly string _connectionStringName;
+	    private readonly ILogger _logger;
+	    public string ConnectionString { get; private set; }
+        public string ProviderName { get; private set; }
+
+        // NO! see notes in v8 HybridAccessorBase
+        //[ThreadStatic]
+        //private static volatile UmbracoDatabase _nonHttpInstance;
+
+        private const string ItemKey = "Umbraco.Core.Persistence.DefaultDatabaseFactory";
+
+        private static UmbracoDatabase NonContextValue
+        {
+            get { return (UmbracoDatabase) CallContext.LogicalGetData(ItemKey); }
+            set
+            {
+                if (value == null) CallContext.FreeNamedDataSlot(ItemKey);
+                else CallContext.LogicalSetData(ItemKey, value);
+            }
+        }
+
+        private static readonly object Locker = new object();
+
+	    /// <summary>
+	    /// Constructor accepting custom connection string
+	    /// </summary>
+	    /// <param name="connectionStringName">Name of the connection string in web.config</param>
+	    /// <param name="logger"></param>
+	    public DefaultDatabaseFactory(string connectionStringName, ILogger logger)
+		{
+            if (logger == null) throw new ArgumentNullException("logger");
+	        Mandate.ParameterNotNullOrEmpty(connectionStringName, "connectionStringName");
+
+            //if (NonContextValue != null) throw new Exception("NonContextValue is not null.");
+
+            _connectionStringName = connectionStringName;
+	        _logger = logger;
+		}
+
+	    /// <summary>
+	    /// Constructor accepting custom connectino string and provider name
+	    /// </summary>
+	    /// <param name="connectionString">Connection String to use with Database</param>
+	    /// <param name="providerName">Database Provider for the Connection String</param>
+	    /// <param name="logger"></param>
+	    public DefaultDatabaseFactory(string connectionString, string providerName, ILogger logger)
+		{
+            if (logger == null) throw new ArgumentNullException("logger");
+	        Mandate.ParameterNotNullOrEmpty(connectionString, "connectionString");
+			Mandate.ParameterNotNullOrEmpty(providerName, "providerName");
+
+            //if (NonContextValue != null) throw new Exception("NonContextValue is not null.");
+
+            ConnectionString = connectionString;
+			ProviderName = providerName;
+            _logger = logger;
+		}
+
+		public UmbracoDatabase CreateDatabase()
+		{
+            // no http context, create the call context object
+            // NOTHING is going to track the object and it is the responsibility of the caller to release it!
+            // using the ReleaseDatabase method.
+            if (HttpContext.Current == null)
+            {
+                LogHelper.Debug<DefaultDatabaseFactory>("Get NON http [T" + Environment.CurrentManagedThreadId + "]");
+                var value = NonContextValue;
+                if (value != null) return value;
+                lock (Locker)
+                {
+                    value = NonContextValue;
+                    if (value != null) return value;
+
+                    LogHelper.Debug<DefaultDatabaseFactory>("Create NON http [T" + Environment.CurrentManagedThreadId + "]");
+                    NonContextValue = value = string.IsNullOrEmpty(ConnectionString) == false && string.IsNullOrEmpty(ProviderName) == false
+                                            ? new UmbracoDatabase(ConnectionString, ProviderName, _logger)
+                                            : new UmbracoDatabase(_connectionStringName, _logger);
+
+                    return value;
+                }
+            }
+
+            // we have an http context, so only create one per request.
+            // UmbracoDatabase is marked IDisposeOnRequestEnd and therefore will be disposed when
+            // UmbracoModule attempts to dispose the relevant HttpContext items. so we DO dispose
+            // connections at the end of each request. no need to call ReleaseDatabase.
+            LogHelper.Debug<DefaultDatabaseFactory>("Get http [T" + Environment.CurrentManagedThreadId + "]");
+            if (HttpContext.Current.Items.Contains(typeof(DefaultDatabaseFactory)) == false)
+            {
+                LogHelper.Debug<DefaultDatabaseFactory>("Create http [T" + Environment.CurrentManagedThreadId + "]");
+                HttpContext.Current.Items.Add(typeof(DefaultDatabaseFactory),
+                                              string.IsNullOrEmpty(ConnectionString) == false && string.IsNullOrEmpty(ProviderName) == false
+                                                  ? new UmbracoDatabase(ConnectionString, ProviderName, _logger)
+                                                  : new UmbracoDatabase(_connectionStringName, _logger));
+            }
+            return (UmbracoDatabase)HttpContext.Current.Items[typeof(DefaultDatabaseFactory)];
+        }
+
+        // releases the "context" database
+        public void ReleaseDatabase()
+        {
+            if (HttpContext.Current == null)
+            {
+                var value = NonContextValue;
+                if (value != null) value.Dispose();
+                NonContextValue = null;
+            }
+            else
+            {
+                var db = (UmbracoDatabase)HttpContext.Current.Items[typeof(DefaultDatabaseFactory)];
+                if (db != null) db.Dispose();
+                HttpContext.Current.Items.Remove(typeof(DefaultDatabaseFactory));
+            }
+        }
+
+        protected override void DisposeResources()
+		{
+            ReleaseDatabase();
+		}
+
+        // during tests, the thread static var can leak between tests
+        // this method provides a way to force-reset the variable
+	    internal void ResetForTests()
+	    {
+            var value = NonContextValue;
+            if (value != null) value.Dispose();
+            NonContextValue = null;
+        }
+
+        #region SafeCallContext
+
+        // see notes in SafeCallContext - need to do this since we are using
+        // the logical call context...
+
+        static DefaultDatabaseFactory()
+        {
+            SafeCallContext.Register(DetachDatabase, AttachDatabase);
+        }
+
+        // detaches the current database
+        // ie returns the database and remove it from whatever is "context"
+        private static UmbracoDatabase DetachDatabase()
+        {
+            if (HttpContext.Current == null)
+            {
+                var db = NonContextValue;
+                NonContextValue = null;
+                return db;
+            }
+            else
+            {
+                var db = (UmbracoDatabase)HttpContext.Current.Items[typeof(DefaultDatabaseFactory)];
+                HttpContext.Current.Items.Remove(typeof(DefaultDatabaseFactory));
+                return db;
+            }
+        }
+
+        // attach a current database
+        // ie assign it to whatever is "context"
+        // throws if there already is a database
+        private static void AttachDatabase(object o)
+        {
+            var database = o as UmbracoDatabase;
+            if (o != null && database == null) throw new ArgumentException("Not an UmbracoDatabase.", "o");
+
+            if (HttpContext.Current == null)
+            {
+                if (NonContextValue != null) throw new InvalidOperationException();
+                if (database != null) NonContextValue = database;
+            }
+            else
+            {
+                if (HttpContext.Current.Items[typeof(DefaultDatabaseFactory)] != null) throw new InvalidOperationException();
+                if (database != null) HttpContext.Current.Items[typeof(DefaultDatabaseFactory)] = database;
+            }
+        }
+
+        #endregion
+    }
 }