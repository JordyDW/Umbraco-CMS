﻿using System.Globalization;
using Umbraco.Core.Models;
using Umbraco.Core.Persistence.Dtos;

namespace Umbraco.Core.Persistence.Factories
{
    internal static class LanguageFactory
    {
        public static ILanguage BuildEntity(LanguageDto dto)
        {
<<<<<<< HEAD
            var lang = new Language(dto.IsoCode) { CultureName = dto.CultureName, Id = dto.Id, IsDefault = dto.IsDefaultVariantLanguage, IsMandatory = dto.IsMandatory, FallbackLanguageId = dto.FallbackLanguageId };
=======
            var lang = new Language(dto.IsoCode)
            {
                CultureName = dto.CultureName,
                Id = dto.Id,
                IsDefaultVariantLanguage = dto.IsDefaultVariantLanguage,
                Mandatory = dto.Mandatory
            };

>>>>>>> 380e2aff
            // reset dirty initial properties (U4-1946)
            lang.ResetDirtyProperties(false);
            return lang;
        }

        public static LanguageDto BuildDto(ILanguage entity)
        {
<<<<<<< HEAD
            var dto = new LanguageDto { CultureName = entity.CultureName, IsoCode = entity.IsoCode, IsDefaultVariantLanguage = entity.IsDefault, IsMandatory = entity.IsMandatory, FallbackLanguageId = entity.FallbackLanguageId };
=======
            var dto = new LanguageDto
            {
                CultureName = entity.CultureName,
                IsoCode = entity.IsoCode,
                IsDefaultVariantLanguage = entity.IsDefaultVariantLanguage,
                Mandatory = entity.Mandatory
            };

>>>>>>> 380e2aff
            if (entity.HasIdentity)
            {
                dto.Id = short.Parse(entity.Id.ToString(CultureInfo.InvariantCulture));
            }

            return dto;
        }
    }
}<|MERGE_RESOLUTION|>--- conflicted
+++ resolved
@@ -8,18 +8,15 @@
     {
         public static ILanguage BuildEntity(LanguageDto dto)
         {
-<<<<<<< HEAD
-            var lang = new Language(dto.IsoCode) { CultureName = dto.CultureName, Id = dto.Id, IsDefault = dto.IsDefaultVariantLanguage, IsMandatory = dto.IsMandatory, FallbackLanguageId = dto.FallbackLanguageId };
-=======
             var lang = new Language(dto.IsoCode)
             {
                 CultureName = dto.CultureName,
                 Id = dto.Id,
-                IsDefaultVariantLanguage = dto.IsDefaultVariantLanguage,
-                Mandatory = dto.Mandatory
+                IsDefault = dto.IsDefaultVariantLanguage,
+                IsMandatory = dto.IsMandatory,
+                FallbackLanguageId = dto.FallbackLanguageId
             };
 
->>>>>>> 380e2aff
             // reset dirty initial properties (U4-1946)
             lang.ResetDirtyProperties(false);
             return lang;
@@ -27,18 +24,15 @@
 
         public static LanguageDto BuildDto(ILanguage entity)
         {
-<<<<<<< HEAD
-            var dto = new LanguageDto { CultureName = entity.CultureName, IsoCode = entity.IsoCode, IsDefaultVariantLanguage = entity.IsDefault, IsMandatory = entity.IsMandatory, FallbackLanguageId = entity.FallbackLanguageId };
-=======
             var dto = new LanguageDto
             {
                 CultureName = entity.CultureName,
                 IsoCode = entity.IsoCode,
-                IsDefaultVariantLanguage = entity.IsDefaultVariantLanguage,
-                Mandatory = entity.Mandatory
+                IsDefaultVariantLanguage = entity.IsDefault,
+                IsMandatory = entity.IsMandatory,
+                FallbackLanguageId = entity.FallbackLanguageId
             };
 
->>>>>>> 380e2aff
             if (entity.HasIdentity)
             {
                 dto.Id = short.Parse(entity.Id.ToString(CultureInfo.InvariantCulture));
