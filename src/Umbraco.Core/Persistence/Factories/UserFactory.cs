﻿using System.Collections.Generic;
using System.Globalization;
<<<<<<< HEAD
=======
using System.Linq;
>>>>>>> 0f9f11bb
using Umbraco.Core.Models.Membership;
using Umbraco.Core.Models.Rdbms;

namespace Umbraco.Core.Persistence.Factories
{
    internal class UserFactory : IEntityFactory<IUser, UserDto>
    {
        private readonly IUserType _userType;

        public UserFactory(IUserType userType)
        {
            _userType = userType;
        }

        #region Implementation of IEntityFactory<IUser,UserDto>

        public IUser BuildEntity(UserDto dto)
        {
            var guidId = dto.Id.ToGuid();
            var user = new User(_userType)
<<<<<<< HEAD
                       {
                           Id = dto.Id,
                           ProfileId = dto.Id,
                           StartContentId = dto.ContentStartId,
                           StartMediaId = dto.MediaStartId.HasValue ? dto.MediaStartId.Value : -1,
                           Password = dto.Password,
                           Username = dto.Login,
                           Name = dto.UserName,
                           IsLockedOut = dto.Disabled,
                           IsApproved = dto.Disabled == false,
                           Email = dto.Email,
                           Language = dto.UserLanguage,                          
                           NoConsole = dto.NoConsole,
                           
                           //NOTE: The default permission come from the user type's default permissions
                           DefaultPermissions = _userType.Permissions
                       };
=======
                {
                    Id = dto.Id,
                    Key = guidId,
                    ProviderUserKey = guidId,
                    StartContentId = dto.ContentStartId,
                    StartMediaId = dto.MediaStartId.HasValue ? dto.MediaStartId.Value : -1,
                    Password = dto.Password,
                    Username = dto.Login,
                    Name = dto.UserName,
                    IsLockedOut = dto.NoConsole,
                    IsApproved = dto.Disabled == false,
                    Email = dto.Email,
                    Language = dto.UserLanguage,
                    DefaultToLiveEditing = dto.DefaultToLiveEditing,
                    DefaultPermissions = dto.DefaultPermissions.IsNullOrWhiteSpace()
                                             ? Enumerable.Empty<string>()
                                             : dto.DefaultPermissions.ToCharArray().Select(x => x.ToString(CultureInfo.InvariantCulture))
                };
>>>>>>> 0f9f11bb

            foreach (var app in dto.User2AppDtos)
            {
                user.AddAllowedSection(app.AppAlias);
            }

            //on initial construction we don't want to have dirty properties tracked
            // http://issues.umbraco.org/issue/U4-1946
            user.ResetDirtyProperties(false);

            return user;
        }

        public UserDto BuildDto(IUser entity)
        {
            var dto = new UserDto
                          {
                              ContentStartId = entity.StartContentId,
                              MediaStartId = entity.StartMediaId,
<<<<<<< HEAD
=======
                              DefaultToLiveEditing = ((User)entity).DefaultToLiveEditing,
>>>>>>> 0f9f11bb
                              Disabled = entity.IsApproved == false,
                              Email = entity.Email,
                              Login = entity.Username,
                              NoConsole = entity.IsLockedOut,
                              Password = entity.Password,
                              UserLanguage = entity.Language,
                              UserName = entity.Name,
                              Type = short.Parse(entity.UserType.Id.ToString(CultureInfo.InvariantCulture)),
<<<<<<< HEAD
=======
                              DefaultPermissions = entity.DefaultPermissions == null ? "" : string.Join("", entity.DefaultPermissions),
>>>>>>> 0f9f11bb
                              User2AppDtos = new List<User2AppDto>()
                          };

            foreach (var app in entity.AllowedSections)
            {
                var appDto = new User2AppDto
                    {
                        AppAlias = app
                    };
                if (entity.Id != null)
                {
                    appDto.UserId = (int) entity.Id;
                }

                dto.User2AppDtos.Add(appDto);
            }

            if (entity.HasIdentity)
                dto.Id = entity.Id.SafeCast<int>();

            return dto;
        }

        #endregion
    }
}<|MERGE_RESOLUTION|>--- conflicted
+++ resolved
@@ -1,125 +1,94 @@
-﻿using System.Collections.Generic;
-using System.Globalization;
-<<<<<<< HEAD
-=======
-using System.Linq;
->>>>>>> 0f9f11bb
-using Umbraco.Core.Models.Membership;
-using Umbraco.Core.Models.Rdbms;
-
-namespace Umbraco.Core.Persistence.Factories
-{
-    internal class UserFactory : IEntityFactory<IUser, UserDto>
-    {
-        private readonly IUserType _userType;
-
-        public UserFactory(IUserType userType)
-        {
-            _userType = userType;
-        }
-
-        #region Implementation of IEntityFactory<IUser,UserDto>
-
-        public IUser BuildEntity(UserDto dto)
-        {
-            var guidId = dto.Id.ToGuid();
-            var user = new User(_userType)
-<<<<<<< HEAD
-                       {
-                           Id = dto.Id,
-                           ProfileId = dto.Id,
-                           StartContentId = dto.ContentStartId,
-                           StartMediaId = dto.MediaStartId.HasValue ? dto.MediaStartId.Value : -1,
-                           Password = dto.Password,
-                           Username = dto.Login,
-                           Name = dto.UserName,
-                           IsLockedOut = dto.Disabled,
-                           IsApproved = dto.Disabled == false,
-                           Email = dto.Email,
-                           Language = dto.UserLanguage,                          
-                           NoConsole = dto.NoConsole,
-                           
-                           //NOTE: The default permission come from the user type's default permissions
-                           DefaultPermissions = _userType.Permissions
-                       };
-=======
-                {
-                    Id = dto.Id,
-                    Key = guidId,
-                    ProviderUserKey = guidId,
-                    StartContentId = dto.ContentStartId,
-                    StartMediaId = dto.MediaStartId.HasValue ? dto.MediaStartId.Value : -1,
-                    Password = dto.Password,
-                    Username = dto.Login,
-                    Name = dto.UserName,
-                    IsLockedOut = dto.NoConsole,
-                    IsApproved = dto.Disabled == false,
-                    Email = dto.Email,
-                    Language = dto.UserLanguage,
-                    DefaultToLiveEditing = dto.DefaultToLiveEditing,
-                    DefaultPermissions = dto.DefaultPermissions.IsNullOrWhiteSpace()
-                                             ? Enumerable.Empty<string>()
-                                             : dto.DefaultPermissions.ToCharArray().Select(x => x.ToString(CultureInfo.InvariantCulture))
-                };
->>>>>>> 0f9f11bb
-
-            foreach (var app in dto.User2AppDtos)
-            {
-                user.AddAllowedSection(app.AppAlias);
-            }
-
-            //on initial construction we don't want to have dirty properties tracked
-            // http://issues.umbraco.org/issue/U4-1946
-            user.ResetDirtyProperties(false);
-
-            return user;
-        }
-
-        public UserDto BuildDto(IUser entity)
-        {
-            var dto = new UserDto
-                          {
-                              ContentStartId = entity.StartContentId,
-                              MediaStartId = entity.StartMediaId,
-<<<<<<< HEAD
-=======
-                              DefaultToLiveEditing = ((User)entity).DefaultToLiveEditing,
->>>>>>> 0f9f11bb
-                              Disabled = entity.IsApproved == false,
-                              Email = entity.Email,
-                              Login = entity.Username,
-                              NoConsole = entity.IsLockedOut,
-                              Password = entity.Password,
-                              UserLanguage = entity.Language,
-                              UserName = entity.Name,
-                              Type = short.Parse(entity.UserType.Id.ToString(CultureInfo.InvariantCulture)),
-<<<<<<< HEAD
-=======
-                              DefaultPermissions = entity.DefaultPermissions == null ? "" : string.Join("", entity.DefaultPermissions),
->>>>>>> 0f9f11bb
-                              User2AppDtos = new List<User2AppDto>()
-                          };
-
-            foreach (var app in entity.AllowedSections)
-            {
-                var appDto = new User2AppDto
-                    {
-                        AppAlias = app
-                    };
-                if (entity.Id != null)
-                {
-                    appDto.UserId = (int) entity.Id;
-                }
-
-                dto.User2AppDtos.Add(appDto);
-            }
-
-            if (entity.HasIdentity)
-                dto.Id = entity.Id.SafeCast<int>();
-
-            return dto;
-        }
-
-        #endregion
-    }
+﻿using System.Collections.Generic;
+using System.Globalization;
+using System.Linq;
+using Umbraco.Core.Models.Membership;
+using Umbraco.Core.Models.Rdbms;
+
+namespace Umbraco.Core.Persistence.Factories
+{
+    internal class UserFactory : IEntityFactory<IUser, UserDto>
+    {
+        private readonly IUserType _userType;
+
+        public UserFactory(IUserType userType)
+        {
+            _userType = userType;
+        }
+
+        #region Implementation of IEntityFactory<IUser,UserDto>
+
+        public IUser BuildEntity(UserDto dto)
+        {
+            var guidId = dto.Id.ToGuid();
+            var user = new User(_userType)
+                {
+                    Id = dto.Id,
+                    Key = guidId,
+                    ProviderUserKey = guidId,
+                    StartContentId = dto.ContentStartId,
+                    StartMediaId = dto.MediaStartId.HasValue ? dto.MediaStartId.Value : -1,
+                    Password = dto.Password,
+                    Username = dto.Login,
+                    Name = dto.UserName,
+                    IsLockedOut = dto.NoConsole,
+                    IsApproved = dto.Disabled == false,
+                    Email = dto.Email,
+                    Language = dto.UserLanguage,
+                    DefaultPermissions = dto.DefaultPermissions.IsNullOrWhiteSpace()
+                           
+                           //NOTE: The default permission come from the user type's default permissions
+                           DefaultPermissions = _userType.Permissions
+                };
+
+            foreach (var app in dto.User2AppDtos)
+            {
+                user.AddAllowedSection(app.AppAlias);
+            }
+
+            //on initial construction we don't want to have dirty properties tracked
+            // http://issues.umbraco.org/issue/U4-1946
+            user.ResetDirtyProperties(false);
+
+            return user;
+        }
+
+        public UserDto BuildDto(IUser entity)
+        {
+            var dto = new UserDto
+                          {
+                              ContentStartId = entity.StartContentId,
+                              MediaStartId = entity.StartMediaId,
+                              Disabled = entity.IsApproved == false,
+                              Email = entity.Email,
+                              Login = entity.Username,
+                              NoConsole = entity.IsLockedOut,
+                              Password = entity.Password,
+                              UserLanguage = entity.Language,
+                              UserName = entity.Name,
+                              Type = short.Parse(entity.UserType.Id.ToString(CultureInfo.InvariantCulture)),
+                              User2AppDtos = new List<User2AppDto>()
+                          };
+
+            foreach (var app in entity.AllowedSections)
+            {
+                var appDto = new User2AppDto
+                    {
+                        AppAlias = app
+                    };
+                if (entity.Id != null)
+                {
+                    appDto.UserId = (int) entity.Id;
+                }
+
+                dto.User2AppDtos.Add(appDto);
+            }
+
+            if (entity.HasIdentity)
+                dto.Id = entity.Id.SafeCast<int>();
+
+            return dto;
+        }
+
+        #endregion
+    }
 }