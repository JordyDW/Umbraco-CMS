﻿using System;
using NPoco;
using Umbraco.Core.Configuration;
using Umbraco.Core.Logging;
using Umbraco.Core.Models.Rdbms;

namespace Umbraco.Core.Persistence.Migrations.Initial
{
    /// <summary>
    /// Represents the initial data creation by running Insert for the base data.
    /// </summary>
    internal class BaseDataCreation
    {
        private readonly Database _database;
        private readonly ILogger _logger;

        public BaseDataCreation(Database database, ILogger logger)
        {
            _database = database;
            _logger = logger;
        }

        /// <summary>
        /// Initialize the base data creation by inserting the data foundation for umbraco
        /// specific to a table
        /// </summary>
        /// <param name="tableName">Name of the table to create base data for</param>
        public void InitializeBaseData(string tableName)
        {
            _logger.Info<BaseDataCreation>($"Creating data in table {tableName}");

            if(tableName.Equals("umbracoNode"))
            {
                CreateUmbracoNodeData();
            }

            if (tableName.Equals("umbracoLock"))
            {
                CreateUmbracoLockData();
            }

            if (tableName.Equals("cmsContentType"))
            {
                CreateCmsContentTypeData();
            }

            if (tableName.Equals("umbracoUser"))
            {
                CreateUmbracoUserData();
            }

            if (tableName.Equals("umbracoUserType"))
            {
                CreateUmbracoUserTypeData();
            }

            if (tableName.Equals("umbracoUser2app"))
            {
                CreateUmbracoUser2AppData();
            }

            if (tableName.Equals("cmsPropertyTypeGroup"))
            {
                CreateCmsPropertyTypeGroupData();
            }

            if (tableName.Equals("cmsPropertyType"))
            {
                CreateCmsPropertyTypeData();
            }

            if (tableName.Equals("umbracoLanguage"))
            {
                CreateUmbracoLanguageData();
            }

            if (tableName.Equals("cmsContentTypeAllowedContentType"))
            {
                CreateCmsContentTypeAllowedContentTypeData();
            }

            if(tableName.Equals("cmsDataType"))
            {
                CreateCmsDataTypeData();
            }

            if (tableName.Equals("cmsDataTypePreValues"))
            {
                CreateCmsDataTypePreValuesData();
            }

            if (tableName.Equals("umbracoRelationType"))
            {
                CreateUmbracoRelationTypeData();
            }

            if (tableName.Equals("cmsTaskType"))
            {
                CreateCmsTaskTypeData();
            }

            if (tableName.Equals("umbracoMigration"))
            {
                CreateUmbracoMigrationData();
            }

            _logger.Info<BaseDataCreation>(string.Format("Done creating data in table {0}", tableName));
        }

        private void CreateUmbracoNodeData()
        {
            _database.Insert("umbracoNode", "id", false, new NodeDto { NodeId = -1, Trashed = false, ParentId = -1, UserId = 0, Level = 0, Path = "-1", SortOrder = 0, UniqueId = new Guid("916724a5-173d-4619-b97e-b9de133dd6f5"), Text = "SYSTEM DATA: umbraco master root", NodeObjectType = new Guid(Constants.ObjectTypes.SystemRoot), CreateDate = DateTime.Now });
            _database.Insert("umbracoNode", "id", false, new NodeDto { NodeId = -20, Trashed = false, ParentId = -1, UserId = 0, Level = 0, Path = "-1,-20", SortOrder = 0, UniqueId = new Guid("0F582A79-1E41-4CF0-BFA0-76340651891A"), Text = "Recycle Bin", NodeObjectType = new Guid(Constants.ObjectTypes.ContentRecycleBin), CreateDate = DateTime.Now });
            _database.Insert("umbracoNode", "id", false, new NodeDto { NodeId = -21, Trashed = false, ParentId = -1, UserId = 0, Level = 0, Path = "-1,-21", SortOrder = 0, UniqueId = new Guid("BF7C7CBC-952F-4518-97A2-69E9C7B33842"), Text = "Recycle Bin", NodeObjectType = new Guid(Constants.ObjectTypes.MediaRecycleBin), CreateDate = DateTime.Now });
            _database.Insert("umbracoNode", "id", false, new NodeDto { NodeId = -92, Trashed = false, ParentId = -1, UserId = 0, Level = 1, Path = "-1,-92", SortOrder = 35, UniqueId = new Guid("f0bc4bfb-b499-40d6-ba86-058885a5178c"), Text = "Label", NodeObjectType = new Guid(Constants.ObjectTypes.DataType), CreateDate = DateTime.Now });
            _database.Insert("umbracoNode", "id", false, new NodeDto { NodeId = -90, Trashed = false, ParentId = -1, UserId = 0, Level = 1, Path = "-1,-90", SortOrder = 34, UniqueId = new Guid("84c6b441-31df-4ffe-b67e-67d5bc3ae65a"), Text = "Upload", NodeObjectType = new Guid(Constants.ObjectTypes.DataType), CreateDate = DateTime.Now });
            _database.Insert("umbracoNode", "id", false, new NodeDto { NodeId = -89, Trashed = false, ParentId = -1, UserId = 0, Level = 1, Path = "-1,-89", SortOrder = 33, UniqueId = new Guid("c6bac0dd-4ab9-45b1-8e30-e4b619ee5da3"), Text = "Textarea", NodeObjectType = new Guid(Constants.ObjectTypes.DataType), CreateDate = DateTime.Now });
            _database.Insert("umbracoNode", "id", false, new NodeDto { NodeId = -88, Trashed = false, ParentId = -1, UserId = 0, Level = 1, Path = "-1,-88", SortOrder = 32, UniqueId = new Guid("0cc0eba1-9960-42c9-bf9b-60e150b429ae"), Text = "Textstring", NodeObjectType = new Guid(Constants.ObjectTypes.DataType), CreateDate = DateTime.Now });
            _database.Insert("umbracoNode", "id", false, new NodeDto { NodeId = -87, Trashed = false, ParentId = -1, UserId = 0, Level = 1, Path = "-1,-87", SortOrder = 4, UniqueId = new Guid("ca90c950-0aff-4e72-b976-a30b1ac57dad"), Text = "Richtext editor", NodeObjectType = new Guid(Constants.ObjectTypes.DataType), CreateDate = DateTime.Now });
            _database.Insert("umbracoNode", "id", false, new NodeDto { NodeId = -51, Trashed = false, ParentId = -1, UserId = 0, Level = 1, Path = "-1,-51", SortOrder = 2, UniqueId = new Guid("2e6d3631-066e-44b8-aec4-96f09099b2b5"), Text = "Numeric", NodeObjectType = new Guid(Constants.ObjectTypes.DataType), CreateDate = DateTime.Now });
            _database.Insert("umbracoNode", "id", false, new NodeDto { NodeId = -49, Trashed = false, ParentId = -1, UserId = 0, Level = 1, Path = "-1,-49", SortOrder = 2, UniqueId = new Guid("92897bc6-a5f3-4ffe-ae27-f2e7e33dda49"), Text = "True/false", NodeObjectType = new Guid(Constants.ObjectTypes.DataType), CreateDate = DateTime.Now });
            _database.Insert("umbracoNode", "id", false, new NodeDto { NodeId = -43, Trashed = false, ParentId = -1, UserId = 0, Level = 1, Path = "-1,-43", SortOrder = 2, UniqueId = new Guid("fbaf13a8-4036-41f2-93a3-974f678c312a"), Text = "Checkbox list", NodeObjectType = new Guid(Constants.ObjectTypes.DataType), CreateDate = DateTime.Now });
            _database.Insert("umbracoNode", "id", false, new NodeDto { NodeId = -42, Trashed = false, ParentId = -1, UserId = 0, Level = 1, Path = "-1,-42", SortOrder = 2, UniqueId = new Guid("0b6a45e7-44ba-430d-9da5-4e46060b9e03"), Text = "Dropdown", NodeObjectType = new Guid(Constants.ObjectTypes.DataType), CreateDate = DateTime.Now });
            _database.Insert("umbracoNode", "id", false, new NodeDto { NodeId = -41, Trashed = false, ParentId = -1, UserId = 0, Level = 1, Path = "-1,-41", SortOrder = 2, UniqueId = new Guid("5046194e-4237-453c-a547-15db3a07c4e1"), Text = "Date Picker", NodeObjectType = new Guid(Constants.ObjectTypes.DataType), CreateDate = DateTime.Now });
            _database.Insert("umbracoNode", "id", false, new NodeDto { NodeId = -40, Trashed = false, ParentId = -1, UserId = 0, Level = 1, Path = "-1,-40", SortOrder = 2, UniqueId = new Guid("bb5f57c9-ce2b-4bb9-b697-4caca783a805"), Text = "Radiobox", NodeObjectType = new Guid(Constants.ObjectTypes.DataType), CreateDate = DateTime.Now });
            _database.Insert("umbracoNode", "id", false, new NodeDto { NodeId = -39, Trashed = false, ParentId = -1, UserId = 0, Level = 1, Path = "-1,-39", SortOrder = 2, UniqueId = new Guid("f38f0ac7-1d27-439c-9f3f-089cd8825a53"), Text = "Dropdown multiple", NodeObjectType = new Guid(Constants.ObjectTypes.DataType), CreateDate = DateTime.Now });            
            _database.Insert("umbracoNode", "id", false, new NodeDto { NodeId = -37, Trashed = false, ParentId = -1, UserId = 0, Level = 1, Path = "-1,-37", SortOrder = 2, UniqueId = new Guid("0225af17-b302-49cb-9176-b9f35cab9c17"), Text = "Approved Color", NodeObjectType = new Guid(Constants.ObjectTypes.DataType), CreateDate = DateTime.Now });
            _database.Insert("umbracoNode", "id", false, new NodeDto { NodeId = -36, Trashed = false, ParentId = -1, UserId = 0, Level = 1, Path = "-1,-36", SortOrder = 2, UniqueId = new Guid("e4d66c0f-b935-4200-81f0-025f7256b89a"), Text = "Date Picker with time", NodeObjectType = new Guid(Constants.ObjectTypes.DataType), CreateDate = DateTime.Now });
            _database.Insert("umbracoNode", "id", false, new NodeDto { NodeId = Constants.DataTypes.DefaultContentListView, Trashed = false, ParentId = -1, UserId = 0, Level = 1, Path = "-1,-95", SortOrder = 2, UniqueId = new Guid("C0808DD3-8133-4E4B-8CE8-E2BEA84A96A4"), Text = Constants.Conventions.DataTypes.ListViewPrefix + "Content", NodeObjectType = new Guid(Constants.ObjectTypes.DataType), CreateDate = DateTime.Now });
            _database.Insert("umbracoNode", "id", false, new NodeDto { NodeId = Constants.DataTypes.DefaultMediaListView, Trashed = false, ParentId = -1, UserId = 0, Level = 1, Path = "-1,-96", SortOrder = 2, UniqueId = new Guid("3A0156C4-3B8C-4803-BDC1-6871FAA83FFF"), Text = Constants.Conventions.DataTypes.ListViewPrefix + "Media", NodeObjectType = new Guid(Constants.ObjectTypes.DataType), CreateDate = DateTime.Now });
            _database.Insert("umbracoNode", "id", false, new NodeDto { NodeId = Constants.DataTypes.DefaultMembersListView, Trashed = false, ParentId = -1, UserId = 0, Level = 1, Path = "-1,-97", SortOrder = 2, UniqueId = new Guid("AA2C52A0-CE87-4E65-A47C-7DF09358585D"), Text = Constants.Conventions.DataTypes.ListViewPrefix + "Members", NodeObjectType = new Guid(Constants.ObjectTypes.DataType), CreateDate = DateTime.Now });                                    
            _database.Insert("umbracoNode", "id", false, new NodeDto { NodeId = 1031, Trashed = false, ParentId = -1, UserId = 0, Level = 1, Path = "-1,1031", SortOrder = 2, UniqueId = new Guid("f38bd2d7-65d0-48e6-95dc-87ce06ec2d3d"), Text = Constants.Conventions.MediaTypes.Folder, NodeObjectType = new Guid(Constants.ObjectTypes.MediaType), CreateDate = DateTime.Now });
            _database.Insert("umbracoNode", "id", false, new NodeDto { NodeId = 1032, Trashed = false, ParentId = -1, UserId = 0, Level = 1, Path = "-1,1032", SortOrder = 2, UniqueId = new Guid("cc07b313-0843-4aa8-bbda-871c8da728c8"), Text = Constants.Conventions.MediaTypes.Image, NodeObjectType = new Guid(Constants.ObjectTypes.MediaType), CreateDate = DateTime.Now });
            _database.Insert("umbracoNode", "id", false, new NodeDto { NodeId = 1033, Trashed = false, ParentId = -1, UserId = 0, Level = 1, Path = "-1,1033", SortOrder = 2, UniqueId = new Guid("4c52d8ab-54e6-40cd-999c-7a5f24903e4d"), Text = Constants.Conventions.MediaTypes.File, NodeObjectType = new Guid(Constants.ObjectTypes.MediaType), CreateDate = DateTime.Now });
            _database.Insert("umbracoNode", "id", false, new NodeDto { NodeId = 1034, Trashed = false, ParentId = -1, UserId = 0, Level = 1, Path = "-1,1034", SortOrder = 2, UniqueId = new Guid("a6857c73-d6e9-480c-b6e6-f15f6ad11125"), Text = "Content Picker", NodeObjectType = new Guid(Constants.ObjectTypes.DataType), CreateDate = DateTime.Now });
            _database.Insert("umbracoNode", "id", false, new NodeDto { NodeId = 1035, Trashed = false, ParentId = -1, UserId = 0, Level = 1, Path = "-1,1035", SortOrder = 2, UniqueId = new Guid("93929b9a-93a2-4e2a-b239-d99334440a59"), Text = "Media Picker", NodeObjectType = new Guid(Constants.ObjectTypes.DataType), CreateDate = DateTime.Now });
            _database.Insert("umbracoNode", "id", false, new NodeDto { NodeId = 1036, Trashed = false, ParentId = -1, UserId = 0, Level = 1, Path = "-1,1036", SortOrder = 2, UniqueId = new Guid("2b24165f-9782-4aa3-b459-1de4a4d21f60"), Text = "Member Picker", NodeObjectType = new Guid(Constants.ObjectTypes.DataType), CreateDate = DateTime.Now });            
            _database.Insert("umbracoNode", "id", false, new NodeDto { NodeId = 1040, Trashed = false, ParentId = -1, UserId = 0, Level = 1, Path = "-1,1040", SortOrder = 2, UniqueId = new Guid("21e798da-e06e-4eda-a511-ed257f78d4fa"), Text = "Related Links", NodeObjectType = new Guid(Constants.ObjectTypes.DataType), CreateDate = DateTime.Now });
            _database.Insert("umbracoNode", "id", false, new NodeDto { NodeId = 1041, Trashed = false, ParentId = -1, UserId = 0, Level = 1, Path = "-1,1041", SortOrder = 2, UniqueId = new Guid("b6b73142-b9c1-4bf8-a16d-e1c23320b549"), Text = "Tags", NodeObjectType = new Guid(Constants.ObjectTypes.DataType), CreateDate = DateTime.Now });
            _database.Insert("umbracoNode", "id", false, new NodeDto { NodeId = 1043, Trashed = false, ParentId = -1, UserId = 0, Level = 1, Path = "-1,1043", SortOrder = 2, UniqueId = new Guid("1df9f033-e6d4-451f-b8d2-e0cbc50a836f"), Text = "Image Cropper", NodeObjectType = new Guid(Constants.ObjectTypes.DataType), CreateDate = DateTime.Now });
            _database.Insert("umbracoNode", "id", false, new NodeDto { NodeId = 1044, Trashed = false, ParentId = -1, UserId = 0, Level = 1, Path = "-1,1044", SortOrder = 0, UniqueId = new Guid("d59be02f-1df9-4228-aa1e-01917d806cda"), Text = Constants.Conventions.MemberTypes.DefaultAlias, NodeObjectType = new Guid(Constants.ObjectTypes.MemberType), CreateDate = DateTime.Now });
            _database.Insert("umbracoNode", "id", false, new NodeDto { NodeId = 1045, Trashed = false, ParentId = -1, UserId = 0, Level = 1, Path = "-1,1045", SortOrder = 2, UniqueId = new Guid("7E3962CC-CE20-4FFC-B661-5897A894BA7E"), Text = "Multiple Media Picker", NodeObjectType = new Guid(Constants.ObjectTypes.DataType), CreateDate = DateTime.Now });


            //TODO: We're not creating these for 7.0
            //_database.Insert("umbracoNode", "id", false, new NodeDto { NodeId = 1039, Trashed = false, ParentId = -1, UserId = 0, Level = 1, Path = "-1,1039", SortOrder = 2, UniqueId = new Guid("06f349a9-c949-4b6a-8660-59c10451af42"), Text = "Ultimate Picker", NodeObjectType = new Guid(Constants.ObjectTypes.DataType), CreateDate = DateTime.Now });
            //_database.Insert("umbracoNode", "id", false, new NodeDto { NodeId = 1038, Trashed = false, ParentId = -1, UserId = 0, Level = 1, Path = "-1,1038", SortOrder = 2, UniqueId = new Guid("1251c96c-185c-4e9b-93f4-b48205573cbd"), Text = "Simple Editor", NodeObjectType = new Guid(Constants.ObjectTypes.DataType), CreateDate = DateTime.Now });

<<<<<<< HEAD
            //_database.Insert("umbracoNode", "id", false, new NodeDto { NodeId = 1042, Trashed = false, ParentId = -1, UserId = 0, Level = 1, Path = "-1,1042", SortOrder = 2, UniqueId = new Guid("0a452bd5-83f9-4bc3-8403-1286e13fb77e"), Text = "Macro Container", NodeObjectType = new Guid(Constants.ObjectTypes.DataType), CreateDate = DateTime.Now });                        
=======
            //_database.Insert("umbracoNode", "id", false, new NodeDto { NodeId = 1042, Trashed = false, ParentId = -1, UserId = 0, Level = 1, Path = "-1,1042", SortOrder = 2, UniqueId = new Guid("0a452bd5-83f9-4bc3-8403-1286e13fb77e"), Text = "Macro Container", NodeObjectType = new Guid(Constants.ObjectTypes.DataType), CreateDate = DateTime.Now });            
>>>>>>> 35aac2cd
        }

        private void CreateUmbracoLockData()
        {
            // all lock objects
            _database.Insert("umbracoLock", "id", false, new LockDto { Id = Constants.Locks.Servers, Name = "Servers" });
<<<<<<< HEAD
            _database.Insert("umbracoLock", "id", false, new LockDto { Id = Constants.Locks.ContentTypes, Name = "ContentTypes" });
            _database.Insert("umbracoLock", "id", false, new LockDto { Id = Constants.Locks.ContentTree, Name = "ContentTree" });
            _database.Insert("umbracoLock", "id", false, new LockDto { Id = Constants.Locks.MediaTypes, Name = "MediaTypes" });
            _database.Insert("umbracoLock", "id", false, new LockDto { Id = Constants.Locks.MediaTree, Name = "MediaTree" });
            _database.Insert("umbracoLock", "id", false, new LockDto { Id = Constants.Locks.MemberTypes, Name = "MemberTypes" });
            _database.Insert("umbracoLock", "id", false, new LockDto { Id = Constants.Locks.MemberTree, Name = "MemberTree" });
            _database.Insert("umbracoLock", "id", false, new LockDto { Id = Constants.Locks.Domains, Name = "Domains" });
=======
>>>>>>> 35aac2cd
        }

        private void CreateCmsContentTypeData()
        {
            _database.Insert("cmsContentType", "pk", false, new ContentTypeDto { PrimaryKey = 532, NodeId = 1031, Alias = Constants.Conventions.MediaTypes.Folder, Icon = "icon-folder", Thumbnail = "icon-folder", IsContainer = false, AllowAtRoot = true });
            _database.Insert("cmsContentType", "pk", false, new ContentTypeDto { PrimaryKey = 533, NodeId = 1032, Alias = Constants.Conventions.MediaTypes.Image, Icon = "icon-picture", Thumbnail = "icon-picture", AllowAtRoot = true });
            _database.Insert("cmsContentType", "pk", false, new ContentTypeDto { PrimaryKey = 534, NodeId = 1033, Alias = Constants.Conventions.MediaTypes.File, Icon = "icon-document", Thumbnail = "icon-document", AllowAtRoot = true });
            _database.Insert("cmsContentType", "pk", false, new ContentTypeDto { PrimaryKey = 531, NodeId = 1044, Alias = Constants.Conventions.MemberTypes.DefaultAlias, Icon = "icon-user", Thumbnail = "icon-user" });
        }

        private void CreateUmbracoUserData()
        {
            _database.Insert("umbracoUser", "id", false, new UserDto { Id = 0, Disabled = false, NoConsole = false, Type = 1, ContentStartId = -1, MediaStartId = -1, UserName = "Administrator", Login = "admin", Password = "default", Email = "", UserLanguage = "en" });
            //_database.Update<UserDto>("SET id = @IdAfter WHERE id = @IdBefore AND userLogin = @Login", new { IdAfter = 0, IdBefore = 1, Login = "admin" });
        }
        
        private void CreateUmbracoUserTypeData()
        {
            _database.Insert("umbracoUserType", "id", false, new UserTypeDto { Id = 1, Alias = "admin", Name = "Administrators", DefaultPermissions = "CADMOSKTPIURZ:5F7" });
            _database.Insert("umbracoUserType", "id", false, new UserTypeDto { Id = 2, Alias = "writer", Name = "Writer", DefaultPermissions = "CAH:F" });
            _database.Insert("umbracoUserType", "id", false, new UserTypeDto { Id = 3, Alias = "editor", Name = "Editors", DefaultPermissions = "CADMOSKTPUZ:5F" });
            _database.Insert("umbracoUserType", "id", false, new UserTypeDto { Id = 4, Alias = "translator", Name = "Translator", DefaultPermissions = "AF" });
        }

        private void CreateUmbracoUser2AppData()
        {
            _database.Insert("umbracoUser2app", "user", false, new User2AppDto { UserId = 0, AppAlias = Constants.Applications.Content });
            _database.Insert("umbracoUser2app", "user", false, new User2AppDto { UserId = 0, AppAlias = Constants.Applications.Developer });
            _database.Insert("umbracoUser2app", "user", false, new User2AppDto { UserId = 0, AppAlias = Constants.Applications.Media });
            _database.Insert("umbracoUser2app", "user", false, new User2AppDto { UserId = 0, AppAlias = Constants.Applications.Members });
            _database.Insert("umbracoUser2app", "user", false, new User2AppDto { UserId = 0, AppAlias = Constants.Applications.Settings });
            _database.Insert("umbracoUser2app", "user", false, new User2AppDto { UserId = 0, AppAlias = Constants.Applications.Users });
            _database.Insert("umbracoUser2app", "user", false, new User2AppDto { UserId = 0, AppAlias = Constants.Applications.Forms });
            _database.Insert("umbracoUser2app", "user", false, new User2AppDto { UserId = 0, AppAlias = Constants.Applications.Translation });
        }
        
        private void CreateCmsPropertyTypeGroupData()
        {          
            _database.Insert("cmsPropertyTypeGroup", "id", false, new PropertyTypeGroupDto { Id = 3, ContentTypeNodeId = 1032, Text = "Image", SortOrder = 1, UniqueId = new Guid(Constants.PropertyTypeGroups.Image) });
            _database.Insert("cmsPropertyTypeGroup", "id", false, new PropertyTypeGroupDto { Id = 4, ContentTypeNodeId = 1033, Text = "File", SortOrder = 1, UniqueId = new Guid(Constants.PropertyTypeGroups.File) });
            _database.Insert("cmsPropertyTypeGroup", "id", false, new PropertyTypeGroupDto { Id = 5, ContentTypeNodeId = 1031, Text = "Contents", SortOrder = 1, UniqueId = new Guid(Constants.PropertyTypeGroups.Contents) });
            //membership property group
            _database.Insert("cmsPropertyTypeGroup", "id", false, new PropertyTypeGroupDto { Id = 11, ContentTypeNodeId = 1044, Text = "Membership", SortOrder = 1, UniqueId = new Guid(Constants.PropertyTypeGroups.Membership) });
        }

        private void CreateCmsPropertyTypeData()
        {
            _database.Insert("cmsPropertyType", "id", false, new PropertyTypeDto { Id = 6, UniqueId = 6.ToGuid(), DataTypeId = 1043, ContentTypeId = 1032, PropertyTypeGroupId = 3, Alias = Constants.Conventions.Media.File, Name = "Upload image", SortOrder = 0, Mandatory = false, ValidationRegExp = null, Description = null });
            _database.Insert("cmsPropertyType", "id", false, new PropertyTypeDto { Id = 7, UniqueId = 7.ToGuid(), DataTypeId = -92, ContentTypeId = 1032, PropertyTypeGroupId = 3, Alias = Constants.Conventions.Media.Width, Name = "Width", SortOrder = 0, Mandatory = false, ValidationRegExp = null, Description = null });
            _database.Insert("cmsPropertyType", "id", false, new PropertyTypeDto { Id = 8, UniqueId = 8.ToGuid(), DataTypeId = -92, ContentTypeId = 1032, PropertyTypeGroupId = 3, Alias = Constants.Conventions.Media.Height, Name = "Height", SortOrder = 0, Mandatory = false, ValidationRegExp = null, Description = null });
            _database.Insert("cmsPropertyType", "id", false, new PropertyTypeDto { Id = 9, UniqueId = 9.ToGuid(), DataTypeId = -92, ContentTypeId = 1032, PropertyTypeGroupId = 3, Alias = Constants.Conventions.Media.Bytes, Name = "Size", SortOrder = 0, Mandatory = false, ValidationRegExp = null, Description = null });
            _database.Insert("cmsPropertyType", "id", false, new PropertyTypeDto { Id = 10, UniqueId = 10.ToGuid(), DataTypeId = -92, ContentTypeId = 1032, PropertyTypeGroupId = 3, Alias = Constants.Conventions.Media.Extension, Name = "Type", SortOrder = 0, Mandatory = false, ValidationRegExp = null, Description = null });
            _database.Insert("cmsPropertyType", "id", false, new PropertyTypeDto { Id = 24, UniqueId = 24.ToGuid(), DataTypeId = -90, ContentTypeId = 1033, PropertyTypeGroupId = 4, Alias = Constants.Conventions.Media.File, Name = "Upload file", SortOrder = 0, Mandatory = false, ValidationRegExp = null, Description = null });
            _database.Insert("cmsPropertyType", "id", false, new PropertyTypeDto { Id = 25, UniqueId = 25.ToGuid(), DataTypeId = -92, ContentTypeId = 1033, PropertyTypeGroupId = 4, Alias = Constants.Conventions.Media.Extension, Name = "Type", SortOrder = 0, Mandatory = false, ValidationRegExp = null, Description = null });
            _database.Insert("cmsPropertyType", "id", false, new PropertyTypeDto { Id = 26, UniqueId = 26.ToGuid(), DataTypeId = -92, ContentTypeId = 1033, PropertyTypeGroupId = 4, Alias = Constants.Conventions.Media.Bytes, Name = "Size", SortOrder = 0, Mandatory = false, ValidationRegExp = null, Description = null });
            _database.Insert("cmsPropertyType", "id", false, new PropertyTypeDto { Id = 27, UniqueId = 27.ToGuid(), DataTypeId = Constants.DataTypes.DefaultMediaListView, ContentTypeId = 1031, PropertyTypeGroupId = 5, Alias = "contents", Name = "Contents:", SortOrder = 0, Mandatory = false, ValidationRegExp = null, Description = null });
            //membership property types
            _database.Insert("cmsPropertyType", "id", false, new PropertyTypeDto { Id = 28, UniqueId = 28.ToGuid(), DataTypeId = -89, ContentTypeId = 1044, PropertyTypeGroupId = 11, Alias = Constants.Conventions.Member.Comments, Name = Constants.Conventions.Member.CommentsLabel, SortOrder = 0, Mandatory = false, ValidationRegExp = null, Description = null });
            _database.Insert("cmsPropertyType", "id", false, new PropertyTypeDto { Id = 29, UniqueId = 29.ToGuid(), DataTypeId = -92, ContentTypeId = 1044, PropertyTypeGroupId = 11, Alias = Constants.Conventions.Member.FailedPasswordAttempts, Name = Constants.Conventions.Member.FailedPasswordAttemptsLabel, SortOrder = 1, Mandatory = false, ValidationRegExp = null, Description = null });
            _database.Insert("cmsPropertyType", "id", false, new PropertyTypeDto { Id = 30, UniqueId = 30.ToGuid(), DataTypeId = -49, ContentTypeId = 1044, PropertyTypeGroupId = 11, Alias = Constants.Conventions.Member.IsApproved, Name = Constants.Conventions.Member.IsApprovedLabel, SortOrder = 2, Mandatory = false, ValidationRegExp = null, Description = null });
            _database.Insert("cmsPropertyType", "id", false, new PropertyTypeDto { Id = 31, UniqueId = 31.ToGuid(), DataTypeId = -49, ContentTypeId = 1044, PropertyTypeGroupId = 11, Alias = Constants.Conventions.Member.IsLockedOut, Name = Constants.Conventions.Member.IsLockedOutLabel, SortOrder = 3, Mandatory = false, ValidationRegExp = null, Description = null });
            _database.Insert("cmsPropertyType", "id", false, new PropertyTypeDto { Id = 32, UniqueId = 32.ToGuid(), DataTypeId = -92, ContentTypeId = 1044, PropertyTypeGroupId = 11, Alias = Constants.Conventions.Member.LastLockoutDate, Name = Constants.Conventions.Member.LastLockoutDateLabel, SortOrder = 4, Mandatory = false, ValidationRegExp = null, Description = null });
            _database.Insert("cmsPropertyType", "id", false, new PropertyTypeDto { Id = 33, UniqueId = 33.ToGuid(), DataTypeId = -92, ContentTypeId = 1044, PropertyTypeGroupId = 11, Alias = Constants.Conventions.Member.LastLoginDate, Name = Constants.Conventions.Member.LastLoginDateLabel, SortOrder = 5, Mandatory = false, ValidationRegExp = null, Description = null });
            _database.Insert("cmsPropertyType", "id", false, new PropertyTypeDto { Id = 34, UniqueId = 34.ToGuid(), DataTypeId = -92, ContentTypeId = 1044, PropertyTypeGroupId = 11, Alias = Constants.Conventions.Member.LastPasswordChangeDate, Name = Constants.Conventions.Member.LastPasswordChangeDateLabel, SortOrder = 6, Mandatory = false, ValidationRegExp = null, Description = null });
            
        }

        private void CreateUmbracoLanguageData()
        {
            _database.Insert("umbracoLanguage", "id", false, new LanguageDto { Id = 1, IsoCode = "en-US", CultureName = "en-US" });
        }

        private void CreateCmsContentTypeAllowedContentTypeData()
        {
            _database.Insert("cmsContentTypeAllowedContentType", "Id", false, new ContentTypeAllowedContentTypeDto { Id = 1031, AllowedId = 1031 });
            _database.Insert("cmsContentTypeAllowedContentType", "Id", false, new ContentTypeAllowedContentTypeDto { Id = 1031, AllowedId = 1032 });
            _database.Insert("cmsContentTypeAllowedContentType", "Id", false, new ContentTypeAllowedContentTypeDto { Id = 1031, AllowedId = 1033 });
        }

        private void CreateCmsDataTypeData()
        {
            //TODO Check which of the DataTypeIds below doesn't exist in umbracoNode, which results in a foreign key constraint errors.
            _database.Insert("cmsDataType", "pk", false, new DataTypeDto { PrimaryKey = 1, DataTypeId = -49, PropertyEditorAlias = Constants.PropertyEditors.TrueFalseAlias, DbType = "Integer" });
            _database.Insert("cmsDataType", "pk", false, new DataTypeDto { PrimaryKey = 2, DataTypeId = -51, PropertyEditorAlias = Constants.PropertyEditors.IntegerAlias, DbType = "Integer" });
            _database.Insert("cmsDataType", "pk", false, new DataTypeDto { PrimaryKey = 3, DataTypeId = -87, PropertyEditorAlias = Constants.PropertyEditors.TinyMCEAlias, DbType = "Ntext" });
            _database.Insert("cmsDataType", "pk", false, new DataTypeDto { PrimaryKey = 4, DataTypeId = -88, PropertyEditorAlias = Constants.PropertyEditors.TextboxAlias, DbType = "Nvarchar" });
            _database.Insert("cmsDataType", "pk", false, new DataTypeDto { PrimaryKey = 5, DataTypeId = -89, PropertyEditorAlias = Constants.PropertyEditors.TextboxMultipleAlias, DbType = "Ntext" });
            _database.Insert("cmsDataType", "pk", false, new DataTypeDto { PrimaryKey = 6, DataTypeId = -90, PropertyEditorAlias = Constants.PropertyEditors.UploadFieldAlias, DbType = "Nvarchar" });
            _database.Insert("cmsDataType", "pk", false, new DataTypeDto { PrimaryKey = 7, DataTypeId = -92, PropertyEditorAlias = Constants.PropertyEditors.NoEditAlias, DbType = "Nvarchar" });
            _database.Insert("cmsDataType", "pk", false, new DataTypeDto { PrimaryKey = 8, DataTypeId = -36, PropertyEditorAlias = Constants.PropertyEditors.DateTimeAlias, DbType = "Date" });
            _database.Insert("cmsDataType", "pk", false, new DataTypeDto { PrimaryKey = 9, DataTypeId = -37, PropertyEditorAlias = Constants.PropertyEditors.ColorPickerAlias, DbType = "Nvarchar" });            
            _database.Insert("cmsDataType", "pk", false, new DataTypeDto { PrimaryKey = 11, DataTypeId = -39, PropertyEditorAlias = Constants.PropertyEditors.DropDownListMultipleAlias, DbType = "Nvarchar" });
            _database.Insert("cmsDataType", "pk", false, new DataTypeDto { PrimaryKey = 12, DataTypeId = -40, PropertyEditorAlias = Constants.PropertyEditors.RadioButtonListAlias, DbType = "Nvarchar" });
            _database.Insert("cmsDataType", "pk", false, new DataTypeDto { PrimaryKey = 13, DataTypeId = -41, PropertyEditorAlias = Constants.PropertyEditors.DateAlias, DbType = "Date" });
            _database.Insert("cmsDataType", "pk", false, new DataTypeDto { PrimaryKey = 14, DataTypeId = -42, PropertyEditorAlias = Constants.PropertyEditors.DropDownListAlias, DbType = "Integer" });
            _database.Insert("cmsDataType", "pk", false, new DataTypeDto { PrimaryKey = 15, DataTypeId = -43, PropertyEditorAlias = Constants.PropertyEditors.CheckBoxListAlias, DbType = "Nvarchar" });
            _database.Insert("cmsDataType", "pk", false, new DataTypeDto { PrimaryKey = 16, DataTypeId = 1034, PropertyEditorAlias = Constants.PropertyEditors.ContentPickerAlias, DbType = "Integer" });
            _database.Insert("cmsDataType", "pk", false, new DataTypeDto { PrimaryKey = 18, DataTypeId = 1036, PropertyEditorAlias = Constants.PropertyEditors.MemberPickerAlias, DbType = "Integer" });                        
            _database.Insert("cmsDataType", "pk", false, new DataTypeDto { PrimaryKey = 17, DataTypeId = 1035, PropertyEditorAlias = Constants.PropertyEditors.MultipleMediaPickerAlias, DbType = "Nvarchar" });
            _database.Insert("cmsDataType", "pk", false, new DataTypeDto { PrimaryKey = 21, DataTypeId = 1040, PropertyEditorAlias = Constants.PropertyEditors.RelatedLinksAlias, DbType = "Ntext" });
            _database.Insert("cmsDataType", "pk", false, new DataTypeDto { PrimaryKey = 22, DataTypeId = 1041, PropertyEditorAlias = Constants.PropertyEditors.TagsAlias, DbType = "Ntext" });
            _database.Insert("cmsDataType", "pk", false, new DataTypeDto { PrimaryKey = 24, DataTypeId = 1043, PropertyEditorAlias = Constants.PropertyEditors.ImageCropperAlias, DbType = "Ntext" });
            _database.Insert("cmsDataType", "pk", false, new DataTypeDto { PrimaryKey = 25, DataTypeId = 1045, PropertyEditorAlias = Constants.PropertyEditors.MultipleMediaPickerAlias, DbType = "Nvarchar" });
            _database.Insert("cmsDataType", "pk", false, new DataTypeDto { PrimaryKey = -26, DataTypeId = Constants.DataTypes.DefaultContentListView, PropertyEditorAlias = Constants.PropertyEditors.ListViewAlias, DbType = "Nvarchar" });
            _database.Insert("cmsDataType", "pk", false, new DataTypeDto { PrimaryKey = -27, DataTypeId = Constants.DataTypes.DefaultMediaListView, PropertyEditorAlias = Constants.PropertyEditors.ListViewAlias, DbType = "Nvarchar" });
            _database.Insert("cmsDataType", "pk", false, new DataTypeDto { PrimaryKey = -28, DataTypeId = Constants.DataTypes.DefaultMembersListView, PropertyEditorAlias = Constants.PropertyEditors.ListViewAlias, DbType = "Nvarchar" });            

            //TODO: We're not creating these for 7.0
            //_database.Insert("cmsDataType", "pk", false, new DataTypeDto { PrimaryKey = 19, DataTypeId = 1038, PropertyEditorAlias = Constants.PropertyEditors.MarkdownEditorAlias, DbType = "Ntext" });            
            //_database.Insert("cmsDataType", "pk", false, new DataTypeDto { PrimaryKey = 20, DataTypeId = 1039, PropertyEditorAlias = Constants.PropertyEditors.UltimatePickerAlias, DbType = "Ntext" });
            //_database.Insert("cmsDataType", "pk", false, new DataTypeDto { PrimaryKey = 23, DataTypeId = 1042, PropertyEditorAlias = Constants.PropertyEditors.MacroContainerAlias, DbType = "Ntext" });
        }

        private void CreateCmsDataTypePreValuesData()
        {
            _database.Insert("cmsDataTypePreValues", "id", false, new DataTypePreValueDto { Id = 3, Alias = "", SortOrder = 0, DataTypeNodeId = -87, Value = ",code,undo,redo,cut,copy,mcepasteword,stylepicker,bold,italic,bullist,numlist,outdent,indent,mcelink,unlink,mceinsertanchor,mceimage,umbracomacro,mceinserttable,umbracoembed,mcecharmap,|1|1,2,3,|0|500,400|1049,|true|" });
            _database.Insert("cmsDataTypePreValues", "id", false, new DataTypePreValueDto { Id = 4, Alias = "group", SortOrder = 0, DataTypeNodeId = 1041, Value = "default" });

            //default's for MultipleMediaPickerAlias picker
            _database.Insert("cmsDataTypePreValues", "id", false, new DataTypePreValueDto { Id = 5, Alias = "multiPicker", SortOrder = 0, DataTypeNodeId = 1045, Value = "1" });

            //defaults for the member list
            _database.Insert("cmsDataTypePreValues", "id", false, new DataTypePreValueDto { Id = -1, Alias = "pageSize", SortOrder = 1, DataTypeNodeId = Constants.DataTypes.DefaultMembersListView, Value = "10" });
            _database.Insert("cmsDataTypePreValues", "id", false, new DataTypePreValueDto { Id = -2, Alias = "orderBy", SortOrder = 2, DataTypeNodeId = Constants.DataTypes.DefaultMembersListView, Value = "username" });
            _database.Insert("cmsDataTypePreValues", "id", false, new DataTypePreValueDto { Id = -3, Alias = "orderDirection", SortOrder = 3, DataTypeNodeId = Constants.DataTypes.DefaultMembersListView, Value = "asc" });
            _database.Insert("cmsDataTypePreValues", "id", false, new DataTypePreValueDto { Id = -4, Alias = "includeProperties", SortOrder = 4, DataTypeNodeId = Constants.DataTypes.DefaultMembersListView, Value = "[{\"alias\":\"username\",\"isSystem\":1},{\"alias\":\"email\",\"isSystem\":1},{\"alias\":\"updateDate\",\"header\":\"Last edited\",\"isSystem\":1}]" });

            //layouts for the list view
            var cardLayout = "{\"name\": \"Grid\",\"path\": \"views/propertyeditors/listview/layouts/grid/grid.html\", \"icon\": \"icon-thumbnails-small\", \"isSystem\": 1, \"selected\": true}";
            var listLayout = "{\"name\": \"List\",\"path\": \"views/propertyeditors/listview/layouts/list/list.html\",\"icon\": \"icon-list\", \"isSystem\": 1,\"selected\": true}";

            //defaults for the media list
            _database.Insert("cmsDataTypePreValues", "id", false, new DataTypePreValueDto { Id = -5, Alias = "pageSize", SortOrder = 1, DataTypeNodeId = Constants.DataTypes.DefaultMediaListView, Value = "100" });
            _database.Insert("cmsDataTypePreValues", "id", false, new DataTypePreValueDto { Id = -6, Alias = "orderBy", SortOrder = 2, DataTypeNodeId = Constants.DataTypes.DefaultMediaListView, Value = "updateDate" });
            _database.Insert("cmsDataTypePreValues", "id", false, new DataTypePreValueDto { Id = -7, Alias = "orderDirection", SortOrder = 3, DataTypeNodeId = Constants.DataTypes.DefaultMediaListView, Value = "desc" });
            _database.Insert("cmsDataTypePreValues", "id", false, new DataTypePreValueDto { Id = -8, Alias = "layouts", SortOrder = 4, DataTypeNodeId = Constants.DataTypes.DefaultMediaListView, Value = "[" + cardLayout + "," + listLayout + "]" });
            _database.Insert("cmsDataTypePreValues", "id", false, new DataTypePreValueDto { Id = -9, Alias = "includeProperties", SortOrder = 5, DataTypeNodeId = Constants.DataTypes.DefaultMediaListView, Value = "[{\"alias\":\"updateDate\",\"header\":\"Last edited\",\"isSystem\":1},{\"alias\":\"owner\",\"header\":\"Updated by\",\"isSystem\":1}]" });
        }

        private void CreateUmbracoRelationTypeData()
        {
            _database.Insert("umbracoRelationType", "id", false, new RelationTypeDto { Id = 1, Alias = Constants.Conventions.RelationTypes.RelateDocumentOnCopyAlias, ChildObjectType = new Guid(Constants.ObjectTypes.Document), ParentObjectType = new Guid(Constants.ObjectTypes.Document), Dual = true, Name = Constants.Conventions.RelationTypes.RelateDocumentOnCopyName });
            _database.Insert("umbracoRelationType", "id", false, new RelationTypeDto { Id = 2, Alias = Constants.Conventions.RelationTypes.RelateParentDocumentOnDeleteAlias, ChildObjectType = new Guid(Constants.ObjectTypes.Document), ParentObjectType = new Guid(Constants.ObjectTypes.Document), Dual = false, Name = Constants.Conventions.RelationTypes.RelateParentDocumentOnDeleteName });
        }

        private void CreateCmsTaskTypeData()
        {
            _database.Insert("cmsTaskType", "id", false, new TaskTypeDto { Id = 1, Alias = "toTranslate" });
        }

        private void CreateUmbracoMigrationData()
        {
            var dto = new MigrationDto
            {
                Id = 1,
                Name = GlobalSettings.UmbracoMigrationName,
                Version = UmbracoVersion.SemanticVersion.ToString(),
                CreateDate = DateTime.Now
            };

            _database.Insert("umbracoMigration", "pk", false, dto);
        }
    }
}<|MERGE_RESOLUTION|>--- conflicted
+++ resolved
@@ -1,333 +1,331 @@
-﻿using System;
-using NPoco;
-using Umbraco.Core.Configuration;
-using Umbraco.Core.Logging;
-using Umbraco.Core.Models.Rdbms;
-
-namespace Umbraco.Core.Persistence.Migrations.Initial
-{
-    /// <summary>
-    /// Represents the initial data creation by running Insert for the base data.
-    /// </summary>
-    internal class BaseDataCreation
-    {
-        private readonly Database _database;
-        private readonly ILogger _logger;
-
-        public BaseDataCreation(Database database, ILogger logger)
-        {
-            _database = database;
-            _logger = logger;
-        }
-
-        /// <summary>
-        /// Initialize the base data creation by inserting the data foundation for umbraco
-        /// specific to a table
-        /// </summary>
-        /// <param name="tableName">Name of the table to create base data for</param>
-        public void InitializeBaseData(string tableName)
-        {
-            _logger.Info<BaseDataCreation>($"Creating data in table {tableName}");
-
-            if(tableName.Equals("umbracoNode"))
-            {
-                CreateUmbracoNodeData();
-            }
-
-            if (tableName.Equals("umbracoLock"))
-            {
-                CreateUmbracoLockData();
-            }
-
-            if (tableName.Equals("cmsContentType"))
-            {
-                CreateCmsContentTypeData();
-            }
-
-            if (tableName.Equals("umbracoUser"))
-            {
-                CreateUmbracoUserData();
-            }
-
-            if (tableName.Equals("umbracoUserType"))
-            {
-                CreateUmbracoUserTypeData();
-            }
-
-            if (tableName.Equals("umbracoUser2app"))
-            {
-                CreateUmbracoUser2AppData();
-            }
-
-            if (tableName.Equals("cmsPropertyTypeGroup"))
-            {
-                CreateCmsPropertyTypeGroupData();
-            }
-
-            if (tableName.Equals("cmsPropertyType"))
-            {
-                CreateCmsPropertyTypeData();
-            }
-
-            if (tableName.Equals("umbracoLanguage"))
-            {
-                CreateUmbracoLanguageData();
-            }
-
-            if (tableName.Equals("cmsContentTypeAllowedContentType"))
-            {
-                CreateCmsContentTypeAllowedContentTypeData();
-            }
-
-            if(tableName.Equals("cmsDataType"))
-            {
-                CreateCmsDataTypeData();
-            }
-
-            if (tableName.Equals("cmsDataTypePreValues"))
-            {
-                CreateCmsDataTypePreValuesData();
-            }
-
-            if (tableName.Equals("umbracoRelationType"))
-            {
-                CreateUmbracoRelationTypeData();
-            }
-
-            if (tableName.Equals("cmsTaskType"))
-            {
-                CreateCmsTaskTypeData();
-            }
-
-            if (tableName.Equals("umbracoMigration"))
-            {
-                CreateUmbracoMigrationData();
-            }
-
-            _logger.Info<BaseDataCreation>(string.Format("Done creating data in table {0}", tableName));
-        }
-
-        private void CreateUmbracoNodeData()
-        {
-            _database.Insert("umbracoNode", "id", false, new NodeDto { NodeId = -1, Trashed = false, ParentId = -1, UserId = 0, Level = 0, Path = "-1", SortOrder = 0, UniqueId = new Guid("916724a5-173d-4619-b97e-b9de133dd6f5"), Text = "SYSTEM DATA: umbraco master root", NodeObjectType = new Guid(Constants.ObjectTypes.SystemRoot), CreateDate = DateTime.Now });
-            _database.Insert("umbracoNode", "id", false, new NodeDto { NodeId = -20, Trashed = false, ParentId = -1, UserId = 0, Level = 0, Path = "-1,-20", SortOrder = 0, UniqueId = new Guid("0F582A79-1E41-4CF0-BFA0-76340651891A"), Text = "Recycle Bin", NodeObjectType = new Guid(Constants.ObjectTypes.ContentRecycleBin), CreateDate = DateTime.Now });
-            _database.Insert("umbracoNode", "id", false, new NodeDto { NodeId = -21, Trashed = false, ParentId = -1, UserId = 0, Level = 0, Path = "-1,-21", SortOrder = 0, UniqueId = new Guid("BF7C7CBC-952F-4518-97A2-69E9C7B33842"), Text = "Recycle Bin", NodeObjectType = new Guid(Constants.ObjectTypes.MediaRecycleBin), CreateDate = DateTime.Now });
-            _database.Insert("umbracoNode", "id", false, new NodeDto { NodeId = -92, Trashed = false, ParentId = -1, UserId = 0, Level = 1, Path = "-1,-92", SortOrder = 35, UniqueId = new Guid("f0bc4bfb-b499-40d6-ba86-058885a5178c"), Text = "Label", NodeObjectType = new Guid(Constants.ObjectTypes.DataType), CreateDate = DateTime.Now });
-            _database.Insert("umbracoNode", "id", false, new NodeDto { NodeId = -90, Trashed = false, ParentId = -1, UserId = 0, Level = 1, Path = "-1,-90", SortOrder = 34, UniqueId = new Guid("84c6b441-31df-4ffe-b67e-67d5bc3ae65a"), Text = "Upload", NodeObjectType = new Guid(Constants.ObjectTypes.DataType), CreateDate = DateTime.Now });
-            _database.Insert("umbracoNode", "id", false, new NodeDto { NodeId = -89, Trashed = false, ParentId = -1, UserId = 0, Level = 1, Path = "-1,-89", SortOrder = 33, UniqueId = new Guid("c6bac0dd-4ab9-45b1-8e30-e4b619ee5da3"), Text = "Textarea", NodeObjectType = new Guid(Constants.ObjectTypes.DataType), CreateDate = DateTime.Now });
-            _database.Insert("umbracoNode", "id", false, new NodeDto { NodeId = -88, Trashed = false, ParentId = -1, UserId = 0, Level = 1, Path = "-1,-88", SortOrder = 32, UniqueId = new Guid("0cc0eba1-9960-42c9-bf9b-60e150b429ae"), Text = "Textstring", NodeObjectType = new Guid(Constants.ObjectTypes.DataType), CreateDate = DateTime.Now });
-            _database.Insert("umbracoNode", "id", false, new NodeDto { NodeId = -87, Trashed = false, ParentId = -1, UserId = 0, Level = 1, Path = "-1,-87", SortOrder = 4, UniqueId = new Guid("ca90c950-0aff-4e72-b976-a30b1ac57dad"), Text = "Richtext editor", NodeObjectType = new Guid(Constants.ObjectTypes.DataType), CreateDate = DateTime.Now });
-            _database.Insert("umbracoNode", "id", false, new NodeDto { NodeId = -51, Trashed = false, ParentId = -1, UserId = 0, Level = 1, Path = "-1,-51", SortOrder = 2, UniqueId = new Guid("2e6d3631-066e-44b8-aec4-96f09099b2b5"), Text = "Numeric", NodeObjectType = new Guid(Constants.ObjectTypes.DataType), CreateDate = DateTime.Now });
-            _database.Insert("umbracoNode", "id", false, new NodeDto { NodeId = -49, Trashed = false, ParentId = -1, UserId = 0, Level = 1, Path = "-1,-49", SortOrder = 2, UniqueId = new Guid("92897bc6-a5f3-4ffe-ae27-f2e7e33dda49"), Text = "True/false", NodeObjectType = new Guid(Constants.ObjectTypes.DataType), CreateDate = DateTime.Now });
-            _database.Insert("umbracoNode", "id", false, new NodeDto { NodeId = -43, Trashed = false, ParentId = -1, UserId = 0, Level = 1, Path = "-1,-43", SortOrder = 2, UniqueId = new Guid("fbaf13a8-4036-41f2-93a3-974f678c312a"), Text = "Checkbox list", NodeObjectType = new Guid(Constants.ObjectTypes.DataType), CreateDate = DateTime.Now });
-            _database.Insert("umbracoNode", "id", false, new NodeDto { NodeId = -42, Trashed = false, ParentId = -1, UserId = 0, Level = 1, Path = "-1,-42", SortOrder = 2, UniqueId = new Guid("0b6a45e7-44ba-430d-9da5-4e46060b9e03"), Text = "Dropdown", NodeObjectType = new Guid(Constants.ObjectTypes.DataType), CreateDate = DateTime.Now });
-            _database.Insert("umbracoNode", "id", false, new NodeDto { NodeId = -41, Trashed = false, ParentId = -1, UserId = 0, Level = 1, Path = "-1,-41", SortOrder = 2, UniqueId = new Guid("5046194e-4237-453c-a547-15db3a07c4e1"), Text = "Date Picker", NodeObjectType = new Guid(Constants.ObjectTypes.DataType), CreateDate = DateTime.Now });
-            _database.Insert("umbracoNode", "id", false, new NodeDto { NodeId = -40, Trashed = false, ParentId = -1, UserId = 0, Level = 1, Path = "-1,-40", SortOrder = 2, UniqueId = new Guid("bb5f57c9-ce2b-4bb9-b697-4caca783a805"), Text = "Radiobox", NodeObjectType = new Guid(Constants.ObjectTypes.DataType), CreateDate = DateTime.Now });
-            _database.Insert("umbracoNode", "id", false, new NodeDto { NodeId = -39, Trashed = false, ParentId = -1, UserId = 0, Level = 1, Path = "-1,-39", SortOrder = 2, UniqueId = new Guid("f38f0ac7-1d27-439c-9f3f-089cd8825a53"), Text = "Dropdown multiple", NodeObjectType = new Guid(Constants.ObjectTypes.DataType), CreateDate = DateTime.Now });            
-            _database.Insert("umbracoNode", "id", false, new NodeDto { NodeId = -37, Trashed = false, ParentId = -1, UserId = 0, Level = 1, Path = "-1,-37", SortOrder = 2, UniqueId = new Guid("0225af17-b302-49cb-9176-b9f35cab9c17"), Text = "Approved Color", NodeObjectType = new Guid(Constants.ObjectTypes.DataType), CreateDate = DateTime.Now });
-            _database.Insert("umbracoNode", "id", false, new NodeDto { NodeId = -36, Trashed = false, ParentId = -1, UserId = 0, Level = 1, Path = "-1,-36", SortOrder = 2, UniqueId = new Guid("e4d66c0f-b935-4200-81f0-025f7256b89a"), Text = "Date Picker with time", NodeObjectType = new Guid(Constants.ObjectTypes.DataType), CreateDate = DateTime.Now });
-            _database.Insert("umbracoNode", "id", false, new NodeDto { NodeId = Constants.DataTypes.DefaultContentListView, Trashed = false, ParentId = -1, UserId = 0, Level = 1, Path = "-1,-95", SortOrder = 2, UniqueId = new Guid("C0808DD3-8133-4E4B-8CE8-E2BEA84A96A4"), Text = Constants.Conventions.DataTypes.ListViewPrefix + "Content", NodeObjectType = new Guid(Constants.ObjectTypes.DataType), CreateDate = DateTime.Now });
-            _database.Insert("umbracoNode", "id", false, new NodeDto { NodeId = Constants.DataTypes.DefaultMediaListView, Trashed = false, ParentId = -1, UserId = 0, Level = 1, Path = "-1,-96", SortOrder = 2, UniqueId = new Guid("3A0156C4-3B8C-4803-BDC1-6871FAA83FFF"), Text = Constants.Conventions.DataTypes.ListViewPrefix + "Media", NodeObjectType = new Guid(Constants.ObjectTypes.DataType), CreateDate = DateTime.Now });
-            _database.Insert("umbracoNode", "id", false, new NodeDto { NodeId = Constants.DataTypes.DefaultMembersListView, Trashed = false, ParentId = -1, UserId = 0, Level = 1, Path = "-1,-97", SortOrder = 2, UniqueId = new Guid("AA2C52A0-CE87-4E65-A47C-7DF09358585D"), Text = Constants.Conventions.DataTypes.ListViewPrefix + "Members", NodeObjectType = new Guid(Constants.ObjectTypes.DataType), CreateDate = DateTime.Now });                                    
-            _database.Insert("umbracoNode", "id", false, new NodeDto { NodeId = 1031, Trashed = false, ParentId = -1, UserId = 0, Level = 1, Path = "-1,1031", SortOrder = 2, UniqueId = new Guid("f38bd2d7-65d0-48e6-95dc-87ce06ec2d3d"), Text = Constants.Conventions.MediaTypes.Folder, NodeObjectType = new Guid(Constants.ObjectTypes.MediaType), CreateDate = DateTime.Now });
-            _database.Insert("umbracoNode", "id", false, new NodeDto { NodeId = 1032, Trashed = false, ParentId = -1, UserId = 0, Level = 1, Path = "-1,1032", SortOrder = 2, UniqueId = new Guid("cc07b313-0843-4aa8-bbda-871c8da728c8"), Text = Constants.Conventions.MediaTypes.Image, NodeObjectType = new Guid(Constants.ObjectTypes.MediaType), CreateDate = DateTime.Now });
-            _database.Insert("umbracoNode", "id", false, new NodeDto { NodeId = 1033, Trashed = false, ParentId = -1, UserId = 0, Level = 1, Path = "-1,1033", SortOrder = 2, UniqueId = new Guid("4c52d8ab-54e6-40cd-999c-7a5f24903e4d"), Text = Constants.Conventions.MediaTypes.File, NodeObjectType = new Guid(Constants.ObjectTypes.MediaType), CreateDate = DateTime.Now });
-            _database.Insert("umbracoNode", "id", false, new NodeDto { NodeId = 1034, Trashed = false, ParentId = -1, UserId = 0, Level = 1, Path = "-1,1034", SortOrder = 2, UniqueId = new Guid("a6857c73-d6e9-480c-b6e6-f15f6ad11125"), Text = "Content Picker", NodeObjectType = new Guid(Constants.ObjectTypes.DataType), CreateDate = DateTime.Now });
-            _database.Insert("umbracoNode", "id", false, new NodeDto { NodeId = 1035, Trashed = false, ParentId = -1, UserId = 0, Level = 1, Path = "-1,1035", SortOrder = 2, UniqueId = new Guid("93929b9a-93a2-4e2a-b239-d99334440a59"), Text = "Media Picker", NodeObjectType = new Guid(Constants.ObjectTypes.DataType), CreateDate = DateTime.Now });
-            _database.Insert("umbracoNode", "id", false, new NodeDto { NodeId = 1036, Trashed = false, ParentId = -1, UserId = 0, Level = 1, Path = "-1,1036", SortOrder = 2, UniqueId = new Guid("2b24165f-9782-4aa3-b459-1de4a4d21f60"), Text = "Member Picker", NodeObjectType = new Guid(Constants.ObjectTypes.DataType), CreateDate = DateTime.Now });            
-            _database.Insert("umbracoNode", "id", false, new NodeDto { NodeId = 1040, Trashed = false, ParentId = -1, UserId = 0, Level = 1, Path = "-1,1040", SortOrder = 2, UniqueId = new Guid("21e798da-e06e-4eda-a511-ed257f78d4fa"), Text = "Related Links", NodeObjectType = new Guid(Constants.ObjectTypes.DataType), CreateDate = DateTime.Now });
-            _database.Insert("umbracoNode", "id", false, new NodeDto { NodeId = 1041, Trashed = false, ParentId = -1, UserId = 0, Level = 1, Path = "-1,1041", SortOrder = 2, UniqueId = new Guid("b6b73142-b9c1-4bf8-a16d-e1c23320b549"), Text = "Tags", NodeObjectType = new Guid(Constants.ObjectTypes.DataType), CreateDate = DateTime.Now });
-            _database.Insert("umbracoNode", "id", false, new NodeDto { NodeId = 1043, Trashed = false, ParentId = -1, UserId = 0, Level = 1, Path = "-1,1043", SortOrder = 2, UniqueId = new Guid("1df9f033-e6d4-451f-b8d2-e0cbc50a836f"), Text = "Image Cropper", NodeObjectType = new Guid(Constants.ObjectTypes.DataType), CreateDate = DateTime.Now });
-            _database.Insert("umbracoNode", "id", false, new NodeDto { NodeId = 1044, Trashed = false, ParentId = -1, UserId = 0, Level = 1, Path = "-1,1044", SortOrder = 0, UniqueId = new Guid("d59be02f-1df9-4228-aa1e-01917d806cda"), Text = Constants.Conventions.MemberTypes.DefaultAlias, NodeObjectType = new Guid(Constants.ObjectTypes.MemberType), CreateDate = DateTime.Now });
-            _database.Insert("umbracoNode", "id", false, new NodeDto { NodeId = 1045, Trashed = false, ParentId = -1, UserId = 0, Level = 1, Path = "-1,1045", SortOrder = 2, UniqueId = new Guid("7E3962CC-CE20-4FFC-B661-5897A894BA7E"), Text = "Multiple Media Picker", NodeObjectType = new Guid(Constants.ObjectTypes.DataType), CreateDate = DateTime.Now });
-
-
-            //TODO: We're not creating these for 7.0
-            //_database.Insert("umbracoNode", "id", false, new NodeDto { NodeId = 1039, Trashed = false, ParentId = -1, UserId = 0, Level = 1, Path = "-1,1039", SortOrder = 2, UniqueId = new Guid("06f349a9-c949-4b6a-8660-59c10451af42"), Text = "Ultimate Picker", NodeObjectType = new Guid(Constants.ObjectTypes.DataType), CreateDate = DateTime.Now });
-            //_database.Insert("umbracoNode", "id", false, new NodeDto { NodeId = 1038, Trashed = false, ParentId = -1, UserId = 0, Level = 1, Path = "-1,1038", SortOrder = 2, UniqueId = new Guid("1251c96c-185c-4e9b-93f4-b48205573cbd"), Text = "Simple Editor", NodeObjectType = new Guid(Constants.ObjectTypes.DataType), CreateDate = DateTime.Now });
-
-<<<<<<< HEAD
-            //_database.Insert("umbracoNode", "id", false, new NodeDto { NodeId = 1042, Trashed = false, ParentId = -1, UserId = 0, Level = 1, Path = "-1,1042", SortOrder = 2, UniqueId = new Guid("0a452bd5-83f9-4bc3-8403-1286e13fb77e"), Text = "Macro Container", NodeObjectType = new Guid(Constants.ObjectTypes.DataType), CreateDate = DateTime.Now });                        
-=======
-            //_database.Insert("umbracoNode", "id", false, new NodeDto { NodeId = 1042, Trashed = false, ParentId = -1, UserId = 0, Level = 1, Path = "-1,1042", SortOrder = 2, UniqueId = new Guid("0a452bd5-83f9-4bc3-8403-1286e13fb77e"), Text = "Macro Container", NodeObjectType = new Guid(Constants.ObjectTypes.DataType), CreateDate = DateTime.Now });            
->>>>>>> 35aac2cd
-        }
-
-        private void CreateUmbracoLockData()
-        {
-            // all lock objects
-            _database.Insert("umbracoLock", "id", false, new LockDto { Id = Constants.Locks.Servers, Name = "Servers" });
-<<<<<<< HEAD
-            _database.Insert("umbracoLock", "id", false, new LockDto { Id = Constants.Locks.ContentTypes, Name = "ContentTypes" });
-            _database.Insert("umbracoLock", "id", false, new LockDto { Id = Constants.Locks.ContentTree, Name = "ContentTree" });
-            _database.Insert("umbracoLock", "id", false, new LockDto { Id = Constants.Locks.MediaTypes, Name = "MediaTypes" });
-            _database.Insert("umbracoLock", "id", false, new LockDto { Id = Constants.Locks.MediaTree, Name = "MediaTree" });
-            _database.Insert("umbracoLock", "id", false, new LockDto { Id = Constants.Locks.MemberTypes, Name = "MemberTypes" });
-            _database.Insert("umbracoLock", "id", false, new LockDto { Id = Constants.Locks.MemberTree, Name = "MemberTree" });
-            _database.Insert("umbracoLock", "id", false, new LockDto { Id = Constants.Locks.Domains, Name = "Domains" });
-=======
->>>>>>> 35aac2cd
-        }
-
-        private void CreateCmsContentTypeData()
-        {
-            _database.Insert("cmsContentType", "pk", false, new ContentTypeDto { PrimaryKey = 532, NodeId = 1031, Alias = Constants.Conventions.MediaTypes.Folder, Icon = "icon-folder", Thumbnail = "icon-folder", IsContainer = false, AllowAtRoot = true });
-            _database.Insert("cmsContentType", "pk", false, new ContentTypeDto { PrimaryKey = 533, NodeId = 1032, Alias = Constants.Conventions.MediaTypes.Image, Icon = "icon-picture", Thumbnail = "icon-picture", AllowAtRoot = true });
-            _database.Insert("cmsContentType", "pk", false, new ContentTypeDto { PrimaryKey = 534, NodeId = 1033, Alias = Constants.Conventions.MediaTypes.File, Icon = "icon-document", Thumbnail = "icon-document", AllowAtRoot = true });
-            _database.Insert("cmsContentType", "pk", false, new ContentTypeDto { PrimaryKey = 531, NodeId = 1044, Alias = Constants.Conventions.MemberTypes.DefaultAlias, Icon = "icon-user", Thumbnail = "icon-user" });
-        }
-
-        private void CreateUmbracoUserData()
-        {
-            _database.Insert("umbracoUser", "id", false, new UserDto { Id = 0, Disabled = false, NoConsole = false, Type = 1, ContentStartId = -1, MediaStartId = -1, UserName = "Administrator", Login = "admin", Password = "default", Email = "", UserLanguage = "en" });
-            //_database.Update<UserDto>("SET id = @IdAfter WHERE id = @IdBefore AND userLogin = @Login", new { IdAfter = 0, IdBefore = 1, Login = "admin" });
-        }
-        
-        private void CreateUmbracoUserTypeData()
-        {
-            _database.Insert("umbracoUserType", "id", false, new UserTypeDto { Id = 1, Alias = "admin", Name = "Administrators", DefaultPermissions = "CADMOSKTPIURZ:5F7" });
-            _database.Insert("umbracoUserType", "id", false, new UserTypeDto { Id = 2, Alias = "writer", Name = "Writer", DefaultPermissions = "CAH:F" });
-            _database.Insert("umbracoUserType", "id", false, new UserTypeDto { Id = 3, Alias = "editor", Name = "Editors", DefaultPermissions = "CADMOSKTPUZ:5F" });
-            _database.Insert("umbracoUserType", "id", false, new UserTypeDto { Id = 4, Alias = "translator", Name = "Translator", DefaultPermissions = "AF" });
-        }
-
-        private void CreateUmbracoUser2AppData()
-        {
-            _database.Insert("umbracoUser2app", "user", false, new User2AppDto { UserId = 0, AppAlias = Constants.Applications.Content });
-            _database.Insert("umbracoUser2app", "user", false, new User2AppDto { UserId = 0, AppAlias = Constants.Applications.Developer });
-            _database.Insert("umbracoUser2app", "user", false, new User2AppDto { UserId = 0, AppAlias = Constants.Applications.Media });
-            _database.Insert("umbracoUser2app", "user", false, new User2AppDto { UserId = 0, AppAlias = Constants.Applications.Members });
-            _database.Insert("umbracoUser2app", "user", false, new User2AppDto { UserId = 0, AppAlias = Constants.Applications.Settings });
-            _database.Insert("umbracoUser2app", "user", false, new User2AppDto { UserId = 0, AppAlias = Constants.Applications.Users });
-            _database.Insert("umbracoUser2app", "user", false, new User2AppDto { UserId = 0, AppAlias = Constants.Applications.Forms });
-            _database.Insert("umbracoUser2app", "user", false, new User2AppDto { UserId = 0, AppAlias = Constants.Applications.Translation });
-        }
-        
-        private void CreateCmsPropertyTypeGroupData()
-        {          
-            _database.Insert("cmsPropertyTypeGroup", "id", false, new PropertyTypeGroupDto { Id = 3, ContentTypeNodeId = 1032, Text = "Image", SortOrder = 1, UniqueId = new Guid(Constants.PropertyTypeGroups.Image) });
-            _database.Insert("cmsPropertyTypeGroup", "id", false, new PropertyTypeGroupDto { Id = 4, ContentTypeNodeId = 1033, Text = "File", SortOrder = 1, UniqueId = new Guid(Constants.PropertyTypeGroups.File) });
-            _database.Insert("cmsPropertyTypeGroup", "id", false, new PropertyTypeGroupDto { Id = 5, ContentTypeNodeId = 1031, Text = "Contents", SortOrder = 1, UniqueId = new Guid(Constants.PropertyTypeGroups.Contents) });
-            //membership property group
-            _database.Insert("cmsPropertyTypeGroup", "id", false, new PropertyTypeGroupDto { Id = 11, ContentTypeNodeId = 1044, Text = "Membership", SortOrder = 1, UniqueId = new Guid(Constants.PropertyTypeGroups.Membership) });
-        }
-
-        private void CreateCmsPropertyTypeData()
-        {
-            _database.Insert("cmsPropertyType", "id", false, new PropertyTypeDto { Id = 6, UniqueId = 6.ToGuid(), DataTypeId = 1043, ContentTypeId = 1032, PropertyTypeGroupId = 3, Alias = Constants.Conventions.Media.File, Name = "Upload image", SortOrder = 0, Mandatory = false, ValidationRegExp = null, Description = null });
-            _database.Insert("cmsPropertyType", "id", false, new PropertyTypeDto { Id = 7, UniqueId = 7.ToGuid(), DataTypeId = -92, ContentTypeId = 1032, PropertyTypeGroupId = 3, Alias = Constants.Conventions.Media.Width, Name = "Width", SortOrder = 0, Mandatory = false, ValidationRegExp = null, Description = null });
-            _database.Insert("cmsPropertyType", "id", false, new PropertyTypeDto { Id = 8, UniqueId = 8.ToGuid(), DataTypeId = -92, ContentTypeId = 1032, PropertyTypeGroupId = 3, Alias = Constants.Conventions.Media.Height, Name = "Height", SortOrder = 0, Mandatory = false, ValidationRegExp = null, Description = null });
-            _database.Insert("cmsPropertyType", "id", false, new PropertyTypeDto { Id = 9, UniqueId = 9.ToGuid(), DataTypeId = -92, ContentTypeId = 1032, PropertyTypeGroupId = 3, Alias = Constants.Conventions.Media.Bytes, Name = "Size", SortOrder = 0, Mandatory = false, ValidationRegExp = null, Description = null });
-            _database.Insert("cmsPropertyType", "id", false, new PropertyTypeDto { Id = 10, UniqueId = 10.ToGuid(), DataTypeId = -92, ContentTypeId = 1032, PropertyTypeGroupId = 3, Alias = Constants.Conventions.Media.Extension, Name = "Type", SortOrder = 0, Mandatory = false, ValidationRegExp = null, Description = null });
-            _database.Insert("cmsPropertyType", "id", false, new PropertyTypeDto { Id = 24, UniqueId = 24.ToGuid(), DataTypeId = -90, ContentTypeId = 1033, PropertyTypeGroupId = 4, Alias = Constants.Conventions.Media.File, Name = "Upload file", SortOrder = 0, Mandatory = false, ValidationRegExp = null, Description = null });
-            _database.Insert("cmsPropertyType", "id", false, new PropertyTypeDto { Id = 25, UniqueId = 25.ToGuid(), DataTypeId = -92, ContentTypeId = 1033, PropertyTypeGroupId = 4, Alias = Constants.Conventions.Media.Extension, Name = "Type", SortOrder = 0, Mandatory = false, ValidationRegExp = null, Description = null });
-            _database.Insert("cmsPropertyType", "id", false, new PropertyTypeDto { Id = 26, UniqueId = 26.ToGuid(), DataTypeId = -92, ContentTypeId = 1033, PropertyTypeGroupId = 4, Alias = Constants.Conventions.Media.Bytes, Name = "Size", SortOrder = 0, Mandatory = false, ValidationRegExp = null, Description = null });
-            _database.Insert("cmsPropertyType", "id", false, new PropertyTypeDto { Id = 27, UniqueId = 27.ToGuid(), DataTypeId = Constants.DataTypes.DefaultMediaListView, ContentTypeId = 1031, PropertyTypeGroupId = 5, Alias = "contents", Name = "Contents:", SortOrder = 0, Mandatory = false, ValidationRegExp = null, Description = null });
-            //membership property types
-            _database.Insert("cmsPropertyType", "id", false, new PropertyTypeDto { Id = 28, UniqueId = 28.ToGuid(), DataTypeId = -89, ContentTypeId = 1044, PropertyTypeGroupId = 11, Alias = Constants.Conventions.Member.Comments, Name = Constants.Conventions.Member.CommentsLabel, SortOrder = 0, Mandatory = false, ValidationRegExp = null, Description = null });
-            _database.Insert("cmsPropertyType", "id", false, new PropertyTypeDto { Id = 29, UniqueId = 29.ToGuid(), DataTypeId = -92, ContentTypeId = 1044, PropertyTypeGroupId = 11, Alias = Constants.Conventions.Member.FailedPasswordAttempts, Name = Constants.Conventions.Member.FailedPasswordAttemptsLabel, SortOrder = 1, Mandatory = false, ValidationRegExp = null, Description = null });
-            _database.Insert("cmsPropertyType", "id", false, new PropertyTypeDto { Id = 30, UniqueId = 30.ToGuid(), DataTypeId = -49, ContentTypeId = 1044, PropertyTypeGroupId = 11, Alias = Constants.Conventions.Member.IsApproved, Name = Constants.Conventions.Member.IsApprovedLabel, SortOrder = 2, Mandatory = false, ValidationRegExp = null, Description = null });
-            _database.Insert("cmsPropertyType", "id", false, new PropertyTypeDto { Id = 31, UniqueId = 31.ToGuid(), DataTypeId = -49, ContentTypeId = 1044, PropertyTypeGroupId = 11, Alias = Constants.Conventions.Member.IsLockedOut, Name = Constants.Conventions.Member.IsLockedOutLabel, SortOrder = 3, Mandatory = false, ValidationRegExp = null, Description = null });
-            _database.Insert("cmsPropertyType", "id", false, new PropertyTypeDto { Id = 32, UniqueId = 32.ToGuid(), DataTypeId = -92, ContentTypeId = 1044, PropertyTypeGroupId = 11, Alias = Constants.Conventions.Member.LastLockoutDate, Name = Constants.Conventions.Member.LastLockoutDateLabel, SortOrder = 4, Mandatory = false, ValidationRegExp = null, Description = null });
-            _database.Insert("cmsPropertyType", "id", false, new PropertyTypeDto { Id = 33, UniqueId = 33.ToGuid(), DataTypeId = -92, ContentTypeId = 1044, PropertyTypeGroupId = 11, Alias = Constants.Conventions.Member.LastLoginDate, Name = Constants.Conventions.Member.LastLoginDateLabel, SortOrder = 5, Mandatory = false, ValidationRegExp = null, Description = null });
-            _database.Insert("cmsPropertyType", "id", false, new PropertyTypeDto { Id = 34, UniqueId = 34.ToGuid(), DataTypeId = -92, ContentTypeId = 1044, PropertyTypeGroupId = 11, Alias = Constants.Conventions.Member.LastPasswordChangeDate, Name = Constants.Conventions.Member.LastPasswordChangeDateLabel, SortOrder = 6, Mandatory = false, ValidationRegExp = null, Description = null });
-            
-        }
-
-        private void CreateUmbracoLanguageData()
-        {
-            _database.Insert("umbracoLanguage", "id", false, new LanguageDto { Id = 1, IsoCode = "en-US", CultureName = "en-US" });
-        }
-
-        private void CreateCmsContentTypeAllowedContentTypeData()
-        {
-            _database.Insert("cmsContentTypeAllowedContentType", "Id", false, new ContentTypeAllowedContentTypeDto { Id = 1031, AllowedId = 1031 });
-            _database.Insert("cmsContentTypeAllowedContentType", "Id", false, new ContentTypeAllowedContentTypeDto { Id = 1031, AllowedId = 1032 });
-            _database.Insert("cmsContentTypeAllowedContentType", "Id", false, new ContentTypeAllowedContentTypeDto { Id = 1031, AllowedId = 1033 });
-        }
-
-        private void CreateCmsDataTypeData()
-        {
-            //TODO Check which of the DataTypeIds below doesn't exist in umbracoNode, which results in a foreign key constraint errors.
-            _database.Insert("cmsDataType", "pk", false, new DataTypeDto { PrimaryKey = 1, DataTypeId = -49, PropertyEditorAlias = Constants.PropertyEditors.TrueFalseAlias, DbType = "Integer" });
-            _database.Insert("cmsDataType", "pk", false, new DataTypeDto { PrimaryKey = 2, DataTypeId = -51, PropertyEditorAlias = Constants.PropertyEditors.IntegerAlias, DbType = "Integer" });
-            _database.Insert("cmsDataType", "pk", false, new DataTypeDto { PrimaryKey = 3, DataTypeId = -87, PropertyEditorAlias = Constants.PropertyEditors.TinyMCEAlias, DbType = "Ntext" });
-            _database.Insert("cmsDataType", "pk", false, new DataTypeDto { PrimaryKey = 4, DataTypeId = -88, PropertyEditorAlias = Constants.PropertyEditors.TextboxAlias, DbType = "Nvarchar" });
-            _database.Insert("cmsDataType", "pk", false, new DataTypeDto { PrimaryKey = 5, DataTypeId = -89, PropertyEditorAlias = Constants.PropertyEditors.TextboxMultipleAlias, DbType = "Ntext" });
-            _database.Insert("cmsDataType", "pk", false, new DataTypeDto { PrimaryKey = 6, DataTypeId = -90, PropertyEditorAlias = Constants.PropertyEditors.UploadFieldAlias, DbType = "Nvarchar" });
-            _database.Insert("cmsDataType", "pk", false, new DataTypeDto { PrimaryKey = 7, DataTypeId = -92, PropertyEditorAlias = Constants.PropertyEditors.NoEditAlias, DbType = "Nvarchar" });
-            _database.Insert("cmsDataType", "pk", false, new DataTypeDto { PrimaryKey = 8, DataTypeId = -36, PropertyEditorAlias = Constants.PropertyEditors.DateTimeAlias, DbType = "Date" });
-            _database.Insert("cmsDataType", "pk", false, new DataTypeDto { PrimaryKey = 9, DataTypeId = -37, PropertyEditorAlias = Constants.PropertyEditors.ColorPickerAlias, DbType = "Nvarchar" });            
-            _database.Insert("cmsDataType", "pk", false, new DataTypeDto { PrimaryKey = 11, DataTypeId = -39, PropertyEditorAlias = Constants.PropertyEditors.DropDownListMultipleAlias, DbType = "Nvarchar" });
-            _database.Insert("cmsDataType", "pk", false, new DataTypeDto { PrimaryKey = 12, DataTypeId = -40, PropertyEditorAlias = Constants.PropertyEditors.RadioButtonListAlias, DbType = "Nvarchar" });
-            _database.Insert("cmsDataType", "pk", false, new DataTypeDto { PrimaryKey = 13, DataTypeId = -41, PropertyEditorAlias = Constants.PropertyEditors.DateAlias, DbType = "Date" });
-            _database.Insert("cmsDataType", "pk", false, new DataTypeDto { PrimaryKey = 14, DataTypeId = -42, PropertyEditorAlias = Constants.PropertyEditors.DropDownListAlias, DbType = "Integer" });
-            _database.Insert("cmsDataType", "pk", false, new DataTypeDto { PrimaryKey = 15, DataTypeId = -43, PropertyEditorAlias = Constants.PropertyEditors.CheckBoxListAlias, DbType = "Nvarchar" });
-            _database.Insert("cmsDataType", "pk", false, new DataTypeDto { PrimaryKey = 16, DataTypeId = 1034, PropertyEditorAlias = Constants.PropertyEditors.ContentPickerAlias, DbType = "Integer" });
-            _database.Insert("cmsDataType", "pk", false, new DataTypeDto { PrimaryKey = 18, DataTypeId = 1036, PropertyEditorAlias = Constants.PropertyEditors.MemberPickerAlias, DbType = "Integer" });                        
-            _database.Insert("cmsDataType", "pk", false, new DataTypeDto { PrimaryKey = 17, DataTypeId = 1035, PropertyEditorAlias = Constants.PropertyEditors.MultipleMediaPickerAlias, DbType = "Nvarchar" });
-            _database.Insert("cmsDataType", "pk", false, new DataTypeDto { PrimaryKey = 21, DataTypeId = 1040, PropertyEditorAlias = Constants.PropertyEditors.RelatedLinksAlias, DbType = "Ntext" });
-            _database.Insert("cmsDataType", "pk", false, new DataTypeDto { PrimaryKey = 22, DataTypeId = 1041, PropertyEditorAlias = Constants.PropertyEditors.TagsAlias, DbType = "Ntext" });
-            _database.Insert("cmsDataType", "pk", false, new DataTypeDto { PrimaryKey = 24, DataTypeId = 1043, PropertyEditorAlias = Constants.PropertyEditors.ImageCropperAlias, DbType = "Ntext" });
-            _database.Insert("cmsDataType", "pk", false, new DataTypeDto { PrimaryKey = 25, DataTypeId = 1045, PropertyEditorAlias = Constants.PropertyEditors.MultipleMediaPickerAlias, DbType = "Nvarchar" });
-            _database.Insert("cmsDataType", "pk", false, new DataTypeDto { PrimaryKey = -26, DataTypeId = Constants.DataTypes.DefaultContentListView, PropertyEditorAlias = Constants.PropertyEditors.ListViewAlias, DbType = "Nvarchar" });
-            _database.Insert("cmsDataType", "pk", false, new DataTypeDto { PrimaryKey = -27, DataTypeId = Constants.DataTypes.DefaultMediaListView, PropertyEditorAlias = Constants.PropertyEditors.ListViewAlias, DbType = "Nvarchar" });
-            _database.Insert("cmsDataType", "pk", false, new DataTypeDto { PrimaryKey = -28, DataTypeId = Constants.DataTypes.DefaultMembersListView, PropertyEditorAlias = Constants.PropertyEditors.ListViewAlias, DbType = "Nvarchar" });            
-
-            //TODO: We're not creating these for 7.0
-            //_database.Insert("cmsDataType", "pk", false, new DataTypeDto { PrimaryKey = 19, DataTypeId = 1038, PropertyEditorAlias = Constants.PropertyEditors.MarkdownEditorAlias, DbType = "Ntext" });            
-            //_database.Insert("cmsDataType", "pk", false, new DataTypeDto { PrimaryKey = 20, DataTypeId = 1039, PropertyEditorAlias = Constants.PropertyEditors.UltimatePickerAlias, DbType = "Ntext" });
-            //_database.Insert("cmsDataType", "pk", false, new DataTypeDto { PrimaryKey = 23, DataTypeId = 1042, PropertyEditorAlias = Constants.PropertyEditors.MacroContainerAlias, DbType = "Ntext" });
-        }
-
-        private void CreateCmsDataTypePreValuesData()
-        {
-            _database.Insert("cmsDataTypePreValues", "id", false, new DataTypePreValueDto { Id = 3, Alias = "", SortOrder = 0, DataTypeNodeId = -87, Value = ",code,undo,redo,cut,copy,mcepasteword,stylepicker,bold,italic,bullist,numlist,outdent,indent,mcelink,unlink,mceinsertanchor,mceimage,umbracomacro,mceinserttable,umbracoembed,mcecharmap,|1|1,2,3,|0|500,400|1049,|true|" });
-            _database.Insert("cmsDataTypePreValues", "id", false, new DataTypePreValueDto { Id = 4, Alias = "group", SortOrder = 0, DataTypeNodeId = 1041, Value = "default" });
-
-            //default's for MultipleMediaPickerAlias picker
-            _database.Insert("cmsDataTypePreValues", "id", false, new DataTypePreValueDto { Id = 5, Alias = "multiPicker", SortOrder = 0, DataTypeNodeId = 1045, Value = "1" });
-
-            //defaults for the member list
-            _database.Insert("cmsDataTypePreValues", "id", false, new DataTypePreValueDto { Id = -1, Alias = "pageSize", SortOrder = 1, DataTypeNodeId = Constants.DataTypes.DefaultMembersListView, Value = "10" });
-            _database.Insert("cmsDataTypePreValues", "id", false, new DataTypePreValueDto { Id = -2, Alias = "orderBy", SortOrder = 2, DataTypeNodeId = Constants.DataTypes.DefaultMembersListView, Value = "username" });
-            _database.Insert("cmsDataTypePreValues", "id", false, new DataTypePreValueDto { Id = -3, Alias = "orderDirection", SortOrder = 3, DataTypeNodeId = Constants.DataTypes.DefaultMembersListView, Value = "asc" });
-            _database.Insert("cmsDataTypePreValues", "id", false, new DataTypePreValueDto { Id = -4, Alias = "includeProperties", SortOrder = 4, DataTypeNodeId = Constants.DataTypes.DefaultMembersListView, Value = "[{\"alias\":\"username\",\"isSystem\":1},{\"alias\":\"email\",\"isSystem\":1},{\"alias\":\"updateDate\",\"header\":\"Last edited\",\"isSystem\":1}]" });
-
-            //layouts for the list view
-            var cardLayout = "{\"name\": \"Grid\",\"path\": \"views/propertyeditors/listview/layouts/grid/grid.html\", \"icon\": \"icon-thumbnails-small\", \"isSystem\": 1, \"selected\": true}";
-            var listLayout = "{\"name\": \"List\",\"path\": \"views/propertyeditors/listview/layouts/list/list.html\",\"icon\": \"icon-list\", \"isSystem\": 1,\"selected\": true}";
-
-            //defaults for the media list
-            _database.Insert("cmsDataTypePreValues", "id", false, new DataTypePreValueDto { Id = -5, Alias = "pageSize", SortOrder = 1, DataTypeNodeId = Constants.DataTypes.DefaultMediaListView, Value = "100" });
-            _database.Insert("cmsDataTypePreValues", "id", false, new DataTypePreValueDto { Id = -6, Alias = "orderBy", SortOrder = 2, DataTypeNodeId = Constants.DataTypes.DefaultMediaListView, Value = "updateDate" });
-            _database.Insert("cmsDataTypePreValues", "id", false, new DataTypePreValueDto { Id = -7, Alias = "orderDirection", SortOrder = 3, DataTypeNodeId = Constants.DataTypes.DefaultMediaListView, Value = "desc" });
-            _database.Insert("cmsDataTypePreValues", "id", false, new DataTypePreValueDto { Id = -8, Alias = "layouts", SortOrder = 4, DataTypeNodeId = Constants.DataTypes.DefaultMediaListView, Value = "[" + cardLayout + "," + listLayout + "]" });
-            _database.Insert("cmsDataTypePreValues", "id", false, new DataTypePreValueDto { Id = -9, Alias = "includeProperties", SortOrder = 5, DataTypeNodeId = Constants.DataTypes.DefaultMediaListView, Value = "[{\"alias\":\"updateDate\",\"header\":\"Last edited\",\"isSystem\":1},{\"alias\":\"owner\",\"header\":\"Updated by\",\"isSystem\":1}]" });
-        }
-
-        private void CreateUmbracoRelationTypeData()
-        {
-            _database.Insert("umbracoRelationType", "id", false, new RelationTypeDto { Id = 1, Alias = Constants.Conventions.RelationTypes.RelateDocumentOnCopyAlias, ChildObjectType = new Guid(Constants.ObjectTypes.Document), ParentObjectType = new Guid(Constants.ObjectTypes.Document), Dual = true, Name = Constants.Conventions.RelationTypes.RelateDocumentOnCopyName });
-            _database.Insert("umbracoRelationType", "id", false, new RelationTypeDto { Id = 2, Alias = Constants.Conventions.RelationTypes.RelateParentDocumentOnDeleteAlias, ChildObjectType = new Guid(Constants.ObjectTypes.Document), ParentObjectType = new Guid(Constants.ObjectTypes.Document), Dual = false, Name = Constants.Conventions.RelationTypes.RelateParentDocumentOnDeleteName });
-        }
-
-        private void CreateCmsTaskTypeData()
-        {
-            _database.Insert("cmsTaskType", "id", false, new TaskTypeDto { Id = 1, Alias = "toTranslate" });
-        }
-
-        private void CreateUmbracoMigrationData()
-        {
-            var dto = new MigrationDto
-            {
-                Id = 1,
-                Name = GlobalSettings.UmbracoMigrationName,
-                Version = UmbracoVersion.SemanticVersion.ToString(),
-                CreateDate = DateTime.Now
-            };
-
-            _database.Insert("umbracoMigration", "pk", false, dto);
-        }
-    }
+﻿using System;
+using NPoco;
+using Umbraco.Core.Configuration;
+using Umbraco.Core.Logging;
+using Umbraco.Core.Models.Rdbms;
+
+namespace Umbraco.Core.Persistence.Migrations.Initial
+{
+    /// <summary>
+    /// Represents the initial data creation by running Insert for the base data.
+    /// </summary>
+    internal class BaseDataCreation
+    {
+        private readonly Database _database;
+        private readonly ILogger _logger;
+
+        public BaseDataCreation(Database database, ILogger logger)
+        {
+            _database = database;
+            _logger = logger;
+        }
+
+        /// <summary>
+        /// Initialize the base data creation by inserting the data foundation for umbraco
+        /// specific to a table
+        /// </summary>
+        /// <param name="tableName">Name of the table to create base data for</param>
+        public void InitializeBaseData(string tableName)
+        {
+            _logger.Info<BaseDataCreation>($"Creating data in table {tableName}");
+
+            if(tableName.Equals("umbracoNode"))
+            {
+                CreateUmbracoNodeData();
+            }
+
+            if (tableName.Equals("umbracoLock"))
+            {
+                CreateUmbracoLockData();
+            }
+
+            if (tableName.Equals("umbracoLock"))
+            {
+                CreateUmbracoLockData();
+            }
+
+            if (tableName.Equals("cmsContentType"))
+            {
+                CreateCmsContentTypeData();
+            }
+
+            if (tableName.Equals("umbracoUser"))
+            {
+                CreateUmbracoUserData();
+            }
+
+            if (tableName.Equals("umbracoUserType"))
+            {
+                CreateUmbracoUserTypeData();
+            }
+
+            if (tableName.Equals("umbracoUser2app"))
+            {
+                CreateUmbracoUser2AppData();
+            }
+
+            if (tableName.Equals("cmsPropertyTypeGroup"))
+            {
+                CreateCmsPropertyTypeGroupData();
+            }
+
+            if (tableName.Equals("cmsPropertyType"))
+            {
+                CreateCmsPropertyTypeData();
+            }
+
+            if (tableName.Equals("umbracoLanguage"))
+            {
+                CreateUmbracoLanguageData();
+            }
+
+            if (tableName.Equals("cmsContentTypeAllowedContentType"))
+            {
+                CreateCmsContentTypeAllowedContentTypeData();
+            }
+
+            if(tableName.Equals("cmsDataType"))
+            {
+                CreateCmsDataTypeData();
+            }
+
+            if (tableName.Equals("cmsDataTypePreValues"))
+            {
+                CreateCmsDataTypePreValuesData();
+            }
+
+            if (tableName.Equals("umbracoRelationType"))
+            {
+                CreateUmbracoRelationTypeData();
+            }
+
+            if (tableName.Equals("cmsTaskType"))
+            {
+                CreateCmsTaskTypeData();
+            }
+
+            if (tableName.Equals("umbracoMigration"))
+            {
+                CreateUmbracoMigrationData();
+            }
+
+            _logger.Info<BaseDataCreation>(string.Format("Done creating data in table {0}", tableName));
+        }
+
+        private void CreateUmbracoNodeData()
+        {
+            _database.Insert("umbracoNode", "id", false, new NodeDto { NodeId = -1, Trashed = false, ParentId = -1, UserId = 0, Level = 0, Path = "-1", SortOrder = 0, UniqueId = new Guid("916724a5-173d-4619-b97e-b9de133dd6f5"), Text = "SYSTEM DATA: umbraco master root", NodeObjectType = new Guid(Constants.ObjectTypes.SystemRoot), CreateDate = DateTime.Now });
+            _database.Insert("umbracoNode", "id", false, new NodeDto { NodeId = -20, Trashed = false, ParentId = -1, UserId = 0, Level = 0, Path = "-1,-20", SortOrder = 0, UniqueId = new Guid("0F582A79-1E41-4CF0-BFA0-76340651891A"), Text = "Recycle Bin", NodeObjectType = new Guid(Constants.ObjectTypes.ContentRecycleBin), CreateDate = DateTime.Now });
+            _database.Insert("umbracoNode", "id", false, new NodeDto { NodeId = -21, Trashed = false, ParentId = -1, UserId = 0, Level = 0, Path = "-1,-21", SortOrder = 0, UniqueId = new Guid("BF7C7CBC-952F-4518-97A2-69E9C7B33842"), Text = "Recycle Bin", NodeObjectType = new Guid(Constants.ObjectTypes.MediaRecycleBin), CreateDate = DateTime.Now });
+            _database.Insert("umbracoNode", "id", false, new NodeDto { NodeId = -92, Trashed = false, ParentId = -1, UserId = 0, Level = 1, Path = "-1,-92", SortOrder = 35, UniqueId = new Guid("f0bc4bfb-b499-40d6-ba86-058885a5178c"), Text = "Label", NodeObjectType = new Guid(Constants.ObjectTypes.DataType), CreateDate = DateTime.Now });
+            _database.Insert("umbracoNode", "id", false, new NodeDto { NodeId = -90, Trashed = false, ParentId = -1, UserId = 0, Level = 1, Path = "-1,-90", SortOrder = 34, UniqueId = new Guid("84c6b441-31df-4ffe-b67e-67d5bc3ae65a"), Text = "Upload", NodeObjectType = new Guid(Constants.ObjectTypes.DataType), CreateDate = DateTime.Now });
+            _database.Insert("umbracoNode", "id", false, new NodeDto { NodeId = -89, Trashed = false, ParentId = -1, UserId = 0, Level = 1, Path = "-1,-89", SortOrder = 33, UniqueId = new Guid("c6bac0dd-4ab9-45b1-8e30-e4b619ee5da3"), Text = "Textarea", NodeObjectType = new Guid(Constants.ObjectTypes.DataType), CreateDate = DateTime.Now });
+            _database.Insert("umbracoNode", "id", false, new NodeDto { NodeId = -88, Trashed = false, ParentId = -1, UserId = 0, Level = 1, Path = "-1,-88", SortOrder = 32, UniqueId = new Guid("0cc0eba1-9960-42c9-bf9b-60e150b429ae"), Text = "Textstring", NodeObjectType = new Guid(Constants.ObjectTypes.DataType), CreateDate = DateTime.Now });
+            _database.Insert("umbracoNode", "id", false, new NodeDto { NodeId = -87, Trashed = false, ParentId = -1, UserId = 0, Level = 1, Path = "-1,-87", SortOrder = 4, UniqueId = new Guid("ca90c950-0aff-4e72-b976-a30b1ac57dad"), Text = "Richtext editor", NodeObjectType = new Guid(Constants.ObjectTypes.DataType), CreateDate = DateTime.Now });
+            _database.Insert("umbracoNode", "id", false, new NodeDto { NodeId = -51, Trashed = false, ParentId = -1, UserId = 0, Level = 1, Path = "-1,-51", SortOrder = 2, UniqueId = new Guid("2e6d3631-066e-44b8-aec4-96f09099b2b5"), Text = "Numeric", NodeObjectType = new Guid(Constants.ObjectTypes.DataType), CreateDate = DateTime.Now });
+            _database.Insert("umbracoNode", "id", false, new NodeDto { NodeId = -49, Trashed = false, ParentId = -1, UserId = 0, Level = 1, Path = "-1,-49", SortOrder = 2, UniqueId = new Guid("92897bc6-a5f3-4ffe-ae27-f2e7e33dda49"), Text = "True/false", NodeObjectType = new Guid(Constants.ObjectTypes.DataType), CreateDate = DateTime.Now });
+            _database.Insert("umbracoNode", "id", false, new NodeDto { NodeId = -43, Trashed = false, ParentId = -1, UserId = 0, Level = 1, Path = "-1,-43", SortOrder = 2, UniqueId = new Guid("fbaf13a8-4036-41f2-93a3-974f678c312a"), Text = "Checkbox list", NodeObjectType = new Guid(Constants.ObjectTypes.DataType), CreateDate = DateTime.Now });
+            _database.Insert("umbracoNode", "id", false, new NodeDto { NodeId = -42, Trashed = false, ParentId = -1, UserId = 0, Level = 1, Path = "-1,-42", SortOrder = 2, UniqueId = new Guid("0b6a45e7-44ba-430d-9da5-4e46060b9e03"), Text = "Dropdown", NodeObjectType = new Guid(Constants.ObjectTypes.DataType), CreateDate = DateTime.Now });
+            _database.Insert("umbracoNode", "id", false, new NodeDto { NodeId = -41, Trashed = false, ParentId = -1, UserId = 0, Level = 1, Path = "-1,-41", SortOrder = 2, UniqueId = new Guid("5046194e-4237-453c-a547-15db3a07c4e1"), Text = "Date Picker", NodeObjectType = new Guid(Constants.ObjectTypes.DataType), CreateDate = DateTime.Now });
+            _database.Insert("umbracoNode", "id", false, new NodeDto { NodeId = -40, Trashed = false, ParentId = -1, UserId = 0, Level = 1, Path = "-1,-40", SortOrder = 2, UniqueId = new Guid("bb5f57c9-ce2b-4bb9-b697-4caca783a805"), Text = "Radiobox", NodeObjectType = new Guid(Constants.ObjectTypes.DataType), CreateDate = DateTime.Now });
+            _database.Insert("umbracoNode", "id", false, new NodeDto { NodeId = -39, Trashed = false, ParentId = -1, UserId = 0, Level = 1, Path = "-1,-39", SortOrder = 2, UniqueId = new Guid("f38f0ac7-1d27-439c-9f3f-089cd8825a53"), Text = "Dropdown multiple", NodeObjectType = new Guid(Constants.ObjectTypes.DataType), CreateDate = DateTime.Now });            
+            _database.Insert("umbracoNode", "id", false, new NodeDto { NodeId = -37, Trashed = false, ParentId = -1, UserId = 0, Level = 1, Path = "-1,-37", SortOrder = 2, UniqueId = new Guid("0225af17-b302-49cb-9176-b9f35cab9c17"), Text = "Approved Color", NodeObjectType = new Guid(Constants.ObjectTypes.DataType), CreateDate = DateTime.Now });
+            _database.Insert("umbracoNode", "id", false, new NodeDto { NodeId = -36, Trashed = false, ParentId = -1, UserId = 0, Level = 1, Path = "-1,-36", SortOrder = 2, UniqueId = new Guid("e4d66c0f-b935-4200-81f0-025f7256b89a"), Text = "Date Picker with time", NodeObjectType = new Guid(Constants.ObjectTypes.DataType), CreateDate = DateTime.Now });
+            _database.Insert("umbracoNode", "id", false, new NodeDto { NodeId = Constants.DataTypes.DefaultContentListView, Trashed = false, ParentId = -1, UserId = 0, Level = 1, Path = "-1,-95", SortOrder = 2, UniqueId = new Guid("C0808DD3-8133-4E4B-8CE8-E2BEA84A96A4"), Text = Constants.Conventions.DataTypes.ListViewPrefix + "Content", NodeObjectType = new Guid(Constants.ObjectTypes.DataType), CreateDate = DateTime.Now });
+            _database.Insert("umbracoNode", "id", false, new NodeDto { NodeId = Constants.DataTypes.DefaultMediaListView, Trashed = false, ParentId = -1, UserId = 0, Level = 1, Path = "-1,-96", SortOrder = 2, UniqueId = new Guid("3A0156C4-3B8C-4803-BDC1-6871FAA83FFF"), Text = Constants.Conventions.DataTypes.ListViewPrefix + "Media", NodeObjectType = new Guid(Constants.ObjectTypes.DataType), CreateDate = DateTime.Now });
+            _database.Insert("umbracoNode", "id", false, new NodeDto { NodeId = Constants.DataTypes.DefaultMembersListView, Trashed = false, ParentId = -1, UserId = 0, Level = 1, Path = "-1,-97", SortOrder = 2, UniqueId = new Guid("AA2C52A0-CE87-4E65-A47C-7DF09358585D"), Text = Constants.Conventions.DataTypes.ListViewPrefix + "Members", NodeObjectType = new Guid(Constants.ObjectTypes.DataType), CreateDate = DateTime.Now });                                    
+            _database.Insert("umbracoNode", "id", false, new NodeDto { NodeId = 1031, Trashed = false, ParentId = -1, UserId = 0, Level = 1, Path = "-1,1031", SortOrder = 2, UniqueId = new Guid("f38bd2d7-65d0-48e6-95dc-87ce06ec2d3d"), Text = Constants.Conventions.MediaTypes.Folder, NodeObjectType = new Guid(Constants.ObjectTypes.MediaType), CreateDate = DateTime.Now });
+            _database.Insert("umbracoNode", "id", false, new NodeDto { NodeId = 1032, Trashed = false, ParentId = -1, UserId = 0, Level = 1, Path = "-1,1032", SortOrder = 2, UniqueId = new Guid("cc07b313-0843-4aa8-bbda-871c8da728c8"), Text = Constants.Conventions.MediaTypes.Image, NodeObjectType = new Guid(Constants.ObjectTypes.MediaType), CreateDate = DateTime.Now });
+            _database.Insert("umbracoNode", "id", false, new NodeDto { NodeId = 1033, Trashed = false, ParentId = -1, UserId = 0, Level = 1, Path = "-1,1033", SortOrder = 2, UniqueId = new Guid("4c52d8ab-54e6-40cd-999c-7a5f24903e4d"), Text = Constants.Conventions.MediaTypes.File, NodeObjectType = new Guid(Constants.ObjectTypes.MediaType), CreateDate = DateTime.Now });
+            _database.Insert("umbracoNode", "id", false, new NodeDto { NodeId = 1034, Trashed = false, ParentId = -1, UserId = 0, Level = 1, Path = "-1,1034", SortOrder = 2, UniqueId = new Guid("a6857c73-d6e9-480c-b6e6-f15f6ad11125"), Text = "Content Picker", NodeObjectType = new Guid(Constants.ObjectTypes.DataType), CreateDate = DateTime.Now });
+            _database.Insert("umbracoNode", "id", false, new NodeDto { NodeId = 1035, Trashed = false, ParentId = -1, UserId = 0, Level = 1, Path = "-1,1035", SortOrder = 2, UniqueId = new Guid("93929b9a-93a2-4e2a-b239-d99334440a59"), Text = "Media Picker", NodeObjectType = new Guid(Constants.ObjectTypes.DataType), CreateDate = DateTime.Now });
+            _database.Insert("umbracoNode", "id", false, new NodeDto { NodeId = 1036, Trashed = false, ParentId = -1, UserId = 0, Level = 1, Path = "-1,1036", SortOrder = 2, UniqueId = new Guid("2b24165f-9782-4aa3-b459-1de4a4d21f60"), Text = "Member Picker", NodeObjectType = new Guid(Constants.ObjectTypes.DataType), CreateDate = DateTime.Now });            
+            _database.Insert("umbracoNode", "id", false, new NodeDto { NodeId = 1040, Trashed = false, ParentId = -1, UserId = 0, Level = 1, Path = "-1,1040", SortOrder = 2, UniqueId = new Guid("21e798da-e06e-4eda-a511-ed257f78d4fa"), Text = "Related Links", NodeObjectType = new Guid(Constants.ObjectTypes.DataType), CreateDate = DateTime.Now });
+            _database.Insert("umbracoNode", "id", false, new NodeDto { NodeId = 1041, Trashed = false, ParentId = -1, UserId = 0, Level = 1, Path = "-1,1041", SortOrder = 2, UniqueId = new Guid("b6b73142-b9c1-4bf8-a16d-e1c23320b549"), Text = "Tags", NodeObjectType = new Guid(Constants.ObjectTypes.DataType), CreateDate = DateTime.Now });
+            _database.Insert("umbracoNode", "id", false, new NodeDto { NodeId = 1043, Trashed = false, ParentId = -1, UserId = 0, Level = 1, Path = "-1,1043", SortOrder = 2, UniqueId = new Guid("1df9f033-e6d4-451f-b8d2-e0cbc50a836f"), Text = "Image Cropper", NodeObjectType = new Guid(Constants.ObjectTypes.DataType), CreateDate = DateTime.Now });
+            _database.Insert("umbracoNode", "id", false, new NodeDto { NodeId = 1044, Trashed = false, ParentId = -1, UserId = 0, Level = 1, Path = "-1,1044", SortOrder = 0, UniqueId = new Guid("d59be02f-1df9-4228-aa1e-01917d806cda"), Text = Constants.Conventions.MemberTypes.DefaultAlias, NodeObjectType = new Guid(Constants.ObjectTypes.MemberType), CreateDate = DateTime.Now });
+            _database.Insert("umbracoNode", "id", false, new NodeDto { NodeId = 1045, Trashed = false, ParentId = -1, UserId = 0, Level = 1, Path = "-1,1045", SortOrder = 2, UniqueId = new Guid("7E3962CC-CE20-4FFC-B661-5897A894BA7E"), Text = "Multiple Media Picker", NodeObjectType = new Guid(Constants.ObjectTypes.DataType), CreateDate = DateTime.Now });
+
+
+            //TODO: We're not creating these for 7.0
+            //_database.Insert("umbracoNode", "id", false, new NodeDto { NodeId = 1039, Trashed = false, ParentId = -1, UserId = 0, Level = 1, Path = "-1,1039", SortOrder = 2, UniqueId = new Guid("06f349a9-c949-4b6a-8660-59c10451af42"), Text = "Ultimate Picker", NodeObjectType = new Guid(Constants.ObjectTypes.DataType), CreateDate = DateTime.Now });
+            //_database.Insert("umbracoNode", "id", false, new NodeDto { NodeId = 1038, Trashed = false, ParentId = -1, UserId = 0, Level = 1, Path = "-1,1038", SortOrder = 2, UniqueId = new Guid("1251c96c-185c-4e9b-93f4-b48205573cbd"), Text = "Simple Editor", NodeObjectType = new Guid(Constants.ObjectTypes.DataType), CreateDate = DateTime.Now });
+
+            //_database.Insert("umbracoNode", "id", false, new NodeDto { NodeId = 1042, Trashed = false, ParentId = -1, UserId = 0, Level = 1, Path = "-1,1042", SortOrder = 2, UniqueId = new Guid("0a452bd5-83f9-4bc3-8403-1286e13fb77e"), Text = "Macro Container", NodeObjectType = new Guid(Constants.ObjectTypes.DataType), CreateDate = DateTime.Now });                        
+        }
+
+        private void CreateUmbracoLockData()
+        {
+            // all lock objects
+            _database.Insert("umbracoLock", "id", false, new LockDto { Id = Constants.Locks.Servers, Name = "Servers" });
+            _database.Insert("umbracoLock", "id", false, new LockDto { Id = Constants.Locks.ContentTypes, Name = "ContentTypes" });
+            _database.Insert("umbracoLock", "id", false, new LockDto { Id = Constants.Locks.ContentTree, Name = "ContentTree" });
+            _database.Insert("umbracoLock", "id", false, new LockDto { Id = Constants.Locks.MediaTypes, Name = "MediaTypes" });
+            _database.Insert("umbracoLock", "id", false, new LockDto { Id = Constants.Locks.MediaTree, Name = "MediaTree" });
+            _database.Insert("umbracoLock", "id", false, new LockDto { Id = Constants.Locks.MemberTypes, Name = "MemberTypes" });
+            _database.Insert("umbracoLock", "id", false, new LockDto { Id = Constants.Locks.MemberTree, Name = "MemberTree" });
+            _database.Insert("umbracoLock", "id", false, new LockDto { Id = Constants.Locks.Domains, Name = "Domains" });
+        }
+
+        private void CreateCmsContentTypeData()
+        {
+            _database.Insert("cmsContentType", "pk", false, new ContentTypeDto { PrimaryKey = 532, NodeId = 1031, Alias = Constants.Conventions.MediaTypes.Folder, Icon = "icon-folder", Thumbnail = "icon-folder", IsContainer = false, AllowAtRoot = true });
+            _database.Insert("cmsContentType", "pk", false, new ContentTypeDto { PrimaryKey = 533, NodeId = 1032, Alias = Constants.Conventions.MediaTypes.Image, Icon = "icon-picture", Thumbnail = "icon-picture", AllowAtRoot = true });
+            _database.Insert("cmsContentType", "pk", false, new ContentTypeDto { PrimaryKey = 534, NodeId = 1033, Alias = Constants.Conventions.MediaTypes.File, Icon = "icon-document", Thumbnail = "icon-document", AllowAtRoot = true });
+            _database.Insert("cmsContentType", "pk", false, new ContentTypeDto { PrimaryKey = 531, NodeId = 1044, Alias = Constants.Conventions.MemberTypes.DefaultAlias, Icon = "icon-user", Thumbnail = "icon-user" });
+        }
+
+        private void CreateUmbracoUserData()
+        {
+            _database.Insert("umbracoUser", "id", false, new UserDto { Id = 0, Disabled = false, NoConsole = false, Type = 1, ContentStartId = -1, MediaStartId = -1, UserName = "Administrator", Login = "admin", Password = "default", Email = "", UserLanguage = "en" });
+            //_database.Update<UserDto>("SET id = @IdAfter WHERE id = @IdBefore AND userLogin = @Login", new { IdAfter = 0, IdBefore = 1, Login = "admin" });
+        }
+        
+        private void CreateUmbracoUserTypeData()
+        {
+            _database.Insert("umbracoUserType", "id", false, new UserTypeDto { Id = 1, Alias = "admin", Name = "Administrators", DefaultPermissions = "CADMOSKTPIURZ:5F7" });
+            _database.Insert("umbracoUserType", "id", false, new UserTypeDto { Id = 2, Alias = "writer", Name = "Writer", DefaultPermissions = "CAH:F" });
+            _database.Insert("umbracoUserType", "id", false, new UserTypeDto { Id = 3, Alias = "editor", Name = "Editors", DefaultPermissions = "CADMOSKTPUZ:5F" });
+            _database.Insert("umbracoUserType", "id", false, new UserTypeDto { Id = 4, Alias = "translator", Name = "Translator", DefaultPermissions = "AF" });
+        }
+
+        private void CreateUmbracoUser2AppData()
+        {
+            _database.Insert("umbracoUser2app", "user", false, new User2AppDto { UserId = 0, AppAlias = Constants.Applications.Content });
+            _database.Insert("umbracoUser2app", "user", false, new User2AppDto { UserId = 0, AppAlias = Constants.Applications.Developer });
+            _database.Insert("umbracoUser2app", "user", false, new User2AppDto { UserId = 0, AppAlias = Constants.Applications.Media });
+            _database.Insert("umbracoUser2app", "user", false, new User2AppDto { UserId = 0, AppAlias = Constants.Applications.Members });
+            _database.Insert("umbracoUser2app", "user", false, new User2AppDto { UserId = 0, AppAlias = Constants.Applications.Settings });
+            _database.Insert("umbracoUser2app", "user", false, new User2AppDto { UserId = 0, AppAlias = Constants.Applications.Users });
+            _database.Insert("umbracoUser2app", "user", false, new User2AppDto { UserId = 0, AppAlias = Constants.Applications.Forms });
+            _database.Insert("umbracoUser2app", "user", false, new User2AppDto { UserId = 0, AppAlias = Constants.Applications.Translation });
+        }
+        
+        private void CreateCmsPropertyTypeGroupData()
+        {          
+            _database.Insert("cmsPropertyTypeGroup", "id", false, new PropertyTypeGroupDto { Id = 3, ContentTypeNodeId = 1032, Text = "Image", SortOrder = 1, UniqueId = new Guid(Constants.PropertyTypeGroups.Image) });
+            _database.Insert("cmsPropertyTypeGroup", "id", false, new PropertyTypeGroupDto { Id = 4, ContentTypeNodeId = 1033, Text = "File", SortOrder = 1, UniqueId = new Guid(Constants.PropertyTypeGroups.File) });
+            _database.Insert("cmsPropertyTypeGroup", "id", false, new PropertyTypeGroupDto { Id = 5, ContentTypeNodeId = 1031, Text = "Contents", SortOrder = 1, UniqueId = new Guid(Constants.PropertyTypeGroups.Contents) });
+            //membership property group
+            _database.Insert("cmsPropertyTypeGroup", "id", false, new PropertyTypeGroupDto { Id = 11, ContentTypeNodeId = 1044, Text = "Membership", SortOrder = 1, UniqueId = new Guid(Constants.PropertyTypeGroups.Membership) });
+        }
+
+        private void CreateCmsPropertyTypeData()
+        {
+            _database.Insert("cmsPropertyType", "id", false, new PropertyTypeDto { Id = 6, UniqueId = 6.ToGuid(), DataTypeId = 1043, ContentTypeId = 1032, PropertyTypeGroupId = 3, Alias = Constants.Conventions.Media.File, Name = "Upload image", SortOrder = 0, Mandatory = false, ValidationRegExp = null, Description = null });
+            _database.Insert("cmsPropertyType", "id", false, new PropertyTypeDto { Id = 7, UniqueId = 7.ToGuid(), DataTypeId = -92, ContentTypeId = 1032, PropertyTypeGroupId = 3, Alias = Constants.Conventions.Media.Width, Name = "Width", SortOrder = 0, Mandatory = false, ValidationRegExp = null, Description = null });
+            _database.Insert("cmsPropertyType", "id", false, new PropertyTypeDto { Id = 8, UniqueId = 8.ToGuid(), DataTypeId = -92, ContentTypeId = 1032, PropertyTypeGroupId = 3, Alias = Constants.Conventions.Media.Height, Name = "Height", SortOrder = 0, Mandatory = false, ValidationRegExp = null, Description = null });
+            _database.Insert("cmsPropertyType", "id", false, new PropertyTypeDto { Id = 9, UniqueId = 9.ToGuid(), DataTypeId = -92, ContentTypeId = 1032, PropertyTypeGroupId = 3, Alias = Constants.Conventions.Media.Bytes, Name = "Size", SortOrder = 0, Mandatory = false, ValidationRegExp = null, Description = null });
+            _database.Insert("cmsPropertyType", "id", false, new PropertyTypeDto { Id = 10, UniqueId = 10.ToGuid(), DataTypeId = -92, ContentTypeId = 1032, PropertyTypeGroupId = 3, Alias = Constants.Conventions.Media.Extension, Name = "Type", SortOrder = 0, Mandatory = false, ValidationRegExp = null, Description = null });
+            _database.Insert("cmsPropertyType", "id", false, new PropertyTypeDto { Id = 24, UniqueId = 24.ToGuid(), DataTypeId = -90, ContentTypeId = 1033, PropertyTypeGroupId = 4, Alias = Constants.Conventions.Media.File, Name = "Upload file", SortOrder = 0, Mandatory = false, ValidationRegExp = null, Description = null });
+            _database.Insert("cmsPropertyType", "id", false, new PropertyTypeDto { Id = 25, UniqueId = 25.ToGuid(), DataTypeId = -92, ContentTypeId = 1033, PropertyTypeGroupId = 4, Alias = Constants.Conventions.Media.Extension, Name = "Type", SortOrder = 0, Mandatory = false, ValidationRegExp = null, Description = null });
+            _database.Insert("cmsPropertyType", "id", false, new PropertyTypeDto { Id = 26, UniqueId = 26.ToGuid(), DataTypeId = -92, ContentTypeId = 1033, PropertyTypeGroupId = 4, Alias = Constants.Conventions.Media.Bytes, Name = "Size", SortOrder = 0, Mandatory = false, ValidationRegExp = null, Description = null });
+            _database.Insert("cmsPropertyType", "id", false, new PropertyTypeDto { Id = 27, UniqueId = 27.ToGuid(), DataTypeId = Constants.DataTypes.DefaultMediaListView, ContentTypeId = 1031, PropertyTypeGroupId = 5, Alias = "contents", Name = "Contents:", SortOrder = 0, Mandatory = false, ValidationRegExp = null, Description = null });
+            //membership property types
+            _database.Insert("cmsPropertyType", "id", false, new PropertyTypeDto { Id = 28, UniqueId = 28.ToGuid(), DataTypeId = -89, ContentTypeId = 1044, PropertyTypeGroupId = 11, Alias = Constants.Conventions.Member.Comments, Name = Constants.Conventions.Member.CommentsLabel, SortOrder = 0, Mandatory = false, ValidationRegExp = null, Description = null });
+            _database.Insert("cmsPropertyType", "id", false, new PropertyTypeDto { Id = 29, UniqueId = 29.ToGuid(), DataTypeId = -92, ContentTypeId = 1044, PropertyTypeGroupId = 11, Alias = Constants.Conventions.Member.FailedPasswordAttempts, Name = Constants.Conventions.Member.FailedPasswordAttemptsLabel, SortOrder = 1, Mandatory = false, ValidationRegExp = null, Description = null });
+            _database.Insert("cmsPropertyType", "id", false, new PropertyTypeDto { Id = 30, UniqueId = 30.ToGuid(), DataTypeId = -49, ContentTypeId = 1044, PropertyTypeGroupId = 11, Alias = Constants.Conventions.Member.IsApproved, Name = Constants.Conventions.Member.IsApprovedLabel, SortOrder = 2, Mandatory = false, ValidationRegExp = null, Description = null });
+            _database.Insert("cmsPropertyType", "id", false, new PropertyTypeDto { Id = 31, UniqueId = 31.ToGuid(), DataTypeId = -49, ContentTypeId = 1044, PropertyTypeGroupId = 11, Alias = Constants.Conventions.Member.IsLockedOut, Name = Constants.Conventions.Member.IsLockedOutLabel, SortOrder = 3, Mandatory = false, ValidationRegExp = null, Description = null });
+            _database.Insert("cmsPropertyType", "id", false, new PropertyTypeDto { Id = 32, UniqueId = 32.ToGuid(), DataTypeId = -92, ContentTypeId = 1044, PropertyTypeGroupId = 11, Alias = Constants.Conventions.Member.LastLockoutDate, Name = Constants.Conventions.Member.LastLockoutDateLabel, SortOrder = 4, Mandatory = false, ValidationRegExp = null, Description = null });
+            _database.Insert("cmsPropertyType", "id", false, new PropertyTypeDto { Id = 33, UniqueId = 33.ToGuid(), DataTypeId = -92, ContentTypeId = 1044, PropertyTypeGroupId = 11, Alias = Constants.Conventions.Member.LastLoginDate, Name = Constants.Conventions.Member.LastLoginDateLabel, SortOrder = 5, Mandatory = false, ValidationRegExp = null, Description = null });
+            _database.Insert("cmsPropertyType", "id", false, new PropertyTypeDto { Id = 34, UniqueId = 34.ToGuid(), DataTypeId = -92, ContentTypeId = 1044, PropertyTypeGroupId = 11, Alias = Constants.Conventions.Member.LastPasswordChangeDate, Name = Constants.Conventions.Member.LastPasswordChangeDateLabel, SortOrder = 6, Mandatory = false, ValidationRegExp = null, Description = null });
+            
+        }
+
+        private void CreateUmbracoLanguageData()
+        {
+            _database.Insert("umbracoLanguage", "id", false, new LanguageDto { Id = 1, IsoCode = "en-US", CultureName = "en-US" });
+        }
+
+        private void CreateCmsContentTypeAllowedContentTypeData()
+        {
+            _database.Insert("cmsContentTypeAllowedContentType", "Id", false, new ContentTypeAllowedContentTypeDto { Id = 1031, AllowedId = 1031 });
+            _database.Insert("cmsContentTypeAllowedContentType", "Id", false, new ContentTypeAllowedContentTypeDto { Id = 1031, AllowedId = 1032 });
+            _database.Insert("cmsContentTypeAllowedContentType", "Id", false, new ContentTypeAllowedContentTypeDto { Id = 1031, AllowedId = 1033 });
+        }
+
+        private void CreateCmsDataTypeData()
+        {
+            //TODO Check which of the DataTypeIds below doesn't exist in umbracoNode, which results in a foreign key constraint errors.
+            _database.Insert("cmsDataType", "pk", false, new DataTypeDto { PrimaryKey = 1, DataTypeId = -49, PropertyEditorAlias = Constants.PropertyEditors.TrueFalseAlias, DbType = "Integer" });
+            _database.Insert("cmsDataType", "pk", false, new DataTypeDto { PrimaryKey = 2, DataTypeId = -51, PropertyEditorAlias = Constants.PropertyEditors.IntegerAlias, DbType = "Integer" });
+            _database.Insert("cmsDataType", "pk", false, new DataTypeDto { PrimaryKey = 3, DataTypeId = -87, PropertyEditorAlias = Constants.PropertyEditors.TinyMCEAlias, DbType = "Ntext" });
+            _database.Insert("cmsDataType", "pk", false, new DataTypeDto { PrimaryKey = 4, DataTypeId = -88, PropertyEditorAlias = Constants.PropertyEditors.TextboxAlias, DbType = "Nvarchar" });
+            _database.Insert("cmsDataType", "pk", false, new DataTypeDto { PrimaryKey = 5, DataTypeId = -89, PropertyEditorAlias = Constants.PropertyEditors.TextboxMultipleAlias, DbType = "Ntext" });
+            _database.Insert("cmsDataType", "pk", false, new DataTypeDto { PrimaryKey = 6, DataTypeId = -90, PropertyEditorAlias = Constants.PropertyEditors.UploadFieldAlias, DbType = "Nvarchar" });
+            _database.Insert("cmsDataType", "pk", false, new DataTypeDto { PrimaryKey = 7, DataTypeId = -92, PropertyEditorAlias = Constants.PropertyEditors.NoEditAlias, DbType = "Nvarchar" });
+            _database.Insert("cmsDataType", "pk", false, new DataTypeDto { PrimaryKey = 8, DataTypeId = -36, PropertyEditorAlias = Constants.PropertyEditors.DateTimeAlias, DbType = "Date" });
+            _database.Insert("cmsDataType", "pk", false, new DataTypeDto { PrimaryKey = 9, DataTypeId = -37, PropertyEditorAlias = Constants.PropertyEditors.ColorPickerAlias, DbType = "Nvarchar" });            
+            _database.Insert("cmsDataType", "pk", false, new DataTypeDto { PrimaryKey = 11, DataTypeId = -39, PropertyEditorAlias = Constants.PropertyEditors.DropDownListMultipleAlias, DbType = "Nvarchar" });
+            _database.Insert("cmsDataType", "pk", false, new DataTypeDto { PrimaryKey = 12, DataTypeId = -40, PropertyEditorAlias = Constants.PropertyEditors.RadioButtonListAlias, DbType = "Nvarchar" });
+            _database.Insert("cmsDataType", "pk", false, new DataTypeDto { PrimaryKey = 13, DataTypeId = -41, PropertyEditorAlias = Constants.PropertyEditors.DateAlias, DbType = "Date" });
+            _database.Insert("cmsDataType", "pk", false, new DataTypeDto { PrimaryKey = 14, DataTypeId = -42, PropertyEditorAlias = Constants.PropertyEditors.DropDownListAlias, DbType = "Integer" });
+            _database.Insert("cmsDataType", "pk", false, new DataTypeDto { PrimaryKey = 15, DataTypeId = -43, PropertyEditorAlias = Constants.PropertyEditors.CheckBoxListAlias, DbType = "Nvarchar" });
+            _database.Insert("cmsDataType", "pk", false, new DataTypeDto { PrimaryKey = 16, DataTypeId = 1034, PropertyEditorAlias = Constants.PropertyEditors.ContentPickerAlias, DbType = "Integer" });
+            _database.Insert("cmsDataType", "pk", false, new DataTypeDto { PrimaryKey = 18, DataTypeId = 1036, PropertyEditorAlias = Constants.PropertyEditors.MemberPickerAlias, DbType = "Integer" });                        
+            _database.Insert("cmsDataType", "pk", false, new DataTypeDto { PrimaryKey = 17, DataTypeId = 1035, PropertyEditorAlias = Constants.PropertyEditors.MultipleMediaPickerAlias, DbType = "Nvarchar" });
+            _database.Insert("cmsDataType", "pk", false, new DataTypeDto { PrimaryKey = 21, DataTypeId = 1040, PropertyEditorAlias = Constants.PropertyEditors.RelatedLinksAlias, DbType = "Ntext" });
+            _database.Insert("cmsDataType", "pk", false, new DataTypeDto { PrimaryKey = 22, DataTypeId = 1041, PropertyEditorAlias = Constants.PropertyEditors.TagsAlias, DbType = "Ntext" });
+            _database.Insert("cmsDataType", "pk", false, new DataTypeDto { PrimaryKey = 24, DataTypeId = 1043, PropertyEditorAlias = Constants.PropertyEditors.ImageCropperAlias, DbType = "Ntext" });
+            _database.Insert("cmsDataType", "pk", false, new DataTypeDto { PrimaryKey = 25, DataTypeId = 1045, PropertyEditorAlias = Constants.PropertyEditors.MultipleMediaPickerAlias, DbType = "Nvarchar" });
+            _database.Insert("cmsDataType", "pk", false, new DataTypeDto { PrimaryKey = -26, DataTypeId = Constants.DataTypes.DefaultContentListView, PropertyEditorAlias = Constants.PropertyEditors.ListViewAlias, DbType = "Nvarchar" });
+            _database.Insert("cmsDataType", "pk", false, new DataTypeDto { PrimaryKey = -27, DataTypeId = Constants.DataTypes.DefaultMediaListView, PropertyEditorAlias = Constants.PropertyEditors.ListViewAlias, DbType = "Nvarchar" });
+            _database.Insert("cmsDataType", "pk", false, new DataTypeDto { PrimaryKey = -28, DataTypeId = Constants.DataTypes.DefaultMembersListView, PropertyEditorAlias = Constants.PropertyEditors.ListViewAlias, DbType = "Nvarchar" });            
+
+            //TODO: We're not creating these for 7.0
+            //_database.Insert("cmsDataType", "pk", false, new DataTypeDto { PrimaryKey = 19, DataTypeId = 1038, PropertyEditorAlias = Constants.PropertyEditors.MarkdownEditorAlias, DbType = "Ntext" });            
+            //_database.Insert("cmsDataType", "pk", false, new DataTypeDto { PrimaryKey = 20, DataTypeId = 1039, PropertyEditorAlias = Constants.PropertyEditors.UltimatePickerAlias, DbType = "Ntext" });
+            //_database.Insert("cmsDataType", "pk", false, new DataTypeDto { PrimaryKey = 23, DataTypeId = 1042, PropertyEditorAlias = Constants.PropertyEditors.MacroContainerAlias, DbType = "Ntext" });
+        }
+
+        private void CreateCmsDataTypePreValuesData()
+        {
+            _database.Insert("cmsDataTypePreValues", "id", false, new DataTypePreValueDto { Id = 3, Alias = "", SortOrder = 0, DataTypeNodeId = -87, Value = ",code,undo,redo,cut,copy,mcepasteword,stylepicker,bold,italic,bullist,numlist,outdent,indent,mcelink,unlink,mceinsertanchor,mceimage,umbracomacro,mceinserttable,umbracoembed,mcecharmap,|1|1,2,3,|0|500,400|1049,|true|" });
+            _database.Insert("cmsDataTypePreValues", "id", false, new DataTypePreValueDto { Id = 4, Alias = "group", SortOrder = 0, DataTypeNodeId = 1041, Value = "default" });
+
+            //default's for MultipleMediaPickerAlias picker
+            _database.Insert("cmsDataTypePreValues", "id", false, new DataTypePreValueDto { Id = 5, Alias = "multiPicker", SortOrder = 0, DataTypeNodeId = 1045, Value = "1" });
+
+            //defaults for the member list
+            _database.Insert("cmsDataTypePreValues", "id", false, new DataTypePreValueDto { Id = -1, Alias = "pageSize", SortOrder = 1, DataTypeNodeId = Constants.DataTypes.DefaultMembersListView, Value = "10" });
+            _database.Insert("cmsDataTypePreValues", "id", false, new DataTypePreValueDto { Id = -2, Alias = "orderBy", SortOrder = 2, DataTypeNodeId = Constants.DataTypes.DefaultMembersListView, Value = "username" });
+            _database.Insert("cmsDataTypePreValues", "id", false, new DataTypePreValueDto { Id = -3, Alias = "orderDirection", SortOrder = 3, DataTypeNodeId = Constants.DataTypes.DefaultMembersListView, Value = "asc" });
+            _database.Insert("cmsDataTypePreValues", "id", false, new DataTypePreValueDto { Id = -4, Alias = "includeProperties", SortOrder = 4, DataTypeNodeId = Constants.DataTypes.DefaultMembersListView, Value = "[{\"alias\":\"username\",\"isSystem\":1},{\"alias\":\"email\",\"isSystem\":1},{\"alias\":\"updateDate\",\"header\":\"Last edited\",\"isSystem\":1}]" });
+
+            //layouts for the list view
+            var cardLayout = "{\"name\": \"Grid\",\"path\": \"views/propertyeditors/listview/layouts/grid/grid.html\", \"icon\": \"icon-thumbnails-small\", \"isSystem\": 1, \"selected\": true}";
+            var listLayout = "{\"name\": \"List\",\"path\": \"views/propertyeditors/listview/layouts/list/list.html\",\"icon\": \"icon-list\", \"isSystem\": 1,\"selected\": true}";
+
+            //defaults for the media list
+            _database.Insert("cmsDataTypePreValues", "id", false, new DataTypePreValueDto { Id = -5, Alias = "pageSize", SortOrder = 1, DataTypeNodeId = Constants.DataTypes.DefaultMediaListView, Value = "100" });
+            _database.Insert("cmsDataTypePreValues", "id", false, new DataTypePreValueDto { Id = -6, Alias = "orderBy", SortOrder = 2, DataTypeNodeId = Constants.DataTypes.DefaultMediaListView, Value = "updateDate" });
+            _database.Insert("cmsDataTypePreValues", "id", false, new DataTypePreValueDto { Id = -7, Alias = "orderDirection", SortOrder = 3, DataTypeNodeId = Constants.DataTypes.DefaultMediaListView, Value = "desc" });
+            _database.Insert("cmsDataTypePreValues", "id", false, new DataTypePreValueDto { Id = -8, Alias = "layouts", SortOrder = 4, DataTypeNodeId = Constants.DataTypes.DefaultMediaListView, Value = "[" + cardLayout + "," + listLayout + "]" });
+            _database.Insert("cmsDataTypePreValues", "id", false, new DataTypePreValueDto { Id = -9, Alias = "includeProperties", SortOrder = 5, DataTypeNodeId = Constants.DataTypes.DefaultMediaListView, Value = "[{\"alias\":\"updateDate\",\"header\":\"Last edited\",\"isSystem\":1},{\"alias\":\"owner\",\"header\":\"Updated by\",\"isSystem\":1}]" });
+        }
+
+        private void CreateUmbracoRelationTypeData()
+        {
+            _database.Insert("umbracoRelationType", "id", false, new RelationTypeDto { Id = 1, Alias = Constants.Conventions.RelationTypes.RelateDocumentOnCopyAlias, ChildObjectType = new Guid(Constants.ObjectTypes.Document), ParentObjectType = new Guid(Constants.ObjectTypes.Document), Dual = true, Name = Constants.Conventions.RelationTypes.RelateDocumentOnCopyName });
+            _database.Insert("umbracoRelationType", "id", false, new RelationTypeDto { Id = 2, Alias = Constants.Conventions.RelationTypes.RelateParentDocumentOnDeleteAlias, ChildObjectType = new Guid(Constants.ObjectTypes.Document), ParentObjectType = new Guid(Constants.ObjectTypes.Document), Dual = false, Name = Constants.Conventions.RelationTypes.RelateParentDocumentOnDeleteName });
+        }
+
+        private void CreateCmsTaskTypeData()
+        {
+            _database.Insert("cmsTaskType", "id", false, new TaskTypeDto { Id = 1, Alias = "toTranslate" });
+        }
+
+        private void CreateUmbracoMigrationData()
+        {
+            var dto = new MigrationDto
+            {
+                Id = 1,
+                Name = GlobalSettings.UmbracoMigrationName,
+                Version = UmbracoVersion.SemanticVersion.ToString(),
+                CreateDate = DateTime.Now
+            };
+
+            _database.Insert("umbracoMigration", "pk", false, dto);
+        }
+    }
 }