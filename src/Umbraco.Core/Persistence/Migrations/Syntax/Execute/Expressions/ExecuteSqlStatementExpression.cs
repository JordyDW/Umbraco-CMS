--- conflicted
+++ resolved
@@ -1,28 +1,23 @@
-﻿using Umbraco.Core.Persistence.SqlSyntax;
-
-namespace Umbraco.Core.Persistence.Migrations.Syntax.Execute.Expressions
-{
-    public class ExecuteSqlStatementExpression : MigrationExpressionBase
-    {
-<<<<<<< HEAD
-        public ExecuteSqlStatementExpression(ISqlSyntaxProvider sqlSyntax, DatabaseProviders currentDatabaseProvider, DatabaseProviders[] supportedDatabaseProviders = null)
-            : base(sqlSyntax, currentDatabaseProvider, supportedDatabaseProviders)
-=======
-
-        public ExecuteSqlStatementExpression(DatabaseProviders current, DatabaseProviders[] databaseProviders, ISqlSyntaxProvider sqlSyntax)
-            : base(current, databaseProviders, sqlSyntax)
->>>>>>> cdce2a11
-        {
-        }
-
-        public virtual string SqlStatement { get; set; }
-
-        public override string ToString()
-        {
-            if (IsExpressionSupported() == false)
-                return string.Empty;
-
-            return SqlStatement;
-        }
-    }
+﻿using Umbraco.Core.Persistence.SqlSyntax;
+
+namespace Umbraco.Core.Persistence.Migrations.Syntax.Execute.Expressions
+{
+    public class ExecuteSqlStatementExpression : MigrationExpressionBase
+    {
+
+        public ExecuteSqlStatementExpression(DatabaseProviders current, DatabaseProviders[] databaseProviders, ISqlSyntaxProvider sqlSyntax)
+            : base(current, databaseProviders, sqlSyntax)
+        {
+        }
+
+        public virtual string SqlStatement { get; set; }
+
+        public override string ToString()
+        {
+            if (IsExpressionSupported() == false)
+                return string.Empty;
+
+            return SqlStatement;
+        }
+    }
 }