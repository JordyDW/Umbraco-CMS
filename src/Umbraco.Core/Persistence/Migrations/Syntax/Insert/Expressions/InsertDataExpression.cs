--- conflicted
+++ resolved
@@ -1,100 +1,86 @@
-﻿using System;
-using System.Collections.Generic;
-using Umbraco.Core.Persistence.DatabaseModelDefinitions;
-using Umbraco.Core.Persistence.SqlSyntax;
-
-namespace Umbraco.Core.Persistence.Migrations.Syntax.Insert.Expressions
-{
-    public class InsertDataExpression : MigrationExpressionBase
-    {
-        private readonly List<InsertionDataDefinition> _rows = new List<InsertionDataDefinition>();
-
-        public InsertDataExpression(ISqlSyntaxProvider sqlSyntax, DatabaseProviders currentDatabaseProvider, DatabaseProviders[] supportedDatabaseProviders = null)
-            : base(sqlSyntax, currentDatabaseProvider, supportedDatabaseProviders)
-        {
-        }
-
-        public string SchemaName { get; set; }
-        public string TableName { get; set; }
-
-
-        public List<InsertionDataDefinition> Rows
-        {
-            get { return _rows; }
-        }
-
-
-
-        public override string ToString()
-        {
-            //TODO: This works for single insertion entries, not sure if it is valid for bulk insert operations!!!
-
-            if (IsExpressionSupported() == false)
-                return string.Empty;
-
-            var insertItems = new List<string>();
-
-            foreach (var item in Rows)
-            {
-                var cols = "";
-                var vals = "";
-                foreach (var keyVal in item)
-                {
-                    cols += keyVal.Key + ",";
-                    vals += GetQuotedValue(keyVal.Value) + ",";
-                }
-                cols = cols.TrimEnd(',');
-                vals = vals.TrimEnd(',');
-
-
-                var sql = string.Format(
-                    SqlSyntax.InsertData,
-                    SqlSyntax.GetQuotedTableName(TableName),
-                    cols, vals);
-
-                insertItems.Add(sql);
-            }
-
-            return string.Join(",", insertItems);
-        }
-
-        private string GetQuotedValue(object val)
-        {
-            var type = val.GetType();
-<<<<<<< HEAD
-            switch (Type.GetTypeCode(type))
-            {
-                case TypeCode.Boolean:
-                    return ((bool)val) ? "1" : "0";
-                case TypeCode.Single:
-                case TypeCode.Double:
-                case TypeCode.Decimal:
-=======
-
-            switch (Type.GetTypeCode(type))
-            {                
-                case TypeCode.Boolean:
-                    return ((bool) val) ? "1" : "0";
-                case TypeCode.Single:
-                case TypeCode.Double:
-                case TypeCode.Decimal:             
->>>>>>> 0ae1453f
-                case TypeCode.SByte:
-                case TypeCode.Int16:
-                case TypeCode.Int32:
-                case TypeCode.Int64:
-                case TypeCode.Byte:
-                case TypeCode.UInt16:
-                case TypeCode.UInt32:
-                case TypeCode.UInt64:
-                    return val.ToString();
-                default:
-<<<<<<< HEAD
-                    return SqlSyntax.GetQuotedValue(val.ToString());
-=======
-                    return SqlSyntaxContext.SqlSyntaxProvider.GetQuotedValue(val.ToString());
->>>>>>> 0ae1453f
-            }
-        }
-    }
+﻿using System;
+using System.Collections.Generic;
+using Umbraco.Core.Persistence.DatabaseModelDefinitions;
+using Umbraco.Core.Persistence.SqlSyntax;
+
+namespace Umbraco.Core.Persistence.Migrations.Syntax.Insert.Expressions
+{
+    public class InsertDataExpression : MigrationExpressionBase
+    {
+        private readonly List<InsertionDataDefinition> _rows = new List<InsertionDataDefinition>();
+
+        public InsertDataExpression(ISqlSyntaxProvider sqlSyntax, DatabaseProviders currentDatabaseProvider, DatabaseProviders[] supportedDatabaseProviders = null)
+            : base(sqlSyntax, currentDatabaseProvider, supportedDatabaseProviders)
+        {
+        }
+
+        public string SchemaName { get; set; }
+        public string TableName { get; set; }
+
+
+        public List<InsertionDataDefinition> Rows
+        {
+            get { return _rows; }
+        }
+
+
+
+        public override string ToString()
+        {
+            //TODO: This works for single insertion entries, not sure if it is valid for bulk insert operations!!!
+
+            if (IsExpressionSupported() == false)
+                return string.Empty;
+
+            var insertItems = new List<string>();
+
+            foreach (var item in Rows)
+            {
+                var cols = "";
+                var vals = "";
+                foreach (var keyVal in item)
+                {
+                    cols += keyVal.Key + ",";
+                    vals += GetQuotedValue(keyVal.Value) + ",";
+                }
+                cols = cols.TrimEnd(',');
+                vals = vals.TrimEnd(',');
+
+
+                var sql = string.Format(
+                    SqlSyntax.InsertData,
+                    SqlSyntax.GetQuotedTableName(TableName),
+                    cols, vals);
+
+                insertItems.Add(sql);
+            }
+
+            return string.Join(",", insertItems);
+        }
+
+        private string GetQuotedValue(object val)
+        {
+            var type = val.GetType();
+
+            switch (Type.GetTypeCode(type))
+            {
+                case TypeCode.Boolean:
+                    return ((bool)val) ? "1" : "0";
+                case TypeCode.Single:
+                case TypeCode.Double:
+                case TypeCode.Decimal:
+                case TypeCode.SByte:
+                case TypeCode.Int16:
+                case TypeCode.Int32:
+                case TypeCode.Int64:
+                case TypeCode.Byte:
+                case TypeCode.UInt16:
+                case TypeCode.UInt32:
+                case TypeCode.UInt64:
+                    return val.ToString();
+                default:
+                    return SqlSyntax.GetQuotedValue(val.ToString());
+            }
+        }
+    }
 }