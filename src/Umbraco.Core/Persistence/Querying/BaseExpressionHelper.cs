--- conflicted
+++ resolved
@@ -1,207 +1,104 @@
-<<<<<<< HEAD
-﻿using System;
-using System.Globalization;
-
-namespace Umbraco.Core.Persistence.Querying
-{
-    /// <summary>
-    /// Logic that is shared with the expression helpers
-    /// </summary>
-    internal class BaseExpressionHelper
-    {
-        public virtual string GetQuotedValue(object value, Type fieldType, Func<object, string> escapeCallback = null, Func<Type, bool> shouldQuoteCallback = null)
-        {
-            if (value == null) return "NULL";
-
-            if (escapeCallback == null)
-            {
-                escapeCallback = EscapeParam;
-            }
-            if (shouldQuoteCallback == null)
-            {
-                shouldQuoteCallback = ShouldQuoteValue;
-            }
-
-            if (!fieldType.UnderlyingSystemType.IsValueType && fieldType != typeof(string))
-            {
-                //if (TypeSerializer.CanCreateFromString(fieldType))
-                //{
-                //    return "'" + EscapeParam(TypeSerializer.SerializeToString(value)) + "'";
-                //}
-
-                throw new NotSupportedException(
-                    string.Format("Property of type: {0} is not supported", fieldType.FullName));
-            }
-
-            if (fieldType == typeof(int))
-                return ((int)value).ToString(CultureInfo.InvariantCulture);
-
-            if (fieldType == typeof(float))
-                return ((float)value).ToString(CultureInfo.InvariantCulture);
-
-            if (fieldType == typeof(double))
-                return ((double)value).ToString(CultureInfo.InvariantCulture);
-
-            if (fieldType == typeof(decimal))
-                return ((decimal)value).ToString(CultureInfo.InvariantCulture);
-
-            if (fieldType == typeof(DateTime))
-            {
-                return "'" + EscapeParam(((DateTime)value).ToIsoString()) + "'";
-            }
-
-            if (fieldType == typeof(bool))
-                return ((bool)value) ? Convert.ToString(1, CultureInfo.InvariantCulture) : Convert.ToString(0, CultureInfo.InvariantCulture);
-
-            return ShouldQuoteValue(fieldType)
-                       ? "'" + EscapeParam(value) + "'"
-                       : value.ToString();
-        }
-
-        public virtual string EscapeParam(object paramValue)
-        {
-            return paramValue.ToString().Replace("'", "''");
-        }
-
-        public virtual string EscapeAtArgument(string exp)
-        {
-            if (exp.StartsWith("@"))
-                return string.Concat("@", exp);
-
-            return exp;
-        }
-
-        public virtual bool ShouldQuoteValue(Type fieldType)
-        {
-            return true;
-        }
-
-        protected virtual string RemoveQuote(string exp)
-        {
-            if (exp.StartsWith("'") && exp.EndsWith("'"))
-            {
-                exp = exp.Remove(0, 1);
-                exp = exp.Remove(exp.Length - 1, 1);
-            }
-            return exp;
-        }
-
-        protected virtual string RemoveQuoteFromAlias(string exp)
-        {
-
-            if ((exp.StartsWith("\"") || exp.StartsWith("`") || exp.StartsWith("'"))
-                &&
-                (exp.EndsWith("\"") || exp.EndsWith("`") || exp.EndsWith("'")))
-            {
-                exp = exp.Remove(0, 1);
-                exp = exp.Remove(exp.Length - 1, 1);
-            }
-            return exp;
-        }
-    }
-=======
-﻿using System;
-using System.Globalization;
-
-namespace Umbraco.Core.Persistence.Querying
-{
-    /// <summary>
-    /// Logic that is shared with the expression helpers
-    /// </summary>
-    internal class BaseExpressionHelper
-    {
-        public virtual string GetQuotedValue(object value, Type fieldType, Func<object, string> escapeCallback = null, Func<Type, bool> shouldQuoteCallback = null)
-        {
-            if (value == null) return "NULL";
-
-            if (escapeCallback == null)
-            {
-                escapeCallback = EscapeParam;
-            }
-            if (shouldQuoteCallback == null)
-            {
-                shouldQuoteCallback = ShouldQuoteValue;
-            }
-
-            if (!fieldType.UnderlyingSystemType.IsValueType && fieldType != typeof(string))
-            {
-                //if (TypeSerializer.CanCreateFromString(fieldType))
-                //{
-                //    return "'" + EscapeParam(TypeSerializer.SerializeToString(value)) + "'";
-                //}
-
-                throw new NotSupportedException(
-                    string.Format("Property of type: {0} is not supported", fieldType.FullName));
-            }
-
-            if (fieldType == typeof(int))
-                return ((int)value).ToString(CultureInfo.InvariantCulture);
-
-            if (fieldType == typeof(float))
-                return ((float)value).ToString(CultureInfo.InvariantCulture);
-
-            if (fieldType == typeof(double))
-                return ((double)value).ToString(CultureInfo.InvariantCulture);
-
-            if (fieldType == typeof(decimal))
-                return ((decimal)value).ToString(CultureInfo.InvariantCulture);
-
-            if (fieldType == typeof(DateTime))
-            {
-                return "'" + EscapeParam(((DateTime)value).ToIsoString()) + "'";
-            }
-
-            if (fieldType == typeof(bool))
-                return ((bool)value) ? Convert.ToString(1, CultureInfo.InvariantCulture) : Convert.ToString(0, CultureInfo.InvariantCulture);
-
-            return ShouldQuoteValue(fieldType)
-                       ? "'" + EscapeParam(value) + "'"
-                       : value.ToString();
-        }
-
-        public virtual string EscapeParam(object paramValue)
-        {
-            return paramValue.ToString().Replace("'", "''");
-        }
-
-        public virtual string EscapeAtArgument(string exp)
-        {
-            /*if (exp.StartsWith("@"))
-                return string.Concat("@", exp);*/
-
-            if (exp.Contains("@"))
-                return exp.Replace("@", "@@");
-
-            return exp;
-        }
-
-        public virtual bool ShouldQuoteValue(Type fieldType)
-        {
-            return true;
-        }
-
-        protected virtual string RemoveQuote(string exp)
-        {
-            if (exp.StartsWith("'") && exp.EndsWith("'"))
-            {
-                exp = exp.Remove(0, 1);
-                exp = exp.Remove(exp.Length - 1, 1);
-            }
-            return exp;
-        }
-
-        protected virtual string RemoveQuoteFromAlias(string exp)
-        {
-
-            if ((exp.StartsWith("\"") || exp.StartsWith("`") || exp.StartsWith("'"))
-                &&
-                (exp.EndsWith("\"") || exp.EndsWith("`") || exp.EndsWith("'")))
-            {
-                exp = exp.Remove(0, 1);
-                exp = exp.Remove(exp.Length - 1, 1);
-            }
-            return exp;
-        }
-    }
->>>>>>> b2deb3de
+﻿using System;
+using System.Globalization;
+
+namespace Umbraco.Core.Persistence.Querying
+{
+    /// <summary>
+    /// Logic that is shared with the expression helpers
+    /// </summary>
+    internal class BaseExpressionHelper
+    {
+        public virtual string GetQuotedValue(object value, Type fieldType, Func<object, string> escapeCallback = null, Func<Type, bool> shouldQuoteCallback = null)
+        {
+            if (value == null) return "NULL";
+
+            if (escapeCallback == null)
+            {
+                escapeCallback = EscapeParam;
+            }
+            if (shouldQuoteCallback == null)
+            {
+                shouldQuoteCallback = ShouldQuoteValue;
+            }
+
+            if (!fieldType.UnderlyingSystemType.IsValueType && fieldType != typeof(string))
+            {
+                //if (TypeSerializer.CanCreateFromString(fieldType))
+                //{
+                //    return "'" + EscapeParam(TypeSerializer.SerializeToString(value)) + "'";
+                //}
+
+                throw new NotSupportedException(
+                    string.Format("Property of type: {0} is not supported", fieldType.FullName));
+            }
+
+            if (fieldType == typeof(int))
+                return ((int)value).ToString(CultureInfo.InvariantCulture);
+
+            if (fieldType == typeof(float))
+                return ((float)value).ToString(CultureInfo.InvariantCulture);
+
+            if (fieldType == typeof(double))
+                return ((double)value).ToString(CultureInfo.InvariantCulture);
+
+            if (fieldType == typeof(decimal))
+                return ((decimal)value).ToString(CultureInfo.InvariantCulture);
+
+            if (fieldType == typeof(DateTime))
+            {
+                return "'" + EscapeParam(((DateTime)value).ToIsoString()) + "'";
+            }
+
+            if (fieldType == typeof(bool))
+                return ((bool)value) ? Convert.ToString(1, CultureInfo.InvariantCulture) : Convert.ToString(0, CultureInfo.InvariantCulture);
+
+            return ShouldQuoteValue(fieldType)
+                       ? "'" + EscapeParam(value) + "'"
+                       : value.ToString();
+        }
+
+        public virtual string EscapeParam(object paramValue)
+        {
+            return paramValue.ToString().Replace("'", "''");
+        }
+
+        public virtual string EscapeAtArgument(string exp)
+        {
+            /*if (exp.StartsWith("@"))
+                return string.Concat("@", exp);*/
+
+            if (exp.Contains("@"))
+                return exp.Replace("@", "@@");
+
+            return exp;
+        }
+
+        public virtual bool ShouldQuoteValue(Type fieldType)
+        {
+            return true;
+        }
+
+        protected virtual string RemoveQuote(string exp)
+        {
+            if (exp.StartsWith("'") && exp.EndsWith("'"))
+            {
+                exp = exp.Remove(0, 1);
+                exp = exp.Remove(exp.Length - 1, 1);
+            }
+            return exp;
+        }
+
+        protected virtual string RemoveQuoteFromAlias(string exp)
+        {
+
+            if ((exp.StartsWith("\"") || exp.StartsWith("`") || exp.StartsWith("'"))
+                &&
+                (exp.EndsWith("\"") || exp.EndsWith("`") || exp.EndsWith("'")))
+            {
+                exp = exp.Remove(0, 1);
+                exp = exp.Remove(exp.Length - 1, 1);
+            }
+            return exp;
+        }
+    }
 }