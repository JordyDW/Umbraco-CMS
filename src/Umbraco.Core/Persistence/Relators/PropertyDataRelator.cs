--- conflicted
+++ resolved
@@ -1,48 +1,45 @@
-﻿using System.Collections.Generic;
-using Umbraco.Core.Models.Rdbms;
-
-namespace Umbraco.Core.Persistence.Relators
-{
-    internal class PropertyDataRelator
-    {
-        internal MemberReadOnlyDto Current;
-
-        internal MemberReadOnlyDto Map(MemberReadOnlyDto a, PropertyDataReadOnlyDto p)
-        {
-            // Terminating call.  Since we can return null from this function
-            // we need to be ready for PetaPoco to callback later with null
-            // parameters
-            if (a == null)
-                return Current;
-
-<<<<<<< HEAD
-=======
-            p.VersionId = a.VersionId;
-
->>>>>>> 9b43a86b
-            // Is this the same MemberReadOnlyDto as the current one we're processing
-            if (Current != null && Current.UniqueId == a.UniqueId)
-            {
-                // Yes, just add this PropertyDataReadOnlyDto to the current MemberReadOnlyDto's collection
-                Current.Properties.Add(p);
-
-                // Return null to indicate we're not done with this MemberReadOnlyDto yet
-                return null;
-            }
-
-            // This is a different MemberReadOnlyDto to the current one, or this is the 
-            // first time through and we don't have a Tab yet
-
-            // Save the current MemberReadOnlyDto
-            var prev = Current;
-
-            // Setup the new current MemberReadOnlyDto
-            Current = a;
-            Current.Properties = new List<PropertyDataReadOnlyDto>();
-            Current.Properties.Add(p);
-
-            // Return the now populated previous MemberReadOnlyDto (or null if first time through)
-            return prev;
-        }
-    }
+﻿using System.Collections.Generic;
+using Umbraco.Core.Models.Rdbms;
+
+namespace Umbraco.Core.Persistence.Relators
+{
+    internal class PropertyDataRelator
+    {
+        internal MemberReadOnlyDto Current;
+
+        internal MemberReadOnlyDto Map(MemberReadOnlyDto a, PropertyDataReadOnlyDto p)
+        {
+            // Terminating call.  Since we can return null from this function
+            // we need to be ready for PetaPoco to callback later with null
+            // parameters
+            if (a == null)
+                return Current;
+
+            p.VersionId = a.VersionId;
+
+            // Is this the same MemberReadOnlyDto as the current one we're processing
+            if (Current != null && Current.UniqueId == a.UniqueId)
+            {
+                // Yes, just add this PropertyDataReadOnlyDto to the current MemberReadOnlyDto's collection
+                Current.Properties.Add(p);
+
+                // Return null to indicate we're not done with this MemberReadOnlyDto yet
+                return null;
+            }
+
+            // This is a different MemberReadOnlyDto to the current one, or this is the 
+            // first time through and we don't have a Tab yet
+
+            // Save the current MemberReadOnlyDto
+            var prev = Current;
+
+            // Setup the new current MemberReadOnlyDto
+            Current = a;
+            Current.Properties = new List<PropertyDataReadOnlyDto>();
+            Current.Properties.Add(p);
+
+            // Return the now populated previous MemberReadOnlyDto (or null if first time through)
+            return prev;
+        }
+    }
 }