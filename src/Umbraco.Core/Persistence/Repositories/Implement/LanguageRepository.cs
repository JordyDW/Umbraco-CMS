--- conflicted
+++ resolved
@@ -179,13 +179,8 @@
 
         protected override void PersistDeletedItem(ILanguage entity)
         {
-<<<<<<< HEAD
-            //we need to validate that we can delete this language
+            // We need to validate that we can delete this language
             if (entity.IsDefault)
-=======
-            // We need to validate that we can delete this language
-            if (entity.IsDefaultVariantLanguage)
->>>>>>> 1be74589
                 throw new InvalidOperationException($"Cannot delete the default language ({entity.IsoCode})");
 
             var count = Database.ExecuteScalar<int>(Sql().SelectCount().From<LanguageDto>());
