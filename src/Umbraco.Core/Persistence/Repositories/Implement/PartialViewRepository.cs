--- conflicted
+++ resolved
@@ -109,15 +109,9 @@
             }
 
             // validate path & extension
-<<<<<<< HEAD
-            var validDir = SystemDirectories.MvcViews;
-            var isValidPath = _ioHelper.VerifyEditPath(fullPath, validDir);
-            var isValidExtension = _ioHelper.VerifyFileExtension(fullPath, ValidExtensions);
-=======
             var validDir = Constants.SystemDirectories.MvcViews;
             var isValidPath = Current.IOHelper.VerifyEditPath(fullPath, validDir);
             var isValidExtension = Current.IOHelper.VerifyFileExtension(fullPath, ValidExtensions);
->>>>>>> cd3a97ce
             return isValidPath && isValidExtension;
         }
 
