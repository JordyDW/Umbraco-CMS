--- conflicted
+++ resolved
@@ -1,639 +1,326 @@
-<<<<<<< HEAD
-﻿using System;
-using System.Collections.Generic;
-using System.Linq;
-using Umbraco.Core.Logging;
-using Umbraco.Core.Models.EntityBase;
-using Umbraco.Core.Models;
-using Umbraco.Core.Models.Rdbms;
-using Umbraco.Core.Persistence.Caching;
-using Umbraco.Core.Persistence.Factories;
-using Umbraco.Core.Persistence.Querying;
-using Umbraco.Core.Persistence.Relators;
-using Umbraco.Core.Persistence.UnitOfWork;
-
-namespace Umbraco.Core.Persistence.Repositories
-{
-    /// <summary>
-    /// Represents a repository for doing CRUD operations for <see cref="IMemberType"/>
-    /// </summary>
-    internal class MemberTypeRepository : ContentTypeBaseRepository<int, IMemberType>, IMemberTypeRepository
-    {
-         public MemberTypeRepository(IDatabaseUnitOfWork work)
-            : base(work)
-        {
-        }
-
-         public MemberTypeRepository(IDatabaseUnitOfWork work, IRepositoryCacheProvider cache)
-            : base(work, cache)
-        {
-        }
-
-         #region Overrides of RepositoryBase<int, IMemberType>
-
-        protected override IMemberType PerformGet(int id)
-        {
-            var sql = GetBaseQuery(false);
-            sql.Where(GetBaseWhereClause(), new { Id = id });
-            sql.OrderByDescending<NodeDto>(x => x.NodeId);
-
-            var dtos =
-                Database.Fetch<MemberTypeReadOnlyDto, PropertyTypeReadOnlyDto, PropertyTypeGroupReadOnlyDto, MemberTypeReadOnlyDto>(
-                    new PropertyTypePropertyGroupRelator().Map, sql);
-
-             if (dtos == null || dtos.Any() == false)
-                 return null;
-
-             var factory = new MemberTypeReadOnlyFactory();
-             var member = factory.BuildEntity(dtos.First());
-
-             return member;
-        }
-
-        protected override IEnumerable<IMemberType> PerformGetAll(params int[] ids)
-        {
-            var sql = GetBaseQuery(false);
-            if (ids.Any())
-            {
-                var statement = string.Join(" OR ", ids.Select(x => string.Format("umbracoNode.id='{0}'", x)));
-                sql.Where(statement);
-            }
-            sql.OrderByDescending<NodeDto>(x => x.NodeId);
-
-            var dtos =
-                Database.Fetch<MemberTypeReadOnlyDto, PropertyTypeReadOnlyDto, PropertyTypeGroupReadOnlyDto, MemberTypeReadOnlyDto>(
-                    new PropertyTypePropertyGroupRelator().Map, sql);
-
-            return BuildFromDtos(dtos);
-        }
-
-        protected override IEnumerable<IMemberType> PerformGetByQuery(IQuery<IMemberType> query)
-        {
-            var sqlSubquery = GetSubquery();
-            var translator = new SqlTranslator<IMemberType>(sqlSubquery, query);
-            var subquery = translator.Translate();
-            var sql = GetBaseQuery(false)
-                .Append(new Sql("WHERE umbracoNode.id IN (" + subquery.SQL + ")", subquery.Arguments))
-                .OrderBy<NodeDto>(x => x.SortOrder);
-
-            var dtos =
-                Database.Fetch<MemberTypeReadOnlyDto, PropertyTypeReadOnlyDto, PropertyTypeGroupReadOnlyDto, MemberTypeReadOnlyDto>(
-                    new PropertyTypePropertyGroupRelator().Map, sql);
-
-            return BuildFromDtos(dtos);
-        }
-
-        #endregion
-
-        #region Overrides of PetaPocoRepositoryBase<int, IMemberType>
-
-        protected override Sql GetBaseQuery(bool isCount)
-        {
-            var sql = new Sql();
-
-            if (isCount)
-            {
-                sql.Select("COUNT(*)")
-                    .From<NodeDto>()
-                    .InnerJoin<ContentTypeDto>().On<ContentTypeDto, NodeDto>(left => left.NodeId, right => right.NodeId)
-                    .Where<NodeDto>(x => x.NodeObjectType == NodeObjectTypeId);
-                return sql;
-            }
-
-            sql.Select("umbracoNode.*", "cmsContentType.*", "cmsPropertyType.id AS PropertyTypeId", "cmsPropertyType.Alias", 
-                "cmsPropertyType.Name", "cmsPropertyType.Description", "cmsPropertyType.helpText", "cmsPropertyType.mandatory",
-                "cmsPropertyType.validationRegExp", "cmsPropertyType.dataTypeId", "cmsPropertyType.sortOrder AS PropertyTypeSortOrder",
-                "cmsPropertyType.propertyTypeGroupId AS PropertyTypesGroupId", "cmsMemberType.memberCanEdit", "cmsMemberType.viewOnProfile",
-                "cmsDataType.propertyEditorAlias", "cmsDataType.dbType", "cmsPropertyTypeGroup.id AS PropertyTypeGroupId", 
-                "cmsPropertyTypeGroup.text AS PropertyGroupName", "cmsPropertyTypeGroup.parentGroupId",
-                "cmsPropertyTypeGroup.sortorder AS PropertyGroupSortOrder", "cmsPropertyTypeGroup.contenttypeNodeId")
-                .From<NodeDto>()
-                .InnerJoin<ContentTypeDto>().On<ContentTypeDto, NodeDto>(left => left.NodeId, right => right.NodeId)
-                .LeftJoin<PropertyTypeDto>().On<PropertyTypeDto, NodeDto>(left => left.ContentTypeId, right => right.NodeId)
-                .LeftJoin<MemberTypeDto>().On<MemberTypeDto, PropertyTypeDto>(left => left.PropertyTypeId, right => right.Id)
-                .LeftJoin<DataTypeDto>().On<DataTypeDto, PropertyTypeDto>(left => left.DataTypeId, right => right.DataTypeId)
-                .LeftJoin<PropertyTypeGroupDto>().On<PropertyTypeGroupDto, NodeDto>(left => left.ContentTypeNodeId, right => right.NodeId)
-                .Where<NodeDto>(x => x.NodeObjectType == NodeObjectTypeId);
-            return sql;
-        }
-
-        protected Sql GetSubquery()
-        {
-            var sql = new Sql()
-                .Select("DISTINCT(umbracoNode.id)")
-                .From<NodeDto>()
-                .InnerJoin<ContentTypeDto>().On<ContentTypeDto, NodeDto>(left => left.NodeId, right => right.NodeId)
-                .LeftJoin<PropertyTypeDto>().On<PropertyTypeDto, NodeDto>(left => left.ContentTypeId, right => right.NodeId)
-                .LeftJoin<MemberTypeDto>().On<MemberTypeDto, PropertyTypeDto>(left => left.PropertyTypeId, right => right.Id)
-                .LeftJoin<DataTypeDto>().On<DataTypeDto, PropertyTypeDto>(left => left.DataTypeId, right => right.DataTypeId)
-                .LeftJoin<PropertyTypeGroupDto>().On<PropertyTypeGroupDto, NodeDto>(left => left.ContentTypeNodeId, right => right.NodeId)
-                .Where<NodeDto>(x => x.NodeObjectType == NodeObjectTypeId);
-            return sql;
-        }
-
-        protected override string GetBaseWhereClause()
-        {
-            return "umbracoNode.id = @Id";
-        }
-
-        protected override IEnumerable<string> GetDeleteClauses()
-        {
-            var list = new List<string>
-                           {
-                               "DELETE FROM umbracoUser2NodeNotify WHERE nodeId = @Id",
-                               "DELETE FROM umbracoUser2NodePermission WHERE nodeId = @Id",
-                               "DELETE FROM cmsTagRelationship WHERE nodeId = @Id",
-                               "DELETE FROM cmsContentTypeAllowedContentType WHERE Id = @Id",
-                               "DELETE FROM cmsContentTypeAllowedContentType WHERE AllowedId = @Id",
-                               "DELETE FROM cmsContentType2ContentType WHERE parentContentTypeId = @Id",
-                               "DELETE FROM cmsContentType2ContentType WHERE childContentTypeId = @Id",
-                               "DELETE FROM cmsPropertyType WHERE contentTypeId = @Id",
-                               "DELETE FROM cmsPropertyTypeGroup WHERE contenttypeNodeId = @Id",
-                               "DELETE FROM cmsMemberType WHERE NodeId = @Id",
-                               "DELETE FROM cmsContentType WHERE NodeId = @Id",
-                               "DELETE FROM umbracoNode WHERE id = @Id"
-                           };
-            return list;
-        }
-
-        protected override Guid NodeObjectTypeId
-        {
-            get { return new Guid(Constants.ObjectTypes.MemberType); }
-        }
-
-        #endregion
-
-        #region Unit of Work Implementation
-
-        protected override void PersistNewItem(IMemberType entity)
-        {
-            ((MemberType)entity).AddingEntity();
-
-            //By Convention we add 9 stnd PropertyTypes to an Umbraco MemberType
-            entity.AddPropertyGroup(Constants.Conventions.Member.StandardPropertiesGroupName);
-            var standardPropertyTypes = Constants.Conventions.Member.GetStandardPropertyTypeStubs();
-            foreach (var standardPropertyType in standardPropertyTypes)
-            {
-                entity.AddPropertyType(standardPropertyType.Value, Constants.Conventions.Member.StandardPropertiesGroupName);
-            }
-
-            var factory = new MemberTypeFactory(NodeObjectTypeId);
-            var dto = factory.BuildDto(entity);
-
-            EnsureCorrectDbTypeForBuiltInProperties(entity);
-
-            PersistNewBaseContentType(dto, entity);
-            
-            //Handles the MemberTypeDto (cmsMemberType table)
-            var memberTypeDtos = factory.BuildMemberTypeDtos(entity);
-            foreach (var memberTypeDto in memberTypeDtos)
-            {
-                Database.Insert(memberTypeDto);
-            }
-
-            ((ICanBeDirty)entity).ResetDirtyProperties();
-        }
-
-        protected override void PersistUpdatedItem(IMemberType entity)
-        {
-            ValidateAlias(entity);
-
-            //Updates Modified date
-            ((MemberType)entity).UpdatingEntity();
-
-            //Look up parent to get and set the correct Path if ParentId has changed
-            if (((ICanBeDirty)entity).IsPropertyDirty("ParentId"))
-            {
-                var parent = Database.First<NodeDto>("WHERE id = @ParentId", new { ParentId = entity.ParentId });
-                entity.Path = string.Concat(parent.Path, ",", entity.Id);
-                entity.Level = parent.Level + 1;
-                var maxSortOrder =
-                    Database.ExecuteScalar<int>(
-                        "SELECT coalesce(max(sortOrder),0) FROM umbracoNode WHERE parentid = @ParentId AND nodeObjectType = @NodeObjectType",
-                        new { ParentId = entity.ParentId, NodeObjectType = NodeObjectTypeId });
-                entity.SortOrder = maxSortOrder + 1;
-            }
-
-            var factory = new MemberTypeFactory(NodeObjectTypeId);
-            var dto = factory.BuildDto(entity);
-
-            EnsureCorrectDbTypeForBuiltInProperties(entity);
-
-            PersistUpdatedBaseContentType(dto, entity);
-
-            //Remove existing entries before inserting new ones
-            Database.Delete<MemberTypeDto>("WHERE NodeId = @Id", new {Id = entity.Id});
-
-            //Handles the MemberTypeDto (cmsMemberType table)
-            var memberTypeDtos = factory.BuildMemberTypeDtos(entity);
-            foreach (var memberTypeDto in memberTypeDtos)
-            {
-                Database.Insert(memberTypeDto);
-            }
-
-            ((ICanBeDirty)entity).ResetDirtyProperties();
-        }
-
-        #endregion
-
-        /// <summary>
-        /// Ensure that all the built-in membership provider properties have their correct db types
-        /// and property editors assigned.
-        /// </summary>
-        /// <param name="memberType"></param>
-        private static void EnsureCorrectDbTypeForBuiltInProperties(IContentTypeBase memberType)
-        {
-            var stdProps = Constants.Conventions.Member.GetStandardPropertyTypeStubs();
-            foreach (var propertyType in memberType.PropertyTypes)
-            {
-                propertyType.DataTypeDatabaseType = GetDbTypeForProperty(propertyType.Alias, propertyType.DataTypeDatabaseType, stdProps);
-                //this reset's it's current data type reference which will be re-assigned based on the property editor assigned on the next line
-                propertyType.DataTypeDefinitionId = 0;
-                propertyType.DataTypeId = GetPropertyEditorForProperty(propertyType.Alias, propertyType.DataTypeId, stdProps);
-            }
-        }
-
-        /// <summary>
-        /// Builds a collection of entities from a collection of Dtos
-        /// </summary>
-        /// <param name="dtos"></param>
-        /// <returns></returns>
-        private static IEnumerable<IMemberType> BuildFromDtos(List<MemberTypeReadOnlyDto> dtos)
-        {
-            if (dtos == null || dtos.Any() == false)
-                return Enumerable.Empty<IMemberType>();
-
-            var factory = new MemberTypeReadOnlyFactory();
-            return dtos.Select(factory.BuildEntity);
-        }
-
-        /// <summary>
-        /// If this is one of our internal properties - we will manually assign the data type since they must 
-        /// always correspond to the correct db type no matter what the backing data type is assigned.
-        /// </summary>
-        /// <param name="propAlias"></param>
-        /// <param name="dbType"></param>
-        /// <param name="standardProps"></param>
-        /// <returns></returns>
-        internal static DataTypeDatabaseType GetDbTypeForProperty(
-            string propAlias, 
-            DataTypeDatabaseType dbType,
-            Dictionary<string, PropertyType> standardProps)
-        {
-            var aliases = standardProps.Select(x => x.Key).ToArray();
-
-            //check if it is built in
-            if (aliases.Contains(propAlias))
-            {
-                //return the pre-determined db type for this property
-                return standardProps.Single(x => x.Key == propAlias).Value.DataTypeDatabaseType;
-            }
-
-            return dbType;
-        }
-
-        internal static Guid GetPropertyEditorForProperty(
-            string propAlias, 
-            Guid propertyEditor,
-            Dictionary<string, PropertyType> standardProps)
-        {
-            var aliases = standardProps.Select(x => x.Key).ToArray();
-
-            //check if it is built in
-            if (aliases.Contains(propAlias))
-            {
-                //return the pre-determined db type for this property
-                return standardProps.Single(x => x.Key == propAlias).Value.DataTypeId;
-            }
-
-            return propertyEditor;
-        }
-    }
-=======
-﻿using System;
-using System.Collections.Generic;
-using System.Linq;
-using Umbraco.Core.Logging;
-using Umbraco.Core.Models.EntityBase;
-using Umbraco.Core.Models;
-using Umbraco.Core.Models.Rdbms;
-using Umbraco.Core.Persistence.Caching;
-using Umbraco.Core.Persistence.Factories;
-using Umbraco.Core.Persistence.Querying;
-using Umbraco.Core.Persistence.Relators;
-using Umbraco.Core.Persistence.UnitOfWork;
-
-namespace Umbraco.Core.Persistence.Repositories
-{
-    /// <summary>
-    /// Represents a repository for doing CRUD operations for <see cref="IMemberType"/>
-    /// </summary>
-    internal class MemberTypeRepository : ContentTypeBaseRepository<int, IMemberType>, IMemberTypeRepository
-    {
-         public MemberTypeRepository(IDatabaseUnitOfWork work)
-            : base(work)
-        {
-        }
-
-         public MemberTypeRepository(IDatabaseUnitOfWork work, IRepositoryCacheProvider cache)
-            : base(work, cache)
-        {
-        }
-
-         #region Overrides of RepositoryBase<int, IMemberType>
-
-        protected override IMemberType PerformGet(int id)
-        {
-            var sql = GetBaseQuery(false);
-            sql.Where(GetBaseWhereClause(), new { Id = id });
-            sql.OrderByDescending<NodeDto>(x => x.NodeId);
-
-            var dtos =
-                Database.Fetch<MemberTypeReadOnlyDto, PropertyTypeReadOnlyDto, PropertyTypeGroupReadOnlyDto, MemberTypeReadOnlyDto>(
-                    new PropertyTypePropertyGroupRelator().Map, sql);
-
-             if (dtos == null || dtos.Any() == false)
-                 return null;
-
-             var factory = new MemberTypeReadOnlyFactory();
-             var member = factory.BuildEntity(dtos.First());
-
-             return member;
-        }
-
-        protected override IEnumerable<IMemberType> PerformGetAll(params int[] ids)
-        {
-            var sql = GetBaseQuery(false);
-            if (ids.Any())
-            {
-                var statement = string.Join(" OR ", ids.Select(x => string.Format("umbracoNode.id='{0}'", x)));
-                sql.Where(statement);
-            }
-            sql.OrderByDescending<NodeDto>(x => x.NodeId);
-
-            var dtos =
-                Database.Fetch<MemberTypeReadOnlyDto, PropertyTypeReadOnlyDto, PropertyTypeGroupReadOnlyDto, MemberTypeReadOnlyDto>(
-                    new PropertyTypePropertyGroupRelator().Map, sql);
-
-            return BuildFromDtos(dtos);
-        }
-
-        protected override IEnumerable<IMemberType> PerformGetByQuery(IQuery<IMemberType> query)
-        {
-            var sqlSubquery = GetSubquery();
-            var translator = new SqlTranslator<IMemberType>(sqlSubquery, query);
-            var subquery = translator.Translate();
-            var sql = GetBaseQuery(false)
-                .Append(new Sql("WHERE umbracoNode.id IN (" + subquery.SQL + ")", subquery.Arguments))
-                .OrderBy<NodeDto>(x => x.SortOrder);
-
-            var dtos =
-                Database.Fetch<MemberTypeReadOnlyDto, PropertyTypeReadOnlyDto, PropertyTypeGroupReadOnlyDto, MemberTypeReadOnlyDto>(
-                    new PropertyTypePropertyGroupRelator().Map, sql);
-
-            return BuildFromDtos(dtos);
-        }
-
-        #endregion
-
-        #region Overrides of PetaPocoRepositoryBase<int, IMemberType>
-
-        protected override Sql GetBaseQuery(bool isCount)
-        {
-            var sql = new Sql();
-
-            if (isCount)
-            {
-                sql.Select("COUNT(*)")
-                    .From<NodeDto>()
-                    .InnerJoin<ContentTypeDto>().On<ContentTypeDto, NodeDto>(left => left.NodeId, right => right.NodeId)
-                    .Where<NodeDto>(x => x.NodeObjectType == NodeObjectTypeId);
-                return sql;
-            }
-
-            sql.Select("umbracoNode.*", "cmsContentType.*", "cmsPropertyType.id AS PropertyTypeId", "cmsPropertyType.Alias", 
-                "cmsPropertyType.Name", "cmsPropertyType.Description", "cmsPropertyType.helpText", "cmsPropertyType.mandatory",
-                "cmsPropertyType.validationRegExp", "cmsPropertyType.dataTypeId", "cmsPropertyType.sortOrder AS PropertyTypeSortOrder",
-                "cmsPropertyType.propertyTypeGroupId AS PropertyTypesGroupId", "cmsMemberType.memberCanEdit", "cmsMemberType.viewOnProfile",
-                "cmsDataType.controlId", "cmsDataType.dbType", "cmsPropertyTypeGroup.id AS PropertyTypeGroupId", 
-                "cmsPropertyTypeGroup.text AS PropertyGroupName", "cmsPropertyTypeGroup.parentGroupId",
-                "cmsPropertyTypeGroup.sortorder AS PropertyGroupSortOrder", "cmsPropertyTypeGroup.contenttypeNodeId")
-                .From<NodeDto>()
-                .InnerJoin<ContentTypeDto>().On<ContentTypeDto, NodeDto>(left => left.NodeId, right => right.NodeId)
-                .LeftJoin<PropertyTypeDto>().On<PropertyTypeDto, NodeDto>(left => left.ContentTypeId, right => right.NodeId)
-                .LeftJoin<MemberTypeDto>().On<MemberTypeDto, PropertyTypeDto>(left => left.PropertyTypeId, right => right.Id)
-                .LeftJoin<DataTypeDto>().On<DataTypeDto, PropertyTypeDto>(left => left.DataTypeId, right => right.DataTypeId)
-                .LeftJoin<PropertyTypeGroupDto>().On<PropertyTypeGroupDto, NodeDto>(left => left.ContentTypeNodeId, right => right.NodeId)
-                .Where<NodeDto>(x => x.NodeObjectType == NodeObjectTypeId);
-            return sql;
-        }
-
-        protected Sql GetSubquery()
-        {
-            var sql = new Sql()
-                .Select("DISTINCT(umbracoNode.id)")
-                .From<NodeDto>()
-                .InnerJoin<ContentTypeDto>().On<ContentTypeDto, NodeDto>(left => left.NodeId, right => right.NodeId)
-                .LeftJoin<PropertyTypeDto>().On<PropertyTypeDto, NodeDto>(left => left.ContentTypeId, right => right.NodeId)
-                .LeftJoin<MemberTypeDto>().On<MemberTypeDto, PropertyTypeDto>(left => left.PropertyTypeId, right => right.Id)
-                .LeftJoin<DataTypeDto>().On<DataTypeDto, PropertyTypeDto>(left => left.DataTypeId, right => right.DataTypeId)
-                .LeftJoin<PropertyTypeGroupDto>().On<PropertyTypeGroupDto, NodeDto>(left => left.ContentTypeNodeId, right => right.NodeId)
-                .Where<NodeDto>(x => x.NodeObjectType == NodeObjectTypeId);
-            return sql;
-        }
-
-        protected override string GetBaseWhereClause()
-        {
-            return "umbracoNode.id = @Id";
-        }
-
-        protected override IEnumerable<string> GetDeleteClauses()
-        {
-            var list = new List<string>
-                           {
-                               "DELETE FROM umbracoUser2NodeNotify WHERE nodeId = @Id",
-                               "DELETE FROM umbracoUser2NodePermission WHERE nodeId = @Id",
-                               "DELETE FROM cmsTagRelationship WHERE nodeId = @Id",
-                               "DELETE FROM cmsContentTypeAllowedContentType WHERE Id = @Id",
-                               "DELETE FROM cmsContentTypeAllowedContentType WHERE AllowedId = @Id",
-                               "DELETE FROM cmsContentType2ContentType WHERE parentContentTypeId = @Id",
-                               "DELETE FROM cmsContentType2ContentType WHERE childContentTypeId = @Id",
-                               "DELETE FROM cmsPropertyType WHERE contentTypeId = @Id",
-                               "DELETE FROM cmsPropertyTypeGroup WHERE contenttypeNodeId = @Id",
-                               "DELETE FROM cmsMemberType WHERE NodeId = @Id",
-                               "DELETE FROM cmsContentType WHERE NodeId = @Id",
-                               "DELETE FROM umbracoNode WHERE id = @Id"
-                           };
-            return list;
-        }
-
-        protected override Guid NodeObjectTypeId
-        {
-            get { return new Guid(Constants.ObjectTypes.MemberType); }
-        }
-
-        #endregion
-
-        #region Unit of Work Implementation
-
-        protected override void PersistNewItem(IMemberType entity)
-        {
-            ((MemberType)entity).AddingEntity();
-
-            //By Convention we add 9 stnd PropertyTypes to an Umbraco MemberType
-            entity.AddPropertyGroup(Constants.Conventions.Member.StandardPropertiesGroupName);
-            var standardPropertyTypes = Constants.Conventions.Member.GetStandardPropertyTypeStubs();
-            foreach (var standardPropertyType in standardPropertyTypes)
-            {
-                entity.AddPropertyType(standardPropertyType.Value, Constants.Conventions.Member.StandardPropertiesGroupName);
-            }
-
-            var factory = new MemberTypeFactory(NodeObjectTypeId);
-            var dto = factory.BuildDto(entity);
-
-            EnsureCorrectDbTypeForBuiltInProperties(entity);
-
-            PersistNewBaseContentType(dto, entity);
-            
-            //Handles the MemberTypeDto (cmsMemberType table)
-            var memberTypeDtos = factory.BuildMemberTypeDtos(entity);
-            foreach (var memberTypeDto in memberTypeDtos)
-            {
-                Database.Insert(memberTypeDto);
-            }
-
-            ((ICanBeDirty)entity).ResetDirtyProperties();
-        }
-
-        protected override void PersistUpdatedItem(IMemberType entity)
-        {
-            ValidateAlias(entity);
-
-            //Updates Modified date
-            ((MemberType)entity).UpdatingEntity();
-
-            //Look up parent to get and set the correct Path if ParentId has changed
-            if (((ICanBeDirty)entity).IsPropertyDirty("ParentId"))
-            {
-                var parent = Database.First<NodeDto>("WHERE id = @ParentId", new { ParentId = entity.ParentId });
-                entity.Path = string.Concat(parent.Path, ",", entity.Id);
-                entity.Level = parent.Level + 1;
-                var maxSortOrder =
-                    Database.ExecuteScalar<int>(
-                        "SELECT coalesce(max(sortOrder),0) FROM umbracoNode WHERE parentid = @ParentId AND nodeObjectType = @NodeObjectType",
-                        new { ParentId = entity.ParentId, NodeObjectType = NodeObjectTypeId });
-                entity.SortOrder = maxSortOrder + 1;
-            }
-
-            var factory = new MemberTypeFactory(NodeObjectTypeId);
-            var dto = factory.BuildDto(entity);
-
-            EnsureCorrectDbTypeForBuiltInProperties(entity);
-
-            PersistUpdatedBaseContentType(dto, entity);
-
-            //Remove existing entries before inserting new ones
-            Database.Delete<MemberTypeDto>("WHERE NodeId = @Id", new {Id = entity.Id});
-
-            //Handles the MemberTypeDto (cmsMemberType table)
-            var memberTypeDtos = factory.BuildMemberTypeDtos(entity);
-            foreach (var memberTypeDto in memberTypeDtos)
-            {
-                Database.Insert(memberTypeDto);
-            }
-
-            ((ICanBeDirty)entity).ResetDirtyProperties();
-        }
-
-        #endregion
-
-        /// <summary>
-        /// Ensure that all the built-in membership provider properties have their correct db types
-        /// and property editors assigned.
-        /// </summary>
-        /// <param name="memberType"></param>
-        private static void EnsureCorrectDbTypeForBuiltInProperties(IContentTypeBase memberType)
-        {
-            var stdProps = Constants.Conventions.Member.GetStandardPropertyTypeStubs();
-            foreach (var propertyType in memberType.PropertyTypes)
-            {
-                var dbTypeAttempt = GetDbTypeForBuiltInProperty(propertyType.Alias, propertyType.DataTypeDatabaseType, stdProps);
-                if (dbTypeAttempt)
-                {
-                    propertyType.DataTypeDatabaseType = dbTypeAttempt.Result;
-                    //this reset's it's current data type reference which will be re-assigned based on the property editor assigned on the next line
-                    propertyType.DataTypeDefinitionId = 0;
-                    propertyType.DataTypeId = GetPropertyEditorForBuiltInProperty(propertyType.Alias, propertyType.DataTypeId, stdProps).Result;
-                }
-            }
-        }
-
-        /// <summary>
-        /// Builds a collection of entities from a collection of Dtos
-        /// </summary>
-        /// <param name="dtos"></param>
-        /// <returns></returns>
-        private static IEnumerable<IMemberType> BuildFromDtos(List<MemberTypeReadOnlyDto> dtos)
-        {
-            if (dtos == null || dtos.Any() == false)
-                return Enumerable.Empty<IMemberType>();
-
-            var factory = new MemberTypeReadOnlyFactory();
-            return dtos.Select(factory.BuildEntity);
-        }
-
-        /// <summary>
-        /// If this is one of our internal properties - we will manually assign the data type since they must 
-        /// always correspond to the correct db type no matter what the backing data type is assigned.
-        /// </summary>
-        /// <param name="propAlias"></param>
-        /// <param name="dbType"></param>
-        /// <param name="standardProps"></param>
-        /// <returns>
-        /// Successful attempt if it was a built in property
-        /// </returns>
-        internal static Attempt<DataTypeDatabaseType> GetDbTypeForBuiltInProperty(
-            string propAlias, 
-            DataTypeDatabaseType dbType,
-            Dictionary<string, PropertyType> standardProps)
-        {
-            var aliases = standardProps.Select(x => x.Key).ToArray();
-
-            //check if it is built in
-            if (aliases.Contains(propAlias))
-            {
-                //return the pre-determined db type for this property
-                return Attempt<DataTypeDatabaseType>.Succeed(standardProps.Single(x => x.Key == propAlias).Value.DataTypeDatabaseType);
-            }
-
-            return Attempt<DataTypeDatabaseType>.Fail(dbType);
-        }
-
-        /// <summary>
-        /// 
-        /// </summary>
-        /// <param name="propAlias"></param>
-        /// <param name="propertyEditor"></param>
-        /// <param name="standardProps"></param>
-        /// <returns>
-        /// Successful attempt if it was a built in property
-        /// </returns>
-        internal static Attempt<Guid> GetPropertyEditorForBuiltInProperty(
-            string propAlias, 
-            Guid propertyEditor,
-            Dictionary<string, PropertyType> standardProps)
-        {
-            var aliases = standardProps.Select(x => x.Key).ToArray();
-
-            //check if it is built in
-            if (aliases.Contains(propAlias))
-            {
-                //return the pre-determined db type for this property
-                return Attempt<Guid>.Succeed(standardProps.Single(x => x.Key == propAlias).Value.DataTypeId);
-            }
-
-            return Attempt<Guid>.Fail(propertyEditor);
-        }
-    }
->>>>>>> 7dae412a
+﻿using System;
+using System.Collections.Generic;
+using System.Linq;
+using Umbraco.Core.Logging;
+using Umbraco.Core.Models.EntityBase;
+using Umbraco.Core.Models;
+using Umbraco.Core.Models.Rdbms;
+using Umbraco.Core.Persistence.Caching;
+using Umbraco.Core.Persistence.Factories;
+using Umbraco.Core.Persistence.Querying;
+using Umbraco.Core.Persistence.Relators;
+using Umbraco.Core.Persistence.UnitOfWork;
+
+namespace Umbraco.Core.Persistence.Repositories
+{
+    /// <summary>
+    /// Represents a repository for doing CRUD operations for <see cref="IMemberType"/>
+    /// </summary>
+    internal class MemberTypeRepository : ContentTypeBaseRepository<int, IMemberType>, IMemberTypeRepository
+    {
+         public MemberTypeRepository(IDatabaseUnitOfWork work)
+            : base(work)
+        {
+        }
+
+         public MemberTypeRepository(IDatabaseUnitOfWork work, IRepositoryCacheProvider cache)
+            : base(work, cache)
+        {
+        }
+
+         #region Overrides of RepositoryBase<int, IMemberType>
+
+        protected override IMemberType PerformGet(int id)
+        {
+            var sql = GetBaseQuery(false);
+            sql.Where(GetBaseWhereClause(), new { Id = id });
+            sql.OrderByDescending<NodeDto>(x => x.NodeId);
+
+            var dtos =
+                Database.Fetch<MemberTypeReadOnlyDto, PropertyTypeReadOnlyDto, PropertyTypeGroupReadOnlyDto, MemberTypeReadOnlyDto>(
+                    new PropertyTypePropertyGroupRelator().Map, sql);
+
+             if (dtos == null || dtos.Any() == false)
+                 return null;
+
+             var factory = new MemberTypeReadOnlyFactory();
+             var member = factory.BuildEntity(dtos.First());
+
+             return member;
+        }
+
+        protected override IEnumerable<IMemberType> PerformGetAll(params int[] ids)
+        {
+            var sql = GetBaseQuery(false);
+            if (ids.Any())
+            {
+                var statement = string.Join(" OR ", ids.Select(x => string.Format("umbracoNode.id='{0}'", x)));
+                sql.Where(statement);
+            }
+            sql.OrderByDescending<NodeDto>(x => x.NodeId);
+
+            var dtos =
+                Database.Fetch<MemberTypeReadOnlyDto, PropertyTypeReadOnlyDto, PropertyTypeGroupReadOnlyDto, MemberTypeReadOnlyDto>(
+                    new PropertyTypePropertyGroupRelator().Map, sql);
+
+            return BuildFromDtos(dtos);
+        }
+
+        protected override IEnumerable<IMemberType> PerformGetByQuery(IQuery<IMemberType> query)
+        {
+            var sqlSubquery = GetSubquery();
+            var translator = new SqlTranslator<IMemberType>(sqlSubquery, query);
+            var subquery = translator.Translate();
+            var sql = GetBaseQuery(false)
+                .Append(new Sql("WHERE umbracoNode.id IN (" + subquery.SQL + ")", subquery.Arguments))
+                .OrderBy<NodeDto>(x => x.SortOrder);
+
+            var dtos =
+                Database.Fetch<MemberTypeReadOnlyDto, PropertyTypeReadOnlyDto, PropertyTypeGroupReadOnlyDto, MemberTypeReadOnlyDto>(
+                    new PropertyTypePropertyGroupRelator().Map, sql);
+
+            return BuildFromDtos(dtos);
+        }
+
+        #endregion
+
+        #region Overrides of PetaPocoRepositoryBase<int, IMemberType>
+
+        protected override Sql GetBaseQuery(bool isCount)
+        {
+            var sql = new Sql();
+
+            if (isCount)
+            {
+                sql.Select("COUNT(*)")
+                    .From<NodeDto>()
+                    .InnerJoin<ContentTypeDto>().On<ContentTypeDto, NodeDto>(left => left.NodeId, right => right.NodeId)
+                    .Where<NodeDto>(x => x.NodeObjectType == NodeObjectTypeId);
+                return sql;
+            }
+
+            sql.Select("umbracoNode.*", "cmsContentType.*", "cmsPropertyType.id AS PropertyTypeId", "cmsPropertyType.Alias", 
+                "cmsPropertyType.Name", "cmsPropertyType.Description", "cmsPropertyType.helpText", "cmsPropertyType.mandatory",
+                "cmsPropertyType.validationRegExp", "cmsPropertyType.dataTypeId", "cmsPropertyType.sortOrder AS PropertyTypeSortOrder",
+                "cmsPropertyType.propertyTypeGroupId AS PropertyTypesGroupId", "cmsMemberType.memberCanEdit", "cmsMemberType.viewOnProfile",
+                "cmsDataType.propertyEditorAlias", "cmsDataType.dbType", "cmsPropertyTypeGroup.id AS PropertyTypeGroupId", 
+                "cmsPropertyTypeGroup.text AS PropertyGroupName", "cmsPropertyTypeGroup.parentGroupId",
+                "cmsPropertyTypeGroup.sortorder AS PropertyGroupSortOrder", "cmsPropertyTypeGroup.contenttypeNodeId")
+                .From<NodeDto>()
+                .InnerJoin<ContentTypeDto>().On<ContentTypeDto, NodeDto>(left => left.NodeId, right => right.NodeId)
+                .LeftJoin<PropertyTypeDto>().On<PropertyTypeDto, NodeDto>(left => left.ContentTypeId, right => right.NodeId)
+                .LeftJoin<MemberTypeDto>().On<MemberTypeDto, PropertyTypeDto>(left => left.PropertyTypeId, right => right.Id)
+                .LeftJoin<DataTypeDto>().On<DataTypeDto, PropertyTypeDto>(left => left.DataTypeId, right => right.DataTypeId)
+                .LeftJoin<PropertyTypeGroupDto>().On<PropertyTypeGroupDto, NodeDto>(left => left.ContentTypeNodeId, right => right.NodeId)
+                .Where<NodeDto>(x => x.NodeObjectType == NodeObjectTypeId);
+            return sql;
+        }
+
+        protected Sql GetSubquery()
+        {
+            var sql = new Sql()
+                .Select("DISTINCT(umbracoNode.id)")
+                .From<NodeDto>()
+                .InnerJoin<ContentTypeDto>().On<ContentTypeDto, NodeDto>(left => left.NodeId, right => right.NodeId)
+                .LeftJoin<PropertyTypeDto>().On<PropertyTypeDto, NodeDto>(left => left.ContentTypeId, right => right.NodeId)
+                .LeftJoin<MemberTypeDto>().On<MemberTypeDto, PropertyTypeDto>(left => left.PropertyTypeId, right => right.Id)
+                .LeftJoin<DataTypeDto>().On<DataTypeDto, PropertyTypeDto>(left => left.DataTypeId, right => right.DataTypeId)
+                .LeftJoin<PropertyTypeGroupDto>().On<PropertyTypeGroupDto, NodeDto>(left => left.ContentTypeNodeId, right => right.NodeId)
+                .Where<NodeDto>(x => x.NodeObjectType == NodeObjectTypeId);
+            return sql;
+        }
+
+        protected override string GetBaseWhereClause()
+        {
+            return "umbracoNode.id = @Id";
+        }
+
+        protected override IEnumerable<string> GetDeleteClauses()
+        {
+            var list = new List<string>
+                           {
+                               "DELETE FROM umbracoUser2NodeNotify WHERE nodeId = @Id",
+                               "DELETE FROM umbracoUser2NodePermission WHERE nodeId = @Id",
+                               "DELETE FROM cmsTagRelationship WHERE nodeId = @Id",
+                               "DELETE FROM cmsContentTypeAllowedContentType WHERE Id = @Id",
+                               "DELETE FROM cmsContentTypeAllowedContentType WHERE AllowedId = @Id",
+                               "DELETE FROM cmsContentType2ContentType WHERE parentContentTypeId = @Id",
+                               "DELETE FROM cmsContentType2ContentType WHERE childContentTypeId = @Id",
+                               "DELETE FROM cmsPropertyType WHERE contentTypeId = @Id",
+                               "DELETE FROM cmsPropertyTypeGroup WHERE contenttypeNodeId = @Id",
+                               "DELETE FROM cmsMemberType WHERE NodeId = @Id",
+                               "DELETE FROM cmsContentType WHERE NodeId = @Id",
+                               "DELETE FROM umbracoNode WHERE id = @Id"
+                           };
+            return list;
+        }
+
+        protected override Guid NodeObjectTypeId
+        {
+            get { return new Guid(Constants.ObjectTypes.MemberType); }
+        }
+
+        #endregion
+
+        #region Unit of Work Implementation
+
+        protected override void PersistNewItem(IMemberType entity)
+        {
+            ((MemberType)entity).AddingEntity();
+
+            //By Convention we add 9 stnd PropertyTypes to an Umbraco MemberType
+            entity.AddPropertyGroup(Constants.Conventions.Member.StandardPropertiesGroupName);
+            var standardPropertyTypes = Constants.Conventions.Member.GetStandardPropertyTypeStubs();
+            foreach (var standardPropertyType in standardPropertyTypes)
+            {
+                entity.AddPropertyType(standardPropertyType.Value, Constants.Conventions.Member.StandardPropertiesGroupName);
+            }
+
+            var factory = new MemberTypeFactory(NodeObjectTypeId);
+            var dto = factory.BuildDto(entity);
+
+            EnsureCorrectDbTypeForBuiltInProperties(entity);
+
+            PersistNewBaseContentType(dto, entity);
+            
+            //Handles the MemberTypeDto (cmsMemberType table)
+            var memberTypeDtos = factory.BuildMemberTypeDtos(entity);
+            foreach (var memberTypeDto in memberTypeDtos)
+            {
+                Database.Insert(memberTypeDto);
+            }
+
+            ((ICanBeDirty)entity).ResetDirtyProperties();
+        }
+
+        protected override void PersistUpdatedItem(IMemberType entity)
+        {
+            ValidateAlias(entity);
+
+            //Updates Modified date
+            ((MemberType)entity).UpdatingEntity();
+
+            //Look up parent to get and set the correct Path if ParentId has changed
+            if (((ICanBeDirty)entity).IsPropertyDirty("ParentId"))
+            {
+                var parent = Database.First<NodeDto>("WHERE id = @ParentId", new { ParentId = entity.ParentId });
+                entity.Path = string.Concat(parent.Path, ",", entity.Id);
+                entity.Level = parent.Level + 1;
+                var maxSortOrder =
+                    Database.ExecuteScalar<int>(
+                        "SELECT coalesce(max(sortOrder),0) FROM umbracoNode WHERE parentid = @ParentId AND nodeObjectType = @NodeObjectType",
+                        new { ParentId = entity.ParentId, NodeObjectType = NodeObjectTypeId });
+                entity.SortOrder = maxSortOrder + 1;
+            }
+
+            var factory = new MemberTypeFactory(NodeObjectTypeId);
+            var dto = factory.BuildDto(entity);
+
+            EnsureCorrectDbTypeForBuiltInProperties(entity);
+
+            PersistUpdatedBaseContentType(dto, entity);
+
+            //Remove existing entries before inserting new ones
+            Database.Delete<MemberTypeDto>("WHERE NodeId = @Id", new {Id = entity.Id});
+
+            //Handles the MemberTypeDto (cmsMemberType table)
+            var memberTypeDtos = factory.BuildMemberTypeDtos(entity);
+            foreach (var memberTypeDto in memberTypeDtos)
+            {
+                Database.Insert(memberTypeDto);
+            }
+
+            ((ICanBeDirty)entity).ResetDirtyProperties();
+        }
+
+        #endregion
+
+        /// <summary>
+        /// Ensure that all the built-in membership provider properties have their correct db types
+        /// and property editors assigned.
+        /// </summary>
+        /// <param name="memberType"></param>
+        private static void EnsureCorrectDbTypeForBuiltInProperties(IContentTypeBase memberType)
+        {
+            var stdProps = Constants.Conventions.Member.GetStandardPropertyTypeStubs();
+            foreach (var propertyType in memberType.PropertyTypes)
+            {
+                var dbTypeAttempt = GetDbTypeForBuiltInProperty(propertyType.Alias, propertyType.DataTypeDatabaseType, stdProps);
+                if (dbTypeAttempt)
+                {
+                    propertyType.DataTypeDatabaseType = dbTypeAttempt.Result;
+                    //this reset's it's current data type reference which will be re-assigned based on the property editor assigned on the next line
+                    propertyType.DataTypeDefinitionId = 0;
+                    propertyType.DataTypeId = GetPropertyEditorForBuiltInProperty(propertyType.Alias, propertyType.DataTypeId, stdProps).Result;
+                }
+            }
+        }
+
+        /// <summary>
+        /// Builds a collection of entities from a collection of Dtos
+        /// </summary>
+        /// <param name="dtos"></param>
+        /// <returns></returns>
+        private static IEnumerable<IMemberType> BuildFromDtos(List<MemberTypeReadOnlyDto> dtos)
+        {
+            if (dtos == null || dtos.Any() == false)
+                return Enumerable.Empty<IMemberType>();
+
+            var factory = new MemberTypeReadOnlyFactory();
+            return dtos.Select(factory.BuildEntity);
+        }
+
+        /// <summary>
+        /// If this is one of our internal properties - we will manually assign the data type since they must 
+        /// always correspond to the correct db type no matter what the backing data type is assigned.
+        /// </summary>
+        /// <param name="propAlias"></param>
+        /// <param name="dbType"></param>
+        /// <param name="standardProps"></param>
+        /// <returns>
+        /// Successful attempt if it was a built in property
+        /// </returns>
+        internal static Attempt<DataTypeDatabaseType> GetDbTypeForBuiltInProperty(
+            string propAlias, 
+            DataTypeDatabaseType dbType,
+            Dictionary<string, PropertyType> standardProps)
+        {
+            var aliases = standardProps.Select(x => x.Key).ToArray();
+
+            //check if it is built in
+            if (aliases.Contains(propAlias))
+            {
+                //return the pre-determined db type for this property
+                return Attempt<DataTypeDatabaseType>.Succeed(standardProps.Single(x => x.Key == propAlias).Value.DataTypeDatabaseType);
+            }
+
+            return Attempt<DataTypeDatabaseType>.Fail(dbType);
+        }
+
+        /// <summary>
+        /// 
+        /// </summary>
+        /// <param name="propAlias"></param>
+        /// <param name="propertyEditor"></param>
+        /// <param name="standardProps"></param>
+        /// <returns>
+        /// Successful attempt if it was a built in property
+        /// </returns>
+        internal static Attempt<Guid> GetPropertyEditorForBuiltInProperty(
+            string propAlias, 
+            Guid propertyEditor,
+            Dictionary<string, PropertyType> standardProps)
+        {
+            var aliases = standardProps.Select(x => x.Key).ToArray();
+
+            //check if it is built in
+            if (aliases.Contains(propAlias))
+            {
+                //return the pre-determined db type for this property
+                return Attempt<Guid>.Succeed(standardProps.Single(x => x.Key == propAlias).Value.DataTypeId);
+            }
+
+            return Attempt<Guid>.Fail(propertyEditor);
+        }
+    }
 }