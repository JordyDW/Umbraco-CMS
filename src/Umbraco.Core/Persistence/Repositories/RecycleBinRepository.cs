--- conflicted
+++ resolved
@@ -1,135 +1,4 @@
-<<<<<<< HEAD
-﻿using System;
-using System.Collections.Generic;
-using System.Threading.Tasks;
-using Umbraco.Core.Configuration;
-using Umbraco.Core.Events;
-using Umbraco.Core.IO;
-using Umbraco.Core.Logging;
-using Umbraco.Core.Models.Rdbms;
-using Umbraco.Core.Persistence.UnitOfWork;
-
-namespace Umbraco.Core.Persistence.Repositories
-{
-    /// <summary>
-    /// Represents a repository specific to the Recycle Bins
-    /// available for Content and Media.
-    /// </summary>
-    internal class RecycleBinRepository
-    {
-        private readonly IDatabaseUnitOfWork _unitOfWork;
-
-        public RecycleBinRepository(IDatabaseUnitOfWork unitOfWork)
-        {
-            _unitOfWork = unitOfWork;
-        }
-
-        public bool EmptyRecycleBin(Guid nodeObjectType)
-        {
-            var db = _unitOfWork.Database;
-
-            //Issue query to get all trashed content or media that has the Upload field as a property
-            //The value for each field is stored in a list: FilesToDelete<string>()
-            //Alias: Constants.Conventions.Media.File and ControlId: Constants.PropertyEditors.UploadField
-            var sql = new Sql();
-            sql.Select("DISTINCT(dataNvarchar)")
-                .From<PropertyDataDto>()
-                .InnerJoin<NodeDto>().On<PropertyDataDto, NodeDto>(left => left.NodeId, right => right.NodeId)
-                .InnerJoin<PropertyTypeDto>().On<PropertyDataDto, PropertyTypeDto>(left => left.PropertyTypeId, right => right.Id)
-                .InnerJoin<DataTypeDto>().On<PropertyTypeDto, DataTypeDto>(left => left.DataTypeId, right => right.DataTypeId)
-                .Where("umbracoNode.trashed = '1' AND umbracoNode.nodeObjectType = @NodeObjectType AND dataNvarchar IS NOT NULL AND (cmsPropertyType.Alias = @FileAlias OR cmsDataType.controlId = @ControlId)",
-                    new { FileAlias = Constants.Conventions.Media.File, NodeObjectType = nodeObjectType, ControlId = Constants.PropertyEditors.UploadField });
-
-            var files = db.Fetch<string>(sql);
-
-            //Construct and execute delete statements for all trashed items by 'nodeObjectType'
-            var deletes = new List<string>
-                          {
-                              FormatDeleteStatement("umbracoUser2NodeNotify", "nodeId"),
-                              FormatDeleteStatement("umbracoUser2NodePermission", "nodeId"),
-                              FormatDeleteStatement("umbracoRelation", "parentId"),
-                              FormatDeleteStatement("umbracoRelation", "childId"),
-                              FormatDeleteStatement("cmsTagRelationship", "nodeId"),
-                              FormatDeleteStatement("umbracoDomains", "domainRootStructureID"),
-                              FormatDeleteStatement("cmsDocument", "NodeId"),
-                              FormatDeleteStatement("cmsPropertyData", "contentNodeId"),
-                              FormatDeleteStatement("cmsPreviewXml", "nodeId"),
-                              FormatDeleteStatement("cmsContentVersion", "ContentId"),
-                              FormatDeleteStatement("cmsContentXml", "nodeID"),
-                              FormatDeleteStatement("cmsContent", "NodeId"),
-                              "DELETE FROM umbracoNode WHERE trashed = '1' AND nodeObjectType = @NodeObjectType"
-                          };
-
-            //Wraps in transaction - this improves performance and also ensures
-            // that if any of the deletions fails that the whole thing is rolled back.
-            using (var trans = db.GetTransaction())
-            {
-                try
-                {
-                    foreach (var delete in deletes)
-                    {
-                        db.Execute(delete, new { NodeObjectType = nodeObjectType });
-                    }
-
-                    trans.Complete();
-
-                    //Trigger (internal) event with list of files to delete - RecycleBinEmptied
-                    RecycleBinEmptied.RaiseEvent(new RecycleBinEventArgs(nodeObjectType, files), this);
-
-                    return true;
-                }
-                catch (Exception ex)
-                {
-                    trans.Dispose();
-                    LogHelper.Error<RecycleBinRepository>("An error occurred while emptying the Recycle Bin: " + ex.Message, ex);
-                    return false;
-                }
-            }
-        }
-
-        public bool DeleteFiles(IEnumerable<string> files)
-        {
-            try
-            {
-                var fs = FileSystemProviderManager.Current.GetFileSystemProvider<MediaFileSystem>();
-                Parallel.ForEach(files, file =>
-                                        {
-                                            if (UmbracoSettings.UploadAllowDirectories)
-                                            {
-                                                var relativeFilePath = fs.GetRelativePath(file);
-                                                var parentDirectory = System.IO.Path.GetDirectoryName(relativeFilePath);
-                                                fs.DeleteDirectory(parentDirectory, true);
-                                            }
-                                            else
-                                            {
-                                                fs.DeleteFile(file, true);
-                                            }
-                                        });
-
-                return true;
-            }
-            catch (Exception ex)
-            {
-                LogHelper.Error<RecycleBinRepository>("An error occurred while deleting files attached to deleted nodes: " + ex.Message, ex);
-                return false;
-            }
-        }
-
-        private string FormatDeleteStatement(string tableName, string keyName)
-        {
-            return
-                string.Format(
-                    "DELETE FROM {0} FROM {0} as TB1 INNER JOIN umbracoNode as TB2 ON TB1.{1} = TB2.id WHERE TB2.trashed = '1' AND TB2.nodeObjectType = @NodeObjectType",
-                    tableName, keyName);
-        }
-
-        /// <summary>
-        /// Occurs after RecycleBin was been Emptied
-        /// </summary>
-        internal static event TypedEventHandler<RecycleBinRepository, RecycleBinEventArgs> RecycleBinEmptied;
-    }
-=======
-﻿using System;
+using System;
 using System.Collections.Generic;
 using System.Threading.Tasks;
 using Umbraco.Core.Configuration;
@@ -262,5 +131,4 @@
         /// </summary>
         internal static event TypedEventHandler<RecycleBinRepository, RecycleBinEventArgs> RecycleBinEmptied;
     }
->>>>>>> 50aa9d71
 }