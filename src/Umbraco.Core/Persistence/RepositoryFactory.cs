--- conflicted
+++ resolved
@@ -1,270 +1,267 @@
-using Umbraco.Core.Configuration;
-using System;
-using Umbraco.Core.Configuration.UmbracoSettings;
-using Umbraco.Core.IO;
-using Umbraco.Core.Logging;
-
-using Umbraco.Core.Persistence.Repositories;
-using Umbraco.Core.Persistence.SqlSyntax;
-using Umbraco.Core.Persistence.UnitOfWork;
-
-namespace Umbraco.Core.Persistence
-{
-    /// <summary>
-    /// Used to instantiate each repository type
-    /// </summary>
-    public class RepositoryFactory
-    {
-        private readonly ILogger _logger;
-        private readonly ISqlSyntaxProvider _sqlSyntax;
-        private readonly CacheHelper _cacheHelper;
-        private readonly IUmbracoSettingsSection _settings;
-
-        #region Ctors
-
-        public RepositoryFactory(CacheHelper cacheHelper, ILogger logger, ISqlSyntaxProvider sqlSyntax, IUmbracoSettingsSection settings)
-        {
-            if (cacheHelper == null) throw new ArgumentNullException("cacheHelper");
-            if (logger == null) throw new ArgumentNullException("logger");
-            //if (sqlSyntax == null) throw new ArgumentNullException("sqlSyntax");
-            if (settings == null) throw new ArgumentNullException("settings");
-
-            _cacheHelper = cacheHelper;
-            _logger = logger;
-            _sqlSyntax = sqlSyntax;
-            _settings = settings;
-        }
-
-        [Obsolete("Use the ctor specifying all dependencies instead")]
-        public RepositoryFactory()
-            : this(ApplicationContext.Current.ApplicationCache, LoggerResolver.Current.Logger, SqlSyntaxContext.SqlSyntaxProvider, UmbracoConfig.For.UmbracoSettings())
-        {
-        }
-
-        [Obsolete("Use the ctor specifying all dependencies instead")]
-        public RepositoryFactory(CacheHelper cacheHelper)
-            : this(cacheHelper, LoggerResolver.Current.Logger, SqlSyntaxContext.SqlSyntaxProvider, UmbracoConfig.For.UmbracoSettings())
-        {
-        }
-
-        [Obsolete("Use the ctor specifying all dependencies instead, NOTE: disableAllCache has zero effect")]        
-        public RepositoryFactory(bool disableAllCache, CacheHelper cacheHelper)
-            : this(cacheHelper, LoggerResolver.Current.Logger, SqlSyntaxContext.SqlSyntaxProvider, UmbracoConfig.For.UmbracoSettings())
-        {
-            if (cacheHelper == null) throw new ArgumentNullException("cacheHelper");
-            _cacheHelper = cacheHelper;
-        }
-
-        [Obsolete("Use the ctor specifying all dependencies instead")]
-        public RepositoryFactory(bool disableAllCache)
-            : this(disableAllCache ? CacheHelper.CreateDisabledCacheHelper() : ApplicationContext.Current.ApplicationCache, LoggerResolver.Current.Logger, SqlSyntaxContext.SqlSyntaxProvider, UmbracoConfig.For.UmbracoSettings())
-        {
-        }
-
-     
-        #endregion
-<<<<<<< HEAD
-=======
-
-        public virtual ITaskRepository CreateTaskRepository(IDatabaseUnitOfWork uow)
-        {
-            return new TaskRepository(uow, _cacheHelper, _logger, _sqlSyntax);
-        }
-
-        public virtual IAuditRepository CreateAuditRepository(IDatabaseUnitOfWork uow)
-        {
-            return new AuditRepository(uow, _cacheHelper, _logger, _sqlSyntax);
-        }
->>>>>>> e94b6fa3
-
-        public virtual ITagRepository CreateTagRepository(IDatabaseUnitOfWork uow)
-        {
-            return new TagRepository(
-                uow,
-                _cacheHelper, _logger, _sqlSyntax);
-        }
-
-        public virtual IContentRepository CreateContentRepository(IDatabaseUnitOfWork uow)
-        {
-            return new ContentRepository(
-                uow,
-                _cacheHelper,
-                _logger,
-                _sqlSyntax,
-                CreateContentTypeRepository(uow),
-                CreateTemplateRepository(uow),
-                CreateTagRepository(uow))
-            {
-                EnsureUniqueNaming = _settings.Content.EnsureUniqueNaming
-            };
-        }
-
-        public virtual IContentTypeRepository CreateContentTypeRepository(IDatabaseUnitOfWork uow)
-        {
-            return new ContentTypeRepository(
-                uow,
-                _cacheHelper,
-                _logger, _sqlSyntax,
-                CreateTemplateRepository(uow));
-        }
-
-        public virtual IDataTypeDefinitionRepository CreateDataTypeDefinitionRepository(IDatabaseUnitOfWork uow)
-        {
-            return new DataTypeDefinitionRepository(
-                uow,
-                _cacheHelper,                
-                _cacheHelper,
-                _logger, _sqlSyntax,
-                CreateContentTypeRepository(uow));
-        }
-
-        public virtual IDictionaryRepository CreateDictionaryRepository(IDatabaseUnitOfWork uow)
-        {
-            return new DictionaryRepository(
-                uow,
-                _cacheHelper,
-                _logger,
-                _sqlSyntax,
-                CreateLanguageRepository(uow));
-        }
-
-        public virtual ILanguageRepository CreateLanguageRepository(IDatabaseUnitOfWork uow)
-        {
-            return new LanguageRepository(
-                uow,
-                _cacheHelper,
-                _logger, _sqlSyntax);
-        }
-
-        public virtual IMediaRepository CreateMediaRepository(IDatabaseUnitOfWork uow)
-        {
-            return new MediaRepository(
-                uow,
-                _cacheHelper,
-                _logger, _sqlSyntax,
-                CreateMediaTypeRepository(uow),
-                CreateTagRepository(uow)) { EnsureUniqueNaming = _settings.Content.EnsureUniqueNaming };
-        }
-
-        public virtual IMediaTypeRepository CreateMediaTypeRepository(IDatabaseUnitOfWork uow)
-        {
-            return new MediaTypeRepository(
-                uow,
-                _cacheHelper,
-                _logger, _sqlSyntax);
-        }
-
-        public virtual IRelationRepository CreateRelationRepository(IDatabaseUnitOfWork uow)
-        {
-            return new RelationRepository(
-                uow,
-                CacheHelper.CreateDisabledCacheHelper(), //never cache
-                _logger, _sqlSyntax,
-                CreateRelationTypeRepository(uow));
-        }
-
-        public virtual IRelationTypeRepository CreateRelationTypeRepository(IDatabaseUnitOfWork uow)
-        {
-            return new RelationTypeRepository(
-                uow,
-                CacheHelper.CreateDisabledCacheHelper(), //never cache
-                _logger, _sqlSyntax);
-        }
-
-        public virtual IScriptRepository CreateScriptRepository(IUnitOfWork uow)
-        {
-            return new ScriptRepository(uow, new PhysicalFileSystem(SystemDirectories.Scripts), _settings.Content);
-        }
-
-        internal virtual IPartialViewRepository CreatePartialViewRepository(IUnitOfWork uow)
-        {
-            return new PartialViewRepository(uow);
-        }
-
-        internal virtual IPartialViewRepository CreatePartialViewMacroRepository(IUnitOfWork uow)
-        {
-            return new PartialViewMacroRepository(uow);
-        }
-
-        public virtual IStylesheetRepository CreateStylesheetRepository(IUnitOfWork uow, IDatabaseUnitOfWork db)
-        {
-            return new StylesheetRepository(uow, new PhysicalFileSystem(SystemDirectories.Css));
-        }
-
-        public virtual ITemplateRepository CreateTemplateRepository(IDatabaseUnitOfWork uow)
-        {
-            return new TemplateRepository(uow, 
-                _cacheHelper,
-                _logger, _sqlSyntax,
-                new PhysicalFileSystem(SystemDirectories.Masterpages),
-                new PhysicalFileSystem(SystemDirectories.MvcViews),
-                _settings.Templates);
-        }
-
-        internal virtual ServerRegistrationRepository CreateServerRegistrationRepository(IDatabaseUnitOfWork uow)
-        {
-            return new ServerRegistrationRepository(
-                uow,
-                CacheHelper.CreateDisabledCacheHelper(), //never cache
-                _logger, _sqlSyntax);
-        }
-
-        public virtual IUserTypeRepository CreateUserTypeRepository(IDatabaseUnitOfWork uow)
-        {
-            return new UserTypeRepository(
-                uow,
-                //There's not many user types but we query on users all the time so the result needs to be cached
-                _cacheHelper,
-                _logger, _sqlSyntax);
-        }
-
-        public virtual IUserRepository CreateUserRepository(IDatabaseUnitOfWork uow)
-        {            
-            return new UserRepository(
-                uow,
-                //Need to cache users - we look up user information more than anything in the back office!
-                _cacheHelper,
-                _logger, _sqlSyntax,
-                CreateUserTypeRepository(uow));
-        }
-
-        internal virtual IMacroRepository CreateMacroRepository(IDatabaseUnitOfWork uow)
-        {
-            return new MacroRepository(uow,
-                _cacheHelper,
-                _logger, _sqlSyntax);
-        }
-
-        public virtual IMemberRepository CreateMemberRepository(IDatabaseUnitOfWork uow)
-        {
-            return new MemberRepository(
-                uow,
-                _cacheHelper,
-                _logger, _sqlSyntax,
-                CreateMemberTypeRepository(uow),
-                CreateMemberGroupRepository(uow),
-                CreateTagRepository(uow));
-        }
-
-        public virtual IMemberTypeRepository CreateMemberTypeRepository(IDatabaseUnitOfWork uow)
-        {
-            return new MemberTypeRepository(uow,
-                _cacheHelper,
-                _logger, _sqlSyntax);
-        }
-
-        public virtual IMemberGroupRepository CreateMemberGroupRepository(IDatabaseUnitOfWork uow)
-        {
-            return new MemberGroupRepository(uow,
-                _cacheHelper,
-                _logger, _sqlSyntax,
-                _cacheHelper);
-        }
-
-        public virtual IEntityRepository CreateEntityRepository(IDatabaseUnitOfWork uow)
-        {
-            return new EntityRepository(uow);
-        }
-
-    }
+using Umbraco.Core.Configuration;
+using System;
+using Umbraco.Core.Configuration.UmbracoSettings;
+using Umbraco.Core.IO;
+using Umbraco.Core.Logging;
+
+using Umbraco.Core.Persistence.Repositories;
+using Umbraco.Core.Persistence.SqlSyntax;
+using Umbraco.Core.Persistence.UnitOfWork;
+
+namespace Umbraco.Core.Persistence
+{
+    /// <summary>
+    /// Used to instantiate each repository type
+    /// </summary>
+    public class RepositoryFactory
+    {
+        private readonly ILogger _logger;
+        private readonly ISqlSyntaxProvider _sqlSyntax;
+        private readonly CacheHelper _cacheHelper;
+        private readonly IUmbracoSettingsSection _settings;
+
+        #region Ctors
+
+        public RepositoryFactory(CacheHelper cacheHelper, ILogger logger, ISqlSyntaxProvider sqlSyntax, IUmbracoSettingsSection settings)
+        {
+            if (cacheHelper == null) throw new ArgumentNullException("cacheHelper");
+            if (logger == null) throw new ArgumentNullException("logger");
+            //if (sqlSyntax == null) throw new ArgumentNullException("sqlSyntax");
+            if (settings == null) throw new ArgumentNullException("settings");
+
+            _cacheHelper = cacheHelper;
+            _logger = logger;
+            _sqlSyntax = sqlSyntax;
+            _settings = settings;
+        }
+
+        [Obsolete("Use the ctor specifying all dependencies instead")]
+        public RepositoryFactory()
+            : this(ApplicationContext.Current.ApplicationCache, LoggerResolver.Current.Logger, SqlSyntaxContext.SqlSyntaxProvider, UmbracoConfig.For.UmbracoSettings())
+        {
+        }
+
+        [Obsolete("Use the ctor specifying all dependencies instead")]
+        public RepositoryFactory(CacheHelper cacheHelper)
+            : this(cacheHelper, LoggerResolver.Current.Logger, SqlSyntaxContext.SqlSyntaxProvider, UmbracoConfig.For.UmbracoSettings())
+        {
+        }
+
+        [Obsolete("Use the ctor specifying all dependencies instead, NOTE: disableAllCache has zero effect")]        
+        public RepositoryFactory(bool disableAllCache, CacheHelper cacheHelper)
+            : this(cacheHelper, LoggerResolver.Current.Logger, SqlSyntaxContext.SqlSyntaxProvider, UmbracoConfig.For.UmbracoSettings())
+        {
+            if (cacheHelper == null) throw new ArgumentNullException("cacheHelper");
+            _cacheHelper = cacheHelper;
+        }
+
+        [Obsolete("Use the ctor specifying all dependencies instead")]
+        public RepositoryFactory(bool disableAllCache)
+            : this(disableAllCache ? CacheHelper.CreateDisabledCacheHelper() : ApplicationContext.Current.ApplicationCache, LoggerResolver.Current.Logger, SqlSyntaxContext.SqlSyntaxProvider, UmbracoConfig.For.UmbracoSettings())
+        {
+        }
+
+     
+        #endregion
+
+        public virtual ITaskRepository CreateTaskRepository(IDatabaseUnitOfWork uow)
+        {
+            return new TaskRepository(uow, _cacheHelper, _logger, _sqlSyntax);
+        }
+
+        public virtual IAuditRepository CreateAuditRepository(IDatabaseUnitOfWork uow)
+        {
+            return new AuditRepository(uow, _cacheHelper, _logger, _sqlSyntax);
+        }
+
+        public virtual ITagRepository CreateTagRepository(IDatabaseUnitOfWork uow)
+        {
+            return new TagRepository(
+                uow,
+                _cacheHelper, _logger, _sqlSyntax);
+        }
+
+        public virtual IContentRepository CreateContentRepository(IDatabaseUnitOfWork uow)
+        {
+            return new ContentRepository(
+                uow,
+                _cacheHelper,
+                _logger,
+                _sqlSyntax,
+                CreateContentTypeRepository(uow),
+                CreateTemplateRepository(uow),
+                CreateTagRepository(uow))
+            {
+                EnsureUniqueNaming = _settings.Content.EnsureUniqueNaming
+            };
+        }
+
+        public virtual IContentTypeRepository CreateContentTypeRepository(IDatabaseUnitOfWork uow)
+        {
+            return new ContentTypeRepository(
+                uow,
+                _cacheHelper,
+                _logger, _sqlSyntax,
+                CreateTemplateRepository(uow));
+        }
+
+        public virtual IDataTypeDefinitionRepository CreateDataTypeDefinitionRepository(IDatabaseUnitOfWork uow)
+        {
+            return new DataTypeDefinitionRepository(
+                uow,
+                _cacheHelper,                
+                _cacheHelper,
+                _logger, _sqlSyntax,
+                CreateContentTypeRepository(uow));
+        }
+
+        public virtual IDictionaryRepository CreateDictionaryRepository(IDatabaseUnitOfWork uow)
+        {
+            return new DictionaryRepository(
+                uow,
+                _cacheHelper,
+                _logger,
+                _sqlSyntax,
+                CreateLanguageRepository(uow));
+        }
+
+        public virtual ILanguageRepository CreateLanguageRepository(IDatabaseUnitOfWork uow)
+        {
+            return new LanguageRepository(
+                uow,
+                _cacheHelper,
+                _logger, _sqlSyntax);
+        }
+
+        public virtual IMediaRepository CreateMediaRepository(IDatabaseUnitOfWork uow)
+        {
+            return new MediaRepository(
+                uow,
+                _cacheHelper,
+                _logger, _sqlSyntax,
+                CreateMediaTypeRepository(uow),
+                CreateTagRepository(uow)) { EnsureUniqueNaming = _settings.Content.EnsureUniqueNaming };
+        }
+
+        public virtual IMediaTypeRepository CreateMediaTypeRepository(IDatabaseUnitOfWork uow)
+        {
+            return new MediaTypeRepository(
+                uow,
+                _cacheHelper,
+                _logger, _sqlSyntax);
+        }
+
+        public virtual IRelationRepository CreateRelationRepository(IDatabaseUnitOfWork uow)
+        {
+            return new RelationRepository(
+                uow,
+                CacheHelper.CreateDisabledCacheHelper(), //never cache
+                _logger, _sqlSyntax,
+                CreateRelationTypeRepository(uow));
+        }
+
+        public virtual IRelationTypeRepository CreateRelationTypeRepository(IDatabaseUnitOfWork uow)
+        {
+            return new RelationTypeRepository(
+                uow,
+                CacheHelper.CreateDisabledCacheHelper(), //never cache
+                _logger, _sqlSyntax);
+        }
+
+        public virtual IScriptRepository CreateScriptRepository(IUnitOfWork uow)
+        {
+            return new ScriptRepository(uow, new PhysicalFileSystem(SystemDirectories.Scripts), _settings.Content);
+        }
+
+        internal virtual IPartialViewRepository CreatePartialViewRepository(IUnitOfWork uow)
+        {
+            return new PartialViewRepository(uow);
+        }
+
+        internal virtual IPartialViewRepository CreatePartialViewMacroRepository(IUnitOfWork uow)
+        {
+            return new PartialViewMacroRepository(uow);
+        }
+
+        public virtual IStylesheetRepository CreateStylesheetRepository(IUnitOfWork uow, IDatabaseUnitOfWork db)
+        {
+            return new StylesheetRepository(uow, new PhysicalFileSystem(SystemDirectories.Css));
+        }
+
+        public virtual ITemplateRepository CreateTemplateRepository(IDatabaseUnitOfWork uow)
+        {
+            return new TemplateRepository(uow, 
+                _cacheHelper,
+                _logger, _sqlSyntax,
+                new PhysicalFileSystem(SystemDirectories.Masterpages),
+                new PhysicalFileSystem(SystemDirectories.MvcViews),
+                _settings.Templates);
+        }
+
+        internal virtual ServerRegistrationRepository CreateServerRegistrationRepository(IDatabaseUnitOfWork uow)
+        {
+            return new ServerRegistrationRepository(
+                uow,
+                CacheHelper.CreateDisabledCacheHelper(), //never cache
+                _logger, _sqlSyntax);
+        }
+
+        public virtual IUserTypeRepository CreateUserTypeRepository(IDatabaseUnitOfWork uow)
+        {
+            return new UserTypeRepository(
+                uow,
+                //There's not many user types but we query on users all the time so the result needs to be cached
+                _cacheHelper,
+                _logger, _sqlSyntax);
+        }
+
+        public virtual IUserRepository CreateUserRepository(IDatabaseUnitOfWork uow)
+        {            
+            return new UserRepository(
+                uow,
+                //Need to cache users - we look up user information more than anything in the back office!
+                _cacheHelper,
+                _logger, _sqlSyntax,
+                CreateUserTypeRepository(uow));
+        }
+
+        internal virtual IMacroRepository CreateMacroRepository(IDatabaseUnitOfWork uow)
+        {
+            return new MacroRepository(uow,
+                _cacheHelper,
+                _logger, _sqlSyntax);
+        }
+
+        public virtual IMemberRepository CreateMemberRepository(IDatabaseUnitOfWork uow)
+        {
+            return new MemberRepository(
+                uow,
+                _cacheHelper,
+                _logger, _sqlSyntax,
+                CreateMemberTypeRepository(uow),
+                CreateMemberGroupRepository(uow),
+                CreateTagRepository(uow));
+        }
+
+        public virtual IMemberTypeRepository CreateMemberTypeRepository(IDatabaseUnitOfWork uow)
+        {
+            return new MemberTypeRepository(uow,
+                _cacheHelper,
+                _logger, _sqlSyntax);
+        }
+
+        public virtual IMemberGroupRepository CreateMemberGroupRepository(IDatabaseUnitOfWork uow)
+        {
+            return new MemberGroupRepository(uow,
+                _cacheHelper,
+                _logger, _sqlSyntax,
+                _cacheHelper);
+        }
+
+        public virtual IEntityRepository CreateEntityRepository(IDatabaseUnitOfWork uow)
+        {
+            return new EntityRepository(uow);
+        }
+
+    }
 }