--- conflicted
+++ resolved
@@ -1,20 +1,15 @@
 ﻿using System;
 using System.Collections.Generic;
 using System.Linq;
-<<<<<<< HEAD
 using NPoco;
 using Umbraco.Core.Persistence.DatabaseModelDefinitions;
 using Umbraco.Core.Scoping;
-=======
-using Umbraco.Core.Persistence.DatabaseModelDefinitions;
->>>>>>> 5dd04d9a
 
 namespace Umbraco.Core.Persistence.SqlSyntax
 {
     /// <summary>
     /// Represents an SqlSyntaxProvider for Sql Server.
     /// </summary>
-<<<<<<< HEAD
     [SqlSyntaxProvider(Constants.DbProviderNames.SqlServer)]
     public class SqlServerSyntaxProvider : MicrosoftSqlSyntaxProviderBase<SqlServerSyntaxProvider>
     {
@@ -141,99 +136,26 @@
             }
         }
 
-=======
-    [SqlSyntaxProvider(Constants.DatabaseProviders.SqlServer)]
-    public class SqlServerSyntaxProvider : MicrosoftSqlSyntaxProviderBase<SqlServerSyntaxProvider>
-    {
-        /// <summary>
-        /// Gets/sets the version of the current SQL server instance
-        /// </summary>
-        internal SqlServerVersionName GetVersionName(Database database)
-        {
-            if (_versionName.HasValue)
-                return _versionName.Value;
-
-            try
-            {
-                var version = database.ExecuteScalar<string>("SELECT SERVERPROPERTY('productversion')");
-                var firstPart = version.Split('.')[0];
-                switch (firstPart)
-                {
-                    case "13":
-                        _versionName = SqlServerVersionName.V2016;
-                        break;
-                    case "12":
-                        _versionName = SqlServerVersionName.V2014;
-                        break;
-                    case "11":
-                        _versionName = SqlServerVersionName.V2012;
-                        break;
-                    case "10":
-                        _versionName = SqlServerVersionName.V2008;
-                        break;
-                    case "9":
-                        _versionName = SqlServerVersionName.V2005;
-                        break;
-                    case "8":
-                        _versionName = SqlServerVersionName.V2000;
-                        break;
-                    case "7":
-                        _versionName = SqlServerVersionName.V7;
-                        break;
-                    default:
-                        _versionName = SqlServerVersionName.Other;
-                        break;
-                }
-            }
-            catch (Exception)
-            {
-                _versionName = SqlServerVersionName.Invalid;
-            }
-
-            return _versionName.Value;
-        }
-
-        private SqlServerVersionName? _versionName;
-
->>>>>>> 5dd04d9a
         /// <summary>
         /// SQL Server stores default values assigned to columns as constraints, it also stores them with named values, this is the only
         /// server type that does this, therefore this method doesn't exist on any other syntax provider
         /// </summary>
         /// <returns></returns>
-<<<<<<< HEAD
         public IEnumerable<Tuple<string, string, string, string>> GetDefaultConstraintsPerColumn(IDatabase db)
-        {
-            var items = db.Fetch<dynamic>("SELECT TableName = t.Name,ColumnName = c.Name,dc.Name,dc.[Definition] FROM sys.tables t INNER JOIN sys.default_constraints dc ON t.object_id = dc.parent_object_id INNER JOIN sys.columns c ON dc.parent_object_id = c.object_id AND c.column_id = dc.parent_column_id");
-            return items.Select(x => new Tuple<string, string, string, string>(x.TableName, x.ColumnName, x.Name, x.Definition));
-        }
-
-        public override IEnumerable<string> GetTablesInSchema(IDatabase db)
-        {
-            var items = db.Fetch<dynamic>("SELECT TABLE_NAME FROM INFORMATION_SCHEMA.TABLES");
-            return items.Select(x => x.TABLE_NAME).Cast<string>().ToList();
-        }
-
-        public override IEnumerable<ColumnInfo> GetColumnsInSchema(IDatabase db)
-        {
-            var items = db.Fetch<dynamic>("SELECT TABLE_NAME, COLUMN_NAME, ORDINAL_POSITION, COLUMN_DEFAULT, IS_NULLABLE, DATA_TYPE FROM INFORMATION_SCHEMA.COLUMNS");
-=======
-        public IEnumerable<Tuple<string, string, string, string>> GetDefaultConstraintsPerColumn(Database db)
         {
             var items = db.Fetch<dynamic>("SELECT TableName = t.Name, ColumnName = c.Name, dc.Name, dc.[Definition] FROM sys.tables t INNER JOIN sys.default_constraints dc ON t.object_id = dc.parent_object_id INNER JOIN sys.columns c ON dc.parent_object_id = c.object_id AND c.column_id = dc.parent_column_id INNER JOIN sys.schemas as s on t.[schema_id] = s.[schema_id] WHERE s.name = (SELECT SCHEMA_NAME())");
             return items.Select(x => new Tuple<string, string, string, string>(x.TableName, x.ColumnName, x.Name, x.Definition));
         }
 
-        public override IEnumerable<string> GetTablesInSchema(Database db)
+        public override IEnumerable<string> GetTablesInSchema(IDatabase db)
         {
             var items = db.Fetch<dynamic>("SELECT TABLE_NAME FROM INFORMATION_SCHEMA.TABLES WHERE TABLE_SCHEMA = (SELECT SCHEMA_NAME())");
             return items.Select(x => x.TABLE_NAME).Cast<string>().ToList();
         }
 
-        public override IEnumerable<ColumnInfo> GetColumnsInSchema(Database db)
+        public override IEnumerable<ColumnInfo> GetColumnsInSchema(IDatabase db)
         {
             var items = db.Fetch<dynamic>("SELECT TABLE_NAME, COLUMN_NAME, ORDINAL_POSITION, COLUMN_DEFAULT, IS_NULLABLE, DATA_TYPE FROM INFORMATION_SCHEMA.COLUMNS WHERE TABLE_SCHEMA = (SELECT SCHEMA_NAME())");
->>>>>>> 5dd04d9a
             return
                 items.Select(
                     item =>
@@ -242,79 +164,45 @@
         }
 
         /// <inheritdoc />
-<<<<<<< HEAD
         public override IEnumerable<Tuple<string, string>> GetConstraintsPerTable(IDatabase db)
-        {
-            var items =
-                db.Fetch<dynamic>(
-                    "SELECT TABLE_NAME, CONSTRAINT_NAME FROM INFORMATION_SCHEMA.CONSTRAINT_TABLE_USAGE");
-=======
-        public override IEnumerable<Tuple<string, string>> GetConstraintsPerTable(Database db)
         {
             var items =
                 db.Fetch<dynamic>(
                     "SELECT TABLE_NAME, CONSTRAINT_NAME FROM INFORMATION_SCHEMA.CONSTRAINT_TABLE_USAGE WHERE TABLE_SCHEMA = (SELECT SCHEMA_NAME())");
->>>>>>> 5dd04d9a
             return items.Select(item => new Tuple<string, string>(item.TABLE_NAME, item.CONSTRAINT_NAME)).ToList();
         }
 
         /// <inheritdoc />
-<<<<<<< HEAD
         public override IEnumerable<Tuple<string, string, string>> GetConstraintsPerColumn(IDatabase db)
-        {
-            var items =
-                db.Fetch<dynamic>(
-                    "SELECT TABLE_NAME, COLUMN_NAME, CONSTRAINT_NAME FROM INFORMATION_SCHEMA.CONSTRAINT_COLUMN_USAGE");
-=======
-        public override IEnumerable<Tuple<string, string, string>> GetConstraintsPerColumn(Database db)
         {
             var items =
                 db.Fetch<dynamic>(
                     "SELECT TABLE_NAME, COLUMN_NAME, CONSTRAINT_NAME FROM INFORMATION_SCHEMA.CONSTRAINT_COLUMN_USAGE WHERE TABLE_SCHEMA = (SELECT SCHEMA_NAME())");
->>>>>>> 5dd04d9a
             return items.Select(item => new Tuple<string, string, string>(item.TABLE_NAME, item.COLUMN_NAME, item.CONSTRAINT_NAME)).ToList();
         }
 
         /// <inheritdoc />
-<<<<<<< HEAD
         public override IEnumerable<Tuple<string, string, string, bool>> GetDefinedIndexes(IDatabase db)
-=======
-        public override IEnumerable<Tuple<string, string, string, bool>> GetDefinedIndexes(Database db)
->>>>>>> 5dd04d9a
         {
             var items =
                 db.Fetch<dynamic>(
                     @"select T.name as TABLE_NAME, I.name as INDEX_NAME, AC.Name as COLUMN_NAME,
 CASE WHEN I.is_unique_constraint = 1 OR  I.is_unique = 1 THEN 1 ELSE 0 END AS [UNIQUE]
-<<<<<<< HEAD
 from sys.tables as T inner join sys.indexes as I on T.[object_id] = I.[object_id]
    inner join sys.index_columns as IC on IC.[object_id] = I.[object_id] and IC.[index_id] = I.[index_id]
    inner join sys.all_columns as AC on IC.[object_id] = AC.[object_id] and IC.[column_id] = AC.[column_id]
-WHERE I.is_primary_key = 0
-=======
-from sys.tables as T inner join sys.indexes as I on T.[object_id] = I.[object_id] 
-   inner join sys.index_columns as IC on IC.[object_id] = I.[object_id] and IC.[index_id] = I.[index_id] 
-   inner join sys.all_columns as AC on IC.[object_id] = AC.[object_id] and IC.[column_id] = AC.[column_id] 
    inner join sys.schemas as S on T.[schema_id] = S.[schema_id]
 WHERE S.name = (SELECT SCHEMA_NAME()) AND I.is_primary_key = 0
->>>>>>> 5dd04d9a
 order by T.name, I.name");
             return items.Select(item => new Tuple<string, string, string, bool>(item.TABLE_NAME, item.INDEX_NAME, item.COLUMN_NAME,
                 item.UNIQUE == 1)).ToList();
 
         }
 
-<<<<<<< HEAD
         public override bool DoesTableExist(IDatabase db, string tableName)
-        {
-            var result =
-                db.ExecuteScalar<long>("SELECT COUNT(*) FROM INFORMATION_SCHEMA.TABLES WHERE TABLE_NAME = @TableName",
-=======
-        public override bool DoesTableExist(Database db, string tableName)
         {
             var result =
                 db.ExecuteScalar<long>("SELECT COUNT(*) FROM INFORMATION_SCHEMA.TABLES WHERE TABLE_NAME = @TableName AND TABLE_SCHEMA = (SELECT SCHEMA_NAME())",
->>>>>>> 5dd04d9a
                                        new { TableName = tableName });
 
             return result > 0;
@@ -335,15 +223,9 @@
             return column.IsIdentity ? GetIdentityString(column) : string.Empty;
         }
 
-<<<<<<< HEAD
         public override Sql<ISqlContext> SelectTop(Sql<ISqlContext> sql, int top)
         {
             return new Sql<ISqlContext>(sql.SqlContext, sql.SQL.Insert(sql.SQL.IndexOf(' '), " TOP " + top), sql.Arguments);
-=======
-        public override Sql SelectTop(Sql sql, int top)
-        {
-            return new Sql(sql.SQL.Insert(sql.SQL.IndexOf(' '), " TOP " + top), sql.Arguments);
->>>>>>> 5dd04d9a
         }
 
         private static string GetIdentityString(ColumnDefinition column)
@@ -368,22 +250,10 @@
             return null;
         }
 
-<<<<<<< HEAD
         public override string DeleteDefaultConstraint => "ALTER TABLE [{0}] DROP CONSTRAINT [DF_{0}_{1}]";
 
         public override string DropIndex => "DROP INDEX {0} ON {1}";
 
         public override string RenameColumn => "sp_rename '{0}.{1}', '{2}', 'COLUMN'";
-=======
-        public override string DeleteDefaultConstraint
-        {
-            get { return "ALTER TABLE [{0}] DROP CONSTRAINT [DF_{0}_{1}]"; }
-        }
-
-
-        public override string DropIndex { get { return "DROP INDEX {0} ON {1}"; } }
-
-        public override string RenameColumn { get { return "sp_rename '{0}.{1}', '{2}', 'COLUMN'"; } }
->>>>>>> 5dd04d9a
     }
 }