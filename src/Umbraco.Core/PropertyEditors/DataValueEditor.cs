--- conflicted
+++ resolved
@@ -164,15 +164,9 @@
             }
             else if (value is not string && ValueType.InvariantEquals(ValueTypes.Json))
             {
-<<<<<<< HEAD
+                // Only serialize value when it's not already a string
                 var jsonValue = _jsonSerializer?.Serialize(value);
-
                 if (jsonValue?.DetectIsEmptyJson() ?? false)
-=======
-                // Only serialize value when it's not already a string
-                var jsonValue = _jsonSerializer.Serialize(value);
-                if (jsonValue.DetectIsEmptyJson())
->>>>>>> 4ebd20bb
                 {
                     value = null;
                 }
