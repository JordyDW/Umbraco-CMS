﻿using System.Collections.Generic;
using System.ComponentModel.DataAnnotations;
using Umbraco.Core.Composing;
using Umbraco.Core.Services;

namespace Umbraco.Core.PropertyEditors.Validators
{
    /// <summary>
    /// A validator that validates that the value is not null or empty (if it is a string)
    /// </summary>
    public sealed class RequiredValidator : IValueRequiredValidator, IManifestValueValidator
    {
        private readonly ILocalizedTextService _textService;
        const string ValueCannotBeNull = "Value cannot be null";
        const string ValueCannotBeEmpty = "Value cannot be empty";

        public RequiredValidator() : this(Current.HasFactory ? Current.Services.TextService : null)
        {
        }

        public RequiredValidator(ILocalizedTextService textService)
        {
            _textService = textService;
        }

        /// <inheritdoc cref="IManifestValueValidator.ValidationName"/>
        public string ValidationName => "Required";

        /// <inheritdoc cref="IValueValidator.Validate"/>
        public IEnumerable<ValidationResult> Validate(object value, string valueType, object dataTypeConfiguration)
        {
            return ValidateRequired(value, valueType);
        }

        /// <inheritdoc cref="IValueRequiredValidator.ValidateRequired"/>
        public IEnumerable<ValidationResult> ValidateRequired(object value, string valueType)
        {
            if (value == null)
            {
<<<<<<< HEAD
                yield return new ValidationResult(_textService?.Localize("validation", "invalidNull") ?? ValueCannotBeNull, new[] {"value"});
=======
                yield return new ValidationResult(_textService.Localize("validation", "invalidNull"), new[] { "value" });
>>>>>>> 938d5d20
                yield break;
            }

            if (valueType.InvariantEquals(ValueTypes.Json))
            {
                if (value.ToString().DetectIsEmptyJson())
                {
<<<<<<< HEAD
                    
                    yield return new ValidationResult(_textService?.Localize("validation", "invalidEmpty") ?? ValueCannotBeEmpty, new[] { "value" });
=======
                    yield return new ValidationResult(_textService.Localize("validation", "invalidEmpty"), new[] { "value" });
>>>>>>> 938d5d20
                }

                yield break;
            }

            if (value.ToString().IsNullOrWhiteSpace())
            {
                yield return new ValidationResult(_textService?.Localize("validation", "invalidEmpty") ?? ValueCannotBeEmpty, new[] { "value" });
            }
        }
    }
}<|MERGE_RESOLUTION|>--- conflicted
+++ resolved
@@ -37,11 +37,7 @@
         {
             if (value == null)
             {
-<<<<<<< HEAD
                 yield return new ValidationResult(_textService?.Localize("validation", "invalidNull") ?? ValueCannotBeNull, new[] {"value"});
-=======
-                yield return new ValidationResult(_textService.Localize("validation", "invalidNull"), new[] { "value" });
->>>>>>> 938d5d20
                 yield break;
             }
 
@@ -49,12 +45,8 @@
             {
                 if (value.ToString().DetectIsEmptyJson())
                 {
-<<<<<<< HEAD
-                    
+
                     yield return new ValidationResult(_textService?.Localize("validation", "invalidEmpty") ?? ValueCannotBeEmpty, new[] { "value" });
-=======
-                    yield return new ValidationResult(_textService.Localize("validation", "invalidEmpty"), new[] { "value" });
->>>>>>> 938d5d20
                 }
 
                 yield break;
