--- conflicted
+++ resolved
@@ -86,14 +86,7 @@
                         var multiNodeTreePicker = new List<IPublishedContent>();
 
                         var objectType = UmbracoObjectTypes.Unknown;
-<<<<<<< HEAD
-                        if (!_publishedSnapshotAccessor.TryGetPublishedSnapshot(out var publishedSnapshot))
-                        {
-                            throw new InvalidOperationException("Wasn't possible to a get a valid Snapshot");
-                        }
-=======
                         var publishedSnapshot = _publishedSnapshotAccessor.GetRequiredPublishedSnapshot();
->>>>>>> f5ae4379
                         foreach (var udi in udis)
                         {
                             var guidUdi = udi as GuidUdi;
