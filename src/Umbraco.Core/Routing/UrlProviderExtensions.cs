using System;
using System.Collections.Generic;
using System.Linq;
using System.Threading.Tasks;
using Microsoft.Extensions.Logging;
using Umbraco.Cms.Core;
using Umbraco.Cms.Core.Models;
using Umbraco.Cms.Core.Models.PublishedContent;
using Umbraco.Cms.Core.Routing;
using Umbraco.Cms.Core.Services;
using Umbraco.Cms.Core.Web;

namespace Umbraco.Extensions
{
    public static class UrlProviderExtensions
    {
        /// <summary>
        ///     Gets the URLs of the content item.
        /// </summary>
        /// <remarks>
        ///     <para>Use when displaying URLs. If errors occur when generating the URLs, they will show in the list.</para>
        ///     <para>Contains all the URLs that we can figure out (based upon domains, etc).</para>
        /// </remarks>
        public static async Task<IEnumerable<UrlInfo>> GetContentUrlsAsync(
            this IContent content,
            IPublishedRouter publishedRouter,
            IUmbracoContext umbracoContext,
            ILocalizationService localizationService,
            ILocalizedTextService textService,
            IContentService contentService,
            IVariationContextAccessor variationContextAccessor,
            ILogger<IContent> logger,
            UriUtility uriUtility,
            IPublishedUrlProvider publishedUrlProvider)
        {
            if (content == null)
            {
                throw new ArgumentNullException(nameof(content));
            }

            if (publishedRouter == null)
            {
                throw new ArgumentNullException(nameof(publishedRouter));
            }

            if (umbracoContext == null)
            {
                throw new ArgumentNullException(nameof(umbracoContext));
            }

            if (localizationService == null)
            {
                throw new ArgumentNullException(nameof(localizationService));
            }

            if (textService == null)
            {
                throw new ArgumentNullException(nameof(textService));
            }

            if (contentService == null)
            {
                throw new ArgumentNullException(nameof(contentService));
            }

            if (logger == null)
            {
                throw new ArgumentNullException(nameof(logger));
            }

            if (publishedUrlProvider == null)
            {
                throw new ArgumentNullException(nameof(publishedUrlProvider));
            }

            if (uriUtility == null)
            {
                throw new ArgumentNullException(nameof(uriUtility));
            }

            if (variationContextAccessor == null)
            {
                throw new ArgumentNullException(nameof(variationContextAccessor));
            }

            var result = new List<UrlInfo>();

            if (content.Published == false)
            {
                result.Add(UrlInfo.Message(textService.Localize("content", "itemNotPublished")));
                return result;
            }

            // build a list of URLs, for the back-office
            // which will contain
            // - the 'main' URLs, which is what .Url would return, for each culture
            // - the 'other' URLs we know (based upon domains, etc)
            //
            // need to work through each installed culture:
            // on invariant nodes, each culture returns the same URL segment but,
            // we don't know if the branch to this content is invariant, so we need to ask
            // for URLs for all cultures.
            // and, not only for those assigned to domains in the branch, because we want
            // to show what GetUrl() would return, for every culture.
            var urls = new HashSet<UrlInfo>();
            var cultures = localizationService.GetAllLanguages().Select(x => x.IsoCode).ToList();

            // get all URLs for all cultures
            // in a HashSet, so de-duplicates too
            foreach (UrlInfo cultureUrl in await GetContentUrlsByCultureAsync(content, cultures, publishedRouter,
                umbracoContext, contentService, textService, variationContextAccessor, logger, uriUtility,
                publishedUrlProvider))
            {
                urls.Add(cultureUrl);
            }

            // return the real URLs first, then the messages
            foreach (IGrouping<bool, UrlInfo> urlGroup in urls.GroupBy(x => x.IsUrl).OrderByDescending(x => x.Key))
            {
                // in some cases there will be the same URL for multiple cultures:
                // * The entire branch is invariant
                // * If there are less domain/cultures assigned to the branch than the number of cultures/languages installed
<<<<<<< HEAD
                foreach (UrlInfo dUrl in urlGroup.LegacyDistinctBy(x => x.Text.ToUpperInvariant()).OrderBy(x => x.Text).ThenBy(x => x.Culture))
=======

                if (urlGroup.Key)
                {
                    result.AddRange(urlGroup.DistinctBy(x => x.Text.ToUpperInvariant())
                        .OrderBy(x => x.Text).ThenBy(x => x.Culture));
                }
                else
>>>>>>> 351c37ab
                {
                    result.AddRange(urlGroup);
                }



            }

            // get the 'other' URLs - ie not what you'd get with GetUrl() but URLs that would route to the document, nevertheless.
            // for these 'other' URLs, we don't check whether they are routable, collide, anything - we just report them.
            foreach (UrlInfo otherUrl in publishedUrlProvider.GetOtherUrls(content.Id).OrderBy(x => x.Text)
                .ThenBy(x => x.Culture))
            {
                // avoid duplicates
                if (urls.Add(otherUrl))
                {
                    result.Add(otherUrl);
                }
            }

            return result;
        }

        /// <summary>
        ///     Tries to return a <see cref="UrlInfo" /> for each culture for the content while detecting collisions/errors
        /// </summary>
        private static async Task<IEnumerable<UrlInfo>> GetContentUrlsByCultureAsync(
            IContent content,
            IEnumerable<string> cultures,
            IPublishedRouter publishedRouter,
            IUmbracoContext umbracoContext,
            IContentService contentService,
            ILocalizedTextService textService,
            IVariationContextAccessor variationContextAccessor,
            ILogger logger,
            UriUtility uriUtility,
            IPublishedUrlProvider publishedUrlProvider)
        {
            var result = new List<UrlInfo>();

            foreach (var culture in cultures)
            {
                // if content is variant, and culture is not published, skip
                if (content.ContentType.VariesByCulture() && !content.IsCulturePublished(culture))
                {
                    continue;
                }

                // if it's variant and culture is published, or if it's invariant, proceed
                string url;
                try
                {
                    url = publishedUrlProvider.GetUrl(content.Id, culture: culture);
                }
                catch (Exception ex)
                {
                    logger.LogError(ex, "GetUrl exception.");
                    url = "#ex";
                }

                switch (url)
                {
                    // deal with 'could not get the URL'
                    case "#":
                        result.Add(HandleCouldNotGetUrl(content, culture, contentService, textService));
                        break;

                    // deal with exceptions
                    case "#ex":
                        result.Add(UrlInfo.Message(textService.Localize("content", "getUrlException"), culture));
                        break;

                    // got a URL, deal with collisions, add URL
                    default:
                        // detect collisions, etc
                        Attempt<UrlInfo> hasCollision = await DetectCollisionAsync(logger, content, url, culture,
                            umbracoContext, publishedRouter, textService, variationContextAccessor, uriUtility);
                        if (hasCollision)
                        {
                            result.Add(hasCollision.Result);
                        }
                        else
                        {
                            result.Add(UrlInfo.Url(url, culture));
                        }

                        break;
                }
            }

            return result;
        }

        private static UrlInfo HandleCouldNotGetUrl(IContent content, string culture, IContentService contentService,
            ILocalizedTextService textService)
        {
            // document has a published version yet its URL is "#" => a parent must be
            // unpublished, walk up the tree until we find it, and report.
            IContent parent = content;
            do
            {
                parent = parent.ParentId > 0 ? contentService.GetParent(parent) : null;
            } while (parent != null && parent.Published &&
                     (!parent.ContentType.VariesByCulture() || parent.IsCulturePublished(culture)));

            if (parent == null)
            {
                // oops, internal error
                return UrlInfo.Message(textService.Localize("content", "parentNotPublishedAnomaly"), culture);
            }

            if (!parent.Published)
            {
                // totally not published
                return UrlInfo.Message(textService.Localize("content", "parentNotPublished", new[] { parent.Name }),
                    culture);
            }

            // culture not published
            return UrlInfo.Message(textService.Localize("content", "parentCultureNotPublished", new[] { parent.Name }),
                culture);
        }

        private static async Task<Attempt<UrlInfo>> DetectCollisionAsync(ILogger logger, IContent content, string url,
            string culture, IUmbracoContext umbracoContext, IPublishedRouter publishedRouter,
            ILocalizedTextService textService, IVariationContextAccessor variationContextAccessor,
            UriUtility uriUtility)
        {
            // test for collisions on the 'main' URL
            var uri = new Uri(url.TrimEnd(Constants.CharArrays.ForwardSlash), UriKind.RelativeOrAbsolute);
            if (uri.IsAbsoluteUri == false)
            {
                uri = uri.MakeAbsolute(umbracoContext.CleanedUmbracoUrl);
            }

            uri = uriUtility.UriToUmbraco(uri);
            IPublishedRequestBuilder builder = await publishedRouter.CreateRequestAsync(uri);
            IPublishedRequest pcr =
                await publishedRouter.RouteRequestAsync(builder, new RouteRequestOptions(RouteDirection.Outbound));

            if (!pcr.HasPublishedContent())
            {
                var logMsg = nameof(DetectCollisionAsync) +
                             " did not resolve a content item for original url: {Url}, translated to {TranslatedUrl} and culture: {Culture}";
                if (pcr.IgnorePublishedContentCollisions)
                {
                    logger.LogDebug(logMsg, url, uri, culture);
                }
                else
                {
                    logger.LogDebug(logMsg, url, uri, culture);
                }

                var urlInfo = UrlInfo.Message(textService.Localize("content", "routeErrorCannotRoute"), culture);
                return Attempt.Succeed(urlInfo);
            }

            if (pcr.IgnorePublishedContentCollisions)
            {
                return Attempt<UrlInfo>.Fail();
            }

            if (pcr.PublishedContent.Id != content.Id)
            {
                IPublishedContent o = pcr.PublishedContent;
                var l = new List<string>();
                while (o != null)
                {
                    l.Add(o.Name(variationContextAccessor));
                    o = o.Parent;
                }

                l.Reverse();
                var s = "/" + string.Join("/", l) + " (id=" + pcr.PublishedContent.Id + ")";

                var urlInfo = UrlInfo.Message(textService.Localize("content", "routeError", new[] { s }), culture);
                return Attempt.Succeed(urlInfo);
            }

            // no collision
            return Attempt<UrlInfo>.Fail();
        }
    }
}<|MERGE_RESOLUTION|>--- conflicted
+++ resolved
@@ -120,17 +120,13 @@
                 // in some cases there will be the same URL for multiple cultures:
                 // * The entire branch is invariant
                 // * If there are less domain/cultures assigned to the branch than the number of cultures/languages installed
-<<<<<<< HEAD
-                foreach (UrlInfo dUrl in urlGroup.LegacyDistinctBy(x => x.Text.ToUpperInvariant()).OrderBy(x => x.Text).ThenBy(x => x.Culture))
-=======
 
                 if (urlGroup.Key)
                 {
-                    result.AddRange(urlGroup.DistinctBy(x => x.Text.ToUpperInvariant())
+                    result.AddRange(urlGroup.LegacyDistinctBy(x => x.Text.ToUpperInvariant())
                         .OrderBy(x => x.Text).ThenBy(x => x.Culture));
                 }
                 else
->>>>>>> 351c37ab
                 {
                     result.AddRange(urlGroup);
                 }
