﻿using System;
using System.Collections.Generic;
using System.Diagnostics;
using System.Linq;
using System.Threading;
using System.Web;
using System.Web.Hosting;
using Umbraco.Core.Cache;
using Umbraco.Core.Composing;
using Umbraco.Core.Configuration;
using Umbraco.Core.Exceptions;
using Umbraco.Core.IO;
using Umbraco.Core.Logging;
using Umbraco.Core.Logging.Serilog;
using Umbraco.Core.Migrations.Install;
<<<<<<< HEAD
using Umbraco.Core.Models.Membership;
=======
using Umbraco.Core.Migrations.Upgrade;
>>>>>>> dafca148
using Umbraco.Core.Persistence;
using Umbraco.Core.Persistence.Mappers;
using Umbraco.Core.Services;
using Umbraco.Core.Sync;

namespace Umbraco.Core.Runtime
{
    /// <summary>
    /// Represents the Core Umbraco runtime.
    /// </summary>
    /// <remarks>Does not handle any of the web-related aspects of Umbraco (startup, etc). It
    /// should be possible to use this runtime in console apps.</remarks>
    public class CoreRuntime : IRuntime
    {
        private ComponentCollection _components;
        private IFactory _factory;
        private RuntimeState _state;

        [Obsolete("Use the ctor with all parameters instead")]
        public CoreRuntime()
        {
        }

        public CoreRuntime(ILogger logger, IMainDom mainDom)
        {
            MainDom = mainDom;
            Logger = logger;
        }

        /// <summary>
        /// Gets the logger.
        /// </summary>
        protected ILogger Logger { get; private set; }

        /// <summary>
        /// Gets the profiler.
        /// </summary>
        protected IProfiler Profiler { get; private set; }

        /// <summary>
        /// Gets the profiling logger.
        /// </summary>
        protected IProfilingLogger ProfilingLogger { get; private set; }

        /// <inheritdoc />
        public IRuntimeState State => _state;

        public IMainDom MainDom { get; private set; }

        /// <inheritdoc/>
        public virtual IFactory Boot(IRegister register)
        {
            // create and register the essential services
            // ie the bare minimum required to boot

#pragma warning disable CS0618 // Type or member is obsolete
            // loggers
            // TODO: Removes this in netcore, this is purely just backwards compat ugliness
            var logger = GetLogger();
            if (logger != Logger)
                Logger = logger;
#pragma warning restore CS0618 // Type or member is obsolete

            var profiler = Profiler = GetProfiler();
            var profilingLogger = ProfilingLogger = new ProfilingLogger(logger, profiler);

            // the boot loader boots using a container scope, so anything that is PerScope will
            // be disposed after the boot loader has booted, and anything else will remain.
            // note that this REQUIRES that perWebRequestScope has NOT been enabled yet, else
            // the container will fail to create a scope since there is no http context when
            // the application starts.
            // the boot loader is kept in the runtime for as long as Umbraco runs, and components
            // are NOT disposed - which is not a big deal as long as they remain lightweight
            // objects.

            using (var timer = profilingLogger.TraceDuration<CoreRuntime>(
                $"Booting Umbraco {UmbracoVersion.SemanticVersion.ToSemanticString()}.",
                "Booted.",
                "Boot failed."))
            {
                logger.Info<CoreRuntime>("Booting site '{HostingSiteName}', app '{HostingApplicationID}', path '{HostingPhysicalPath}', server '{MachineName}'.",
                    HostingEnvironment.SiteName,
                    HostingEnvironment.ApplicationID,
                    HostingEnvironment.ApplicationPhysicalPath,
                    NetworkHelper.MachineName);
                logger.Debug<CoreRuntime>("Runtime: {Runtime}", GetType().FullName);

                // application environment
                ConfigureUnhandledException();
                ConfigureApplicationRootPath();

                Boot(register, timer);
            }

            return _factory;
        }

        /// <summary>
        /// Boots the runtime within a timer.
        /// </summary>
        protected virtual IFactory Boot(IRegister register, DisposableTimer timer)
        {
            Composition composition = null;

            try
            {
                // throws if not full-trust
                new AspNetHostingPermission(AspNetHostingPermissionLevel.Unrestricted).Demand();

                // run handlers
                RuntimeOptions.DoRuntimeBoot(ProfilingLogger);

                // application caches
                var appCaches = GetAppCaches();

                // database factory
                var databaseFactory = GetDatabaseFactory();

                // configs
                var configs = GetConfigs();

                // type loader
                var typeLoader = new TypeLoader(appCaches.RuntimeCache, configs.Global().LocalTempPath, ProfilingLogger);

                // runtime state
                // beware! must use '() => _factory.GetInstance<T>()' and NOT '_factory.GetInstance<T>'
                // as the second one captures the current value (null) and therefore fails
                _state = new RuntimeState(Logger,
                    configs.Settings(), configs.Global(),
                    new Lazy<IMainDom>(() => _factory.GetInstance<IMainDom>()),
                    new Lazy<IServerRegistrar>(() => _factory.GetInstance<IServerRegistrar>()))
                {
                    Level = RuntimeLevel.Boot
                };

                // TODO: remove this in netcore, this is purely backwards compat hacks with the empty ctor
                if (MainDom == null)
                {
                    MainDom = new MainDom(Logger, new MainDomSemaphoreLock(Logger));
                }


                // create the composition
                composition = new Composition(register, typeLoader, ProfilingLogger, _state, configs);
                composition.RegisterEssentials(Logger, Profiler, ProfilingLogger, MainDom, appCaches, databaseFactory, typeLoader, _state);

                // run handlers
                RuntimeOptions.DoRuntimeEssentials(composition, appCaches, typeLoader, databaseFactory);

                // determines if unattended install is enabled and performs it if required
                DoUnattendedInstall(databaseFactory);

                // register runtime-level services
                // there should be none, really - this is here "just in case"
                Compose(composition);

                // acquire the main domain - if this fails then anything that should be registered with MainDom will not operate
                AcquireMainDom(MainDom);

                // determine our runtime level
                DetermineRuntimeLevel(databaseFactory, ProfilingLogger);

                // get composers, and compose
                var composerTypes = ResolveComposerTypes(typeLoader);

                IEnumerable<Attribute> enableDisableAttributes;
                using (ProfilingLogger.DebugDuration<CoreRuntime>("Scanning enable/disable composer attributes"))
                {
                    enableDisableAttributes = typeLoader.GetAssemblyAttributes(typeof(EnableComposerAttribute), typeof(DisableComposerAttribute));
                }

                var composers = new Composers(composition, composerTypes, enableDisableAttributes, ProfilingLogger);
                composers.Compose();

                // create the factory
                _factory = Current.Factory = composition.CreateFactory();

<<<<<<< HEAD
                // Create unattended user, we have to this after factory is created since we use UserService.
                CreateUnattendedUser();
=======
                // if level is Run and reason is UpgradeMigrations, that means we need to perform an unattended upgrade
                if (_state.Reason == RuntimeLevelReason.UpgradeMigrations && _state.Level == RuntimeLevel.Run)
                {
                    // do the upgrade
                    DoUnattendedUpgrade(_factory.GetInstance<DatabaseBuilder>());

                    // upgrade is done, set reason to Run
                    _state.Reason = RuntimeLevelReason.Run;
                }
>>>>>>> dafca148

                // create & initialize the components
                _components = _factory.GetInstance<ComponentCollection>();
                _components.Initialize();

            }
            catch (Exception e)
            {
                var bfe = e as BootFailedException ?? new BootFailedException("Boot failed.", e);

                if (_state != null)
                {
                    _state.Level = RuntimeLevel.BootFailed;
                    _state.BootFailedException = bfe;
                }

                timer?.Fail(exception: bfe); // be sure to log the exception - even if we repeat ourselves

                // if something goes wrong above, we may end up with no factory
                // meaning nothing can get the runtime state, etc - so let's try
                // to make sure we have a factory
                if (_factory == null)
                {
                    try
                    {
                        _factory = Current.Factory = composition?.CreateFactory();
                    }
                    catch { /* yea */ }
                }

                Debugger.Break();

                // throwing here can cause w3wp to hard-crash and we want to avoid it.
                // instead, we're logging the exception and setting level to BootFailed.
                // various parts of Umbraco such as UmbracoModule and UmbracoDefaultOwinStartup
                // understand this and will nullify themselves, while UmbracoModule will
                // throw a BootFailedException for every requests.
            }

            return _factory;
        }

        private void DoUnattendedInstall(IUmbracoDatabaseFactory databaseFactory)
        {
            // unattended install is not enabled
            if (RuntimeOptions.InstallUnattended == false) return;

            var localVersion = UmbracoVersion.LocalVersion; // the local, files, version
            var codeVersion = _state.SemanticVersion; // the executing code version

            // local version and code version is not equal, an unattended install cannot be performed
            if (localVersion != codeVersion) return;

            // no connection string set
            if (databaseFactory.Configured == false) return;

            var tries = 5;
            var connect = false;
            for (var i = 0;;)
            {
                connect = databaseFactory.CanConnect;
                if (connect || ++i == tries) break;
                Logger.Debug<CoreRuntime>("Could not immediately connect to database, trying again.");
                Thread.Sleep(1000);
            }

            // could not connect to the database
            if (connect == false) return;

            using (var database = databaseFactory.CreateDatabase())
            {
                var hasUmbracoTables = database.IsUmbracoInstalled(Logger);

                // database has umbraco tables, assume Umbraco is already installed
                if (hasUmbracoTables) return;

                // all conditions fulfilled, do the install
                Logger.Info<CoreRuntime>("Starting unattended install.");

                try
                {
                    database.BeginTransaction();
                    var creator = new DatabaseSchemaCreator(database, Logger);
                    creator.InitializeDatabaseSchema();
                    database.CompleteTransaction();
                    Logger.Info<CoreRuntime>("Unattended install completed.");
                }
                catch (Exception ex)
                {
                    Logger.Error<CoreRuntime>(ex, "Error during unattended install.");
                    database.AbortTransaction();

                    throw new UnattendedInstallException(
                        "The database configuration failed with the following message: " + ex.Message
                        + "\n Please check log file for additional information (can be found in '/App_Data/Logs/')");
                }
            }
        }

<<<<<<< HEAD
        /// <summary>
        /// Creates a user, using environment variables during Unattended Install.
        /// This is purely for automated acceptance testing.
        /// </summary>
        private void CreateUnattendedUser()
        {
            // Do a lot of checks and balances to ensure that we can, and should create the unattended user.
            // Unattended install is not enabled, don't touch users...
            if (RuntimeOptions.InstallUnattended == false) return;

            // We're doing a non unattended install or something, don't do anything
            if (_state.Level != RuntimeLevel.Run) return;

            var unattendedName = Environment.GetEnvironmentVariable("unattendedName");
            var unattendedEmail = Environment.GetEnvironmentVariable("unattendedEmail");
            var unattendedPassword = Environment.GetEnvironmentVariable("unattendedPass");
            

            // Missing environment variable(s)
            if (unattendedName.IsNullOrWhiteSpace()                
                || unattendedEmail.IsNullOrWhiteSpace()
                || unattendedPassword.IsNullOrWhiteSpace()
            {
                return;
            }

            var userService = _factory.GetInstance<IUserService>();
            var admin = userService.GetUserById(Constants.Security.SuperUserId);
            if (admin == null)
            {
                throw new InvalidOperationException("Could not find the super user!");
            }

            // User email/login has already been modified
            if (admin.Email == unattendedEmail) return;

            // Everything looks good, create the user
            var membershipProvider = Security.MembershipProviderExtensions.GetUsersMembershipProvider();
            var superUser = membershipProvider.GetUser(Constants.Security.SuperUserId, true);
            if (superUser == null)
            {
                throw new InvalidOperationException($"No user found in membership provider with id of {Constants.Security.SuperUserId}.");
            }

            try
            {
                var success = superUser.ChangePassword("default", unattendedPassword);
                if (success == false)
                {
                    throw new FormatException("Password must be at least " + membershipProvider.MinRequiredPasswordLength + " characters long and contain at least " + membershipProvider.MinRequiredNonAlphanumericCharacters + " symbols");
                }
            }
            catch (Exception)
            {
                throw new FormatException("Password must be at least " + membershipProvider.MinRequiredPasswordLength + " characters long and contain at least " + membershipProvider.MinRequiredNonAlphanumericCharacters + " symbols");
            }

            // Set name, email & login
            admin.Name = unattendedName.Trim();
            admin.Email = unattendedEmail.Trim();            
            admin.Username = unattendedEmail.Trim();

            userService.Save(admin);
=======
        private void DoUnattendedUpgrade(DatabaseBuilder databaseBuilder)
        {
            var plan = new UmbracoPlan();
            using (ProfilingLogger.TraceDuration<CoreRuntime>("Starting unattended upgrade.", "Unattended upgrade completed."))
            {
                var result = databaseBuilder.UpgradeSchemaAndData(plan);
                if (result.Success == false)
                    throw new UnattendedInstallException("An error occurred while running the unattended upgrade.\n" + result.Message);
            }
>>>>>>> dafca148
        }

        protected virtual void ConfigureUnhandledException()
        {
            //take care of unhandled exceptions - there is nothing we can do to
            // prevent the launch process to go down but at least we can try
            // and log the exception
            AppDomain.CurrentDomain.UnhandledException += (_, args) =>
            {
                var exception = (Exception)args.ExceptionObject;
                var isTerminating = args.IsTerminating; // always true?

                var msg = "Unhandled exception in AppDomain";
                if (isTerminating) msg += " (terminating)";
                msg += ".";
                Logger.Error<CoreRuntime>(exception, msg);
            };
        }

        protected virtual void ConfigureApplicationRootPath()
        {
            var path = GetApplicationRootPath();
            if (string.IsNullOrWhiteSpace(path) == false)
                IOHelper.SetRootDirectory(path);
        }

        private bool AcquireMainDom(IMainDom mainDom)
        {
            using (var timer = ProfilingLogger.DebugDuration<CoreRuntime>("Acquiring MainDom.", "Acquired."))
            {
                try
                {
                    return mainDom.IsMainDom;
                }
                catch
                {
                    timer?.Fail();
                    throw;
                }
            }
        }

        // internal/virtual for tests (i.e. hack, do not port to netcore)
        internal virtual void DetermineRuntimeLevel(IUmbracoDatabaseFactory databaseFactory, IProfilingLogger profilingLogger)
        {
            using (var timer = profilingLogger.DebugDuration<CoreRuntime>("Determining runtime level.", "Determined."))
            {
                try
                {
                    _state.DetermineRuntimeLevel(databaseFactory);

                    profilingLogger.Debug<CoreRuntime>("Runtime level: {RuntimeLevel} - {RuntimeLevelReason}", _state.Level, _state.Reason);

                    if (_state.Level == RuntimeLevel.Upgrade)
                    {
                        profilingLogger.Debug<CoreRuntime>("Configure database factory for upgrades.");
                        databaseFactory.ConfigureForUpgrade();
                    }
                }
                catch
                {
                    _state.Level = RuntimeLevel.BootFailed;
                    _state.Reason = RuntimeLevelReason.BootFailedOnException;
                    timer?.Fail();
                    throw;
                }
            }
        }

        private IEnumerable<Type> ResolveComposerTypes(TypeLoader typeLoader)
        {
            using (var timer = ProfilingLogger.TraceDuration<CoreRuntime>("Resolving composer types.", "Resolved."))
            {
                try
                {
                    return GetComposerTypes(typeLoader);
                }
                catch
                {
                    timer?.Fail();
                    throw;
                }
            }
        }

        /// <inheritdoc/>
        public virtual void Terminate()
        {
            _components?.Terminate();
        }

        /// <summary>
        /// Composes the runtime.
        /// </summary>
        public virtual void Compose(Composition composition)
        {
            // nothing
        }

        #region Getters

        // getters can be implemented by runtimes inheriting from CoreRuntime

        /// <summary>
        /// Gets all composer types.
        /// </summary>
        protected virtual IEnumerable<Type> GetComposerTypes(TypeLoader typeLoader)
            => typeLoader.GetTypes<IComposer>();

        [Obsolete("Don't use this method, the logger should be injected into the " + nameof(CoreRuntime))]
        protected virtual ILogger GetLogger()
            => Logger ?? SerilogLogger.CreateWithDefaultConfiguration(); // TODO: Remove this in netcore, this purely just backwards compat ugliness

        /// <summary>
        /// Gets a profiler.
        /// </summary>
        protected virtual IProfiler GetProfiler()
            => new LogProfiler(Logger);

        /// <summary>
        /// Gets the application caches.
        /// </summary>
        protected virtual AppCaches GetAppCaches()
        {
            // need the deep clone runtime cache provider to ensure entities are cached properly, ie
            // are cloned in and cloned out - no request-based cache here since no web-based context,
            // is overridden by the web runtime

            return new AppCaches(
                new DeepCloneAppCache(new ObjectCacheAppCache()),
                NoAppCache.Instance,
                new IsolatedCaches(type => new DeepCloneAppCache(new ObjectCacheAppCache())));
        }

        // by default, returns null, meaning that Umbraco should auto-detect the application root path.
        // override and return the absolute path to the Umbraco site/solution, if needed
        protected virtual string GetApplicationRootPath()
            => null;

        /// <summary>
        /// Gets the database factory.
        /// </summary>
        /// <remarks>This is strictly internal, for tests only.</remarks>
        protected internal virtual IUmbracoDatabaseFactory GetDatabaseFactory()
            => new UmbracoDatabaseFactory(Logger, new Lazy<IMapperCollection>(() => _factory.GetInstance<IMapperCollection>()));

        /// <summary>
        /// Gets the configurations.
        /// </summary>
        protected virtual Configs GetConfigs()
        {
            var configs = new Configs();
            configs.AddCoreConfigs();
            return configs;
        }

        #endregion
    }
}<|MERGE_RESOLUTION|>--- conflicted
+++ resolved
@@ -13,14 +13,9 @@
 using Umbraco.Core.Logging;
 using Umbraco.Core.Logging.Serilog;
 using Umbraco.Core.Migrations.Install;
-<<<<<<< HEAD
-using Umbraco.Core.Models.Membership;
-=======
 using Umbraco.Core.Migrations.Upgrade;
->>>>>>> dafca148
 using Umbraco.Core.Persistence;
 using Umbraco.Core.Persistence.Mappers;
-using Umbraco.Core.Services;
 using Umbraco.Core.Sync;
 
 namespace Umbraco.Core.Runtime
@@ -195,10 +190,6 @@
                 // create the factory
                 _factory = Current.Factory = composition.CreateFactory();
 
-<<<<<<< HEAD
-                // Create unattended user, we have to this after factory is created since we use UserService.
-                CreateUnattendedUser();
-=======
                 // if level is Run and reason is UpgradeMigrations, that means we need to perform an unattended upgrade
                 if (_state.Reason == RuntimeLevelReason.UpgradeMigrations && _state.Level == RuntimeLevel.Run)
                 {
@@ -208,11 +199,11 @@
                     // upgrade is done, set reason to Run
                     _state.Reason = RuntimeLevelReason.Run;
                 }
->>>>>>> dafca148
 
                 // create & initialize the components
                 _components = _factory.GetInstance<ComponentCollection>();
                 _components.Initialize();
+
 
             }
             catch (Exception e)
@@ -287,7 +278,7 @@
 
                 // all conditions fulfilled, do the install
                 Logger.Info<CoreRuntime>("Starting unattended install.");
-
+                
                 try
                 {
                     database.BeginTransaction();
@@ -308,71 +299,6 @@
             }
         }
 
-<<<<<<< HEAD
-        /// <summary>
-        /// Creates a user, using environment variables during Unattended Install.
-        /// This is purely for automated acceptance testing.
-        /// </summary>
-        private void CreateUnattendedUser()
-        {
-            // Do a lot of checks and balances to ensure that we can, and should create the unattended user.
-            // Unattended install is not enabled, don't touch users...
-            if (RuntimeOptions.InstallUnattended == false) return;
-
-            // We're doing a non unattended install or something, don't do anything
-            if (_state.Level != RuntimeLevel.Run) return;
-
-            var unattendedName = Environment.GetEnvironmentVariable("unattendedName");
-            var unattendedEmail = Environment.GetEnvironmentVariable("unattendedEmail");
-            var unattendedPassword = Environment.GetEnvironmentVariable("unattendedPass");
-            
-
-            // Missing environment variable(s)
-            if (unattendedName.IsNullOrWhiteSpace()                
-                || unattendedEmail.IsNullOrWhiteSpace()
-                || unattendedPassword.IsNullOrWhiteSpace()
-            {
-                return;
-            }
-
-            var userService = _factory.GetInstance<IUserService>();
-            var admin = userService.GetUserById(Constants.Security.SuperUserId);
-            if (admin == null)
-            {
-                throw new InvalidOperationException("Could not find the super user!");
-            }
-
-            // User email/login has already been modified
-            if (admin.Email == unattendedEmail) return;
-
-            // Everything looks good, create the user
-            var membershipProvider = Security.MembershipProviderExtensions.GetUsersMembershipProvider();
-            var superUser = membershipProvider.GetUser(Constants.Security.SuperUserId, true);
-            if (superUser == null)
-            {
-                throw new InvalidOperationException($"No user found in membership provider with id of {Constants.Security.SuperUserId}.");
-            }
-
-            try
-            {
-                var success = superUser.ChangePassword("default", unattendedPassword);
-                if (success == false)
-                {
-                    throw new FormatException("Password must be at least " + membershipProvider.MinRequiredPasswordLength + " characters long and contain at least " + membershipProvider.MinRequiredNonAlphanumericCharacters + " symbols");
-                }
-            }
-            catch (Exception)
-            {
-                throw new FormatException("Password must be at least " + membershipProvider.MinRequiredPasswordLength + " characters long and contain at least " + membershipProvider.MinRequiredNonAlphanumericCharacters + " symbols");
-            }
-
-            // Set name, email & login
-            admin.Name = unattendedName.Trim();
-            admin.Email = unattendedEmail.Trim();            
-            admin.Username = unattendedEmail.Trim();
-
-            userService.Save(admin);
-=======
         private void DoUnattendedUpgrade(DatabaseBuilder databaseBuilder)
         {
             var plan = new UmbracoPlan();
@@ -382,7 +308,6 @@
                 if (result.Success == false)
                     throw new UnattendedInstallException("An error occurred while running the unattended upgrade.\n" + result.Message);
             }
->>>>>>> dafca148
         }
 
         protected virtual void ConfigureUnhandledException()
