﻿using System;
using System.Collections.Generic;
using System.Linq;
using System.Security.Cryptography;
using System.Threading;
using Microsoft.Extensions.Logging;
using Umbraco.Core.Hosting;
using System.Threading.Tasks;

namespace Umbraco.Core.Runtime
{

    /// <summary>
    /// Provides the full implementation of <see cref="IMainDom"/>.
    /// </summary>
    /// <remarks>
    /// <para>When an AppDomain starts, it tries to acquire the main domain status.</para>
    /// <para>When an AppDomain stops (eg the application is restarting) it should release the main domain status.</para>
    /// </remarks>
    public class MainDom : IMainDom, IRegisteredObject, IDisposable
    {
        #region Vars

        private readonly ILogger<MainDom> _logger;
        private IApplicationShutdownRegistry _hostingEnvironment;
        private readonly IMainDomLock _mainDomLock;

        // our own lock for local consistency
        private object _locko = new object();

        private bool _isInitialized;
        // indicates whether...
        private bool _isMainDom; // we are the main domain
        private volatile bool _signaled; // we have been signaled

        // actions to run before releasing the main domain
        private readonly List<KeyValuePair<int, Action>> _callbacks = new List<KeyValuePair<int, Action>>();

        private const int LockTimeoutMilliseconds = 40000; // 40 seconds

        private Task _listenTask;
        private Task _listenCompleteTask;

        #endregion

        #region Ctor

        // initializes a new instance of MainDom
        public MainDom(ILogger<MainDom> logger, IMainDomLock systemLock)
        {
            _logger = logger;
            _mainDomLock = systemLock;
        }

        #endregion

        public bool Acquire(IApplicationShutdownRegistry hostingEnvironment)
        {
            _hostingEnvironment = hostingEnvironment ?? throw new ArgumentNullException(nameof(hostingEnvironment));

            return LazyInitializer.EnsureInitialized(ref _isMainDom, ref _isInitialized, ref _locko, () =>
            {
                hostingEnvironment.RegisterObject(this);
                return Acquire();
            });
        }

        /// <summary>
        /// Registers a resource that requires the current AppDomain to be the main domain to function.
        /// </summary>
        /// <param name="release">An action to execute before the AppDomain releases the main domain status.</param>
        /// <param name="weight">An optional weight (lower goes first).</param>
        /// <returns>A value indicating whether it was possible to register.</returns>
        public bool Register(Action release, int weight = 100)
            => Register(null, release, weight);

        /// <summary>
        /// Registers a resource that requires the current AppDomain to be the main domain to function.
        /// </summary>
        /// <param name="install">An action to execute when registering.</param>
        /// <param name="release">An action to execute before the AppDomain releases the main domain status.</param>
        /// <param name="weight">An optional weight (lower goes first).</param>
        /// <returns>A value indicating whether it was possible to register.</returns>
        /// <remarks>If registering is successful, then the <paramref name="install"/> action
        /// is guaranteed to execute before the AppDomain releases the main domain status.</remarks>
        public bool Register(Action install, Action release, int weight = 100)
        {
            lock (_locko)
            {
                if (_signaled) return false;
                if (_isMainDom == false)
                {
                    _logger.LogWarning("Register called when MainDom has not been acquired");
                    return false;
                }

                install?.Invoke();
                if (release != null)
                    _callbacks.Add(new KeyValuePair<int, Action>(weight, release));
                return true;
            }
        }

        // handles the signal requesting that the main domain is released
        private void OnSignal(string source)
        {
            // once signaled, we stop waiting, but then there is the hosting environment
            // so we have to make sure that we only enter that method once

            lock (_locko)
            {
                _logger.LogDebug("Signaled ({Signaled}) ({SignalSource})", _signaled ? "again" : "first", source);
                if (_signaled) return;
                if (_isMainDom == false) return; // probably not needed
                _signaled = true;

                try
                {
                    _logger.LogInformation("Stopping ({SignalSource})", source);
                    foreach (var callback in _callbacks.OrderBy(x => x.Key).Select(x => x.Value))
                    {
                        try
                        {
                            callback(); // no timeout on callbacks
                        }
                        catch (Exception e)
                        {
                            _logger.LogError(e, "Error while running callback");
                            continue;
                        }
                    }

                    _logger.LogDebug("Stopped ({SignalSource})", source);
                }
                finally
                {
                    // in any case...
                    _isMainDom = false;
                    _mainDomLock.Dispose();
                    _logger.LogInformation("Released ({SignalSource})", source);
                }

            }
        }

        // acquires the main domain
        private bool Acquire()
        {
            // if signaled, too late to acquire, give up
            // the handler is not installed so that would be the hosting environment
            if (_signaled)
            {
                _logger.LogInformation("Cannot acquire (signaled).");
                return false;
            }

            _logger.LogInformation("Acquiring.");

            // Get the lock
<<<<<<< HEAD
            var acquired = _mainDomLock.AcquireLockAsync(LockTimeoutMilliseconds).GetAwaiter().GetResult();
=======
            var acquired = false;
            try
            {
                acquired = _mainDomLock.AcquireLockAsync(LockTimeoutMilliseconds).GetAwaiter().GetResult();
            }
            catch (Exception ex)
            {
                _logger.Error<MainDom>(ex, "Error while acquiring");
            }
>>>>>>> 5ff101d3

            if (!acquired)
            {
                _logger.LogInformation("Cannot acquire (timeout).");

                // In previous versions we'd let a TimeoutException be thrown
                // and the appdomain would not start. We have the opportunity to allow it to
                // start without having MainDom? This would mean that it couldn't write
                // to nucache/examine and would only be ok if this was a super short lived appdomain.
                // maybe safer to just keep throwing in this case.

                throw new TimeoutException("Cannot acquire MainDom");
                // return false;
            }

            try
            {
                // Listen for the signal from another AppDomain coming online to release the lock
                _listenTask = _mainDomLock.ListenAsync();
                _listenCompleteTask = _listenTask.ContinueWith(t =>
                {
                    _logger.LogDebug("Listening task completed with {TaskStatus}", _listenTask.Status);

                    OnSignal("signal");
                }, TaskScheduler.Default); // Must explicitly specify this, see https://blog.stephencleary.com/2013/10/continuewith-is-dangerous-too.html
            }
            catch (OperationCanceledException ex)
            {
                // the waiting task could be canceled if this appdomain is naturally shutting down, we'll just swallow this exception
                _logger.LogWarning(ex, ex.Message);
            }

            _logger.LogInformation("Acquired.");
            return true;
        }

        /// <summary>
        /// Gets a value indicating whether the current domain is the main domain.
        /// </summary>
        /// <remarks>
        /// Acquire must be called first else this will always return false
        /// </remarks>
        public bool IsMainDom => _isMainDom;

        // IRegisteredObject
        void IRegisteredObject.Stop(bool immediate)
        {
            OnSignal("environment"); // will run once

            // The web app is stopping, need to wind down
            Dispose(true);

            _hostingEnvironment?.UnregisterObject(this);
        }

        #region IDisposable Support

        // This code added to correctly implement the disposable pattern.

        private bool disposedValue = false; // To detect redundant calls

        protected virtual void Dispose(bool disposing)
        {
            if (!disposedValue)
            {
                if (disposing)
                {
                    _mainDomLock.Dispose();
                }

                disposedValue = true;
            }
        }

        public void Dispose()
        {
            Dispose(true);
        }

        #endregion

        public static string GetMainDomId(IHostingEnvironment hostingEnvironment)
        {
            // HostingEnvironment.ApplicationID is null in unit tests, making ReplaceNonAlphanumericChars fail
            var appId = hostingEnvironment.ApplicationId?.ReplaceNonAlphanumericChars(string.Empty) ?? string.Empty;

            // combining with the physical path because if running on eg IIS Express,
            // two sites could have the same appId even though they are different.
            //
            // now what could still collide is... two sites, running in two different processes
            // and having the same appId, and running on the same app physical path
            //
            // we *cannot* use the process ID here because when an AppPool restarts it is
            // a new process for the same application path

            var appPath = hostingEnvironment.ApplicationPhysicalPath?.ToLowerInvariant() ?? string.Empty;
            var hash = (appId + ":::" + appPath).GenerateHash<SHA1>();

            return hash;
        }
    }
}<|MERGE_RESOLUTION|>--- conflicted
+++ resolved
@@ -157,9 +157,6 @@
             _logger.LogInformation("Acquiring.");
 
             // Get the lock
-<<<<<<< HEAD
-            var acquired = _mainDomLock.AcquireLockAsync(LockTimeoutMilliseconds).GetAwaiter().GetResult();
-=======
             var acquired = false;
             try
             {
@@ -167,9 +164,8 @@
             }
             catch (Exception ex)
             {
-                _logger.Error<MainDom>(ex, "Error while acquiring");
-            }
->>>>>>> 5ff101d3
+                _logger.LogError(ex, "Error while acquiring");
+            }
 
             if (!acquired)
             {
