﻿using NPoco;
using System;
using System.Data;
using System.Data.SqlClient;
using System.Diagnostics;
using System.Linq;
using System.Security.Cryptography;
using System.Threading;
using System.Threading.Tasks;
using System.Web;
using Umbraco.Core.Logging;
using Umbraco.Core.Persistence;
using Umbraco.Core.Persistence.Dtos;
using Umbraco.Core.Persistence.Mappers;
using Umbraco.Core.Persistence.SqlSyntax;

namespace Umbraco.Core.Runtime
{
    internal class SqlMainDomLock : IMainDomLock
    {
        private string _lockId;
        private const string MainDomKeyPrefix = "Umbraco.Core.Runtime.SqlMainDom";
        private const string UpdatedSuffix = "_updated";
        private readonly ILogger _logger;
        private CancellationTokenSource _cancellationTokenSource = new CancellationTokenSource();
        private SqlServerSyntaxProvider _sqlServerSyntax = new SqlServerSyntaxProvider();
        private bool _mainDomChanging = false;
        private readonly UmbracoDatabaseFactory _dbFactory;
        private bool _errorDuringAcquiring;
        private object _locker = new object();
        private bool _hasTable = false;

        public SqlMainDomLock(ILogger logger)
        {
            // unique id for our appdomain, this is more unique than the appdomain id which is just an INT counter to its safer
            _lockId = Guid.NewGuid().ToString();
            _logger = logger;
            
            _dbFactory = new UmbracoDatabaseFactory(
               Constants.System.UmbracoConnectionName,
               _logger,
               new Lazy<IMapperCollection>(() => new MapperCollection(Enumerable.Empty<BaseMapper>())));
        }

        public async Task<bool> AcquireLockAsync(int millisecondsTimeout)
        {
            if (!_dbFactory.Configured)
            {
                // if we aren't configured then we're in an install state, in which case we have no choice but to assume we can acquire
                return true;
            }

            if (!(_dbFactory.SqlContext.SqlSyntax is SqlServerSyntaxProvider sqlServerSyntaxProvider))
            {
                throw new NotSupportedException("SqlMainDomLock is only supported for Sql Server");
            }   

            _sqlServerSyntax = sqlServerSyntaxProvider;

            _logger.Debug<SqlMainDomLock>("Acquiring lock...");

            var tempId = Guid.NewGuid().ToString();

<<<<<<< HEAD
            IUmbracoDatabase db = null;
=======
            using var db = _dbFactory.CreateDatabase();

            _hasTable = db.HasTable(Constants.DatabaseSchema.Tables.KeyValue);
            if (!_hasTable)
            {
                // the Db does not contain the required table, we must be in an install state we have no choice but to assume we can acquire
                return true;
            }

            using var transaction = db.GetTransaction(IsolationLevel.ReadCommitted);
>>>>>>> 74e7ddb4

            try
            {
                db = _dbFactory.CreateDatabase();
                db.BeginTransaction(IsolationLevel.ReadCommitted);

                try
                {
                    // wait to get a write lock
                    _sqlServerSyntax.WriteLock(db, TimeSpan.FromMilliseconds(millisecondsTimeout), Constants.Locks.MainDom);                    
                }
                catch(SqlException ex)
                {
                    if (IsLockTimeoutException(ex))
                    {
                        _logger.Error<SqlMainDomLock>(ex, "Sql timeout occurred, could not acquire MainDom.");
                        _errorDuringAcquiring = true;
                        return false;
                    }

                    // unexpected (will be caught below)
                    throw;
                }

                var result = InsertLockRecord(tempId, db); //we change the row to a random Id to signal other MainDom to shutdown
                if (result == RecordPersistenceType.Insert)
                {
                    // if we've inserted, then there was no MainDom so we can instantly acquire

                    InsertLockRecord(_lockId, db); // so update with our appdomain id
                    _logger.Debug<SqlMainDomLock>("Acquired with ID {LockId}", _lockId);
                    return true;
                }

                // if we've updated, this means there is an active MainDom, now we need to wait to
                // for the current MainDom to shutdown which also requires releasing our write lock
            }
            catch (Exception ex)
            {
                // unexpected
                _logger.Error<SqlMainDomLock>(ex, "Unexpected error, cannot acquire MainDom");
                _errorDuringAcquiring = true;
                return false;
            }
            finally
            {
                db?.CompleteTransaction();
                db?.Dispose();
            }
            

            return await WaitForExistingAsync(tempId, millisecondsTimeout);
        }

        public Task ListenAsync()
        {
            if (_errorDuringAcquiring)
            {
                _logger.Warn<SqlMainDomLock>("Could not acquire MainDom, listening is canceled.");
                return Task.CompletedTask;
            }

            // Create a long running task (dedicated thread)
            // to poll to check if we are still the MainDom registered in the DB
            return Task.Factory.StartNew(
                ListeningLoop,
                _cancellationTokenSource.Token,
                TaskCreationOptions.LongRunning,
                // Must explicitly specify this, see https://blog.stephencleary.com/2013/10/continuewith-is-dangerous-too.html
                TaskScheduler.Default); 

        }

        /// <summary>
        /// Returns the keyvalue table key for the current server/app
        /// </summary>
        /// <remarks>
        /// The key is the the normal MainDomId which takes into account the AppDomainAppId and the physical file path of the app and this is
        /// combined with the current machine name. The machine name is required because the default semaphore lock is machine wide so it implicitly
        /// takes into account machine name whereas this needs to be explicitly per machine.
        /// </remarks>
        private string MainDomKey { get; } = MainDomKeyPrefix + "-" + (NetworkHelper.MachineName + MainDom.GetMainDomId()).GenerateHash<SHA1>();

        private void ListeningLoop()
        {
            while (true)
            {
                // poll every couple of seconds
                // local testing shows the actual query to be executed from client/server is approx 300ms but would change depending on environment/IO
                Thread.Sleep(2000);

                if (!_dbFactory.Configured)
                {
                    // if we aren't configured, we just keep looping since we can't query the db
                    continue;
                }

                lock (_locker)
                {
                    // If cancellation has been requested we will just exit. Depending on timing of the shutdown,
                    // we will have already flagged _mainDomChanging = true, or we're shutting down faster than
                    // the other MainDom is taking to startup. In this case the db row will just be deleted and the
                    // new MainDom will just take over.
                    if (_cancellationTokenSource.IsCancellationRequested)
                    {
                        _logger.Debug<SqlMainDomLock>("Task canceled, exiting loop");
                        return;
<<<<<<< HEAD
                    }
                        
                    IUmbracoDatabase db = null;
=======
                    }   

                    using var db = _dbFactory.CreateDatabase();

                    if (!_hasTable)
                    {
                        // re-check if its still false, we don't want to re-query once we know its there since this
                        // loop needs to use minimal resources
                        _hasTable = db.HasTable(Constants.DatabaseSchema.Tables.KeyValue);
                        if (!_hasTable)
                        {
                            // the Db does not contain the required table, we just keep looping since we can't query the db
                            continue;
                        }
                    }

                    using var transaction = db.GetTransaction(IsolationLevel.ReadCommitted);
>>>>>>> 74e7ddb4
                    try
                    {
                        db = _dbFactory.CreateDatabase();
                        db.BeginTransaction(IsolationLevel.ReadCommitted);
                        // get a read lock
                        _sqlServerSyntax.ReadLock(db, Constants.Locks.MainDom);

                        if (!IsMainDomValue(_lockId, db))
                        {
                            // we are no longer main dom, another one has come online, exit
                            _mainDomChanging = true;
                            _logger.Debug<SqlMainDomLock>("Detected new booting application, releasing MainDom lock.");
                            return;
                        }
                    }
                    catch (Exception ex)
                    {
                        _logger.Error<SqlMainDomLock>(ex, "Unexpected error during listening.");

                        // We need to keep on listening unless we've been notified by our own AppDomain to shutdown since
                        // we don't want to shutdown resources controlled by MainDom inadvertently. We'll just keep listening otherwise.
                        if (_cancellationTokenSource.IsCancellationRequested)
                        {
                            _logger.Debug<SqlMainDomLock>("Task canceled, exiting loop");
                            return;
                        }
                    }
                    finally
                    {
                        db?.CompleteTransaction();
                        db?.Dispose();
                    }
                }

            }
        }

        /// <summary>
        /// Wait for any existing MainDom to release so we can continue booting
        /// </summary>
        /// <param name="tempId"></param>
        /// <param name="millisecondsTimeout"></param>
        /// <returns></returns>
        private Task<bool> WaitForExistingAsync(string tempId, int millisecondsTimeout)
        {
            var updatedTempId = tempId + UpdatedSuffix;

            return Task.Run(() =>
            {
                try
                {
                    using var db = _dbFactory.CreateDatabase();

                    var watch = new Stopwatch();
                    watch.Start();
                    while (true)
                    {
                        // poll very often, we need to take over as fast as we can
                        // local testing shows the actual query to be executed from client/server is approx 300ms but would change depending on environment/IO
                        Thread.Sleep(1000);

                        var acquired = TryAcquire(db, tempId, updatedTempId);
                        if (acquired.HasValue)
                            return acquired.Value;

                        if (watch.ElapsedMilliseconds >= millisecondsTimeout)
                        {
                            return AcquireWhenMaxWaitTimeElapsed(db);
                        }
                    }
                }
                catch (Exception ex)
                {
                    _logger.Error<SqlMainDomLock>(ex, "An error occurred trying to acquire and waiting for existing SqlMainDomLock to shutdown");
                    return false;
                }
                
            }, _cancellationTokenSource.Token);
        }

        private bool? TryAcquire(IUmbracoDatabase db, string tempId, string updatedTempId)
        {
            // Creates a separate transaction to the DB instance so we aren't allocating tons of new DB instances for each transaction
            // since this is executed in a tight loop

            ITransaction transaction = null;

            try
            {
                transaction = db.GetTransaction(IsolationLevel.ReadCommitted);
                // get a read lock
                _sqlServerSyntax.ReadLock(db, Constants.Locks.MainDom);

                // the row 
                var mainDomRows = db.Fetch<KeyValueDto>("SELECT * FROM umbracoKeyValue WHERE [key] = @key", new { key = MainDomKey });

                if (mainDomRows.Count == 0 || mainDomRows[0].Value == updatedTempId)
                {
                    // the other main dom has updated our record
                    // Or the other maindom shutdown super fast and just deleted the record
                    // which indicates that we
                    // can acquire it and it has shutdown.

                    _sqlServerSyntax.WriteLock(db, Constants.Locks.MainDom);

                    // so now we update the row with our appdomain id
                    InsertLockRecord(_lockId, db);
                    _logger.Debug<SqlMainDomLock>("Acquired with ID {LockId}", _lockId);
                    return true;
                }
                else if (mainDomRows.Count == 1 && !mainDomRows[0].Value.StartsWith(tempId))
                {
                    // in this case, the prefixed ID is different which  means
                    // another new AppDomain has come online and is wanting to take over. In that case, we will not
                    // acquire.

                    _logger.Debug<SqlMainDomLock>("Cannot acquire, another booting application detected.");
                    return false;
                }
            }
            catch (Exception ex)
            {
                if (IsLockTimeoutException(ex as SqlException))
                {
                    _logger.Error<SqlMainDomLock>(ex, "Sql timeout occurred, waiting for existing MainDom is canceled.");
                    _errorDuringAcquiring = true;
                    return false;
                }
                // unexpected
                _logger.Error<SqlMainDomLock>(ex, "Unexpected error, waiting for existing MainDom is canceled.");
                _errorDuringAcquiring = true;
                return false;
            }
            finally
            {
                transaction?.Complete();
                transaction?.Dispose();
            }

            return null; // continue
        }

        private bool AcquireWhenMaxWaitTimeElapsed(IUmbracoDatabase db)
        {
            // Creates a separate transaction to the DB instance so we aren't allocating tons of new DB instances for each transaction
            // since this is executed in a tight loop

            // if the timeout has elapsed, it either means that the other main dom is taking too long to shutdown,
            // or it could mean that the previous appdomain was terminated and didn't clear out the main dom SQL row
            // and it's just been left as an orphan row.
            // There's really know way of knowing unless we are constantly updating the row for the current maindom
            // which isn't ideal.
            // So... we're going to 'just' take over, if the writelock works then we'll assume we're ok

            _logger.Debug<SqlMainDomLock>("Timeout elapsed, assuming orphan row, acquiring MainDom.");

            ITransaction transaction = null;

            try
            {
                transaction = db.GetTransaction(IsolationLevel.ReadCommitted);
                
                _sqlServerSyntax.WriteLock(db, Constants.Locks.MainDom);

                // so now we update the row with our appdomain id
                InsertLockRecord(_lockId, db);
                _logger.Debug<SqlMainDomLock>("Acquired with ID {LockId}", _lockId);
                return true;
            }
            catch (Exception ex)
            {
                if (IsLockTimeoutException(ex as SqlException))
                {
                    // something is wrong, we cannot acquire, not much we can do
                    _logger.Error<SqlMainDomLock>(ex, "Sql timeout occurred, could not forcibly acquire MainDom.");
                    _errorDuringAcquiring = true;
                    return false;
                }
                _logger.Error<SqlMainDomLock>(ex, "Unexpected error, could not forcibly acquire MainDom.");
                _errorDuringAcquiring = true;
                return false;
            }
            finally
            {
                transaction?.Complete();
                transaction?.Dispose();
            }
        }

        /// <summary>
        /// Inserts or updates the key/value row 
        /// </summary>
        private RecordPersistenceType InsertLockRecord(string id, IUmbracoDatabase db)
        {
            return db.InsertOrUpdate(new KeyValueDto
            {
                Key = MainDomKey,
                Value = id,
                Updated = DateTime.Now
            });
        }

        /// <summary>
        /// Checks if the DB row value is equals the value
        /// </summary>
        /// <returns></returns>
        private bool IsMainDomValue(string val, IUmbracoDatabase db)
        {
            return db.ExecuteScalar<int>("SELECT COUNT(*) FROM umbracoKeyValue WHERE [key] = @key AND [value] = @val",
                new { key = MainDomKey, val = val }) == 1;
        }

        /// <summary>
        /// Checks if the exception is an SQL timeout
        /// </summary>
        /// <param name="exception"></param>
        /// <returns></returns>
        private bool IsLockTimeoutException(SqlException sqlException) => sqlException?.Number == 1222;

        #region IDisposable Support
        private bool _disposedValue = false; // To detect redundant calls

        protected virtual void Dispose(bool disposing)
        {
            if (!_disposedValue)
            {
                if (disposing)
                {
                    lock (_locker)
                    {
                        _logger.Debug<SqlMainDomLock>($"{nameof(SqlMainDomLock)} Disposing...");

                        // immediately cancel all sub-tasks, we don't want them to keep querying
                        _cancellationTokenSource.Cancel();
                        _cancellationTokenSource.Dispose();

                        if (_dbFactory.Configured && _hasTable)
                        {
                            IUmbracoDatabase db = null;
                            try
                            {
                                db = _dbFactory.CreateDatabase();
                                db.BeginTransaction(IsolationLevel.ReadCommitted);

                                // get a write lock
                                _sqlServerSyntax.WriteLock(db, Constants.Locks.MainDom);

                                // When we are disposed, it means we have released the MainDom lock
                                // and called all MainDom release callbacks, in this case
                                // if another maindom is actually coming online we need
                                // to signal to the MainDom coming online that we have shutdown.
                                // To do that, we update the existing main dom DB record with a suffixed "_updated" string.
                                // Otherwise, if we are just shutting down, we want to just delete the row.
                                if (_mainDomChanging)
                                {
                                    _logger.Debug<SqlMainDomLock>("Releasing MainDom, updating row, new application is booting.");
                                    var count = db.Execute($"UPDATE umbracoKeyValue SET [value] = [value] + '{UpdatedSuffix}' WHERE [key] = @key", new { key = MainDomKey });
                                }
                                else
                                {
                                    _logger.Debug<SqlMainDomLock>("Releasing MainDom, deleting row, application is shutting down.");
                                    var count = db.Execute("DELETE FROM umbracoKeyValue WHERE [key] = @key", new { key = MainDomKey });
                                }
                            }
                            catch (Exception ex)
                            {
                                _logger.Error<SqlMainDomLock>(ex, "Unexpected error during dipsose.");
                            }
                            finally
                            {
                                try
                                {
                                    db?.CompleteTransaction();
                                    db?.Dispose();
                                }
                                catch (Exception ex)
                                {
                                    _logger.Error<SqlMainDomLock>(ex, "Unexpected error during dispose when completing transaction.");
                                }
                            }
                        }
                    }
                }

                _disposedValue = true;
            }
        }

        // This code added to correctly implement the disposable pattern.
        public void Dispose()
        {
            // Do not change this code. Put cleanup code in Dispose(bool disposing) above.
            Dispose(true);
        }
        #endregion

    }
}<|MERGE_RESOLUTION|>--- conflicted
+++ resolved
@@ -7,12 +7,12 @@
 using System.Security.Cryptography;
 using System.Threading;
 using System.Threading.Tasks;
-using System.Web;
 using Umbraco.Core.Logging;
 using Umbraco.Core.Persistence;
 using Umbraco.Core.Persistence.Dtos;
 using Umbraco.Core.Persistence.Mappers;
 using Umbraco.Core.Persistence.SqlSyntax;
+using MapperCollection = Umbraco.Core.Persistence.Mappers.MapperCollection;
 
 namespace Umbraco.Core.Runtime
 {
@@ -35,7 +35,7 @@
             // unique id for our appdomain, this is more unique than the appdomain id which is just an INT counter to its safer
             _lockId = Guid.NewGuid().ToString();
             _logger = logger;
-            
+
             _dbFactory = new UmbracoDatabaseFactory(
                Constants.System.UmbracoConnectionName,
                _logger,
@@ -53,7 +53,7 @@
             if (!(_dbFactory.SqlContext.SqlSyntax is SqlServerSyntaxProvider sqlServerSyntaxProvider))
             {
                 throw new NotSupportedException("SqlMainDomLock is only supported for Sql Server");
-            }   
+            }
 
             _sqlServerSyntax = sqlServerSyntaxProvider;
 
@@ -61,30 +61,25 @@
 
             var tempId = Guid.NewGuid().ToString();
 
-<<<<<<< HEAD
             IUmbracoDatabase db = null;
-=======
-            using var db = _dbFactory.CreateDatabase();
-
-            _hasTable = db.HasTable(Constants.DatabaseSchema.Tables.KeyValue);
-            if (!_hasTable)
-            {
-                // the Db does not contain the required table, we must be in an install state we have no choice but to assume we can acquire
-                return true;
-            }
-
-            using var transaction = db.GetTransaction(IsolationLevel.ReadCommitted);
->>>>>>> 74e7ddb4
 
             try
             {
                 db = _dbFactory.CreateDatabase();
+
+                _hasTable = db.HasTable(Constants.DatabaseSchema.Tables.KeyValue);
+                if (!_hasTable)
+                {
+                    // the Db does not contain the required table, we must be in an install state we have no choice but to assume we can acquire
+                    return true;
+                }
+
                 db.BeginTransaction(IsolationLevel.ReadCommitted);
 
                 try
                 {
                     // wait to get a write lock
-                    _sqlServerSyntax.WriteLock(db, TimeSpan.FromMilliseconds(millisecondsTimeout), Constants.Locks.MainDom);                    
+                    _sqlServerSyntax.WriteLock(db, TimeSpan.FromMilliseconds(millisecondsTimeout), Constants.Locks.MainDom);
                 }
                 catch(SqlException ex)
                 {
@@ -124,7 +119,7 @@
                 db?.CompleteTransaction();
                 db?.Dispose();
             }
-            
+
 
             return await WaitForExistingAsync(tempId, millisecondsTimeout);
         }
@@ -144,7 +139,7 @@
                 _cancellationTokenSource.Token,
                 TaskCreationOptions.LongRunning,
                 // Must explicitly specify this, see https://blog.stephencleary.com/2013/10/continuewith-is-dangerous-too.html
-                TaskScheduler.Default); 
+                TaskScheduler.Default);
 
         }
 
@@ -182,32 +177,25 @@
                     {
                         _logger.Debug<SqlMainDomLock>("Task canceled, exiting loop");
                         return;
-<<<<<<< HEAD
-                    }
-                        
+                    }
                     IUmbracoDatabase db = null;
-=======
-                    }   
-
-                    using var db = _dbFactory.CreateDatabase();
-
-                    if (!_hasTable)
-                    {
-                        // re-check if its still false, we don't want to re-query once we know its there since this
-                        // loop needs to use minimal resources
-                        _hasTable = db.HasTable(Constants.DatabaseSchema.Tables.KeyValue);
+
+                    try
+                    {
+                        db = _dbFactory.CreateDatabase();
+
                         if (!_hasTable)
                         {
-                            // the Db does not contain the required table, we just keep looping since we can't query the db
-                            continue;
+                            // re-check if its still false, we don't want to re-query once we know its there since this
+                            // loop needs to use minimal resources
+                            _hasTable = db.HasTable(Constants.DatabaseSchema.Tables.KeyValue);
+                            if (!_hasTable)
+                            {
+                                // the Db does not contain the required table, we just keep looping since we can't query the db
+                                continue;
+                            }
                         }
-                    }
-
-                    using var transaction = db.GetTransaction(IsolationLevel.ReadCommitted);
->>>>>>> 74e7ddb4
-                    try
-                    {
-                        db = _dbFactory.CreateDatabase();
+
                         db.BeginTransaction(IsolationLevel.ReadCommitted);
                         // get a read lock
                         _sqlServerSyntax.ReadLock(db, Constants.Locks.MainDom);
@@ -281,7 +269,7 @@
                     _logger.Error<SqlMainDomLock>(ex, "An error occurred trying to acquire and waiting for existing SqlMainDomLock to shutdown");
                     return false;
                 }
-                
+
             }, _cancellationTokenSource.Token);
         }
 
@@ -298,7 +286,7 @@
                 // get a read lock
                 _sqlServerSyntax.ReadLock(db, Constants.Locks.MainDom);
 
-                // the row 
+                // the row
                 var mainDomRows = db.Fetch<KeyValueDto>("SELECT * FROM umbracoKeyValue WHERE [key] = @key", new { key = MainDomKey });
 
                 if (mainDomRows.Count == 0 || mainDomRows[0].Value == updatedTempId)
@@ -366,7 +354,7 @@
             try
             {
                 transaction = db.GetTransaction(IsolationLevel.ReadCommitted);
-                
+
                 _sqlServerSyntax.WriteLock(db, Constants.Locks.MainDom);
 
                 // so now we update the row with our appdomain id
@@ -395,7 +383,7 @@
         }
 
         /// <summary>
-        /// Inserts or updates the key/value row 
+        /// Inserts or updates the key/value row
         /// </summary>
         private RecordPersistenceType InsertLockRecord(string id, IUmbracoDatabase db)
         {
