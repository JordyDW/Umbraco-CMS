using System;
using System.Collections.Generic;
<<<<<<< HEAD
using Umbraco.Cms.Core.Models;
=======
using System.ComponentModel;
using Umbraco.Core.Models;
>>>>>>> 3c9fb718

namespace Umbraco.Cms.Core.Services
{
    public interface IIconService
    {
        /// <summary>
        /// Gets the svg string for the icon name found at the global icons path
        /// </summary>
        /// <param name="iconName"></param>
        /// <returns></returns>
        IconModel GetIcon(string iconName);

        /// <summary>
        /// Gets a list of all svg icons found at at the global icons path.
        /// </summary>
        /// <returns>A list of <see cref="IconModel"/></returns>
        [Obsolete("This method should not be used - use GetIcons instead")]
        [EditorBrowsable(EditorBrowsableState.Never)]
        IList<IconModel> GetAllIcons();

        /// <summary>
        /// Gets a list of all svg icons found at at the global icons path.
        /// </summary>
        /// <returns></returns>
        IReadOnlyDictionary<string, string> GetIcons();
    }
}<|MERGE_RESOLUTION|>--- conflicted
+++ resolved
@@ -1,11 +1,7 @@
 using System;
 using System.Collections.Generic;
-<<<<<<< HEAD
+using System.ComponentModel;
 using Umbraco.Cms.Core.Models;
-=======
-using System.ComponentModel;
-using Umbraco.Core.Models;
->>>>>>> 3c9fb718
 
 namespace Umbraco.Cms.Core.Services
 {
@@ -21,14 +17,6 @@
         /// <summary>
         /// Gets a list of all svg icons found at at the global icons path.
         /// </summary>
-        /// <returns>A list of <see cref="IconModel"/></returns>
-        [Obsolete("This method should not be used - use GetIcons instead")]
-        [EditorBrowsable(EditorBrowsableState.Never)]
-        IList<IconModel> GetAllIcons();
-
-        /// <summary>
-        /// Gets a list of all svg icons found at at the global icons path.
-        /// </summary>
         /// <returns></returns>
         IReadOnlyDictionary<string, string> GetIcons();
     }
