--- conflicted
+++ resolved
@@ -1,1730 +1,1716 @@
-﻿using System;
-using System.Collections.Generic;
-using System.Globalization;
-using System.Linq;
-using System.Text.RegularExpressions;
-using System.Xml;
-using System.Xml.Linq;
-using Umbraco.Core.Configuration;
-using Umbraco.Core.Events;
-using Umbraco.Core.IO;
-using Umbraco.Core.Logging;
-using Umbraco.Core.Models;
-using Umbraco.Core.Models.Rdbms;
-using Umbraco.Core.Packaging;
-using Umbraco.Core.Packaging.Models;
-using Umbraco.Core.Persistence;
-using Umbraco.Core.Persistence.Querying;
-using Umbraco.Core.Persistence.UnitOfWork;
-
-namespace Umbraco.Core.Services
-{
-    /// <summary>
-    /// Represents the Packaging Service, which provides import/export functionality for the Core models of the API
-    /// using xml representation. This is primarily used by the Package functionality.
-    /// </summary>
-    public class PackagingService : IPackagingService
-    {
-        private readonly IContentService _contentService;
-        private readonly IContentTypeService _contentTypeService;
-        private readonly IMediaService _mediaService;
-        private readonly IMacroService _macroService;
-        private readonly IDataTypeService _dataTypeService;
-        private readonly IFileService _fileService;
-        private readonly ILocalizationService _localizationService;
-        private readonly RepositoryFactory _repositoryFactory;
-        private readonly IDatabaseUnitOfWorkProvider _uowProvider;
-        private Dictionary<string, IContentType> _importedContentTypes;
-
-
-        public PackagingService(IContentService contentService,
-            IContentTypeService contentTypeService,
-            IMediaService mediaService,
-            IMacroService macroService,
-            IDataTypeService dataTypeService,
-            IFileService fileService,
-            ILocalizationService localizationService,
-            RepositoryFactory repositoryFactory,
-            IDatabaseUnitOfWorkProvider uowProvider)
-        {
-            _contentService = contentService;
-            _contentTypeService = contentTypeService;
-            _mediaService = mediaService;
-            _macroService = macroService;
-            _dataTypeService = dataTypeService;
-            _fileService = fileService;
-            _localizationService = localizationService;
-            _repositoryFactory = repositoryFactory;
-            _uowProvider = uowProvider;
-
-            _importedContentTypes = new Dictionary<string, IContentType>();
-        }
-        
-        #region Content
-
-        /// <summary>
-        /// Exports an <see cref="IContent"/> item to xml as an <see cref="XElement"/>
-        /// </summary>
-        /// <param name="content">Content to export</param>
-        /// <param name="deep">Optional parameter indicating whether to include descendents</param>
-        /// <param name="raiseEvents">Optional parameter indicating whether or not to raise events</param>
-        /// <returns><see cref="XElement"/> containing the xml representation of the Content object</returns>
-        public XElement Export(IContent content, bool deep = false, bool raiseEvents = true)
-        {
-            var nodeName = UmbracoConfig.For.UmbracoSettings().Content.UseLegacyXmlSchema ? "node" : content.ContentType.Alias.ToSafeAliasWithForcingCheck();
-            var exporter = new EntityXmlSerializer();
-            var xml = exporter.Serialize(_contentService, _dataTypeService, content, deep);
-
-            if (raiseEvents)
-            {
-                if (ExportingContent.IsRaisedEventCancelled(new ExportEventArgs<IContent>(content, nodeName), this))
-                    return new XElement(nodeName);
-            }
-            if(raiseEvents)
-                ExportedContent.RaiseEvent(new ExportEventArgs<IContent>(content, xml, false), this);
-
-            return xml;
-        }
-
-        
-
-        /// <summary>
-        /// Imports and saves package xml as <see cref="IContent"/>
-        /// </summary>
-        /// <param name="element">Xml to import</param>
-        /// <param name="parentId">Optional parent Id for the content being imported</param>
-        /// <param name="userId">Optional Id of the user performing the import</param>
-        /// <param name="raiseEvents">Optional parameter indicating whether or not to raise events</param>
-        /// <returns>An enumrable list of generated content</returns>
-        public IEnumerable<IContent> ImportContent(XElement element, int parentId = -1, int userId = 0, bool raiseEvents = true)
-        {
-            if (raiseEvents)
-            {
-                if (ImportingContent.IsRaisedEventCancelled(new ImportEventArgs<IContent>(element), this))
-                    return Enumerable.Empty<IContent>();
-            }
-
-            var name = element.Name.LocalName;
-            if (name.Equals("DocumentSet"))
-            {
-                //This is a regular deep-structured import
-                var roots = from doc in element.Elements()
-                            where (string)doc.Attribute("isDoc") == ""
-                            select doc;
-
-                var contents = ParseDocumentRootXml(roots, parentId);
-                if (contents.Any())
-                    _contentService.Save(contents, userId);
-
-                if(raiseEvents)
-                    ImportedContent.RaiseEvent(new ImportEventArgs<IContent>(contents, element, false), this);
-                return contents;
-            }
-
-            var attribute = element.Attribute("isDoc");
-            if (attribute != null)
-            {
-                //This is a single doc import
-                var elements = new List<XElement> { element };
-                var contents = ParseDocumentRootXml(elements, parentId);
-                if (contents.Any())
-                    _contentService.Save(contents, userId);
-
-                if(raiseEvents)
-                    ImportedContent.RaiseEvent(new ImportEventArgs<IContent>(contents, element, false), this);
-                return contents;
-            }
-
-            throw new ArgumentException(
-                "The passed in XElement is not valid! It does not contain a root element called " +
-                "'DocumentSet' (for structured imports) nor is the first element a Document (for single document import).");
-        }
-
-        private IEnumerable<IContent> ParseDocumentRootXml(IEnumerable<XElement> roots, int parentId)
-        {
-            var contents = new List<IContent>();
-            foreach (var root in roots)
-            {
-                bool isLegacySchema = root.Name.LocalName.ToLowerInvariant().Equals("node");
-                string contentTypeAlias = isLegacySchema
-                                              ? root.Attribute("nodeTypeAlias").Value
-                                              : root.Name.LocalName;
-
-                if (_importedContentTypes.ContainsKey(contentTypeAlias) == false)
-                {
-                    var contentType = FindContentTypeByAlias(contentTypeAlias);
-                    _importedContentTypes.Add(contentTypeAlias, contentType);
-                }
-
-                var content = CreateContentFromXml(root, _importedContentTypes[contentTypeAlias], null, parentId, isLegacySchema);
-                contents.Add(content);
-
-                var children = from child in root.Elements()
-                               where (string)child.Attribute("isDoc") == ""
-                               select child;
-                if (children.Any())
-                    contents.AddRange(CreateContentFromXml(children, content, isLegacySchema));
-            }
-            return contents;
-        }
-
-        private IEnumerable<IContent> CreateContentFromXml(IEnumerable<XElement> children, IContent parent, bool isLegacySchema)
-        {
-            var list = new List<IContent>();
-            foreach (var child in children)
-            {
-                string contentTypeAlias = isLegacySchema
-                                              ? child.Attribute("nodeTypeAlias").Value
-                                              : child.Name.LocalName;
-
-                if (_importedContentTypes.ContainsKey(contentTypeAlias) == false)
-                {
-                    var contentType = FindContentTypeByAlias(contentTypeAlias);
-                    _importedContentTypes.Add(contentTypeAlias, contentType);
-                }
-
-                //Create and add the child to the list
-                var content = CreateContentFromXml(child, _importedContentTypes[contentTypeAlias], parent, default(int), isLegacySchema);
-                list.Add(content);
-
-                //Recursive call
-                XElement child1 = child;
-                var grandChildren = from grand in child1.Elements()
-                                    where (string)grand.Attribute("isDoc") == ""
-                                    select grand;
-
-                if (grandChildren.Any())
-                    list.AddRange(CreateContentFromXml(grandChildren, content, isLegacySchema));
-            }
-
-            return list;
-        }
-
-        private IContent CreateContentFromXml(XElement element, IContentType contentType, IContent parent, int parentId, bool isLegacySchema)
-        {
-            var id = element.Attribute("id").Value;
-            var level = element.Attribute("level").Value;
-            var sortOrder = element.Attribute("sortOrder").Value;
-            var nodeName = element.Attribute("nodeName").Value;
-            var path = element.Attribute("path").Value;
-            var template = element.Attribute("template").Value;
-
-            var properties = from property in element.Elements()
-                             where property.Attribute("isDoc") == null
-                             select property;
-
-            IContent content = parent == null
-                                   ? new Content(nodeName, parentId, contentType)
-                                   {
-                                       Level = int.Parse(level),
-                                       SortOrder = int.Parse(sortOrder)
-                                   }
-                                   : new Content(nodeName, parent, contentType)
-                                   {
-                                       Level = int.Parse(level),
-                                       SortOrder = int.Parse(sortOrder)
-                                   };
-
-            foreach (var property in properties)
-            {
-                string propertyTypeAlias = isLegacySchema ? property.Attribute("alias").Value : property.Name.LocalName;
-                if (content.HasProperty(propertyTypeAlias))
-                {
-                    var propertyValue = property.Value;
-
-                    var propertyType = contentType.PropertyTypes.FirstOrDefault(pt => pt.Alias == propertyTypeAlias);
-                    if (propertyType != null && propertyType.PropertyEditorAlias == Constants.PropertyEditors.CheckBoxListAlias)
-                    {
-                        var database = ApplicationContext.Current.DatabaseContext.Database;
-                        var dtos = database.Fetch<DataTypePreValueDto>("WHERE datatypeNodeId = @Id", new { Id = propertyType.DataTypeDefinitionId });
-
-                        var propertyValueList = new List<string>();
-                        foreach (var preValue in propertyValue.Split(','))
-                        {
-                            propertyValueList.Add(dtos.Single(x => x.Value == preValue).Id.ToString(CultureInfo.InvariantCulture));
-                        }
-
-                        propertyValue = string.Join(",", propertyValueList.ToArray());
-                    }
-
-                    content.SetValue(propertyTypeAlias, propertyValue);
-                }
-            }
-
-            return content;
-        }
-
-        #endregion
-
-        #region ContentTypes
-
-        /// <summary>
-        /// Exports an <see cref="IContentType"/> to xml as an <see cref="XElement"/>
-        /// </summary>
-        /// <param name="contentType">ContentType to export</param>
-        /// <param name="raiseEvents">Optional parameter indicating whether or not to raise events</param>
-        /// <returns><see cref="XElement"/> containing the xml representation of the ContentType item.</returns>
-        public XElement Export(IContentType contentType, bool raiseEvents = true)
-        {
-            if (raiseEvents)
-            {
-                if (ExportingContentType.IsRaisedEventCancelled(new ExportEventArgs<IContentType>(contentType, "DocumentType"), this))
-                    return new XElement("DocumentType");
-            }
-
-            var info = new XElement("Info",
-                                    new XElement("Name", contentType.Name),
-                                    new XElement("Alias", contentType.Alias),
-                                    new XElement("Icon", contentType.Icon),
-                                    new XElement("Thumbnail", contentType.Thumbnail),
-                                    new XElement("Description", contentType.Description),
-                                    new XElement("AllowAtRoot", contentType.AllowedAsRoot.ToString()));
-
-            var masterContentType = contentType.CompositionAliases().FirstOrDefault();
-            if (masterContentType != null)
-                info.Add(new XElement("Master", masterContentType));
-
-            var allowedTemplates = new XElement("AllowedTemplates");
-            foreach (var template in contentType.AllowedTemplates)
-            {
-                allowedTemplates.Add(new XElement("Template", template.Alias));
-            }
-            info.Add(allowedTemplates);
-            if (contentType.DefaultTemplate != null && contentType.DefaultTemplate.Id != 0)
-                info.Add(new XElement("DefaultTemplate", contentType.DefaultTemplate.Alias));
-            else
-                info.Add(new XElement("DefaultTemplate", ""));
-
-            var structure = new XElement("Structure");
-            foreach (var allowedType in contentType.AllowedContentTypes)
-            {
-                structure.Add(new XElement("DocumentType", allowedType.Alias));
-            }
-
-            var genericProperties = new XElement("GenericProperties");
-            foreach (var propertyType in contentType.PropertyTypes)
-            {
-                var definition = _dataTypeService.GetDataTypeDefinitionById(propertyType.DataTypeDefinitionId);
-                
-                var propertyGroup = propertyType.PropertyGroupId == null 
-                                                ? null 
-                                                : contentType.PropertyGroups.FirstOrDefault(x => x.Id == propertyType.PropertyGroupId.Value);
-                
-                var genericProperty = new XElement("GenericProperty",
-                                                   new XElement("Name", propertyType.Name),
-                                                   new XElement("Alias", propertyType.Alias),
-                                                   new XElement("Type", propertyType.PropertyEditorAlias),
-                                                   new XElement("Definition", definition.Key),
-                                                   new XElement("Tab", propertyGroup == null ? "" : propertyGroup.Name),
-                                                   new XElement("Mandatory", propertyType.Mandatory.ToString()),
-                                                   new XElement("Validation", propertyType.ValidationRegExp),
-                                                   new XElement("Description", new XCData(propertyType.Description)));
-                genericProperties.Add(genericProperty);
-            }
-
-            var tabs = new XElement("Tabs");
-            foreach (var propertyGroup in contentType.PropertyGroups)
-            {
-                var tab = new XElement("Tab",
-                                       new XElement("Id", propertyGroup.Id.ToString(CultureInfo.InvariantCulture)),
-                                       new XElement("Caption", propertyGroup.Name));
-                tabs.Add(tab);
-            }
-
-            var xml = new XElement("DocumentType",
-                                   info,
-                                   structure,
-                                   genericProperties,
-                                   tabs);
-
-            if (raiseEvents)
-                ExportedContentType.RaiseEvent(new ExportEventArgs<IContentType>(contentType, xml, false), this);
-
-            return xml;
-        }
-
-        /// <summary>
-        /// Imports and saves package xml as <see cref="IContentType"/>
-        /// </summary>
-        /// <param name="element">Xml to import</param>
-        /// <param name="userId">Optional id of the User performing the operation. Default is zero (admin).</param>
-        /// <param name="raiseEvents">Optional parameter indicating whether or not to raise events</param>
-        /// <returns>An enumrable list of generated ContentTypes</returns>
-        public IEnumerable<IContentType> ImportContentTypes(XElement element, int userId = 0, bool raiseEvents = true)
-        {
-            return ImportContentTypes(element, true, userId);
-        }
-
-        /// <summary>
-        /// Imports and saves package xml as <see cref="IContentType"/>
-        /// </summary>
-        /// <param name="element">Xml to import</param>
-        /// <param name="importStructure">Boolean indicating whether or not to import the </param>
-        /// <param name="userId">Optional id of the User performing the operation. Default is zero (admin).</param>
-        /// <param name="raiseEvents">Optional parameter indicating whether or not to raise events</param>
-        /// <returns>An enumrable list of generated ContentTypes</returns>
-        public IEnumerable<IContentType> ImportContentTypes(XElement element, bool importStructure, int userId = 0, bool raiseEvents = true)
-        {
-            if (raiseEvents)
-            {
-                if (ImportingContentType.IsRaisedEventCancelled(new ImportEventArgs<IContentType>(element), this))
-                    return Enumerable.Empty<IContentType>();
-            }
-
-            var name = element.Name.LocalName;
-            if (name.Equals("DocumentTypes") == false && name.Equals("DocumentType") == false)
-            {
-                throw new ArgumentException("The passed in XElement is not valid! It does not contain a root element called 'DocumentTypes' for multiple imports or 'DocumentType' for a single import.");
-            }
-
-            _importedContentTypes = new Dictionary<string, IContentType>();
-            var documentTypes = name.Equals("DocumentTypes")
-                                    ? (from doc in element.Elements("DocumentType") select doc).ToList()
-                                    : new List<XElement> { element };
-            //NOTE it might be an idea to sort the doctype XElements based on dependencies
-            //before creating the doc types - should also allow for a better structure/inheritance support.
-            foreach (var documentType in documentTypes)
-            {
-                var alias = documentType.Element("Info").Element("Alias").Value;
-                if (_importedContentTypes.ContainsKey(alias) == false)
-                {
-                    var contentType = _contentTypeService.GetContentType(alias);
-                    _importedContentTypes.Add(alias, contentType == null
-                                                         ? CreateContentTypeFromXml(documentType)
-                                                         : UpdateContentTypeFromXml(documentType, contentType));
-                }
-            }
-
-            var list = _importedContentTypes.Select(x => x.Value).ToList();
-            _contentTypeService.Save(list, userId);
-
-            if (importStructure)
-            {
-                var updatedContentTypes = new List<IContentType>();
-                //Update the structure here - we can't do it untill all DocTypes have been created
-                foreach (var documentType in documentTypes)
-                {
-                    var alias = documentType.Element("Info").Element("Alias").Value;
-                    var structureElement = documentType.Element("Structure");
-                    //Ensure that we only update ContentTypes which has actual structure-elements
-                    if (structureElement == null || structureElement.Elements("DocumentType").Any() == false) continue;
-
-                    var updated = UpdateContentTypesStructure(_importedContentTypes[alias], structureElement);
-                    updatedContentTypes.Add(updated);
-                }
-                //Update ContentTypes with a newly added structure/list of allowed children
-                if (updatedContentTypes.Any())
-                    _contentTypeService.Save(updatedContentTypes, userId);
-            }
-
-            if (raiseEvents)
-                ImportedContentType.RaiseEvent(new ImportEventArgs<IContentType>(list, element, false), this);
-
-            return list;
-        }
-
-        private IContentType CreateContentTypeFromXml(XElement documentType)
-        {
-            var infoElement = documentType.Element("Info");
-
-            //Name of the master corresponds to the parent
-            var masterElement = infoElement.Element("Master");
-            IContentType parent = null;
-            if (masterElement != null)
-            {
-                var masterAlias = masterElement.Value;
-                parent = _importedContentTypes.ContainsKey(masterAlias)
-                             ? _importedContentTypes[masterAlias]
-                             : _contentTypeService.GetContentType(masterAlias);
-            }
-
-            var contentType = parent == null
-                                  ? new ContentType(-1)
-                                        {
-                                            Alias = infoElement.Element("Alias").Value
-                                        }
-                                  : new ContentType(parent)
-                                        {
-                                            Alias = infoElement.Element("Alias").Value
-                                        };
-
-            if (parent != null)
-                contentType.AddContentType(parent);
-
-            return UpdateContentTypeFromXml(documentType, contentType);
-        }
-
-        private IContentType UpdateContentTypeFromXml(XElement documentType, IContentType contentType)
-        {
-            var infoElement = documentType.Element("Info");
-            var defaultTemplateElement = infoElement.Element("DefaultTemplate");
-
-            contentType.Name = infoElement.Element("Name").Value;
-            contentType.Icon = infoElement.Element("Icon").Value;
-            contentType.Thumbnail = infoElement.Element("Thumbnail").Value;
-            contentType.Description = infoElement.Element("Description").Value;
-            //NOTE AllowAtRoot is a new property in the package xml so we need to verify it exists before using it.
-            if (infoElement.Element("AllowAtRoot") != null)
-                contentType.AllowedAsRoot = infoElement.Element("AllowAtRoot").Value.ToLowerInvariant().Equals("true");
-
-            UpdateContentTypesAllowedTemplates(contentType, infoElement.Element("AllowedTemplates"), defaultTemplateElement);
-            UpdateContentTypesTabs(contentType, documentType.Element("Tabs"));
-            UpdateContentTypesProperties(contentType, documentType.Element("GenericProperties"));
-
-            return contentType;
-        }
-
-        private void UpdateContentTypesAllowedTemplates(IContentType contentType,
-                                                        XElement allowedTemplatesElement, XElement defaultTemplateElement)
-        {
-            if (allowedTemplatesElement != null && allowedTemplatesElement.Elements("Template").Any())
-            {
-                var allowedTemplates = contentType.AllowedTemplates.ToList();
-                foreach (var templateElement in allowedTemplatesElement.Elements("Template"))
-                {
-                    var alias = templateElement.Value;
-                    var template = _fileService.GetTemplate(alias.ToSafeAlias());
-                    if (template != null)
-                    {
-                        if (allowedTemplates.Any(x => x.Id == template.Id)) continue;
-                        allowedTemplates.Add(template);
-                    }
-                    else
-                    {
-                        LogHelper.Warn<PackagingService>(
-                            string.Format(
-                                "Packager: Error handling allowed templates. Template with alias '{0}' could not be found.",
-                                alias));
-                    }
-                }
-
-                contentType.AllowedTemplates = allowedTemplates;
-            }
-
-            if (string.IsNullOrEmpty(defaultTemplateElement.Value) == false)
-            {
-                var defaultTemplate = _fileService.GetTemplate(defaultTemplateElement.Value.ToSafeAlias());
-                if (defaultTemplate != null)
-                {
-                    contentType.SetDefaultTemplate(defaultTemplate);
-                }
-                else
-                {
-                    LogHelper.Warn<PackagingService>(
-                        string.Format(
-                            "Packager: Error handling default template. Default template with alias '{0}' could not be found.",
-                            defaultTemplateElement.Value));
-                }
-            }
-        }
-
-        private void UpdateContentTypesTabs(IContentType contentType, XElement tabElement)
-        {
-            if (tabElement == null)
-                return;
-
-            var tabs = tabElement.Elements("Tab");
-            foreach (var tab in tabs)
-            {
-                var id = tab.Element("Id").Value;//Do we need to use this for tracking?
-                var caption = tab.Element("Caption").Value;
-
-                if (contentType.PropertyGroups.Contains(caption) == false)
-                {
-                    contentType.AddPropertyGroup(caption);
-
-                    int sortOrder;
-                    if(tab.Element("SortOrder") != null && 
-                        int.TryParse(tab.Element("SortOrder").Value, out sortOrder))
-                    {
-                        // Override the sort order with the imported value
-                        contentType.PropertyGroups[caption].SortOrder = sortOrder;
-                    }
-                }
-            }
-        }
-
-        private void UpdateContentTypesProperties(IContentType contentType, XElement genericPropertiesElement)
-        {
-            var properties = genericPropertiesElement.Elements("GenericProperty");
-            foreach (var property in properties)
-            {
-                var dataTypeDefinitionId = new Guid(property.Element("Definition").Value);//Unique Id for a DataTypeDefinition
-
-                var dataTypeDefinition = _dataTypeService.GetDataTypeDefinitionById(dataTypeDefinitionId);
-
-                //If no DataTypeDefinition with the guid from the xml wasn't found OR the ControlId on the DataTypeDefinition didn't match the DataType Id
-                //We look up a DataTypeDefinition that matches
-
-                //we'll check if it is a GUID (legacy id for a property editor)
-                var legacyPropertyEditorId = Guid.Empty;
-                Guid.TryParse(property.Element("Type").Value, out legacyPropertyEditorId);
-                //get the alias as a string for use below
-                var propertyEditorAlias = property.Element("Type").Value.Trim();
-
-                //If no DataTypeDefinition with the guid from the xml wasn't found OR the ControlId on the DataTypeDefinition didn't match the DataType Id
-                //We look up a DataTypeDefinition that matches
-
-                if (dataTypeDefinition == null)
-                {
-                    var dataTypeDefinitions = legacyPropertyEditorId != Guid.Empty
-                                                  ? _dataTypeService.GetDataTypeDefinitionByControlId(legacyPropertyEditorId)
-                                                  : _dataTypeService.GetDataTypeDefinitionByPropertyEditorAlias(propertyEditorAlias);
-                    if (dataTypeDefinitions != null && dataTypeDefinitions.Any())
-                    {
-                        dataTypeDefinition = dataTypeDefinitions.First();
-                    }
-                }
-                else if (legacyPropertyEditorId != Guid.Empty && dataTypeDefinition.ControlId != legacyPropertyEditorId)
-                {
-                    var dataTypeDefinitions = _dataTypeService.GetDataTypeDefinitionByControlId(legacyPropertyEditorId);
-                    if (dataTypeDefinitions != null && dataTypeDefinitions.Any())
-                    {
-                        dataTypeDefinition = dataTypeDefinitions.First();
-                    }
-                }
-                else if (dataTypeDefinition.PropertyEditorAlias != propertyEditorAlias)
-                {
-                    var dataTypeDefinitions = _dataTypeService.GetDataTypeDefinitionByPropertyEditorAlias(propertyEditorAlias);
-                    if (dataTypeDefinitions != null && dataTypeDefinitions.Any())
-                    {
-                        dataTypeDefinition = dataTypeDefinitions.First();
-                    }
-                }
-                
-                // For backwards compatibility, if no datatype with that ID can be found, we're letting this fail silently.
-                // This means that the property will not be created.
-                if (dataTypeDefinition == null)
-                {
-                    LogHelper.Warn<PackagingService>(
-                        string.Format("Packager: Error handling creation of PropertyType '{0}'. Could not find DataTypeDefintion with unique id '{1}' nor one referencing the DataType with a property editor alias (or legacy control id) '{2}'. Did the package creator forget to package up custom datatypes? This property will be converted to a label/readonly editor if one exists.",
-                                      property.Element("Name").Value,
-                                      dataTypeDefinitionId,
-                                      property.Element("Type").Value.Trim()));
-
-                    //convert to a label!
-                    dataTypeDefinition = _dataTypeService.GetDataTypeDefinitionByPropertyEditorAlias(Constants.PropertyEditors.NoEditAlias).FirstOrDefault();
-                    //if for some odd reason this isn't there then ignore
-                    if (dataTypeDefinition == null) continue;
-                }
-
-                var propertyType = new PropertyType(dataTypeDefinition)
-                                       {
-                                           Alias = property.Element("Alias").Value,
-                                           Name = property.Element("Name").Value,
-                                           Description = property.Element("Description").Value,
-                                           Mandatory = property.Element("Mandatory").Value.ToLowerInvariant().Equals("true"),
-                                           ValidationRegExp = property.Element("Validation").Value
-                                       };
-
-                var helpTextElement = property.Element("HelpText");
-                if (helpTextElement != null)
-                {
-                    propertyType.HelpText = helpTextElement.Value;
-                }
-
-                var tab = property.Element("Tab").Value;
-                if (string.IsNullOrEmpty(tab))
-                {
-                    contentType.AddPropertyType(propertyType);
-                }
-                else
-                {
-                    contentType.AddPropertyType(propertyType, tab);
-                }
-            }
-        }
-
-        private IContentType UpdateContentTypesStructure(IContentType contentType, XElement structureElement)
-        {
-            var allowedChildren = contentType.AllowedContentTypes.ToList();
-            int sortOrder = allowedChildren.Any() ? allowedChildren.Last().SortOrder : 0;
-            foreach (var element in structureElement.Elements("DocumentType"))
-            {
-                var alias = element.Value;
-                if (_importedContentTypes.ContainsKey(alias))
-                {
-                    var allowedChild = _importedContentTypes[alias];
-                    if (allowedChild == null || allowedChildren.Any(x => x.Id.IsValueCreated && x.Id.Value == allowedChild.Id)) continue;
-
-                    allowedChildren.Add(new ContentTypeSort(new Lazy<int>(() => allowedChild.Id), sortOrder, allowedChild.Alias));
-                    sortOrder++;
-                }
-                else
-                {
-                    LogHelper.Warn<PackagingService>(
-                    string.Format(
-                        "Packager: Error handling DocumentType structure. DocumentType with alias '{0}' could not be found and was not added to the structure for '{1}'.",
-                        alias, contentType.Alias));
-                }
-            }
-
-            contentType.AllowedContentTypes = allowedChildren;
-            return contentType;
-        }
-
-        /// <summary>
-        /// Used during Content import to ensure that the ContentType of a content item exists
-        /// </summary>
-        /// <param name="contentTypeAlias"></param>
-        /// <returns></returns>
-        private IContentType FindContentTypeByAlias(string contentTypeAlias)
-        {
-            using (var repository = _repositoryFactory.CreateContentTypeRepository(_uowProvider.GetUnitOfWork()))
-            {
-                var query = Query<IContentType>.Builder.Where(x => x.Alias == contentTypeAlias);
-                var types = repository.GetByQuery(query);
-
-                if (!types.Any())
-                    throw new Exception(
-                        string.Format("No ContentType matching the passed in Alias: '{0}' was found",
-                                      contentTypeAlias));
-
-                var contentType = types.First();
-
-                if (contentType == null)
-                    throw new Exception(string.Format("ContentType matching the passed in Alias: '{0}' was null",
-                                                      contentTypeAlias));
-
-                return contentType;
-            }
-        }
-
-        #endregion
-
-        #region DataTypes
-
-        /// <summary>
-        /// Exports a list of Data Types
-        /// </summary>
-        /// <param name="dataTypeDefinitions">List of data types to export</param>
-        /// <param name="raiseEvents">Optional parameter indicating whether or not to raise events</param>
-        /// <returns><see cref="XElement"/> containing the xml representation of the IDataTypeDefinition objects</returns>
-        public XElement Export(IEnumerable<IDataTypeDefinition> dataTypeDefinitions, bool raiseEvents = true)
-        {
-            var container = new XElement("DataTypes");
-            foreach (var dataTypeDefinition in dataTypeDefinitions)
-            {
-                container.Add(Export(dataTypeDefinition, raiseEvents));
-            }
-            return container;
-        }
-
-        /// <summary>
-        /// Exports a single Data Type
-        /// </summary>
-        /// <param name="dataTypeDefinition">Data type to export</param>
-        /// <param name="raiseEvents">Optional parameter indicating whether or not to raise events</param>
-        /// <returns><see cref="XElement"/> containing the xml representation of the IDataTypeDefinition object</returns>
-        public XElement Export(IDataTypeDefinition dataTypeDefinition, bool raiseEvents = true)
-        {
-            if (raiseEvents)
-            {
-                if (ExportingDataType.IsRaisedEventCancelled(new ExportEventArgs<IDataTypeDefinition>(dataTypeDefinition, "DataType"), this))
-                    return new XElement("DataType");
-            }
-
-            var prevalues = new XElement("PreValues");
-            var prevalueList = _dataTypeService.GetPreValuesCollectionByDataTypeId(dataTypeDefinition.Id)
-                .FormatAsDictionary();
-
-            var sort = 0;
-            foreach (var pv in prevalueList)
-            {
-                var prevalue = new XElement("PreValue");
-                prevalue.Add(new XAttribute("Id", pv.Value.Id));
-                prevalue.Add(new XAttribute("Value", pv.Value.Value == null ? "" : pv.Value.Value));
-                prevalue.Add(new XAttribute("Alias", pv.Key));
-                prevalue.Add(new XAttribute("SortOrder", sort));
-                prevalues.Add(prevalue);
-                sort++;
-            }
-
-            var xml = new XElement("DataType", prevalues);
-            xml.Add(new XAttribute("Name", dataTypeDefinition.Name));
-            //The 'ID' when exporting is actually the property editor alias (in pre v7 it was the IDataType GUID id)
-            xml.Add(new XAttribute("Id", dataTypeDefinition.PropertyEditorAlias));
-            xml.Add(new XAttribute("Definition", dataTypeDefinition.Key));
-            xml.Add(new XAttribute("DatabaseType", dataTypeDefinition.DatabaseType.ToString()));
-
-            if (raiseEvents)
-                ExportedDataType.RaiseEvent(new ExportEventArgs<IDataTypeDefinition>(dataTypeDefinition, xml, false), this);
-
-            return xml;
-        }
-
-        /// <summary>
-        /// Imports and saves package xml as <see cref="IDataTypeDefinition"/>
-        /// </summary>
-        /// <param name="element">Xml to import</param>
-        /// <param name="userId">Optional id of the user</param>
-        /// <param name="raiseEvents">Optional parameter indicating whether or not to raise events</param>
-        /// <returns>An enumrable list of generated DataTypeDefinitions</returns>
-        public IEnumerable<IDataTypeDefinition> ImportDataTypeDefinitions(XElement element, int userId = 0, bool raiseEvents = true)
-        {
-            if (raiseEvents)
-            {
-                if (ImportingDataType.IsRaisedEventCancelled(new ImportEventArgs<IDataTypeDefinition>(element), this))
-                    return Enumerable.Empty<IDataTypeDefinition>();
-            }
-
-            var name = element.Name.LocalName;
-            if (name.Equals("DataTypes") == false && name.Equals("DataType") == false)
-            {
-                throw new ArgumentException("The passed in XElement is not valid! It does not contain a root element called 'DataTypes' for multiple imports or 'DataType' for a single import.");
-            }
-
-            var dataTypes = new Dictionary<string, IDataTypeDefinition>();
-            var dataTypeElements = name.Equals("DataTypes")
-                                       ? (from doc in element.Elements("DataType") select doc).ToList()
-                                       : new List<XElement> { element };
-
-            foreach (var dataTypeElement in dataTypeElements)
-            {
-                var dataTypeDefinitionName = dataTypeElement.Attribute("Name").Value;
-
-                var legacyPropertyEditorId = Guid.Empty;
-                Guid.TryParse(dataTypeElement.Attribute("Id").Value, out legacyPropertyEditorId);
-
-                var dataTypeDefinitionId = new Guid(dataTypeElement.Attribute("Definition").Value);
-                var databaseTypeAttribute = dataTypeElement.Attribute("DatabaseType");
-
-                var definition = _dataTypeService.GetDataTypeDefinitionById(dataTypeDefinitionId);
-                //If the datatypedefinition doesn't already exist we create a new new according to the one in the package xml
-                if (definition == null)
-                {
-                    var databaseType = databaseTypeAttribute != null
-                                           ? databaseTypeAttribute.Value.EnumParse<DataTypeDatabaseType>(true)
-                                           : DataTypeDatabaseType.Ntext;
-
-                    //check if the Id was a GUID, that means it is referenced using the legacy property editor GUID id
-                    if (legacyPropertyEditorId != Guid.Empty)
-                    {
-                        var dataTypeDefinition = new DataTypeDefinition(-1, legacyPropertyEditorId)
-                            {
-                                Key = dataTypeDefinitionId,
-                                Name = dataTypeDefinitionName,
-                                DatabaseType = databaseType
-                            };
-                        dataTypes.Add(dataTypeDefinitionName, dataTypeDefinition);
-                    }
-                    else
-                    {
-                        //the Id field is actually the string property editor Alias
-                        var dataTypeDefinition = new DataTypeDefinition(-1, dataTypeElement.Attribute("Id").Value.Trim())
-                        {
-                            Key = dataTypeDefinitionId,
-                            Name = dataTypeDefinitionName,
-                            DatabaseType = databaseType
-                        };
-                        dataTypes.Add(dataTypeDefinitionName, dataTypeDefinition);
-                    }
-
-                }
-            }
-
-            var list = dataTypes.Select(x => x.Value).ToList();
-            if (list.Any())
-            {
-                _dataTypeService.Save(list, userId);
-
-                SavePrevaluesFromXml(list, dataTypeElements);
-            }
-
-            if (raiseEvents)
-                ImportedDataType.RaiseEvent(new ImportEventArgs<IDataTypeDefinition>(list, element, false), this);
-
-            return list;
-        }
-
-        private void SavePrevaluesFromXml(List<IDataTypeDefinition> dataTypes, IEnumerable<XElement> dataTypeElements)
-        {
-            foreach (var dataTypeElement in dataTypeElements)
-            {
-                var prevaluesElement = dataTypeElement.Element("PreValues");
-                if (prevaluesElement == null) continue;
-
-                var dataTypeDefinitionName = dataTypeElement.Attribute("Name").Value;
-                var dataTypeDefinition = dataTypes.First(x => x.Name == dataTypeDefinitionName);
-
-                var valuesWithoutKeys = prevaluesElement.Elements("PreValue")
-                                                        .Where(x => ((string) x.Attribute("Alias")).IsNullOrWhiteSpace())
-                                                        .Select(x => x.Attribute("Value").Value);
-
-                var valuesWithKeys = prevaluesElement.Elements("PreValue")
-                    .Where(x => ((string) x.Attribute("Alias")).IsNullOrWhiteSpace() == false)
-                    .ToDictionary(
-                        key => (string) key.Attribute("Alias"),
-                        val => new PreValue((string) val.Attribute("Value")));
-                
-                //save the values with keys
-                _dataTypeService.SavePreValues(dataTypeDefinition, valuesWithKeys);
-
-                //save the values without keys (this is legacy)
-                _dataTypeService.SavePreValues(dataTypeDefinition.Id, valuesWithoutKeys);
-            }
-        }
-
-        #endregion
-
-        #region Dictionary Items
-
-        /// <summary>
-        /// Exports a list of <see cref="IDictionaryItem"/> items to xml as an <see cref="XElement"/>
-        /// </summary>
-        /// <param name="dictionaryItem">List of dictionary items to export</param>
-        /// <param name="includeChildren">Optional boolean indicating whether or not to include children</param>
-        /// <param name="raiseEvents">Optional parameter indicating whether or not to raise events</param>
-        /// <returns><see cref="XElement"/> containing the xml representation of the IDictionaryItem objects</returns>
-        public XElement Export(IEnumerable<IDictionaryItem> dictionaryItem, bool includeChildren = true, bool raiseEvents = true)
-        {
-            var xml = new XElement("DictionaryItems");
-            foreach (var item in dictionaryItem)
-            {
-                xml.Add(Export(item, includeChildren, raiseEvents));
-            }
-            return xml;
-        }
-
-        /// <summary>
-        /// Exports a single <see cref="IDictionaryItem"/> item to xml as an <see cref="XElement"/>
-        /// </summary>
-        /// <param name="dictionaryItem">Dictionary Item to export</param>
-        /// <param name="includeChildren">Optional boolean indicating whether or not to include children</param>
-        /// <param name="raiseEvents">Optional parameter indicating whether or not to raise events</param>
-        /// <returns><see cref="XElement"/> containing the xml representation of the IDictionaryItem object</returns>
-        public XElement Export(IDictionaryItem dictionaryItem, bool includeChildren, bool raiseEvents = true)
-        {
-            if (raiseEvents)
-            {
-                if (ExportingDictionaryItem.IsRaisedEventCancelled(new ExportEventArgs<IDictionaryItem>(dictionaryItem, "DictionaryItem"), this))
-                    return new XElement("DictionaryItem");
-            }
-
-            var xml = new XElement("DictionaryItem", new XAttribute("Key", dictionaryItem.ItemKey));
-            foreach (var translation in dictionaryItem.Translations)
-            {
-                xml.Add(new XElement("Value",
-                    new XAttribute("LanguageId", translation.Language.Id),
-                    new XAttribute("LanguageCultureAlias", translation.Language.IsoCode),
-                    new XCData(translation.Value)));
-            }
-
-            if (includeChildren)
-            {
-                var children = _localizationService.GetDictionaryItemChildren(dictionaryItem.Key);
-                foreach (var child in children)
-                {
-                    xml.Add(Export(child, true));
-                }
-            }
-
-            if (raiseEvents)
-                ExportedDictionaryItem.RaiseEvent(new ExportEventArgs<IDictionaryItem>(dictionaryItem, xml, false), this);
-
-            return xml;
-        }
-
-        /// <summary>
-        /// Imports and saves the 'DictionaryItems' part of the package xml as a list of <see cref="IDictionaryItem"/>
-        /// </summary>
-        /// <param name="dictionaryItemElementList">Xml to import</param>
-        /// <param name="raiseEvents">Optional parameter indicating whether or not to raise events</param>
-        /// <returns>An enumerable list of dictionary items</returns>
-        public IEnumerable<IDictionaryItem> ImportDictionaryItems(XElement dictionaryItemElementList, bool raiseEvents = true)
-        {
-            if (raiseEvents)
-            {
-                if (ImportingDictionaryItem.IsRaisedEventCancelled(new ImportEventArgs<IDictionaryItem>(dictionaryItemElementList), this))
-                    return Enumerable.Empty<IDictionaryItem>();
-            }
-
-            var languages = _localizationService.GetAllLanguages().ToList();
-            return ImportDictionaryItems(dictionaryItemElementList, languages, raiseEvents);
-        }
-
-<<<<<<< HEAD
-        private IEnumerable<IDictionaryItem> ImportDictionaryItems(XElement dictionaryItemElementList, List<ILanguage> languages, bool raiseEvents)
-        {
-            var items = new List<IDictionaryItem>();
-            foreach (var dictionaryItemElement in dictionaryItemElementList.Elements("DictionaryItem"))
-                items.AddRange(ImportDictionaryItem(dictionaryItemElement, languages, raiseEvents));
-
-            if (raiseEvents)
-                ImportedDictionaryItem.RaiseEvent(new ImportEventArgs<IDictionaryItem>(items, dictionaryItemElementList, false), this);
-
-            return items;
-        }
-
-        private IEnumerable<IDictionaryItem> ImportDictionaryItem(XElement dictionaryItemElement, List<ILanguage> languages, bool raiseEvents)
-=======
-        private IEnumerable<IDictionaryItem> ImportDictionaryItems(XElement dictionaryItemElementList, List<ILanguage> languages, Guid? parentId = null)
-        {
-            var items = new List<IDictionaryItem>();
-            foreach (var dictionaryItemElement in dictionaryItemElementList.Elements("DictionaryItem"))
-                items.AddRange(ImportDictionaryItem(dictionaryItemElement, languages, parentId));
-            return items;
-        }
-
-        private IEnumerable<IDictionaryItem> ImportDictionaryItem(XElement dictionaryItemElement, List<ILanguage> languages, Guid? parentId)
->>>>>>> 16d98488
-        {
-            var items = new List<IDictionaryItem>();
-
-            IDictionaryItem dictionaryItem;
-            var key = dictionaryItemElement.Attribute("Key").Value;
-            if (_localizationService.DictionaryItemExists(key))
-                dictionaryItem = GetAndUpdateDictionaryItem(key, dictionaryItemElement, languages);
-            else
-                dictionaryItem = CreateNewDictionaryItem(key, dictionaryItemElement, languages, parentId);
-            _localizationService.Save(dictionaryItem);
-            items.Add(dictionaryItem);
-<<<<<<< HEAD
-            items.AddRange(ImportDictionaryItems(dictionaryItemElement, languages, raiseEvents));
-=======
-            items.AddRange(ImportDictionaryItems(dictionaryItemElement, languages, dictionaryItem.Key));
->>>>>>> 16d98488
-            return items;
-        }
-
-        private IDictionaryItem GetAndUpdateDictionaryItem(string key, XElement dictionaryItemElement, List<ILanguage> languages)
-        {
-            var dictionaryItem = _localizationService.GetDictionaryItemByKey(key);
-            var translations = dictionaryItem.Translations.ToList();
-            foreach (var valueElement in dictionaryItemElement.Elements("Value").Where(v => DictionaryValueIsNew(translations, v)))
-                AddDictionaryTranslation(translations, valueElement, languages);
-            dictionaryItem.Translations = translations;
-            return dictionaryItem;
-        }
-
-        private static DictionaryItem CreateNewDictionaryItem(string key, XElement dictionaryItemElement, List<ILanguage> languages, Guid? parentId)
-        {
-            var dictionaryItem = parentId.HasValue ? new DictionaryItem(parentId.Value, key) : new DictionaryItem(key);
-            var translations = new List<IDictionaryTranslation>();
-
-            foreach (var valueElement in dictionaryItemElement.Elements("Value"))
-                AddDictionaryTranslation(translations, valueElement, languages);
-
-            dictionaryItem.Translations = translations;
-            return dictionaryItem;
-        }
-
-        private static bool DictionaryValueIsNew(IEnumerable<IDictionaryTranslation> translations, XElement valueElement)
-        {
-            return translations.All(t =>
-                String.Compare(t.Language.IsoCode, valueElement.Attribute("LanguageCultureAlias").Value, StringComparison.InvariantCultureIgnoreCase) != 0
-                );
-        }
-
-        private static void AddDictionaryTranslation(ICollection<IDictionaryTranslation> translations, XElement valueElement, IEnumerable<ILanguage> languages)
-        {
-            var languageId = valueElement.Attribute("LanguageCultureAlias").Value;
-            var language = languages.SingleOrDefault(l => l.IsoCode == languageId);
-            if (language == null)
-                return;
-            var translation = new DictionaryTranslation(language, valueElement.Value);
-            translations.Add(translation);
-        }
-
-        #endregion
-
-        #region Files
-        #endregion
-
-        #region Languages
-
-        /// <summary>
-        /// Exports a list of <see cref="ILanguage"/> items to xml as an <see cref="XElement"/>
-        /// </summary>
-        /// <param name="languages">List of Languages to export</param>
-        /// <param name="raiseEvents">Optional parameter indicating whether or not to raise events</param>
-        /// <returns><see cref="XElement"/> containing the xml representation of the ILanguage objects</returns>
-        public XElement Export(IEnumerable<ILanguage> languages, bool raiseEvents = true)
-        {
-            var xml = new XElement("Languages");
-            foreach (var language in languages)
-            {
-                xml.Add(Export(language, raiseEvents));
-            }
-            return xml;
-        }
-
-        /// <summary>
-        /// Exports a single <see cref="ILanguage"/> item to xml as an <see cref="XElement"/>
-        /// </summary>
-        /// <param name="language">Language to export</param>
-        /// <param name="raiseEvents">Optional parameter indicating whether or not to raise events</param>
-        /// <returns><see cref="XElement"/> containing the xml representation of the ILanguage object</returns>
-        public XElement Export(ILanguage language, bool raiseEvents = true)
-        {
-            if (raiseEvents)
-            {
-                if (ExportingLanguage.IsRaisedEventCancelled(new ExportEventArgs<ILanguage>(language, "Language"), this))
-                    return new XElement("Language");
-            }
-
-            var xml = new XElement("Language",
-                new XAttribute("Id", language.Id),
-                new XAttribute("CultureAlias", language.IsoCode),
-                new XAttribute("FriendlyName", language.CultureName));
-
-            if (raiseEvents)
-                ExportedLanguage.RaiseEvent(new ExportEventArgs<ILanguage>(language, xml, false), this);
-
-            return xml;
-        }
-
-        /// <summary>
-        /// Imports and saves the 'Languages' part of a package xml as a list of <see cref="ILanguage"/>
-        /// </summary>
-        /// <param name="languageElementList">Xml to import</param>
-        /// <param name="userId">Optional id of the User performing the operation</param>
-        /// <param name="raiseEvents">Optional parameter indicating whether or not to raise events</param>
-        /// <returns>An enumerable list of generated languages</returns>
-        public IEnumerable<ILanguage> ImportLanguages(XElement languageElementList, int userId = 0, bool raiseEvents = true)
-        {
-            if (raiseEvents)
-            {
-                if (ImportingLanguage.IsRaisedEventCancelled(new ImportEventArgs<ILanguage>(languageElementList), this))
-                    return Enumerable.Empty<ILanguage>();
-            }
-
-            var list = new List<ILanguage>();
-            foreach (var languageElement in languageElementList.Elements("Language"))
-            {
-                var isoCode = languageElement.Attribute("CultureAlias").Value;
-                var existingLanguage = _localizationService.GetLanguageByIsoCode(isoCode);
-                if (existingLanguage == null)
-                {
-                    var langauge = new Language(isoCode)
-                                   {
-                                       CultureName = languageElement.Attribute("FriendlyName").Value
-                                   };
-                    _localizationService.Save(langauge);
-                    list.Add(langauge);
-                }
-            }
-
-            if (raiseEvents)
-                ImportedLanguage.RaiseEvent(new ImportEventArgs<ILanguage>(list, languageElementList, false), this);
-
-            return list;
-        }
-
-        #endregion
-
-        #region Macros
-
-        /// <summary>
-        /// Imports and saves the 'Macros' part of a package xml as a list of <see cref="IMacro"/>
-        /// </summary>
-        /// <param name="element">Xml to import</param>
-        /// <param name="userId">Optional id of the User performing the operation</param>
-        /// <param name="raiseEvents">Optional parameter indicating whether or not to raise events</param>
-        /// <returns></returns>
-        public IEnumerable<IMacro> ImportMacros(XElement element, int userId = 0, bool raiseEvents = true)
-        {
-            if (raiseEvents)
-            {
-                if (ImportingMacro.IsRaisedEventCancelled(new ImportEventArgs<IMacro>(element), this))
-                    return Enumerable.Empty<IMacro>();
-            }
-
-            var name = element.Name.LocalName;
-            if (name.Equals("Macros") == false && name.Equals("macro") == false)
-            {
-                throw new ArgumentException("The passed in XElement is not valid! It does not contain a root element called 'Macros' for multiple imports or 'macro' for a single import.");
-            }
-
-            var macroElements = name.Equals("Macros")
-                                       ? (from doc in element.Elements("macro") select doc).ToList()
-                                       : new List<XElement> { element };
-
-            var macros = macroElements.Select(ParseMacroElement).ToList();
-
-            foreach (var macro in macros)
-            {
-                var existing = _macroService.GetByAlias(macro.Alias);
-                if (existing != null)
-                    macro.Id = existing.Id;
-
-                _macroService.Save(macro, userId);
-            }
-
-            if (raiseEvents)
-                ImportedMacro.RaiseEvent(new ImportEventArgs<IMacro>(macros, element, false), this);
-
-            return macros;
-        }
-
-        private IMacro ParseMacroElement(XElement macroElement)
-        {
-            var macroName = macroElement.Element("name").Value;
-            var macroAlias = macroElement.Element("alias").Value;
-            var controlType = macroElement.Element("scriptType").Value;
-            var controlAssembly = macroElement.Element("scriptAssembly").Value;
-            var xsltPath = macroElement.Element("xslt").Value;
-            var scriptPath = macroElement.Element("scriptingFile").Value;
-
-            //Following xml elements are treated as nullable properties
-            var useInEditorElement = macroElement.Element("useInEditor");
-            var useInEditor = false;
-            if (useInEditorElement != null && string.IsNullOrEmpty(useInEditorElement.Value) == false)
-            {
-                useInEditor = bool.Parse(useInEditorElement.Value);
-            }
-            var cacheDurationElement = macroElement.Element("refreshRate");
-            var cacheDuration = 0;
-            if (cacheDurationElement != null && string.IsNullOrEmpty(cacheDurationElement.Value) == false)
-            {
-                cacheDuration = int.Parse(cacheDurationElement.Value);
-            }
-            var cacheByMemberElement = macroElement.Element("cacheByMember");
-            var cacheByMember = false;
-            if (cacheByMemberElement != null && string.IsNullOrEmpty(cacheByMemberElement.Value) == false)
-            {
-                cacheByMember = bool.Parse(cacheByMemberElement.Value);
-            }
-            var cacheByPageElement = macroElement.Element("cacheByPage");
-            var cacheByPage = false;
-            if (cacheByPageElement != null && string.IsNullOrEmpty(cacheByPageElement.Value) == false)
-            {
-                cacheByPage = bool.Parse(cacheByPageElement.Value);
-            }
-            var dontRenderElement = macroElement.Element("dontRender");
-            var dontRender = true;
-            if (dontRenderElement != null && string.IsNullOrEmpty(dontRenderElement.Value) == false)
-            {
-                dontRender = bool.Parse(dontRenderElement.Value);
-            }
-
-            var existingMacro = _macroService.GetByAlias(macroAlias) as Macro; 
-            var macro = existingMacro ?? new Macro(macroAlias, macroName, controlType, controlAssembly, xsltPath, scriptPath,
-                cacheByPage, cacheByMember, dontRender, useInEditor, cacheDuration);
-
-            var properties = macroElement.Element("properties");
-            if (properties != null)
-            {
-                int sortOrder = 0;
-                foreach (var property in properties.Elements())
-                {
-                    var propertyName = property.Attribute("name").Value;
-                    var propertyAlias = property.Attribute("alias").Value;
-                    var editorAlias = property.Attribute("propertyType").Value;
-                    var sortOrderAttribute = property.Attribute("sortOrder");
-                    if (sortOrderAttribute != null)
-                    {
-                        sortOrder = int.Parse(sortOrderAttribute.Value);
-                    }
-
-                    if (macro.Properties.Any(x => x.Alias == propertyAlias)) continue;
-                    macro.Properties.Add(new MacroProperty(propertyAlias, propertyName, sortOrder, editorAlias));
-                    sortOrder++;
-                }
-            }
-            return macro;
-        }
-
-        /// <summary>
-        /// Exports a list of <see cref="IMacro"/> items to xml as an <see cref="XElement"/>
-        /// </summary>
-        /// <param name="macros">Macros to export</param>
-        /// <param name="raiseEvents">Optional parameter indicating whether or not to raise events</param>
-        /// <returns><see cref="XElement"/> containing the xml representation of the IMacro objects</returns>
-        public XElement Export(IEnumerable<IMacro> macros, bool raiseEvents = true)
-        {
-            var xml = new XElement("Macros");
-            foreach (var item in macros)
-            {
-                xml.Add(Export(item, raiseEvents));
-            }
-            return xml;
-        }
-
-        /// <summary>
-        /// Exports a single <see cref="IMacro"/> item to xml as an <see cref="XElement"/>
-        /// </summary>
-        /// <param name="macro">Macro to export</param>
-        /// <param name="raiseEvents">Optional parameter indicating whether or not to raise events</param>
-        /// <returns><see cref="XElement"/> containing the xml representation of the IMacro object</returns>
-        public XElement Export(IMacro macro, bool raiseEvents = true)
-        {
-            if (raiseEvents)
-            {
-                if (ExportingMacro.IsRaisedEventCancelled(new ExportEventArgs<IMacro>(macro, "macro"), this))
-                    return new XElement("macro");
-            }
-
-            var xml = new XElement("macro");
-            xml.Add(new XElement("name", macro.Name));
-            xml.Add(new XElement("alias", macro.Alias));
-            xml.Add(new XElement("scriptType", macro.ControlType));
-            xml.Add(new XElement("scriptAssembly", macro.ControlAssembly));
-            xml.Add(new XElement("scriptingFile", macro.ScriptPath));
-            xml.Add(new XElement("xslt", macro.XsltPath));
-            xml.Add(new XElement("useInEditor", macro.UseInEditor.ToString()));
-            xml.Add(new XElement("dontRender", macro.DontRender.ToString()));
-            xml.Add(new XElement("refreshRate", macro.CacheDuration.ToString(CultureInfo.InvariantCulture)));
-            xml.Add(new XElement("cacheByMember", macro.CacheByMember.ToString()));
-            xml.Add(new XElement("cacheByPage", macro.CacheByPage.ToString()));
-
-            var properties = new XElement("properties");
-            foreach (var property in macro.Properties)
-            {
-                properties.Add(new XElement("property", 
-                    new XAttribute("name", property.Name), 
-                    new XAttribute("alias", property.Alias),
-                    new XAttribute("sortOrder", property.SortOrder),
-                    new XAttribute("propertyType", property.EditorAlias)));
-            }
-            xml.Add(properties);
-
-            if (raiseEvents)
-                ExportedMacro.RaiseEvent(new ExportEventArgs<IMacro>(macro, xml, false), this);
-
-            return xml;
-        }
-
-        #endregion
-
-        #region Members
-
-        /// <summary>
-        /// Exports an <see cref="IMedia"/> item to xml as an <see cref="XElement"/>
-        /// </summary>
-        /// <param name="member">Member to export</param>
-        /// <returns><see cref="XElement"/> containing the xml representation of the Member object</returns>
-        public XElement Export(IMember member)
-        {
-            var exporter = new EntityXmlSerializer();
-            return exporter.Serialize(_dataTypeService, member);
-        }
-
-        #endregion
-
-        #region Media
-
-        /// <summary>
-        /// Exports an <see cref="IMedia"/> item to xml as an <see cref="XElement"/>
-        /// </summary>
-        /// <param name="media">Media to export</param>
-        /// <param name="deep">Optional parameter indicating whether to include descendents</param>
-        /// <param name="raiseEvents">Optional parameter indicating whether or not to raise events</param>
-        /// <returns><see cref="XElement"/> containing the xml representation of the Media object</returns>
-        public XElement Export(IMedia media, bool deep = false, bool raiseEvents = true)
-        {
-            var nodeName = UmbracoConfig.For.UmbracoSettings().Content.UseLegacyXmlSchema ? "node" : media.ContentType.Alias.ToSafeAliasWithForcingCheck();
-            var exporter = new EntityXmlSerializer();
-            var xml = exporter.Serialize(_mediaService, _dataTypeService, media, deep);
-
-            if (raiseEvents)
-            {
-                if (ExportingMedia.IsRaisedEventCancelled(new ExportEventArgs<IMedia>(media, nodeName), this))
-                    return new XElement(nodeName);
-            }
-            if(raiseEvents)
-                ExportedMedia.RaiseEvent(new ExportEventArgs<IMedia>(media, xml, false), this);
-
-            return xml;
-        }
-
-
-        #endregion
-
-        #region MediaTypes
-
-        /// <summary>
-        /// Exports an <see cref="IMediaType"/> to xml as an <see cref="XElement"/>
-        /// </summary>
-        /// <param name="mediaType">MediaType to export</param>
-        /// <returns><see cref="XElement"/> containing the xml representation of the MediaType item.</returns>
-        internal XElement Export(IMediaType mediaType)
-        {
-            var info = new XElement("Info",
-                                    new XElement("Name", mediaType.Name),
-                                    new XElement("Alias", mediaType.Alias),
-                                    new XElement("Icon", mediaType.Icon),
-                                    new XElement("Thumbnail", mediaType.Thumbnail),
-                                    new XElement("Description", mediaType.Description),
-                                    new XElement("AllowAtRoot", mediaType.AllowedAsRoot.ToString()));
-
-            var masterContentType = mediaType.CompositionAliases().FirstOrDefault();
-            if (masterContentType != null)
-                info.Add(new XElement("Master", masterContentType));
-
-            var structure = new XElement("Structure");
-            foreach (var allowedType in mediaType.AllowedContentTypes)
-            {
-                structure.Add(new XElement("MediaType", allowedType.Alias));
-            }
-
-            var genericProperties = new XElement("GenericProperties");
-            foreach (var propertyType in mediaType.PropertyTypes)
-            {
-                var definition = _dataTypeService.GetDataTypeDefinitionById(propertyType.DataTypeDefinitionId);
-                var propertyGroup = mediaType.PropertyGroups.FirstOrDefault(x => x.Id == propertyType.PropertyGroupId.Value);
-                var genericProperty = new XElement("GenericProperty",
-                                                   new XElement("Name", propertyType.Name),
-                                                   new XElement("Alias", propertyType.Alias),
-                                                   new XElement("Type", propertyType.PropertyEditorAlias),
-                                                   new XElement("Definition", definition.Key),
-                                                   new XElement("Tab", propertyGroup == null ? "" : propertyGroup.Name),
-                                                   new XElement("Mandatory", propertyType.Mandatory.ToString()),
-                                                   new XElement("Validation", propertyType.ValidationRegExp),
-                                                   new XElement("Description", new XCData(propertyType.Description)));
-                genericProperties.Add(genericProperty);
-            }
-
-            var tabs = new XElement("Tabs");
-            foreach (var propertyGroup in mediaType.PropertyGroups)
-            {
-                var tab = new XElement("Tab",
-                                       new XElement("Id", propertyGroup.Id.ToString(CultureInfo.InvariantCulture)),
-                                       new XElement("Caption", propertyGroup.Name));
-                tabs.Add(tab);
-            }
-
-            var xml = new XElement("MediaType",
-                                   info,
-                                   structure,
-                                   genericProperties,
-                                   tabs);
-            return xml;
-        }
-
-        #endregion
-
-        #region Package Manifest
-        #endregion
-
-        #region Templates
-
-        /// <summary>
-        /// Imports and saves package xml as <see cref="ITemplate"/>
-        /// </summary>
-        /// <param name="element">Xml to import</param>
-        /// <param name="userId">Optional user id</param>
-        /// <param name="raiseEvents">Optional parameter indicating whether or not to raise events</param>
-        /// <returns>An enumrable list of generated Templates</returns>
-        public IEnumerable<ITemplate> ImportTemplates(XElement element, int userId = 0, bool raiseEvents = true)
-        {
-            if (raiseEvents)
-            {
-                if (ImportingTemplate.IsRaisedEventCancelled(new ImportEventArgs<ITemplate>(element), this))
-                    return Enumerable.Empty<ITemplate>();
-            }
-
-            var name = element.Name.LocalName;
-            if (name.Equals("Templates") == false && name.Equals("Template") == false)
-            {
-                throw new ArgumentException("The passed in XElement is not valid! It does not contain a root element called 'Templates' for multiple imports or 'Template' for a single import.");
-            }
-
-            var templates = new List<ITemplate>();
-            var templateElements = name.Equals("Templates")
-                                       ? (from doc in element.Elements("Template") select doc).ToList()
-                                       : new List<XElement> { element };
-
-            var fields = new List<TopologicalSorter.DependencyField<XElement>>();
-            foreach (XElement tempElement in templateElements)
-            {
-                var dependencies = new List<string>();
-                var elementCopy = tempElement;
-                //Ensure that the Master of the current template is part of the import, otherwise we ignore this dependency as part of the dependency sorting.
-                if (elementCopy.Element("Master") != null &&
-                    string.IsNullOrEmpty(elementCopy.Element("Master").Value) == false &&
-                    templateElements.Any(x => x.Element("Alias").Value == elementCopy.Element("Master").Value))
-                {
-                    dependencies.Add(elementCopy.Element("Master").Value);
-                }
-                else if (elementCopy.Element("Master") != null &&
-                         string.IsNullOrEmpty(elementCopy.Element("Master").Value) == false &&
-                         templateElements.Any(x => x.Element("Alias").Value == elementCopy.Element("Master").Value) ==
-                         false)
-                {
-                    LogHelper.Info<PackagingService>(string.Format("Template '{0}' has an invalid Master '{1}', so the reference has been ignored.", elementCopy.Element("Alias").Value, elementCopy.Element("Master").Value));
-                }
-
-                var field = new TopologicalSorter.DependencyField<XElement>
-                                {
-                                    Alias = elementCopy.Element("Alias").Value,
-                                    Item = new Lazy<XElement>(() => elementCopy),
-                                    DependsOn = dependencies.ToArray()
-                                };
-
-                fields.Add(field);
-            }
-            //Sort templates by dependencies to a potential master template
-            var sortedElements = TopologicalSorter.GetSortedItems(fields);
-            foreach (var templateElement in sortedElements)
-            {
-                var templateName = templateElement.Element("Name").Value;
-                var alias = templateElement.Element("Alias").Value;
-                var design = templateElement.Element("Design").Value;
-                var masterElement = templateElement.Element("Master");
-
-                var isMasterPage = IsMasterPageSyntax(design);
-                var path = isMasterPage ? MasterpagePath(alias) : ViewPath(alias);
-
-                var existingTemplate = _fileService.GetTemplate(alias) as Template;
-                var template = existingTemplate ?? new Template(path, templateName, alias);
-                template.Content = design;
-                if (masterElement != null && string.IsNullOrEmpty(masterElement.Value) == false)
-                {
-                    template.MasterTemplateAlias = masterElement.Value;
-                    var masterTemplate = templates.FirstOrDefault(x => x.Alias == masterElement.Value);
-                    if (masterTemplate != null)
-                        template.MasterTemplateId = new Lazy<int>(() => masterTemplate.Id);
-                }
-                templates.Add(template);
-            }
-
-            if (templates.Any())
-                _fileService.SaveTemplate(templates, userId);
-
-            if(raiseEvents)
-                ImportedTemplate.RaiseEvent(new ImportEventArgs<ITemplate>(templates, element, false), this);
-
-            return templates;
-        }
-
-        private bool IsMasterPageSyntax(string code)
-        {
-            return Regex.IsMatch(code, @"<%@\s*Master", RegexOptions.IgnoreCase) ||
-                code.InvariantContains("<umbraco:Item") || code.InvariantContains("<asp:") || code.InvariantContains("<umbraco:Macro");
-        }
-
-        private string ViewPath(string alias)
-        {
-            return SystemDirectories.MvcViews + "/" + alias.Replace(" ", "") + ".cshtml";
-        }
-
-        private string MasterpagePath(string alias)
-        {
-            return IOHelper.MapPath(SystemDirectories.Masterpages + "/" + alias.Replace(" ", "") + ".master");
-        }
-
-        /// <summary>
-        /// Exports a list of <see cref="ITemplate"/> items to xml as an <see cref="XElement"/>
-        /// </summary>
-        /// <param name="templates">List of Templates to export</param>
-        /// <param name="raiseEvents">Optional parameter indicating whether or not to raise events</param>
-        /// <returns><see cref="XElement"/> containing the xml representation of the ITemplate objects</returns>
-        public XElement Export(IEnumerable<ITemplate> templates, bool raiseEvents = true)
-        {
-            var xml = new XElement("Templates");
-            foreach (var item in templates)
-            {
-                xml.Add(Export(item, raiseEvents));
-            }
-            return xml;
-        }
-
-        /// <summary>
-        /// Exports a single <see cref="ITemplate"/> item to xml as an <see cref="XElement"/>
-        /// </summary>
-        /// <param name="template">Template to export</param>
-        /// <param name="raiseEvents">Optional parameter indicating whether or not to raise events</param>
-        /// <returns><see cref="XElement"/> containing the xml representation of the ITemplate object</returns>
-        public XElement Export(ITemplate template, bool raiseEvents = true)
-        {
-            if (raiseEvents)
-            {
-                if (ExportingTemplate.IsRaisedEventCancelled(new ExportEventArgs<ITemplate>(template, "Template"), this))
-                    return new XElement("Template");
-            }
-
-            var xml = new XElement("Template");
-            xml.Add(new XElement("Name", template.Name));
-            xml.Add(new XElement("Alias", template.Alias));
-            xml.Add(new XElement("Design", new XCData(template.Content)));
-
-            var concreteTemplate = template as Template;
-            if (concreteTemplate != null && concreteTemplate.MasterTemplateId != null)
-            {
-                if (concreteTemplate.MasterTemplateId.IsValueCreated &&
-                    concreteTemplate.MasterTemplateId.Value != default(int))
-                {
-                    xml.Add(new XElement("Master", concreteTemplate.MasterTemplateId.ToString()));
-                    xml.Add(new XElement("MasterAlias", concreteTemplate.MasterTemplateAlias));
-                }
-            }
-
-            if (raiseEvents)
-                ExportedTemplate.RaiseEvent(new ExportEventArgs<ITemplate>(template, xml, false), this);
-
-            return xml;
-        }
-
-        #endregion
-
-        #region Stylesheets
-        #endregion
-
-        #region Installation
-
-        internal InstallationSummary InstallPackage(string packageFilePath, int userId = 0)
-        {
-            //TODO Add events ?
-            //NOTE The PackageInstallation class should be passed as IPackageInstallation through the 
-            //constructor (probably as an overload to avoid breaking stuff), so that its extendable.
-            var installer = new PackageInstallation(this, new PackageExtraction());
-            return installer.InstallPackage(packageFilePath, userId);
-        }
-
-        #endregion
-
-        #region Package Building
-        #endregion
-
-        #region Event Handlers
-        /// <summary>
-        /// Occurs before Importing Content
-        /// </summary>
-        public static event TypedEventHandler<IPackagingService, ImportEventArgs<IContent>> ImportingContent;
-
-        /// <summary>
-        /// Occurs after Content is Imported and Saved
-        /// </summary>
-        public static event TypedEventHandler<IPackagingService, ImportEventArgs<IContent>> ImportedContent;
-
-        
-        public static event TypedEventHandler<IPackagingService, ExportEventArgs<IContent>> ExportingContent;
-
-        /// <summary>
-        /// Occurs after Content is Exported to Xml
-        /// </summary>
-        public static event TypedEventHandler<IPackagingService, ExportEventArgs<IContent>> ExportedContent;
-
-        /// <summary>
-        /// Occurs before Exporting Media
-        /// </summary>
-        public static event TypedEventHandler<IPackagingService, ExportEventArgs<IMedia>> ExportingMedia;
-
-        /// <summary>
-        /// Occurs after Media is Exported to Xml
-        /// </summary>
-        public static event TypedEventHandler<IPackagingService, ExportEventArgs<IMedia>> ExportedMedia;
-
-        /// <summary>
-        /// Occurs before Importing ContentType
-        /// </summary>
-        public static event TypedEventHandler<IPackagingService, ImportEventArgs<IContentType>> ImportingContentType;
-
-        /// <summary>
-        /// Occurs after ContentType is Imported and Saved
-        /// </summary>
-        public static event TypedEventHandler<IPackagingService, ImportEventArgs<IContentType>> ImportedContentType;
-
-        /// <summary>
-        /// Occurs before Exporting ContentType
-        /// </summary>
-        public static event TypedEventHandler<IPackagingService, ExportEventArgs<IContentType>> ExportingContentType;
-
-        /// <summary>
-        /// Occurs after ContentType is Exported to Xml
-        /// </summary>
-        public static event TypedEventHandler<IPackagingService, ExportEventArgs<IContentType>> ExportedContentType;
-
-        /// <summary>
-        /// Occurs before Importing DataType
-        /// </summary>
-        public static event TypedEventHandler<IPackagingService, ImportEventArgs<IDataTypeDefinition>> ImportingDataType;
-
-        /// <summary>
-        /// Occurs after DataType is Imported and Saved
-        /// </summary>
-        public static event TypedEventHandler<IPackagingService, ImportEventArgs<IDataTypeDefinition>> ImportedDataType;
-
-        /// <summary>
-        /// Occurs before Exporting DataType
-        /// </summary>
-        public static event TypedEventHandler<IPackagingService, ExportEventArgs<IDataTypeDefinition>> ExportingDataType;
-
-        /// <summary>
-        /// Occurs after DataType is Exported to Xml
-        /// </summary>
-        public static event TypedEventHandler<IPackagingService, ExportEventArgs<IDataTypeDefinition>> ExportedDataType;
-
-        /// <summary>
-        /// Occurs before Importing DictionaryItem
-        /// </summary>
-        public static event TypedEventHandler<IPackagingService, ImportEventArgs<IDictionaryItem>> ImportingDictionaryItem;
-
-        /// <summary>
-        /// Occurs after DictionaryItem is Imported and Saved
-        /// </summary>
-        public static event TypedEventHandler<IPackagingService, ImportEventArgs<IDictionaryItem>> ImportedDictionaryItem;
-
-        /// <summary>
-        /// Occurs before Exporting DictionaryItem
-        /// </summary>
-        public static event TypedEventHandler<IPackagingService, ExportEventArgs<IDictionaryItem>> ExportingDictionaryItem;
-
-        /// <summary>
-        /// Occurs after DictionaryItem is Exported to Xml
-        /// </summary>
-        public static event TypedEventHandler<IPackagingService, ExportEventArgs<IDictionaryItem>> ExportedDictionaryItem;
-
-        /// <summary>
-        /// Occurs before Importing Macro
-        /// </summary>
-        public static event TypedEventHandler<IPackagingService, ImportEventArgs<IMacro>> ImportingMacro;
-
-        /// <summary>
-        /// Occurs after Macro is Imported and Saved
-        /// </summary>
-        public static event TypedEventHandler<IPackagingService, ImportEventArgs<IMacro>> ImportedMacro;
-
-        /// <summary>
-        /// Occurs before Exporting Macro
-        /// </summary>
-        public static event TypedEventHandler<IPackagingService, ExportEventArgs<IMacro>> ExportingMacro;
-
-        /// <summary>
-        /// Occurs after Macro is Exported to Xml
-        /// </summary>
-        public static event TypedEventHandler<IPackagingService, ExportEventArgs<IMacro>> ExportedMacro;
-
-        /// <summary>
-        /// Occurs before Importing Language
-        /// </summary>
-        public static event TypedEventHandler<IPackagingService, ImportEventArgs<ILanguage>> ImportingLanguage;
-
-        /// <summary>
-        /// Occurs after Language is Imported and Saved
-        /// </summary>
-        public static event TypedEventHandler<IPackagingService, ImportEventArgs<ILanguage>> ImportedLanguage;
-
-        /// <summary>
-        /// Occurs before Exporting Language
-        /// </summary>
-        public static event TypedEventHandler<IPackagingService, ExportEventArgs<ILanguage>> ExportingLanguage;
-
-        /// <summary>
-        /// Occurs after Language is Exported to Xml
-        /// </summary>
-        public static event TypedEventHandler<IPackagingService, ExportEventArgs<ILanguage>> ExportedLanguage;
-
-        /// <summary>
-        /// Occurs before Importing Template
-        /// </summary>
-        public static event TypedEventHandler<IPackagingService, ImportEventArgs<ITemplate>> ImportingTemplate;
-
-        /// <summary>
-        /// Occurs after Template is Imported and Saved
-        /// </summary>
-        public static event TypedEventHandler<IPackagingService, ImportEventArgs<ITemplate>> ImportedTemplate;
-
-        /// <summary>
-        /// Occurs before Exporting Template
-        /// </summary>
-        public static event TypedEventHandler<IPackagingService, ExportEventArgs<ITemplate>> ExportingTemplate;
-
-        /// <summary>
-        /// Occurs after Template is Exported to Xml
-        /// </summary>
-        public static event TypedEventHandler<IPackagingService, ExportEventArgs<ITemplate>> ExportedTemplate;
-        #endregion
-    }
-}
+﻿using System;
+using System.Collections.Generic;
+using System.Globalization;
+using System.Linq;
+using System.Text.RegularExpressions;
+using System.Xml;
+using System.Xml.Linq;
+using Umbraco.Core.Configuration;
+using Umbraco.Core.Events;
+using Umbraco.Core.IO;
+using Umbraco.Core.Logging;
+using Umbraco.Core.Models;
+using Umbraco.Core.Models.Rdbms;
+using Umbraco.Core.Packaging;
+using Umbraco.Core.Packaging.Models;
+using Umbraco.Core.Persistence;
+using Umbraco.Core.Persistence.Querying;
+using Umbraco.Core.Persistence.UnitOfWork;
+
+namespace Umbraco.Core.Services
+{
+    /// <summary>
+    /// Represents the Packaging Service, which provides import/export functionality for the Core models of the API
+    /// using xml representation. This is primarily used by the Package functionality.
+    /// </summary>
+    public class PackagingService : IPackagingService
+    {
+        private readonly IContentService _contentService;
+        private readonly IContentTypeService _contentTypeService;
+        private readonly IMediaService _mediaService;
+        private readonly IMacroService _macroService;
+        private readonly IDataTypeService _dataTypeService;
+        private readonly IFileService _fileService;
+        private readonly ILocalizationService _localizationService;
+        private readonly RepositoryFactory _repositoryFactory;
+        private readonly IDatabaseUnitOfWorkProvider _uowProvider;
+        private Dictionary<string, IContentType> _importedContentTypes;
+
+
+        public PackagingService(IContentService contentService,
+            IContentTypeService contentTypeService,
+            IMediaService mediaService,
+            IMacroService macroService,
+            IDataTypeService dataTypeService,
+            IFileService fileService,
+            ILocalizationService localizationService,
+            RepositoryFactory repositoryFactory,
+            IDatabaseUnitOfWorkProvider uowProvider)
+        {
+            _contentService = contentService;
+            _contentTypeService = contentTypeService;
+            _mediaService = mediaService;
+            _macroService = macroService;
+            _dataTypeService = dataTypeService;
+            _fileService = fileService;
+            _localizationService = localizationService;
+            _repositoryFactory = repositoryFactory;
+            _uowProvider = uowProvider;
+
+            _importedContentTypes = new Dictionary<string, IContentType>();
+        }
+        
+        #region Content
+
+        /// <summary>
+        /// Exports an <see cref="IContent"/> item to xml as an <see cref="XElement"/>
+        /// </summary>
+        /// <param name="content">Content to export</param>
+        /// <param name="deep">Optional parameter indicating whether to include descendents</param>
+        /// <param name="raiseEvents">Optional parameter indicating whether or not to raise events</param>
+        /// <returns><see cref="XElement"/> containing the xml representation of the Content object</returns>
+        public XElement Export(IContent content, bool deep = false, bool raiseEvents = true)
+        {
+            var nodeName = UmbracoConfig.For.UmbracoSettings().Content.UseLegacyXmlSchema ? "node" : content.ContentType.Alias.ToSafeAliasWithForcingCheck();
+            var exporter = new EntityXmlSerializer();
+            var xml = exporter.Serialize(_contentService, _dataTypeService, content, deep);
+
+            if (raiseEvents)
+            {
+                if (ExportingContent.IsRaisedEventCancelled(new ExportEventArgs<IContent>(content, nodeName), this))
+                    return new XElement(nodeName);
+            }
+            if(raiseEvents)
+                ExportedContent.RaiseEvent(new ExportEventArgs<IContent>(content, xml, false), this);
+
+            return xml;
+        }
+
+        
+
+        /// <summary>
+        /// Imports and saves package xml as <see cref="IContent"/>
+        /// </summary>
+        /// <param name="element">Xml to import</param>
+        /// <param name="parentId">Optional parent Id for the content being imported</param>
+        /// <param name="userId">Optional Id of the user performing the import</param>
+        /// <param name="raiseEvents">Optional parameter indicating whether or not to raise events</param>
+        /// <returns>An enumrable list of generated content</returns>
+        public IEnumerable<IContent> ImportContent(XElement element, int parentId = -1, int userId = 0, bool raiseEvents = true)
+        {
+            if (raiseEvents)
+            {
+                if (ImportingContent.IsRaisedEventCancelled(new ImportEventArgs<IContent>(element), this))
+                    return Enumerable.Empty<IContent>();
+            }
+
+            var name = element.Name.LocalName;
+            if (name.Equals("DocumentSet"))
+            {
+                //This is a regular deep-structured import
+                var roots = from doc in element.Elements()
+                            where (string)doc.Attribute("isDoc") == ""
+                            select doc;
+
+                var contents = ParseDocumentRootXml(roots, parentId);
+                if (contents.Any())
+                    _contentService.Save(contents, userId);
+
+                if(raiseEvents)
+                    ImportedContent.RaiseEvent(new ImportEventArgs<IContent>(contents, element, false), this);
+                return contents;
+            }
+
+            var attribute = element.Attribute("isDoc");
+            if (attribute != null)
+            {
+                //This is a single doc import
+                var elements = new List<XElement> { element };
+                var contents = ParseDocumentRootXml(elements, parentId);
+                if (contents.Any())
+                    _contentService.Save(contents, userId);
+
+                if(raiseEvents)
+                    ImportedContent.RaiseEvent(new ImportEventArgs<IContent>(contents, element, false), this);
+                return contents;
+            }
+
+            throw new ArgumentException(
+                "The passed in XElement is not valid! It does not contain a root element called " +
+                "'DocumentSet' (for structured imports) nor is the first element a Document (for single document import).");
+        }
+
+        private IEnumerable<IContent> ParseDocumentRootXml(IEnumerable<XElement> roots, int parentId)
+        {
+            var contents = new List<IContent>();
+            foreach (var root in roots)
+            {
+                bool isLegacySchema = root.Name.LocalName.ToLowerInvariant().Equals("node");
+                string contentTypeAlias = isLegacySchema
+                                              ? root.Attribute("nodeTypeAlias").Value
+                                              : root.Name.LocalName;
+
+                if (_importedContentTypes.ContainsKey(contentTypeAlias) == false)
+                {
+                    var contentType = FindContentTypeByAlias(contentTypeAlias);
+                    _importedContentTypes.Add(contentTypeAlias, contentType);
+                }
+
+                var content = CreateContentFromXml(root, _importedContentTypes[contentTypeAlias], null, parentId, isLegacySchema);
+                contents.Add(content);
+
+                var children = from child in root.Elements()
+                               where (string)child.Attribute("isDoc") == ""
+                               select child;
+                if (children.Any())
+                    contents.AddRange(CreateContentFromXml(children, content, isLegacySchema));
+            }
+            return contents;
+        }
+
+        private IEnumerable<IContent> CreateContentFromXml(IEnumerable<XElement> children, IContent parent, bool isLegacySchema)
+        {
+            var list = new List<IContent>();
+            foreach (var child in children)
+            {
+                string contentTypeAlias = isLegacySchema
+                                              ? child.Attribute("nodeTypeAlias").Value
+                                              : child.Name.LocalName;
+
+                if (_importedContentTypes.ContainsKey(contentTypeAlias) == false)
+                {
+                    var contentType = FindContentTypeByAlias(contentTypeAlias);
+                    _importedContentTypes.Add(contentTypeAlias, contentType);
+                }
+
+                //Create and add the child to the list
+                var content = CreateContentFromXml(child, _importedContentTypes[contentTypeAlias], parent, default(int), isLegacySchema);
+                list.Add(content);
+
+                //Recursive call
+                XElement child1 = child;
+                var grandChildren = from grand in child1.Elements()
+                                    where (string)grand.Attribute("isDoc") == ""
+                                    select grand;
+
+                if (grandChildren.Any())
+                    list.AddRange(CreateContentFromXml(grandChildren, content, isLegacySchema));
+            }
+
+            return list;
+        }
+
+        private IContent CreateContentFromXml(XElement element, IContentType contentType, IContent parent, int parentId, bool isLegacySchema)
+        {
+            var id = element.Attribute("id").Value;
+            var level = element.Attribute("level").Value;
+            var sortOrder = element.Attribute("sortOrder").Value;
+            var nodeName = element.Attribute("nodeName").Value;
+            var path = element.Attribute("path").Value;
+            var template = element.Attribute("template").Value;
+
+            var properties = from property in element.Elements()
+                             where property.Attribute("isDoc") == null
+                             select property;
+
+            IContent content = parent == null
+                                   ? new Content(nodeName, parentId, contentType)
+                                   {
+                                       Level = int.Parse(level),
+                                       SortOrder = int.Parse(sortOrder)
+                                   }
+                                   : new Content(nodeName, parent, contentType)
+                                   {
+                                       Level = int.Parse(level),
+                                       SortOrder = int.Parse(sortOrder)
+                                   };
+
+            foreach (var property in properties)
+            {
+                string propertyTypeAlias = isLegacySchema ? property.Attribute("alias").Value : property.Name.LocalName;
+                if (content.HasProperty(propertyTypeAlias))
+                {
+                    var propertyValue = property.Value;
+
+                    var propertyType = contentType.PropertyTypes.FirstOrDefault(pt => pt.Alias == propertyTypeAlias);
+                    if (propertyType != null && propertyType.PropertyEditorAlias == Constants.PropertyEditors.CheckBoxListAlias)
+                    {
+                        var database = ApplicationContext.Current.DatabaseContext.Database;
+                        var dtos = database.Fetch<DataTypePreValueDto>("WHERE datatypeNodeId = @Id", new { Id = propertyType.DataTypeDefinitionId });
+
+                        var propertyValueList = new List<string>();
+                        foreach (var preValue in propertyValue.Split(','))
+                        {
+                            propertyValueList.Add(dtos.Single(x => x.Value == preValue).Id.ToString(CultureInfo.InvariantCulture));
+                        }
+
+                        propertyValue = string.Join(",", propertyValueList.ToArray());
+                    }
+
+                    content.SetValue(propertyTypeAlias, propertyValue);
+                }
+            }
+
+            return content;
+        }
+
+        #endregion
+
+        #region ContentTypes
+
+        /// <summary>
+        /// Exports an <see cref="IContentType"/> to xml as an <see cref="XElement"/>
+        /// </summary>
+        /// <param name="contentType">ContentType to export</param>
+        /// <param name="raiseEvents">Optional parameter indicating whether or not to raise events</param>
+        /// <returns><see cref="XElement"/> containing the xml representation of the ContentType item.</returns>
+        public XElement Export(IContentType contentType, bool raiseEvents = true)
+        {
+            if (raiseEvents)
+            {
+                if (ExportingContentType.IsRaisedEventCancelled(new ExportEventArgs<IContentType>(contentType, "DocumentType"), this))
+                    return new XElement("DocumentType");
+            }
+
+            var info = new XElement("Info",
+                                    new XElement("Name", contentType.Name),
+                                    new XElement("Alias", contentType.Alias),
+                                    new XElement("Icon", contentType.Icon),
+                                    new XElement("Thumbnail", contentType.Thumbnail),
+                                    new XElement("Description", contentType.Description),
+                                    new XElement("AllowAtRoot", contentType.AllowedAsRoot.ToString()));
+
+            var masterContentType = contentType.CompositionAliases().FirstOrDefault();
+            if (masterContentType != null)
+                info.Add(new XElement("Master", masterContentType));
+
+            var allowedTemplates = new XElement("AllowedTemplates");
+            foreach (var template in contentType.AllowedTemplates)
+            {
+                allowedTemplates.Add(new XElement("Template", template.Alias));
+            }
+            info.Add(allowedTemplates);
+            if (contentType.DefaultTemplate != null && contentType.DefaultTemplate.Id != 0)
+                info.Add(new XElement("DefaultTemplate", contentType.DefaultTemplate.Alias));
+            else
+                info.Add(new XElement("DefaultTemplate", ""));
+
+            var structure = new XElement("Structure");
+            foreach (var allowedType in contentType.AllowedContentTypes)
+            {
+                structure.Add(new XElement("DocumentType", allowedType.Alias));
+            }
+
+            var genericProperties = new XElement("GenericProperties");
+            foreach (var propertyType in contentType.PropertyTypes)
+            {
+                var definition = _dataTypeService.GetDataTypeDefinitionById(propertyType.DataTypeDefinitionId);
+                
+                var propertyGroup = propertyType.PropertyGroupId == null 
+                                                ? null 
+                                                : contentType.PropertyGroups.FirstOrDefault(x => x.Id == propertyType.PropertyGroupId.Value);
+                
+                var genericProperty = new XElement("GenericProperty",
+                                                   new XElement("Name", propertyType.Name),
+                                                   new XElement("Alias", propertyType.Alias),
+                                                   new XElement("Type", propertyType.PropertyEditorAlias),
+                                                   new XElement("Definition", definition.Key),
+                                                   new XElement("Tab", propertyGroup == null ? "" : propertyGroup.Name),
+                                                   new XElement("Mandatory", propertyType.Mandatory.ToString()),
+                                                   new XElement("Validation", propertyType.ValidationRegExp),
+                                                   new XElement("Description", new XCData(propertyType.Description)));
+                genericProperties.Add(genericProperty);
+            }
+
+            var tabs = new XElement("Tabs");
+            foreach (var propertyGroup in contentType.PropertyGroups)
+            {
+                var tab = new XElement("Tab",
+                                       new XElement("Id", propertyGroup.Id.ToString(CultureInfo.InvariantCulture)),
+                                       new XElement("Caption", propertyGroup.Name));
+                tabs.Add(tab);
+            }
+
+            var xml = new XElement("DocumentType",
+                                   info,
+                                   structure,
+                                   genericProperties,
+                                   tabs);
+
+            if (raiseEvents)
+                ExportedContentType.RaiseEvent(new ExportEventArgs<IContentType>(contentType, xml, false), this);
+
+            return xml;
+        }
+
+        /// <summary>
+        /// Imports and saves package xml as <see cref="IContentType"/>
+        /// </summary>
+        /// <param name="element">Xml to import</param>
+        /// <param name="userId">Optional id of the User performing the operation. Default is zero (admin).</param>
+        /// <param name="raiseEvents">Optional parameter indicating whether or not to raise events</param>
+        /// <returns>An enumrable list of generated ContentTypes</returns>
+        public IEnumerable<IContentType> ImportContentTypes(XElement element, int userId = 0, bool raiseEvents = true)
+        {
+            return ImportContentTypes(element, true, userId);
+        }
+
+        /// <summary>
+        /// Imports and saves package xml as <see cref="IContentType"/>
+        /// </summary>
+        /// <param name="element">Xml to import</param>
+        /// <param name="importStructure">Boolean indicating whether or not to import the </param>
+        /// <param name="userId">Optional id of the User performing the operation. Default is zero (admin).</param>
+        /// <param name="raiseEvents">Optional parameter indicating whether or not to raise events</param>
+        /// <returns>An enumrable list of generated ContentTypes</returns>
+        public IEnumerable<IContentType> ImportContentTypes(XElement element, bool importStructure, int userId = 0, bool raiseEvents = true)
+        {
+            if (raiseEvents)
+            {
+                if (ImportingContentType.IsRaisedEventCancelled(new ImportEventArgs<IContentType>(element), this))
+                    return Enumerable.Empty<IContentType>();
+            }
+
+            var name = element.Name.LocalName;
+            if (name.Equals("DocumentTypes") == false && name.Equals("DocumentType") == false)
+            {
+                throw new ArgumentException("The passed in XElement is not valid! It does not contain a root element called 'DocumentTypes' for multiple imports or 'DocumentType' for a single import.");
+            }
+
+            _importedContentTypes = new Dictionary<string, IContentType>();
+            var documentTypes = name.Equals("DocumentTypes")
+                                    ? (from doc in element.Elements("DocumentType") select doc).ToList()
+                                    : new List<XElement> { element };
+            //NOTE it might be an idea to sort the doctype XElements based on dependencies
+            //before creating the doc types - should also allow for a better structure/inheritance support.
+            foreach (var documentType in documentTypes)
+            {
+                var alias = documentType.Element("Info").Element("Alias").Value;
+                if (_importedContentTypes.ContainsKey(alias) == false)
+                {
+                    var contentType = _contentTypeService.GetContentType(alias);
+                    _importedContentTypes.Add(alias, contentType == null
+                                                         ? CreateContentTypeFromXml(documentType)
+                                                         : UpdateContentTypeFromXml(documentType, contentType));
+                }
+            }
+
+            var list = _importedContentTypes.Select(x => x.Value).ToList();
+            _contentTypeService.Save(list, userId);
+
+            if (importStructure)
+            {
+                var updatedContentTypes = new List<IContentType>();
+                //Update the structure here - we can't do it untill all DocTypes have been created
+                foreach (var documentType in documentTypes)
+                {
+                    var alias = documentType.Element("Info").Element("Alias").Value;
+                    var structureElement = documentType.Element("Structure");
+                    //Ensure that we only update ContentTypes which has actual structure-elements
+                    if (structureElement == null || structureElement.Elements("DocumentType").Any() == false) continue;
+
+                    var updated = UpdateContentTypesStructure(_importedContentTypes[alias], structureElement);
+                    updatedContentTypes.Add(updated);
+                }
+                //Update ContentTypes with a newly added structure/list of allowed children
+                if (updatedContentTypes.Any())
+                    _contentTypeService.Save(updatedContentTypes, userId);
+            }
+
+            if (raiseEvents)
+                ImportedContentType.RaiseEvent(new ImportEventArgs<IContentType>(list, element, false), this);
+
+            return list;
+        }
+
+        private IContentType CreateContentTypeFromXml(XElement documentType)
+        {
+            var infoElement = documentType.Element("Info");
+
+            //Name of the master corresponds to the parent
+            var masterElement = infoElement.Element("Master");
+            IContentType parent = null;
+            if (masterElement != null)
+            {
+                var masterAlias = masterElement.Value;
+                parent = _importedContentTypes.ContainsKey(masterAlias)
+                             ? _importedContentTypes[masterAlias]
+                             : _contentTypeService.GetContentType(masterAlias);
+            }
+
+            var contentType = parent == null
+                                  ? new ContentType(-1)
+                                        {
+                                            Alias = infoElement.Element("Alias").Value
+                                        }
+                                  : new ContentType(parent)
+                                        {
+                                            Alias = infoElement.Element("Alias").Value
+                                        };
+
+            if (parent != null)
+                contentType.AddContentType(parent);
+
+            return UpdateContentTypeFromXml(documentType, contentType);
+        }
+
+        private IContentType UpdateContentTypeFromXml(XElement documentType, IContentType contentType)
+        {
+            var infoElement = documentType.Element("Info");
+            var defaultTemplateElement = infoElement.Element("DefaultTemplate");
+
+            contentType.Name = infoElement.Element("Name").Value;
+            contentType.Icon = infoElement.Element("Icon").Value;
+            contentType.Thumbnail = infoElement.Element("Thumbnail").Value;
+            contentType.Description = infoElement.Element("Description").Value;
+            //NOTE AllowAtRoot is a new property in the package xml so we need to verify it exists before using it.
+            if (infoElement.Element("AllowAtRoot") != null)
+                contentType.AllowedAsRoot = infoElement.Element("AllowAtRoot").Value.ToLowerInvariant().Equals("true");
+
+            UpdateContentTypesAllowedTemplates(contentType, infoElement.Element("AllowedTemplates"), defaultTemplateElement);
+            UpdateContentTypesTabs(contentType, documentType.Element("Tabs"));
+            UpdateContentTypesProperties(contentType, documentType.Element("GenericProperties"));
+
+            return contentType;
+        }
+
+        private void UpdateContentTypesAllowedTemplates(IContentType contentType,
+                                                        XElement allowedTemplatesElement, XElement defaultTemplateElement)
+        {
+            if (allowedTemplatesElement != null && allowedTemplatesElement.Elements("Template").Any())
+            {
+                var allowedTemplates = contentType.AllowedTemplates.ToList();
+                foreach (var templateElement in allowedTemplatesElement.Elements("Template"))
+                {
+                    var alias = templateElement.Value;
+                    var template = _fileService.GetTemplate(alias.ToSafeAlias());
+                    if (template != null)
+                    {
+                        if (allowedTemplates.Any(x => x.Id == template.Id)) continue;
+                        allowedTemplates.Add(template);
+                    }
+                    else
+                    {
+                        LogHelper.Warn<PackagingService>(
+                            string.Format(
+                                "Packager: Error handling allowed templates. Template with alias '{0}' could not be found.",
+                                alias));
+                    }
+                }
+
+                contentType.AllowedTemplates = allowedTemplates;
+            }
+
+            if (string.IsNullOrEmpty(defaultTemplateElement.Value) == false)
+            {
+                var defaultTemplate = _fileService.GetTemplate(defaultTemplateElement.Value.ToSafeAlias());
+                if (defaultTemplate != null)
+                {
+                    contentType.SetDefaultTemplate(defaultTemplate);
+                }
+                else
+                {
+                    LogHelper.Warn<PackagingService>(
+                        string.Format(
+                            "Packager: Error handling default template. Default template with alias '{0}' could not be found.",
+                            defaultTemplateElement.Value));
+                }
+            }
+        }
+
+        private void UpdateContentTypesTabs(IContentType contentType, XElement tabElement)
+        {
+            if (tabElement == null)
+                return;
+
+            var tabs = tabElement.Elements("Tab");
+            foreach (var tab in tabs)
+            {
+                var id = tab.Element("Id").Value;//Do we need to use this for tracking?
+                var caption = tab.Element("Caption").Value;
+
+                if (contentType.PropertyGroups.Contains(caption) == false)
+                {
+                    contentType.AddPropertyGroup(caption);
+
+                    int sortOrder;
+                    if(tab.Element("SortOrder") != null && 
+                        int.TryParse(tab.Element("SortOrder").Value, out sortOrder))
+                    {
+                        // Override the sort order with the imported value
+                        contentType.PropertyGroups[caption].SortOrder = sortOrder;
+                    }
+                }
+            }
+        }
+
+        private void UpdateContentTypesProperties(IContentType contentType, XElement genericPropertiesElement)
+        {
+            var properties = genericPropertiesElement.Elements("GenericProperty");
+            foreach (var property in properties)
+            {
+                var dataTypeDefinitionId = new Guid(property.Element("Definition").Value);//Unique Id for a DataTypeDefinition
+
+                var dataTypeDefinition = _dataTypeService.GetDataTypeDefinitionById(dataTypeDefinitionId);
+
+                //If no DataTypeDefinition with the guid from the xml wasn't found OR the ControlId on the DataTypeDefinition didn't match the DataType Id
+                //We look up a DataTypeDefinition that matches
+
+                //we'll check if it is a GUID (legacy id for a property editor)
+                var legacyPropertyEditorId = Guid.Empty;
+                Guid.TryParse(property.Element("Type").Value, out legacyPropertyEditorId);
+                //get the alias as a string for use below
+                var propertyEditorAlias = property.Element("Type").Value.Trim();
+
+                //If no DataTypeDefinition with the guid from the xml wasn't found OR the ControlId on the DataTypeDefinition didn't match the DataType Id
+                //We look up a DataTypeDefinition that matches
+
+                if (dataTypeDefinition == null)
+                {
+                    var dataTypeDefinitions = legacyPropertyEditorId != Guid.Empty
+                                                  ? _dataTypeService.GetDataTypeDefinitionByControlId(legacyPropertyEditorId)
+                                                  : _dataTypeService.GetDataTypeDefinitionByPropertyEditorAlias(propertyEditorAlias);
+                    if (dataTypeDefinitions != null && dataTypeDefinitions.Any())
+                    {
+                        dataTypeDefinition = dataTypeDefinitions.First();
+                    }
+                }
+                else if (legacyPropertyEditorId != Guid.Empty && dataTypeDefinition.ControlId != legacyPropertyEditorId)
+                {
+                    var dataTypeDefinitions = _dataTypeService.GetDataTypeDefinitionByControlId(legacyPropertyEditorId);
+                    if (dataTypeDefinitions != null && dataTypeDefinitions.Any())
+                    {
+                        dataTypeDefinition = dataTypeDefinitions.First();
+                    }
+                }
+                else if (dataTypeDefinition.PropertyEditorAlias != propertyEditorAlias)
+                {
+                    var dataTypeDefinitions = _dataTypeService.GetDataTypeDefinitionByPropertyEditorAlias(propertyEditorAlias);
+                    if (dataTypeDefinitions != null && dataTypeDefinitions.Any())
+                    {
+                        dataTypeDefinition = dataTypeDefinitions.First();
+                    }
+                }
+                
+                // For backwards compatibility, if no datatype with that ID can be found, we're letting this fail silently.
+                // This means that the property will not be created.
+                if (dataTypeDefinition == null)
+                {
+                    LogHelper.Warn<PackagingService>(
+                        string.Format("Packager: Error handling creation of PropertyType '{0}'. Could not find DataTypeDefintion with unique id '{1}' nor one referencing the DataType with a property editor alias (or legacy control id) '{2}'. Did the package creator forget to package up custom datatypes? This property will be converted to a label/readonly editor if one exists.",
+                                      property.Element("Name").Value,
+                                      dataTypeDefinitionId,
+                                      property.Element("Type").Value.Trim()));
+
+                    //convert to a label!
+                    dataTypeDefinition = _dataTypeService.GetDataTypeDefinitionByPropertyEditorAlias(Constants.PropertyEditors.NoEditAlias).FirstOrDefault();
+                    //if for some odd reason this isn't there then ignore
+                    if (dataTypeDefinition == null) continue;
+                }
+
+                var propertyType = new PropertyType(dataTypeDefinition)
+                                       {
+                                           Alias = property.Element("Alias").Value,
+                                           Name = property.Element("Name").Value,
+                                           Description = property.Element("Description").Value,
+                                           Mandatory = property.Element("Mandatory").Value.ToLowerInvariant().Equals("true"),
+                                           ValidationRegExp = property.Element("Validation").Value
+                                       };
+
+                var helpTextElement = property.Element("HelpText");
+                if (helpTextElement != null)
+                {
+                    propertyType.HelpText = helpTextElement.Value;
+                }
+
+                var tab = property.Element("Tab").Value;
+                if (string.IsNullOrEmpty(tab))
+                {
+                    contentType.AddPropertyType(propertyType);
+                }
+                else
+                {
+                    contentType.AddPropertyType(propertyType, tab);
+                }
+            }
+        }
+
+        private IContentType UpdateContentTypesStructure(IContentType contentType, XElement structureElement)
+        {
+            var allowedChildren = contentType.AllowedContentTypes.ToList();
+            int sortOrder = allowedChildren.Any() ? allowedChildren.Last().SortOrder : 0;
+            foreach (var element in structureElement.Elements("DocumentType"))
+            {
+                var alias = element.Value;
+                if (_importedContentTypes.ContainsKey(alias))
+                {
+                    var allowedChild = _importedContentTypes[alias];
+                    if (allowedChild == null || allowedChildren.Any(x => x.Id.IsValueCreated && x.Id.Value == allowedChild.Id)) continue;
+
+                    allowedChildren.Add(new ContentTypeSort(new Lazy<int>(() => allowedChild.Id), sortOrder, allowedChild.Alias));
+                    sortOrder++;
+                }
+                else
+                {
+                    LogHelper.Warn<PackagingService>(
+                    string.Format(
+                        "Packager: Error handling DocumentType structure. DocumentType with alias '{0}' could not be found and was not added to the structure for '{1}'.",
+                        alias, contentType.Alias));
+                }
+            }
+
+            contentType.AllowedContentTypes = allowedChildren;
+            return contentType;
+        }
+
+        /// <summary>
+        /// Used during Content import to ensure that the ContentType of a content item exists
+        /// </summary>
+        /// <param name="contentTypeAlias"></param>
+        /// <returns></returns>
+        private IContentType FindContentTypeByAlias(string contentTypeAlias)
+        {
+            using (var repository = _repositoryFactory.CreateContentTypeRepository(_uowProvider.GetUnitOfWork()))
+            {
+                var query = Query<IContentType>.Builder.Where(x => x.Alias == contentTypeAlias);
+                var types = repository.GetByQuery(query);
+
+                if (!types.Any())
+                    throw new Exception(
+                        string.Format("No ContentType matching the passed in Alias: '{0}' was found",
+                                      contentTypeAlias));
+
+                var contentType = types.First();
+
+                if (contentType == null)
+                    throw new Exception(string.Format("ContentType matching the passed in Alias: '{0}' was null",
+                                                      contentTypeAlias));
+
+                return contentType;
+            }
+        }
+
+        #endregion
+
+        #region DataTypes
+
+        /// <summary>
+        /// Exports a list of Data Types
+        /// </summary>
+        /// <param name="dataTypeDefinitions">List of data types to export</param>
+        /// <param name="raiseEvents">Optional parameter indicating whether or not to raise events</param>
+        /// <returns><see cref="XElement"/> containing the xml representation of the IDataTypeDefinition objects</returns>
+        public XElement Export(IEnumerable<IDataTypeDefinition> dataTypeDefinitions, bool raiseEvents = true)
+        {
+            var container = new XElement("DataTypes");
+            foreach (var dataTypeDefinition in dataTypeDefinitions)
+            {
+                container.Add(Export(dataTypeDefinition, raiseEvents));
+            }
+            return container;
+        }
+
+        /// <summary>
+        /// Exports a single Data Type
+        /// </summary>
+        /// <param name="dataTypeDefinition">Data type to export</param>
+        /// <param name="raiseEvents">Optional parameter indicating whether or not to raise events</param>
+        /// <returns><see cref="XElement"/> containing the xml representation of the IDataTypeDefinition object</returns>
+        public XElement Export(IDataTypeDefinition dataTypeDefinition, bool raiseEvents = true)
+        {
+            if (raiseEvents)
+            {
+                if (ExportingDataType.IsRaisedEventCancelled(new ExportEventArgs<IDataTypeDefinition>(dataTypeDefinition, "DataType"), this))
+                    return new XElement("DataType");
+            }
+
+            var prevalues = new XElement("PreValues");
+            var prevalueList = _dataTypeService.GetPreValuesCollectionByDataTypeId(dataTypeDefinition.Id)
+                .FormatAsDictionary();
+
+            var sort = 0;
+            foreach (var pv in prevalueList)
+            {
+                var prevalue = new XElement("PreValue");
+                prevalue.Add(new XAttribute("Id", pv.Value.Id));
+                prevalue.Add(new XAttribute("Value", pv.Value.Value == null ? "" : pv.Value.Value));
+                prevalue.Add(new XAttribute("Alias", pv.Key));
+                prevalue.Add(new XAttribute("SortOrder", sort));
+                prevalues.Add(prevalue);
+                sort++;
+            }
+
+            var xml = new XElement("DataType", prevalues);
+            xml.Add(new XAttribute("Name", dataTypeDefinition.Name));
+            //The 'ID' when exporting is actually the property editor alias (in pre v7 it was the IDataType GUID id)
+            xml.Add(new XAttribute("Id", dataTypeDefinition.PropertyEditorAlias));
+            xml.Add(new XAttribute("Definition", dataTypeDefinition.Key));
+            xml.Add(new XAttribute("DatabaseType", dataTypeDefinition.DatabaseType.ToString()));
+
+            if (raiseEvents)
+                ExportedDataType.RaiseEvent(new ExportEventArgs<IDataTypeDefinition>(dataTypeDefinition, xml, false), this);
+
+            return xml;
+        }
+
+        /// <summary>
+        /// Imports and saves package xml as <see cref="IDataTypeDefinition"/>
+        /// </summary>
+        /// <param name="element">Xml to import</param>
+        /// <param name="userId">Optional id of the user</param>
+        /// <param name="raiseEvents">Optional parameter indicating whether or not to raise events</param>
+        /// <returns>An enumrable list of generated DataTypeDefinitions</returns>
+        public IEnumerable<IDataTypeDefinition> ImportDataTypeDefinitions(XElement element, int userId = 0, bool raiseEvents = true)
+        {
+            if (raiseEvents)
+            {
+                if (ImportingDataType.IsRaisedEventCancelled(new ImportEventArgs<IDataTypeDefinition>(element), this))
+                    return Enumerable.Empty<IDataTypeDefinition>();
+            }
+
+            var name = element.Name.LocalName;
+            if (name.Equals("DataTypes") == false && name.Equals("DataType") == false)
+            {
+                throw new ArgumentException("The passed in XElement is not valid! It does not contain a root element called 'DataTypes' for multiple imports or 'DataType' for a single import.");
+            }
+
+            var dataTypes = new Dictionary<string, IDataTypeDefinition>();
+            var dataTypeElements = name.Equals("DataTypes")
+                                       ? (from doc in element.Elements("DataType") select doc).ToList()
+                                       : new List<XElement> { element };
+
+            foreach (var dataTypeElement in dataTypeElements)
+            {
+                var dataTypeDefinitionName = dataTypeElement.Attribute("Name").Value;
+
+                var legacyPropertyEditorId = Guid.Empty;
+                Guid.TryParse(dataTypeElement.Attribute("Id").Value, out legacyPropertyEditorId);
+
+                var dataTypeDefinitionId = new Guid(dataTypeElement.Attribute("Definition").Value);
+                var databaseTypeAttribute = dataTypeElement.Attribute("DatabaseType");
+
+                var definition = _dataTypeService.GetDataTypeDefinitionById(dataTypeDefinitionId);
+                //If the datatypedefinition doesn't already exist we create a new new according to the one in the package xml
+                if (definition == null)
+                {
+                    var databaseType = databaseTypeAttribute != null
+                                           ? databaseTypeAttribute.Value.EnumParse<DataTypeDatabaseType>(true)
+                                           : DataTypeDatabaseType.Ntext;
+
+                    //check if the Id was a GUID, that means it is referenced using the legacy property editor GUID id
+                    if (legacyPropertyEditorId != Guid.Empty)
+                    {
+                        var dataTypeDefinition = new DataTypeDefinition(-1, legacyPropertyEditorId)
+                            {
+                                Key = dataTypeDefinitionId,
+                                Name = dataTypeDefinitionName,
+                                DatabaseType = databaseType
+                            };
+                        dataTypes.Add(dataTypeDefinitionName, dataTypeDefinition);
+                    }
+                    else
+                    {
+                        //the Id field is actually the string property editor Alias
+                        var dataTypeDefinition = new DataTypeDefinition(-1, dataTypeElement.Attribute("Id").Value.Trim())
+                        {
+                            Key = dataTypeDefinitionId,
+                            Name = dataTypeDefinitionName,
+                            DatabaseType = databaseType
+                        };
+                        dataTypes.Add(dataTypeDefinitionName, dataTypeDefinition);
+                    }
+
+                }
+            }
+
+            var list = dataTypes.Select(x => x.Value).ToList();
+            if (list.Any())
+            {
+                _dataTypeService.Save(list, userId);
+
+                SavePrevaluesFromXml(list, dataTypeElements);
+            }
+
+            if (raiseEvents)
+                ImportedDataType.RaiseEvent(new ImportEventArgs<IDataTypeDefinition>(list, element, false), this);
+
+            return list;
+        }
+
+        private void SavePrevaluesFromXml(List<IDataTypeDefinition> dataTypes, IEnumerable<XElement> dataTypeElements)
+        {
+            foreach (var dataTypeElement in dataTypeElements)
+            {
+                var prevaluesElement = dataTypeElement.Element("PreValues");
+                if (prevaluesElement == null) continue;
+
+                var dataTypeDefinitionName = dataTypeElement.Attribute("Name").Value;
+                var dataTypeDefinition = dataTypes.First(x => x.Name == dataTypeDefinitionName);
+
+                var valuesWithoutKeys = prevaluesElement.Elements("PreValue")
+                                                        .Where(x => ((string) x.Attribute("Alias")).IsNullOrWhiteSpace())
+                                                        .Select(x => x.Attribute("Value").Value);
+
+                var valuesWithKeys = prevaluesElement.Elements("PreValue")
+                    .Where(x => ((string) x.Attribute("Alias")).IsNullOrWhiteSpace() == false)
+                    .ToDictionary(
+                        key => (string) key.Attribute("Alias"),
+                        val => new PreValue((string) val.Attribute("Value")));
+                
+                //save the values with keys
+                _dataTypeService.SavePreValues(dataTypeDefinition, valuesWithKeys);
+
+                //save the values without keys (this is legacy)
+                _dataTypeService.SavePreValues(dataTypeDefinition.Id, valuesWithoutKeys);
+            }
+        }
+
+        #endregion
+
+        #region Dictionary Items
+
+        /// <summary>
+        /// Exports a list of <see cref="IDictionaryItem"/> items to xml as an <see cref="XElement"/>
+        /// </summary>
+        /// <param name="dictionaryItem">List of dictionary items to export</param>
+        /// <param name="includeChildren">Optional boolean indicating whether or not to include children</param>
+        /// <param name="raiseEvents">Optional parameter indicating whether or not to raise events</param>
+        /// <returns><see cref="XElement"/> containing the xml representation of the IDictionaryItem objects</returns>
+        public XElement Export(IEnumerable<IDictionaryItem> dictionaryItem, bool includeChildren = true, bool raiseEvents = true)
+        {
+            var xml = new XElement("DictionaryItems");
+            foreach (var item in dictionaryItem)
+            {
+                xml.Add(Export(item, includeChildren, raiseEvents));
+            }
+            return xml;
+        }
+
+        /// <summary>
+        /// Exports a single <see cref="IDictionaryItem"/> item to xml as an <see cref="XElement"/>
+        /// </summary>
+        /// <param name="dictionaryItem">Dictionary Item to export</param>
+        /// <param name="includeChildren">Optional boolean indicating whether or not to include children</param>
+        /// <param name="raiseEvents">Optional parameter indicating whether or not to raise events</param>
+        /// <returns><see cref="XElement"/> containing the xml representation of the IDictionaryItem object</returns>
+        public XElement Export(IDictionaryItem dictionaryItem, bool includeChildren, bool raiseEvents = true)
+        {
+            if (raiseEvents)
+            {
+                if (ExportingDictionaryItem.IsRaisedEventCancelled(new ExportEventArgs<IDictionaryItem>(dictionaryItem, "DictionaryItem"), this))
+                    return new XElement("DictionaryItem");
+            }
+
+            var xml = new XElement("DictionaryItem", new XAttribute("Key", dictionaryItem.ItemKey));
+            foreach (var translation in dictionaryItem.Translations)
+            {
+                xml.Add(new XElement("Value",
+                    new XAttribute("LanguageId", translation.Language.Id),
+                    new XAttribute("LanguageCultureAlias", translation.Language.IsoCode),
+                    new XCData(translation.Value)));
+            }
+
+            if (includeChildren)
+            {
+                var children = _localizationService.GetDictionaryItemChildren(dictionaryItem.Key);
+                foreach (var child in children)
+                {
+                    xml.Add(Export(child, true));
+                }
+            }
+
+            if (raiseEvents)
+                ExportedDictionaryItem.RaiseEvent(new ExportEventArgs<IDictionaryItem>(dictionaryItem, xml, false), this);
+
+            return xml;
+        }
+
+        /// <summary>
+        /// Imports and saves the 'DictionaryItems' part of the package xml as a list of <see cref="IDictionaryItem"/>
+        /// </summary>
+        /// <param name="dictionaryItemElementList">Xml to import</param>
+        /// <param name="raiseEvents">Optional parameter indicating whether or not to raise events</param>
+        /// <returns>An enumerable list of dictionary items</returns>
+        public IEnumerable<IDictionaryItem> ImportDictionaryItems(XElement dictionaryItemElementList, bool raiseEvents = true)
+        {
+            if (raiseEvents)
+            {
+                if (ImportingDictionaryItem.IsRaisedEventCancelled(new ImportEventArgs<IDictionaryItem>(dictionaryItemElementList), this))
+                    return Enumerable.Empty<IDictionaryItem>();
+            }
+
+            var languages = _localizationService.GetAllLanguages().ToList();
+            return ImportDictionaryItems(dictionaryItemElementList, languages, raiseEvents);
+        }
+
+        private IEnumerable<IDictionaryItem> ImportDictionaryItems(XElement dictionaryItemElementList, List<ILanguage> languages, bool raiseEvents, Guid? parentId = null)
+        {
+            var items = new List<IDictionaryItem>();
+            foreach (var dictionaryItemElement in dictionaryItemElementList.Elements("DictionaryItem"))
+                items.AddRange(ImportDictionaryItem(dictionaryItemElement, languages, raiseEvents, parentId));
+
+
+            if (raiseEvents)
+                ImportedDictionaryItem.RaiseEvent(new ImportEventArgs<IDictionaryItem>(items, dictionaryItemElementList, false), this);
+
+            return items;
+        }
+
+        private IEnumerable<IDictionaryItem> ImportDictionaryItem(XElement dictionaryItemElement, List<ILanguage> languages, bool raiseEvents, Guid? parentId)
+        {
+            var items = new List<IDictionaryItem>();
+
+            IDictionaryItem dictionaryItem;
+            var key = dictionaryItemElement.Attribute("Key").Value;
+            if (_localizationService.DictionaryItemExists(key))
+                dictionaryItem = GetAndUpdateDictionaryItem(key, dictionaryItemElement, languages);
+            else
+                dictionaryItem = CreateNewDictionaryItem(key, dictionaryItemElement, languages, parentId);
+            _localizationService.Save(dictionaryItem);
+            items.Add(dictionaryItem);
+
+            items.AddRange(ImportDictionaryItems(dictionaryItemElement, languages, raiseEvents, dictionaryItem.Key));
+            return items;
+        }
+
+        private IDictionaryItem GetAndUpdateDictionaryItem(string key, XElement dictionaryItemElement, List<ILanguage> languages)
+        {
+            var dictionaryItem = _localizationService.GetDictionaryItemByKey(key);
+            var translations = dictionaryItem.Translations.ToList();
+            foreach (var valueElement in dictionaryItemElement.Elements("Value").Where(v => DictionaryValueIsNew(translations, v)))
+                AddDictionaryTranslation(translations, valueElement, languages);
+            dictionaryItem.Translations = translations;
+            return dictionaryItem;
+        }
+
+        private static DictionaryItem CreateNewDictionaryItem(string key, XElement dictionaryItemElement, List<ILanguage> languages, Guid? parentId)
+        {
+            var dictionaryItem = parentId.HasValue ? new DictionaryItem(parentId.Value, key) : new DictionaryItem(key);
+            var translations = new List<IDictionaryTranslation>();
+
+            foreach (var valueElement in dictionaryItemElement.Elements("Value"))
+                AddDictionaryTranslation(translations, valueElement, languages);
+
+            dictionaryItem.Translations = translations;
+            return dictionaryItem;
+        }
+
+        private static bool DictionaryValueIsNew(IEnumerable<IDictionaryTranslation> translations, XElement valueElement)
+        {
+            return translations.All(t =>
+                String.Compare(t.Language.IsoCode, valueElement.Attribute("LanguageCultureAlias").Value, StringComparison.InvariantCultureIgnoreCase) != 0
+                );
+        }
+
+        private static void AddDictionaryTranslation(ICollection<IDictionaryTranslation> translations, XElement valueElement, IEnumerable<ILanguage> languages)
+        {
+            var languageId = valueElement.Attribute("LanguageCultureAlias").Value;
+            var language = languages.SingleOrDefault(l => l.IsoCode == languageId);
+            if (language == null)
+                return;
+            var translation = new DictionaryTranslation(language, valueElement.Value);
+            translations.Add(translation);
+        }
+
+        #endregion
+
+        #region Files
+        #endregion
+
+        #region Languages
+
+        /// <summary>
+        /// Exports a list of <see cref="ILanguage"/> items to xml as an <see cref="XElement"/>
+        /// </summary>
+        /// <param name="languages">List of Languages to export</param>
+        /// <param name="raiseEvents">Optional parameter indicating whether or not to raise events</param>
+        /// <returns><see cref="XElement"/> containing the xml representation of the ILanguage objects</returns>
+        public XElement Export(IEnumerable<ILanguage> languages, bool raiseEvents = true)
+        {
+            var xml = new XElement("Languages");
+            foreach (var language in languages)
+            {
+                xml.Add(Export(language, raiseEvents));
+            }
+            return xml;
+        }
+
+        /// <summary>
+        /// Exports a single <see cref="ILanguage"/> item to xml as an <see cref="XElement"/>
+        /// </summary>
+        /// <param name="language">Language to export</param>
+        /// <param name="raiseEvents">Optional parameter indicating whether or not to raise events</param>
+        /// <returns><see cref="XElement"/> containing the xml representation of the ILanguage object</returns>
+        public XElement Export(ILanguage language, bool raiseEvents = true)
+        {
+            if (raiseEvents)
+            {
+                if (ExportingLanguage.IsRaisedEventCancelled(new ExportEventArgs<ILanguage>(language, "Language"), this))
+                    return new XElement("Language");
+            }
+
+            var xml = new XElement("Language",
+                new XAttribute("Id", language.Id),
+                new XAttribute("CultureAlias", language.IsoCode),
+                new XAttribute("FriendlyName", language.CultureName));
+
+            if (raiseEvents)
+                ExportedLanguage.RaiseEvent(new ExportEventArgs<ILanguage>(language, xml, false), this);
+
+            return xml;
+        }
+
+        /// <summary>
+        /// Imports and saves the 'Languages' part of a package xml as a list of <see cref="ILanguage"/>
+        /// </summary>
+        /// <param name="languageElementList">Xml to import</param>
+        /// <param name="userId">Optional id of the User performing the operation</param>
+        /// <param name="raiseEvents">Optional parameter indicating whether or not to raise events</param>
+        /// <returns>An enumerable list of generated languages</returns>
+        public IEnumerable<ILanguage> ImportLanguages(XElement languageElementList, int userId = 0, bool raiseEvents = true)
+        {
+            if (raiseEvents)
+            {
+                if (ImportingLanguage.IsRaisedEventCancelled(new ImportEventArgs<ILanguage>(languageElementList), this))
+                    return Enumerable.Empty<ILanguage>();
+            }
+
+            var list = new List<ILanguage>();
+            foreach (var languageElement in languageElementList.Elements("Language"))
+            {
+                var isoCode = languageElement.Attribute("CultureAlias").Value;
+                var existingLanguage = _localizationService.GetLanguageByIsoCode(isoCode);
+                if (existingLanguage == null)
+                {
+                    var langauge = new Language(isoCode)
+                                   {
+                                       CultureName = languageElement.Attribute("FriendlyName").Value
+                                   };
+                    _localizationService.Save(langauge);
+                    list.Add(langauge);
+                }
+            }
+
+            if (raiseEvents)
+                ImportedLanguage.RaiseEvent(new ImportEventArgs<ILanguage>(list, languageElementList, false), this);
+
+            return list;
+        }
+
+        #endregion
+
+        #region Macros
+
+        /// <summary>
+        /// Imports and saves the 'Macros' part of a package xml as a list of <see cref="IMacro"/>
+        /// </summary>
+        /// <param name="element">Xml to import</param>
+        /// <param name="userId">Optional id of the User performing the operation</param>
+        /// <param name="raiseEvents">Optional parameter indicating whether or not to raise events</param>
+        /// <returns></returns>
+        public IEnumerable<IMacro> ImportMacros(XElement element, int userId = 0, bool raiseEvents = true)
+        {
+            if (raiseEvents)
+            {
+                if (ImportingMacro.IsRaisedEventCancelled(new ImportEventArgs<IMacro>(element), this))
+                    return Enumerable.Empty<IMacro>();
+            }
+
+            var name = element.Name.LocalName;
+            if (name.Equals("Macros") == false && name.Equals("macro") == false)
+            {
+                throw new ArgumentException("The passed in XElement is not valid! It does not contain a root element called 'Macros' for multiple imports or 'macro' for a single import.");
+            }
+
+            var macroElements = name.Equals("Macros")
+                                       ? (from doc in element.Elements("macro") select doc).ToList()
+                                       : new List<XElement> { element };
+
+            var macros = macroElements.Select(ParseMacroElement).ToList();
+
+            foreach (var macro in macros)
+            {
+                var existing = _macroService.GetByAlias(macro.Alias);
+                if (existing != null)
+                    macro.Id = existing.Id;
+
+                _macroService.Save(macro, userId);
+            }
+
+            if (raiseEvents)
+                ImportedMacro.RaiseEvent(new ImportEventArgs<IMacro>(macros, element, false), this);
+
+            return macros;
+        }
+
+        private IMacro ParseMacroElement(XElement macroElement)
+        {
+            var macroName = macroElement.Element("name").Value;
+            var macroAlias = macroElement.Element("alias").Value;
+            var controlType = macroElement.Element("scriptType").Value;
+            var controlAssembly = macroElement.Element("scriptAssembly").Value;
+            var xsltPath = macroElement.Element("xslt").Value;
+            var scriptPath = macroElement.Element("scriptingFile").Value;
+
+            //Following xml elements are treated as nullable properties
+            var useInEditorElement = macroElement.Element("useInEditor");
+            var useInEditor = false;
+            if (useInEditorElement != null && string.IsNullOrEmpty(useInEditorElement.Value) == false)
+            {
+                useInEditor = bool.Parse(useInEditorElement.Value);
+            }
+            var cacheDurationElement = macroElement.Element("refreshRate");
+            var cacheDuration = 0;
+            if (cacheDurationElement != null && string.IsNullOrEmpty(cacheDurationElement.Value) == false)
+            {
+                cacheDuration = int.Parse(cacheDurationElement.Value);
+            }
+            var cacheByMemberElement = macroElement.Element("cacheByMember");
+            var cacheByMember = false;
+            if (cacheByMemberElement != null && string.IsNullOrEmpty(cacheByMemberElement.Value) == false)
+            {
+                cacheByMember = bool.Parse(cacheByMemberElement.Value);
+            }
+            var cacheByPageElement = macroElement.Element("cacheByPage");
+            var cacheByPage = false;
+            if (cacheByPageElement != null && string.IsNullOrEmpty(cacheByPageElement.Value) == false)
+            {
+                cacheByPage = bool.Parse(cacheByPageElement.Value);
+            }
+            var dontRenderElement = macroElement.Element("dontRender");
+            var dontRender = true;
+            if (dontRenderElement != null && string.IsNullOrEmpty(dontRenderElement.Value) == false)
+            {
+                dontRender = bool.Parse(dontRenderElement.Value);
+            }
+
+            var existingMacro = _macroService.GetByAlias(macroAlias) as Macro; 
+            var macro = existingMacro ?? new Macro(macroAlias, macroName, controlType, controlAssembly, xsltPath, scriptPath,
+                cacheByPage, cacheByMember, dontRender, useInEditor, cacheDuration);
+
+            var properties = macroElement.Element("properties");
+            if (properties != null)
+            {
+                int sortOrder = 0;
+                foreach (var property in properties.Elements())
+                {
+                    var propertyName = property.Attribute("name").Value;
+                    var propertyAlias = property.Attribute("alias").Value;
+                    var editorAlias = property.Attribute("propertyType").Value;
+                    var sortOrderAttribute = property.Attribute("sortOrder");
+                    if (sortOrderAttribute != null)
+                    {
+                        sortOrder = int.Parse(sortOrderAttribute.Value);
+                    }
+
+                    if (macro.Properties.Any(x => x.Alias == propertyAlias)) continue;
+                    macro.Properties.Add(new MacroProperty(propertyAlias, propertyName, sortOrder, editorAlias));
+                    sortOrder++;
+                }
+            }
+            return macro;
+        }
+
+        /// <summary>
+        /// Exports a list of <see cref="IMacro"/> items to xml as an <see cref="XElement"/>
+        /// </summary>
+        /// <param name="macros">Macros to export</param>
+        /// <param name="raiseEvents">Optional parameter indicating whether or not to raise events</param>
+        /// <returns><see cref="XElement"/> containing the xml representation of the IMacro objects</returns>
+        public XElement Export(IEnumerable<IMacro> macros, bool raiseEvents = true)
+        {
+            var xml = new XElement("Macros");
+            foreach (var item in macros)
+            {
+                xml.Add(Export(item, raiseEvents));
+            }
+            return xml;
+        }
+
+        /// <summary>
+        /// Exports a single <see cref="IMacro"/> item to xml as an <see cref="XElement"/>
+        /// </summary>
+        /// <param name="macro">Macro to export</param>
+        /// <param name="raiseEvents">Optional parameter indicating whether or not to raise events</param>
+        /// <returns><see cref="XElement"/> containing the xml representation of the IMacro object</returns>
+        public XElement Export(IMacro macro, bool raiseEvents = true)
+        {
+            if (raiseEvents)
+            {
+                if (ExportingMacro.IsRaisedEventCancelled(new ExportEventArgs<IMacro>(macro, "macro"), this))
+                    return new XElement("macro");
+            }
+
+            var xml = new XElement("macro");
+            xml.Add(new XElement("name", macro.Name));
+            xml.Add(new XElement("alias", macro.Alias));
+            xml.Add(new XElement("scriptType", macro.ControlType));
+            xml.Add(new XElement("scriptAssembly", macro.ControlAssembly));
+            xml.Add(new XElement("scriptingFile", macro.ScriptPath));
+            xml.Add(new XElement("xslt", macro.XsltPath));
+            xml.Add(new XElement("useInEditor", macro.UseInEditor.ToString()));
+            xml.Add(new XElement("dontRender", macro.DontRender.ToString()));
+            xml.Add(new XElement("refreshRate", macro.CacheDuration.ToString(CultureInfo.InvariantCulture)));
+            xml.Add(new XElement("cacheByMember", macro.CacheByMember.ToString()));
+            xml.Add(new XElement("cacheByPage", macro.CacheByPage.ToString()));
+
+            var properties = new XElement("properties");
+            foreach (var property in macro.Properties)
+            {
+                properties.Add(new XElement("property", 
+                    new XAttribute("name", property.Name), 
+                    new XAttribute("alias", property.Alias),
+                    new XAttribute("sortOrder", property.SortOrder),
+                    new XAttribute("propertyType", property.EditorAlias)));
+            }
+            xml.Add(properties);
+
+            if (raiseEvents)
+                ExportedMacro.RaiseEvent(new ExportEventArgs<IMacro>(macro, xml, false), this);
+
+            return xml;
+        }
+
+        #endregion
+
+        #region Members
+
+        /// <summary>
+        /// Exports an <see cref="IMedia"/> item to xml as an <see cref="XElement"/>
+        /// </summary>
+        /// <param name="member">Member to export</param>
+        /// <returns><see cref="XElement"/> containing the xml representation of the Member object</returns>
+        public XElement Export(IMember member)
+        {
+            var exporter = new EntityXmlSerializer();
+            return exporter.Serialize(_dataTypeService, member);
+        }
+
+        #endregion
+
+        #region Media
+
+        /// <summary>
+        /// Exports an <see cref="IMedia"/> item to xml as an <see cref="XElement"/>
+        /// </summary>
+        /// <param name="media">Media to export</param>
+        /// <param name="deep">Optional parameter indicating whether to include descendents</param>
+        /// <param name="raiseEvents">Optional parameter indicating whether or not to raise events</param>
+        /// <returns><see cref="XElement"/> containing the xml representation of the Media object</returns>
+        public XElement Export(IMedia media, bool deep = false, bool raiseEvents = true)
+        {
+            var nodeName = UmbracoConfig.For.UmbracoSettings().Content.UseLegacyXmlSchema ? "node" : media.ContentType.Alias.ToSafeAliasWithForcingCheck();
+            var exporter = new EntityXmlSerializer();
+            var xml = exporter.Serialize(_mediaService, _dataTypeService, media, deep);
+
+            if (raiseEvents)
+            {
+                if (ExportingMedia.IsRaisedEventCancelled(new ExportEventArgs<IMedia>(media, nodeName), this))
+                    return new XElement(nodeName);
+            }
+            if(raiseEvents)
+                ExportedMedia.RaiseEvent(new ExportEventArgs<IMedia>(media, xml, false), this);
+
+            return xml;
+        }
+
+
+        #endregion
+
+        #region MediaTypes
+
+        /// <summary>
+        /// Exports an <see cref="IMediaType"/> to xml as an <see cref="XElement"/>
+        /// </summary>
+        /// <param name="mediaType">MediaType to export</param>
+        /// <returns><see cref="XElement"/> containing the xml representation of the MediaType item.</returns>
+        internal XElement Export(IMediaType mediaType)
+        {
+            var info = new XElement("Info",
+                                    new XElement("Name", mediaType.Name),
+                                    new XElement("Alias", mediaType.Alias),
+                                    new XElement("Icon", mediaType.Icon),
+                                    new XElement("Thumbnail", mediaType.Thumbnail),
+                                    new XElement("Description", mediaType.Description),
+                                    new XElement("AllowAtRoot", mediaType.AllowedAsRoot.ToString()));
+
+            var masterContentType = mediaType.CompositionAliases().FirstOrDefault();
+            if (masterContentType != null)
+                info.Add(new XElement("Master", masterContentType));
+
+            var structure = new XElement("Structure");
+            foreach (var allowedType in mediaType.AllowedContentTypes)
+            {
+                structure.Add(new XElement("MediaType", allowedType.Alias));
+            }
+
+            var genericProperties = new XElement("GenericProperties");
+            foreach (var propertyType in mediaType.PropertyTypes)
+            {
+                var definition = _dataTypeService.GetDataTypeDefinitionById(propertyType.DataTypeDefinitionId);
+                var propertyGroup = mediaType.PropertyGroups.FirstOrDefault(x => x.Id == propertyType.PropertyGroupId.Value);
+                var genericProperty = new XElement("GenericProperty",
+                                                   new XElement("Name", propertyType.Name),
+                                                   new XElement("Alias", propertyType.Alias),
+                                                   new XElement("Type", propertyType.PropertyEditorAlias),
+                                                   new XElement("Definition", definition.Key),
+                                                   new XElement("Tab", propertyGroup == null ? "" : propertyGroup.Name),
+                                                   new XElement("Mandatory", propertyType.Mandatory.ToString()),
+                                                   new XElement("Validation", propertyType.ValidationRegExp),
+                                                   new XElement("Description", new XCData(propertyType.Description)));
+                genericProperties.Add(genericProperty);
+            }
+
+            var tabs = new XElement("Tabs");
+            foreach (var propertyGroup in mediaType.PropertyGroups)
+            {
+                var tab = new XElement("Tab",
+                                       new XElement("Id", propertyGroup.Id.ToString(CultureInfo.InvariantCulture)),
+                                       new XElement("Caption", propertyGroup.Name));
+                tabs.Add(tab);
+            }
+
+            var xml = new XElement("MediaType",
+                                   info,
+                                   structure,
+                                   genericProperties,
+                                   tabs);
+            return xml;
+        }
+
+        #endregion
+
+        #region Package Manifest
+        #endregion
+
+        #region Templates
+
+        /// <summary>
+        /// Imports and saves package xml as <see cref="ITemplate"/>
+        /// </summary>
+        /// <param name="element">Xml to import</param>
+        /// <param name="userId">Optional user id</param>
+        /// <param name="raiseEvents">Optional parameter indicating whether or not to raise events</param>
+        /// <returns>An enumrable list of generated Templates</returns>
+        public IEnumerable<ITemplate> ImportTemplates(XElement element, int userId = 0, bool raiseEvents = true)
+        {
+            if (raiseEvents)
+            {
+                if (ImportingTemplate.IsRaisedEventCancelled(new ImportEventArgs<ITemplate>(element), this))
+                    return Enumerable.Empty<ITemplate>();
+            }
+
+            var name = element.Name.LocalName;
+            if (name.Equals("Templates") == false && name.Equals("Template") == false)
+            {
+                throw new ArgumentException("The passed in XElement is not valid! It does not contain a root element called 'Templates' for multiple imports or 'Template' for a single import.");
+            }
+
+            var templates = new List<ITemplate>();
+            var templateElements = name.Equals("Templates")
+                                       ? (from doc in element.Elements("Template") select doc).ToList()
+                                       : new List<XElement> { element };
+
+            var fields = new List<TopologicalSorter.DependencyField<XElement>>();
+            foreach (XElement tempElement in templateElements)
+            {
+                var dependencies = new List<string>();
+                var elementCopy = tempElement;
+                //Ensure that the Master of the current template is part of the import, otherwise we ignore this dependency as part of the dependency sorting.
+                if (elementCopy.Element("Master") != null &&
+                    string.IsNullOrEmpty(elementCopy.Element("Master").Value) == false &&
+                    templateElements.Any(x => x.Element("Alias").Value == elementCopy.Element("Master").Value))
+                {
+                    dependencies.Add(elementCopy.Element("Master").Value);
+                }
+                else if (elementCopy.Element("Master") != null &&
+                         string.IsNullOrEmpty(elementCopy.Element("Master").Value) == false &&
+                         templateElements.Any(x => x.Element("Alias").Value == elementCopy.Element("Master").Value) ==
+                         false)
+                {
+                    LogHelper.Info<PackagingService>(string.Format("Template '{0}' has an invalid Master '{1}', so the reference has been ignored.", elementCopy.Element("Alias").Value, elementCopy.Element("Master").Value));
+                }
+
+                var field = new TopologicalSorter.DependencyField<XElement>
+                                {
+                                    Alias = elementCopy.Element("Alias").Value,
+                                    Item = new Lazy<XElement>(() => elementCopy),
+                                    DependsOn = dependencies.ToArray()
+                                };
+
+                fields.Add(field);
+            }
+            //Sort templates by dependencies to a potential master template
+            var sortedElements = TopologicalSorter.GetSortedItems(fields);
+            foreach (var templateElement in sortedElements)
+            {
+                var templateName = templateElement.Element("Name").Value;
+                var alias = templateElement.Element("Alias").Value;
+                var design = templateElement.Element("Design").Value;
+                var masterElement = templateElement.Element("Master");
+
+                var isMasterPage = IsMasterPageSyntax(design);
+                var path = isMasterPage ? MasterpagePath(alias) : ViewPath(alias);
+
+                var existingTemplate = _fileService.GetTemplate(alias) as Template;
+                var template = existingTemplate ?? new Template(path, templateName, alias);
+                template.Content = design;
+                if (masterElement != null && string.IsNullOrEmpty(masterElement.Value) == false)
+                {
+                    template.MasterTemplateAlias = masterElement.Value;
+                    var masterTemplate = templates.FirstOrDefault(x => x.Alias == masterElement.Value);
+                    if (masterTemplate != null)
+                        template.MasterTemplateId = new Lazy<int>(() => masterTemplate.Id);
+                }
+                templates.Add(template);
+            }
+
+            if (templates.Any())
+                _fileService.SaveTemplate(templates, userId);
+
+            if(raiseEvents)
+                ImportedTemplate.RaiseEvent(new ImportEventArgs<ITemplate>(templates, element, false), this);
+
+            return templates;
+        }
+
+        private bool IsMasterPageSyntax(string code)
+        {
+            return Regex.IsMatch(code, @"<%@\s*Master", RegexOptions.IgnoreCase) ||
+                code.InvariantContains("<umbraco:Item") || code.InvariantContains("<asp:") || code.InvariantContains("<umbraco:Macro");
+        }
+
+        private string ViewPath(string alias)
+        {
+            return SystemDirectories.MvcViews + "/" + alias.Replace(" ", "") + ".cshtml";
+        }
+
+        private string MasterpagePath(string alias)
+        {
+            return IOHelper.MapPath(SystemDirectories.Masterpages + "/" + alias.Replace(" ", "") + ".master");
+        }
+
+        /// <summary>
+        /// Exports a list of <see cref="ITemplate"/> items to xml as an <see cref="XElement"/>
+        /// </summary>
+        /// <param name="templates">List of Templates to export</param>
+        /// <param name="raiseEvents">Optional parameter indicating whether or not to raise events</param>
+        /// <returns><see cref="XElement"/> containing the xml representation of the ITemplate objects</returns>
+        public XElement Export(IEnumerable<ITemplate> templates, bool raiseEvents = true)
+        {
+            var xml = new XElement("Templates");
+            foreach (var item in templates)
+            {
+                xml.Add(Export(item, raiseEvents));
+            }
+            return xml;
+        }
+
+        /// <summary>
+        /// Exports a single <see cref="ITemplate"/> item to xml as an <see cref="XElement"/>
+        /// </summary>
+        /// <param name="template">Template to export</param>
+        /// <param name="raiseEvents">Optional parameter indicating whether or not to raise events</param>
+        /// <returns><see cref="XElement"/> containing the xml representation of the ITemplate object</returns>
+        public XElement Export(ITemplate template, bool raiseEvents = true)
+        {
+            if (raiseEvents)
+            {
+                if (ExportingTemplate.IsRaisedEventCancelled(new ExportEventArgs<ITemplate>(template, "Template"), this))
+                    return new XElement("Template");
+            }
+
+            var xml = new XElement("Template");
+            xml.Add(new XElement("Name", template.Name));
+            xml.Add(new XElement("Alias", template.Alias));
+            xml.Add(new XElement("Design", new XCData(template.Content)));
+
+            var concreteTemplate = template as Template;
+            if (concreteTemplate != null && concreteTemplate.MasterTemplateId != null)
+            {
+                if (concreteTemplate.MasterTemplateId.IsValueCreated &&
+                    concreteTemplate.MasterTemplateId.Value != default(int))
+                {
+                    xml.Add(new XElement("Master", concreteTemplate.MasterTemplateId.ToString()));
+                    xml.Add(new XElement("MasterAlias", concreteTemplate.MasterTemplateAlias));
+                }
+            }
+
+            if (raiseEvents)
+                ExportedTemplate.RaiseEvent(new ExportEventArgs<ITemplate>(template, xml, false), this);
+
+            return xml;
+        }
+
+        #endregion
+
+        #region Stylesheets
+        #endregion
+
+        #region Installation
+
+        internal InstallationSummary InstallPackage(string packageFilePath, int userId = 0)
+        {
+            //TODO Add events ?
+            //NOTE The PackageInstallation class should be passed as IPackageInstallation through the 
+            //constructor (probably as an overload to avoid breaking stuff), so that its extendable.
+            var installer = new PackageInstallation(this, new PackageExtraction());
+            return installer.InstallPackage(packageFilePath, userId);
+        }
+
+        #endregion
+
+        #region Package Building
+        #endregion
+
+        #region Event Handlers
+        /// <summary>
+        /// Occurs before Importing Content
+        /// </summary>
+        public static event TypedEventHandler<IPackagingService, ImportEventArgs<IContent>> ImportingContent;
+
+        /// <summary>
+        /// Occurs after Content is Imported and Saved
+        /// </summary>
+        public static event TypedEventHandler<IPackagingService, ImportEventArgs<IContent>> ImportedContent;
+
+        
+        public static event TypedEventHandler<IPackagingService, ExportEventArgs<IContent>> ExportingContent;
+
+        /// <summary>
+        /// Occurs after Content is Exported to Xml
+        /// </summary>
+        public static event TypedEventHandler<IPackagingService, ExportEventArgs<IContent>> ExportedContent;
+
+        /// <summary>
+        /// Occurs before Exporting Media
+        /// </summary>
+        public static event TypedEventHandler<IPackagingService, ExportEventArgs<IMedia>> ExportingMedia;
+
+        /// <summary>
+        /// Occurs after Media is Exported to Xml
+        /// </summary>
+        public static event TypedEventHandler<IPackagingService, ExportEventArgs<IMedia>> ExportedMedia;
+
+        /// <summary>
+        /// Occurs before Importing ContentType
+        /// </summary>
+        public static event TypedEventHandler<IPackagingService, ImportEventArgs<IContentType>> ImportingContentType;
+
+        /// <summary>
+        /// Occurs after ContentType is Imported and Saved
+        /// </summary>
+        public static event TypedEventHandler<IPackagingService, ImportEventArgs<IContentType>> ImportedContentType;
+
+        /// <summary>
+        /// Occurs before Exporting ContentType
+        /// </summary>
+        public static event TypedEventHandler<IPackagingService, ExportEventArgs<IContentType>> ExportingContentType;
+
+        /// <summary>
+        /// Occurs after ContentType is Exported to Xml
+        /// </summary>
+        public static event TypedEventHandler<IPackagingService, ExportEventArgs<IContentType>> ExportedContentType;
+
+        /// <summary>
+        /// Occurs before Importing DataType
+        /// </summary>
+        public static event TypedEventHandler<IPackagingService, ImportEventArgs<IDataTypeDefinition>> ImportingDataType;
+
+        /// <summary>
+        /// Occurs after DataType is Imported and Saved
+        /// </summary>
+        public static event TypedEventHandler<IPackagingService, ImportEventArgs<IDataTypeDefinition>> ImportedDataType;
+
+        /// <summary>
+        /// Occurs before Exporting DataType
+        /// </summary>
+        public static event TypedEventHandler<IPackagingService, ExportEventArgs<IDataTypeDefinition>> ExportingDataType;
+
+        /// <summary>
+        /// Occurs after DataType is Exported to Xml
+        /// </summary>
+        public static event TypedEventHandler<IPackagingService, ExportEventArgs<IDataTypeDefinition>> ExportedDataType;
+
+        /// <summary>
+        /// Occurs before Importing DictionaryItem
+        /// </summary>
+        public static event TypedEventHandler<IPackagingService, ImportEventArgs<IDictionaryItem>> ImportingDictionaryItem;
+
+        /// <summary>
+        /// Occurs after DictionaryItem is Imported and Saved
+        /// </summary>
+        public static event TypedEventHandler<IPackagingService, ImportEventArgs<IDictionaryItem>> ImportedDictionaryItem;
+
+        /// <summary>
+        /// Occurs before Exporting DictionaryItem
+        /// </summary>
+        public static event TypedEventHandler<IPackagingService, ExportEventArgs<IDictionaryItem>> ExportingDictionaryItem;
+
+        /// <summary>
+        /// Occurs after DictionaryItem is Exported to Xml
+        /// </summary>
+        public static event TypedEventHandler<IPackagingService, ExportEventArgs<IDictionaryItem>> ExportedDictionaryItem;
+
+        /// <summary>
+        /// Occurs before Importing Macro
+        /// </summary>
+        public static event TypedEventHandler<IPackagingService, ImportEventArgs<IMacro>> ImportingMacro;
+
+        /// <summary>
+        /// Occurs after Macro is Imported and Saved
+        /// </summary>
+        public static event TypedEventHandler<IPackagingService, ImportEventArgs<IMacro>> ImportedMacro;
+
+        /// <summary>
+        /// Occurs before Exporting Macro
+        /// </summary>
+        public static event TypedEventHandler<IPackagingService, ExportEventArgs<IMacro>> ExportingMacro;
+
+        /// <summary>
+        /// Occurs after Macro is Exported to Xml
+        /// </summary>
+        public static event TypedEventHandler<IPackagingService, ExportEventArgs<IMacro>> ExportedMacro;
+
+        /// <summary>
+        /// Occurs before Importing Language
+        /// </summary>
+        public static event TypedEventHandler<IPackagingService, ImportEventArgs<ILanguage>> ImportingLanguage;
+
+        /// <summary>
+        /// Occurs after Language is Imported and Saved
+        /// </summary>
+        public static event TypedEventHandler<IPackagingService, ImportEventArgs<ILanguage>> ImportedLanguage;
+
+        /// <summary>
+        /// Occurs before Exporting Language
+        /// </summary>
+        public static event TypedEventHandler<IPackagingService, ExportEventArgs<ILanguage>> ExportingLanguage;
+
+        /// <summary>
+        /// Occurs after Language is Exported to Xml
+        /// </summary>
+        public static event TypedEventHandler<IPackagingService, ExportEventArgs<ILanguage>> ExportedLanguage;
+
+        /// <summary>
+        /// Occurs before Importing Template
+        /// </summary>
+        public static event TypedEventHandler<IPackagingService, ImportEventArgs<ITemplate>> ImportingTemplate;
+
+        /// <summary>
+        /// Occurs after Template is Imported and Saved
+        /// </summary>
+        public static event TypedEventHandler<IPackagingService, ImportEventArgs<ITemplate>> ImportedTemplate;
+
+        /// <summary>
+        /// Occurs before Exporting Template
+        /// </summary>
+        public static event TypedEventHandler<IPackagingService, ExportEventArgs<ITemplate>> ExportingTemplate;
+
+        /// <summary>
+        /// Occurs after Template is Exported to Xml
+        /// </summary>
+        public static event TypedEventHandler<IPackagingService, ExportEventArgs<ITemplate>> ExportedTemplate;
+        #endregion
+    }
+}