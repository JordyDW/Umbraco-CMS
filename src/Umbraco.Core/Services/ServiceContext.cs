--- conflicted
+++ resolved
@@ -1,549 +1,543 @@
-using System;
-using System.Collections.Generic;
-using log4net;
-using Umbraco.Core.Logging;
-using System.IO;
-using System.Linq;
-using Umbraco.Core.IO;
-using Umbraco.Core.Persistence;
-using Umbraco.Core.Persistence.UnitOfWork;
-using Umbraco.Core.Publishing;
-using umbraco.interfaces;
-using Umbraco.Core.Events;
-using Umbraco.Core.Strings;
-
-namespace Umbraco.Core.Services
-{
-    /// <summary>
-    /// The Umbraco ServiceContext, which provides access to the following services:
-    /// <see cref="IContentService"/>, <see cref="IContentTypeService"/>, <see cref="IDataTypeService"/>,
-    /// <see cref="IFileService"/>, <see cref="ILocalizationService"/> and <see cref="IMediaService"/>.
-    /// </summary>
-    public class ServiceContext
-    {
-        private Lazy<IMigrationEntryService> _migrationEntryService; 
-        private Lazy<IPublicAccessService> _publicAccessService; 
-        private Lazy<ITaskService> _taskService; 
-        private Lazy<IDomainService> _domainService; 
-        private Lazy<IAuditService> _auditService; 
-        private Lazy<ILocalizedTextService> _localizedTextService;
-        private Lazy<ITagService> _tagService;
-        private Lazy<IContentService> _contentService;
-        private Lazy<IUserService> _userService;
-        private Lazy<IMemberService> _memberService;
-        private Lazy<IMediaService> _mediaService;
-        private Lazy<IContentTypeService> _contentTypeService;
-        private Lazy<IDataTypeService> _dataTypeService;
-        private Lazy<IFileService> _fileService;
-        private Lazy<ILocalizationService> _localizationService;
-        private Lazy<IPackagingService> _packagingService;
-        private Lazy<IServerRegistrationService> _serverRegistrationService;
-        private Lazy<IEntityService> _entityService;
-        private Lazy<IRelationService> _relationService;
-        private Lazy<IApplicationTreeService> _treeService;
-        private Lazy<ISectionService> _sectionService;
-        private Lazy<IMacroService> _macroService;
-        private Lazy<IMemberTypeService> _memberTypeService;
-        private Lazy<IMemberGroupService> _memberGroupService;
-        private Lazy<INotificationService> _notificationService;
-        private Lazy<IExternalLoginService> _externalLoginService;
-
-        /// <summary>
-        /// Constructor used for IoC
-        /// </summary>
-        public ServiceContext(Lazy<IMigrationEntryService> migrationEntryService, Lazy<IPublicAccessService> publicAccessService, Lazy<ITaskService> taskService, Lazy<IDomainService> domainService, Lazy<IAuditService> auditService, Lazy<ILocalizedTextService> localizedTextService, Lazy<ITagService> tagService, Lazy<IContentService> contentService, Lazy<IUserService> userService, Lazy<IMemberService> memberService, Lazy<IMediaService> mediaService, Lazy<IContentTypeService> contentTypeService, Lazy<IDataTypeService> dataTypeService, Lazy<IFileService> fileService, Lazy<ILocalizationService> localizationService, Lazy<IPackagingService> packagingService, Lazy<IServerRegistrationService> serverRegistrationService, Lazy<IEntityService> entityService, Lazy<IRelationService> relationService, Lazy<IApplicationTreeService> treeService, Lazy<ISectionService> sectionService, Lazy<IMacroService> macroService, Lazy<IMemberTypeService> memberTypeService, Lazy<IMemberGroupService> memberGroupService, Lazy<INotificationService> notificationService, Lazy<IExternalLoginService> externalLoginService)
-        {
-            _migrationEntryService = migrationEntryService;
-            _publicAccessService = publicAccessService;
-            _taskService = taskService;
-            _domainService = domainService;
-            _auditService = auditService;
-            _localizedTextService = localizedTextService;
-            _tagService = tagService;
-            _contentService = contentService;
-            _userService = userService;
-            _memberService = memberService;
-            _mediaService = mediaService;
-            _contentTypeService = contentTypeService;
-            _dataTypeService = dataTypeService;
-            _fileService = fileService;
-            _localizationService = localizationService;
-            _packagingService = packagingService;
-            _serverRegistrationService = serverRegistrationService;
-            _entityService = entityService;
-            _relationService = relationService;
-            _treeService = treeService;
-            _sectionService = sectionService;
-            _macroService = macroService;
-            _memberTypeService = memberTypeService;
-            _memberGroupService = memberGroupService;
-            _notificationService = notificationService;
-            _externalLoginService = externalLoginService;
-        }
-
-        /// <summary>
-        /// public ctor - will generally just be used for unit testing all items are optional and if not specified, the defaults will be used
-        /// </summary>
-        /// <param name="contentService"></param>
-        /// <param name="mediaService"></param>
-        /// <param name="contentTypeService"></param>
-        /// <param name="dataTypeService"></param>
-        /// <param name="fileService"></param>
-        /// <param name="localizationService"></param>
-        /// <param name="packagingService"></param>
-        /// <param name="entityService"></param>
-        /// <param name="relationService"></param>
-        /// <param name="memberGroupService"></param>
-        /// <param name="memberTypeService"></param>
-        /// <param name="memberService"></param>
-        /// <param name="userService"></param>
-        /// <param name="sectionService"></param>
-        /// <param name="treeService"></param>
-        /// <param name="tagService"></param>
-        /// <param name="notificationService"></param>
-        /// <param name="localizedTextService"></param>
-        /// <param name="auditService"></param>
-        /// <param name="domainService"></param>
-        /// <param name="taskService"></param>
-        /// <param name="macroService"></param>
-        /// <param name="publicAccessService"></param>
-        /// <param name="externalLoginService"></param>
-        /// <param name="migrationEntryService"></param>
-        /// <param name="serverRegistrationService"></param>
-        public ServiceContext(
-            IContentService contentService = null,
-            IMediaService mediaService = null,
-            IContentTypeService contentTypeService = null,
-            IDataTypeService dataTypeService = null,
-            IFileService fileService = null,
-            ILocalizationService localizationService = null,
-            IPackagingService packagingService = null,
-            IEntityService entityService = null,
-            IRelationService relationService = null,
-            IMemberGroupService memberGroupService = null,
-            IMemberTypeService memberTypeService = null,
-            IMemberService memberService = null,
-            IUserService userService = null,
-            ISectionService sectionService = null,
-            IApplicationTreeService treeService = null,
-            ITagService tagService = null,
-            INotificationService notificationService = null,
-            ILocalizedTextService localizedTextService = null,
-            IAuditService auditService = null,
-            IDomainService domainService = null,
-            ITaskService taskService = null,
-            IMacroService macroService = null,
-            IPublicAccessService publicAccessService = null,
-            IExternalLoginService externalLoginService = null,
-            IMigrationEntryService migrationEntryService = null,
-            IServerRegistrationService serverRegistrationService = null)
-        {
-            if (serverRegistrationService != null) _serverRegistrationService = new Lazy<IServerRegistrationService>(() => serverRegistrationService);
-            if (migrationEntryService != null) _migrationEntryService = new Lazy<IMigrationEntryService>(() => migrationEntryService);
-            if (externalLoginService != null) _externalLoginService = new Lazy<IExternalLoginService>(() => externalLoginService);
-            if (auditService != null) _auditService = new Lazy<IAuditService>(() => auditService);
-            if (localizedTextService != null) _localizedTextService = new Lazy<ILocalizedTextService>(() => localizedTextService);
-            if (tagService != null) _tagService = new Lazy<ITagService>(() => tagService);
-            if (contentService != null) _contentService = new Lazy<IContentService>(() => contentService);
-            if (mediaService != null) _mediaService = new Lazy<IMediaService>(() => mediaService);
-            if (contentTypeService != null) _contentTypeService = new Lazy<IContentTypeService>(() => contentTypeService);
-            if (dataTypeService != null) _dataTypeService = new Lazy<IDataTypeService>(() => dataTypeService);
-            if (fileService != null) _fileService = new Lazy<IFileService>(() => fileService);
-            if (localizationService != null) _localizationService = new Lazy<ILocalizationService>(() => localizationService);
-            if (packagingService != null) _packagingService = new Lazy<IPackagingService>(() => packagingService);
-            if (entityService != null) _entityService = new Lazy<IEntityService>(() => entityService);
-            if (relationService != null) _relationService = new Lazy<IRelationService>(() => relationService);
-            if (sectionService != null) _sectionService = new Lazy<ISectionService>(() => sectionService);
-            if (memberGroupService != null) _memberGroupService = new Lazy<IMemberGroupService>(() => memberGroupService);
-            if (memberTypeService != null) _memberTypeService = new Lazy<IMemberTypeService>(() => memberTypeService);
-            if (treeService != null) _treeService = new Lazy<IApplicationTreeService>(() => treeService);
-            if (memberService != null) _memberService = new Lazy<IMemberService>(() => memberService);
-            if (userService != null) _userService = new Lazy<IUserService>(() => userService);
-            if (notificationService != null) _notificationService = new Lazy<INotificationService>(() => notificationService);
-            if (domainService != null) _domainService = new Lazy<IDomainService>(() => domainService);
-            if (taskService != null) _taskService = new Lazy<ITaskService>(() => taskService);
-            if (macroService != null) _macroService = new Lazy<IMacroService>(() => macroService);
-            if (publicAccessService != null) _publicAccessService = new Lazy<IPublicAccessService>(() => publicAccessService);
-        }
-
-        /// <summary>
-        /// Creates a service context with a RepositoryFactory which is used to construct Services
-        /// </summary>
-        /// <param name="repositoryFactory"></param>
-        /// <param name="dbUnitOfWorkProvider"></param>
-        /// <param name="fileUnitOfWorkProvider"></param>
-        /// <param name="publishingStrategy"></param>
-        /// <param name="cache"></param>
-        /// <param name="logger"></param>
-        /// <param name="eventMessagesFactory"></param>
-        /// <param name="urlSegmentProviders"></param>
-        public ServiceContext(
-            RepositoryFactory repositoryFactory,
-            IDatabaseUnitOfWorkProvider dbUnitOfWorkProvider, 
-            IUnitOfWorkProvider fileUnitOfWorkProvider, 
-            IPublishingStrategy publishingStrategy, 
-            CacheHelper cache, 
-            ILogger logger,
-            IEventMessagesFactory eventMessagesFactory,
-            IEnumerable<IUrlSegmentProvider> urlSegmentProviders)
-        {
-            if (repositoryFactory == null) throw new ArgumentNullException("repositoryFactory");
-            if (dbUnitOfWorkProvider == null) throw new ArgumentNullException("dbUnitOfWorkProvider");
-            if (fileUnitOfWorkProvider == null) throw new ArgumentNullException("fileUnitOfWorkProvider");
-            if (publishingStrategy == null) throw new ArgumentNullException("publishingStrategy");
-            if (cache == null) throw new ArgumentNullException("cache");
-            if (logger == null) throw new ArgumentNullException("logger");
-            if (eventMessagesFactory == null) throw new ArgumentNullException("eventMessagesFactory");
-
-            BuildServiceCache(dbUnitOfWorkProvider, fileUnitOfWorkProvider, publishingStrategy, cache,
-                              repositoryFactory,
-                              logger, eventMessagesFactory,
-                              urlSegmentProviders);
-        }
-
-        /// <summary>
-        /// Builds the various services
-        /// </summary>
-        private void BuildServiceCache(
-            IDatabaseUnitOfWorkProvider dbUnitOfWorkProvider,
-            IUnitOfWorkProvider fileUnitOfWorkProvider,
-            IPublishingStrategy publishingStrategy,
-            CacheHelper cache,
-            RepositoryFactory repositoryFactory,
-            ILogger logger,
-            IEventMessagesFactory eventMessagesFactory,
-            IEnumerable<IUrlSegmentProvider> urlSegmentProviders)
-        {
-            var provider = dbUnitOfWorkProvider;
-            var fileProvider = fileUnitOfWorkProvider;
-
-            if (_migrationEntryService == null)
-                _migrationEntryService = new Lazy<IMigrationEntryService>(() => new MigrationEntryService(provider, repositoryFactory, logger, eventMessagesFactory));
-
-            if (_externalLoginService == null)
-                _externalLoginService = new Lazy<IExternalLoginService>(() => new ExternalLoginService(provider, repositoryFactory, logger, eventMessagesFactory));
-
-            if (_publicAccessService == null)
-                _publicAccessService = new Lazy<IPublicAccessService>(() => new PublicAccessService(provider, repositoryFactory, logger, eventMessagesFactory));
-
-            if (_taskService == null)
-                _taskService = new Lazy<ITaskService>(() => new TaskService(provider, repositoryFactory, logger, eventMessagesFactory));
-
-            if (_domainService == null)
-                _domainService = new Lazy<IDomainService>(() => new DomainService(provider, repositoryFactory, logger, eventMessagesFactory));
-
-            if (_auditService == null)
-                _auditService = new Lazy<IAuditService>(() => new AuditService(provider, repositoryFactory, logger, eventMessagesFactory));
-
-            if (_localizedTextService == null)
-            {
-                
-                _localizedTextService = new Lazy<ILocalizedTextService>(() => new LocalizedTextService(
-                    new Lazy<LocalizedTextServiceFileSources>(() =>
-                    {
-                        var mainLangFolder = new DirectoryInfo(IOHelper.MapPath(SystemDirectories.Umbraco + "/config/lang/"));
-                        var appPlugins = new DirectoryInfo(IOHelper.MapPath(SystemDirectories.AppPlugins));
-                        var configLangFolder = new DirectoryInfo(IOHelper.MapPath(SystemDirectories.Config + "/lang/"));
-
-                        var pluginLangFolders = appPlugins.Exists == false
-                            ? Enumerable.Empty<LocalizedTextServiceSupplementaryFileSource>()
-                            : appPlugins.GetDirectories()
-                                .SelectMany(x => x.GetDirectories("Lang"))
-                                .SelectMany(x => x.GetFiles("*.xml", SearchOption.TopDirectoryOnly))
-                                .Where(x => Path.GetFileNameWithoutExtension(x.FullName).Length == 5)
-                                .Select(x => new LocalizedTextServiceSupplementaryFileSource(x, false));
-
-                        //user defined langs that overwrite the default, these should not be used by plugin creators
-                        var userLangFolders = configLangFolder.Exists == false
-                            ? Enumerable.Empty<LocalizedTextServiceSupplementaryFileSource>()
-                            : configLangFolder
-                                .GetFiles("*.user.xml", SearchOption.TopDirectoryOnly)
-                                .Where(x => Path.GetFileNameWithoutExtension(x.FullName).Length == 10)
-                                .Select(x => new LocalizedTextServiceSupplementaryFileSource(x, true));
-
-                        return new LocalizedTextServiceFileSources(
-                            logger,
-                            cache.RuntimeCache,
-                            mainLangFolder,
-                            pluginLangFolders.Concat(userLangFolders));
-
-                    }),
-                    logger));
-            }
-                
-
-            if (_notificationService == null)
-                _notificationService = new Lazy<INotificationService>(() => new NotificationService(provider, _userService.Value, _contentService.Value, repositoryFactory, logger));
-
-            if (_serverRegistrationService == null)
-                _serverRegistrationService = new Lazy<IServerRegistrationService>(() => new ServerRegistrationService(provider, repositoryFactory, logger, eventMessagesFactory));
-
-            if (_userService == null)
-                _userService = new Lazy<IUserService>(() => new UserService(provider, repositoryFactory, logger, eventMessagesFactory));
-
-            if (_memberService == null)
-                _memberService = new Lazy<IMemberService>(() => new MemberService(provider, repositoryFactory, logger, eventMessagesFactory, _memberGroupService.Value, _dataTypeService.Value));
-
-            if (_contentService == null)
-                _contentService = new Lazy<IContentService>(() => new ContentService(provider, repositoryFactory, logger, eventMessagesFactory, publishingStrategy, _dataTypeService.Value, _userService.Value, urlSegmentProviders));
-
-            if (_mediaService == null)
-                _mediaService = new Lazy<IMediaService>(() => new MediaService(provider, repositoryFactory, logger, eventMessagesFactory, _dataTypeService.Value, _userService.Value, urlSegmentProviders));
-
-            if (_contentTypeService == null)
-                _contentTypeService = new Lazy<IContentTypeService>(() => new ContentTypeService(provider, repositoryFactory, logger, eventMessagesFactory, _contentService.Value, _mediaService.Value));
-
-            if (_dataTypeService == null)
-                _dataTypeService = new Lazy<IDataTypeService>(() => new DataTypeService(provider, repositoryFactory, logger, eventMessagesFactory));
-
-            if (_fileService == null)
-                _fileService = new Lazy<IFileService>(() => new FileService(fileProvider, provider, repositoryFactory, logger, eventMessagesFactory));
-
-            if (_localizationService == null)
-                _localizationService = new Lazy<ILocalizationService>(() => new LocalizationService(provider, repositoryFactory, logger, eventMessagesFactory));
-
-<<<<<<< HEAD
-            if (_packagingService == null)
-                _packagingService = new Lazy<IPackagingService>(() => new PackagingService(logger, _contentService.Value, _contentTypeService.Value, _mediaService.Value, _macroService.Value, _dataTypeService.Value, _fileService.Value, _localizationService.Value, _userService.Value, repositoryFactory, provider, urlSegmentProviders));
-
-=======
->>>>>>> d9f38a20
-            if (_entityService == null)
-                _entityService = new Lazy<IEntityService>(() => new EntityService(
-                    provider, repositoryFactory, logger, eventMessagesFactory,
-                    _contentService.Value, _contentTypeService.Value, _mediaService.Value, _dataTypeService.Value, _memberService.Value, _memberTypeService.Value,
-                    //TODO: Consider making this an isolated cache instead of using the global one
-                    cache.RuntimeCache));
-            
-            if (_packagingService == null)
-                _packagingService = new Lazy<IPackagingService>(() => new PackagingService(logger, _contentService.Value, _contentTypeService.Value, _mediaService.Value, _macroService.Value, _dataTypeService.Value, _fileService.Value, _localizationService.Value, _entityService.Value, _userService.Value, repositoryFactory, provider));
-
-            if (_relationService == null)
-                _relationService = new Lazy<IRelationService>(() => new RelationService(provider, repositoryFactory, logger, eventMessagesFactory, _entityService.Value));
-
-            if (_treeService == null)
-                _treeService = new Lazy<IApplicationTreeService>(() => new EmptyApplicationTreeService());
-
-            if (_sectionService == null)
-                _sectionService = new Lazy<ISectionService>(() => new EmptySectionService());
-
-            if (_macroService == null)
-                _macroService = new Lazy<IMacroService>(() => new MacroService(provider, repositoryFactory, logger, eventMessagesFactory));
-
-            if (_memberTypeService == null)
-                _memberTypeService = new Lazy<IMemberTypeService>(() => new MemberTypeService(provider, repositoryFactory, logger, eventMessagesFactory, _memberService.Value));
-
-            if (_tagService == null)
-                _tagService = new Lazy<ITagService>(() => new TagService(provider, repositoryFactory, logger, eventMessagesFactory));
-
-            if (_memberGroupService == null)
-                _memberGroupService = new Lazy<IMemberGroupService>(() => new MemberGroupService(provider, repositoryFactory, logger, eventMessagesFactory));
-
-        }
-
-        /// <summary>
-        /// Gets the <see cref="IMigrationEntryService"/>
-        /// </summary>
-        public IMigrationEntryService MigrationEntryService
-        {
-            get { return _migrationEntryService.Value; }
-        }
-
-        /// <summary>
-        /// Gets the <see cref="IPublicAccessService"/>
-        /// </summary>
-        public IPublicAccessService PublicAccessService
-        {
-            get { return _publicAccessService.Value; }
-        }
-
-        /// <summary>
-        /// Gets the <see cref="ITaskService"/>
-        /// </summary>
-        public ITaskService TaskService
-        {
-            get { return _taskService.Value; }
-        }
-
-        /// <summary>
-        /// Gets the <see cref="IDomainService"/>
-        /// </summary>
-        public IDomainService DomainService
-        {
-            get { return _domainService.Value; }
-        }
-
-        /// <summary>
-        /// Gets the <see cref="IAuditService"/>
-        /// </summary>
-        public IAuditService AuditService
-        {
-            get { return _auditService.Value; }
-        }
-
-        /// <summary>
-        /// Gets the <see cref="ILocalizedTextService"/>
-        /// </summary>
-        public ILocalizedTextService TextService
-        {
-            get { return _localizedTextService.Value; }
-        }
-
-        /// <summary>
-        /// Gets the <see cref="INotificationService"/>
-        /// </summary>
-        public INotificationService NotificationService
-        {
-            get { return _notificationService.Value; }
-        }
-
-        /// <summary>
-        /// Gets the <see cref="ServerRegistrationService"/>
-        /// </summary>
-        public IServerRegistrationService ServerRegistrationService
-        {
-            get { return _serverRegistrationService.Value; }
-        }
-
-        /// <summary>
-        /// Gets the <see cref="ITagService"/>
-        /// </summary>
-        public ITagService TagService
-        {
-            get { return _tagService.Value; }
-        }
-
-        /// <summary>
-        /// Gets the <see cref="IMacroService"/>
-        /// </summary>
-        public IMacroService MacroService
-        {
-            get { return _macroService.Value; }
-        }
-
-        /// <summary>
-        /// Gets the <see cref="IEntityService"/>
-        /// </summary>
-        public IEntityService EntityService
-        {
-            get { return _entityService.Value; }
-        }
-
-        /// <summary>
-        /// Gets the <see cref="IRelationService"/>
-        /// </summary>
-        public IRelationService RelationService
-        {
-            get { return _relationService.Value; }
-        }
-
-        /// <summary>
-        /// Gets the <see cref="IContentService"/>
-        /// </summary>
-        public IContentService ContentService
-        {
-            get { return _contentService.Value; }
-        }
-
-        /// <summary>
-        /// Gets the <see cref="IContentTypeService"/>
-        /// </summary>
-        public IContentTypeService ContentTypeService
-        {
-            get { return _contentTypeService.Value; }
-        }
-
-        /// <summary>
-        /// Gets the <see cref="IDataTypeService"/>
-        /// </summary>
-        public IDataTypeService DataTypeService
-        {
-            get { return _dataTypeService.Value; }
-        }
-
-        /// <summary>
-        /// Gets the <see cref="IFileService"/>
-        /// </summary>
-        public IFileService FileService
-        {
-            get { return _fileService.Value; }
-        }
-
-        /// <summary>
-        /// Gets the <see cref="ILocalizationService"/>
-        /// </summary>
-        public ILocalizationService LocalizationService
-        {
-            get { return _localizationService.Value; }
-        }
-
-        /// <summary>
-        /// Gets the <see cref="IMediaService"/>
-        /// </summary>
-        public IMediaService MediaService
-        {
-            get { return _mediaService.Value; }
-        }
-
-        /// <summary>
-        /// Gets the <see cref="PackagingService"/>
-        /// </summary>
-        public IPackagingService PackagingService
-        {
-            get { return _packagingService.Value; }
-        }
-
-        /// <summary>
-        /// Gets the <see cref="UserService"/>
-        /// </summary>
-        public IUserService UserService
-        {
-            get { return _userService.Value; }
-        }
-
-        /// <summary>
-        /// Gets the <see cref="MemberService"/>
-        /// </summary>
-        public IMemberService MemberService
-        {
-            get { return _memberService.Value; }
-        }
-
-        /// <summary>
-        /// Gets the <see cref="SectionService"/>
-        /// </summary>
-        public ISectionService SectionService
-        {
-            get { return _sectionService.Value; }
-        }
-
-        /// <summary>
-        /// Gets the <see cref="ApplicationTreeService"/>
-        /// </summary>
-        public IApplicationTreeService ApplicationTreeService
-        {
-            get { return _treeService.Value; }
-        }
-
-        /// <summary>
-        /// Gets the MemberTypeService
-        /// </summary>
-        public IMemberTypeService MemberTypeService
-        {
-            get { return _memberTypeService.Value; }
-        }
-
-        /// <summary>
-        /// Gets the MemberGroupService
-        /// </summary>
-        public IMemberGroupService MemberGroupService
-        {
-            get { return _memberGroupService.Value; }
-        }
-
-        public IExternalLoginService ExternalLoginService
-        {
-            get { return _externalLoginService.Value; }
-        }
-    }
+using System;
+using System.Collections.Generic;
+using log4net;
+using Umbraco.Core.Logging;
+using System.IO;
+using System.Linq;
+using Umbraco.Core.IO;
+using Umbraco.Core.Persistence;
+using Umbraco.Core.Persistence.UnitOfWork;
+using Umbraco.Core.Publishing;
+using umbraco.interfaces;
+using Umbraco.Core.Events;
+using Umbraco.Core.Strings;
+
+namespace Umbraco.Core.Services
+{
+    /// <summary>
+    /// The Umbraco ServiceContext, which provides access to the following services:
+    /// <see cref="IContentService"/>, <see cref="IContentTypeService"/>, <see cref="IDataTypeService"/>,
+    /// <see cref="IFileService"/>, <see cref="ILocalizationService"/> and <see cref="IMediaService"/>.
+    /// </summary>
+    public class ServiceContext
+    {
+        private Lazy<IMigrationEntryService> _migrationEntryService; 
+        private Lazy<IPublicAccessService> _publicAccessService; 
+        private Lazy<ITaskService> _taskService; 
+        private Lazy<IDomainService> _domainService; 
+        private Lazy<IAuditService> _auditService; 
+        private Lazy<ILocalizedTextService> _localizedTextService;
+        private Lazy<ITagService> _tagService;
+        private Lazy<IContentService> _contentService;
+        private Lazy<IUserService> _userService;
+        private Lazy<IMemberService> _memberService;
+        private Lazy<IMediaService> _mediaService;
+        private Lazy<IContentTypeService> _contentTypeService;
+        private Lazy<IDataTypeService> _dataTypeService;
+        private Lazy<IFileService> _fileService;
+        private Lazy<ILocalizationService> _localizationService;
+        private Lazy<IPackagingService> _packagingService;
+        private Lazy<IServerRegistrationService> _serverRegistrationService;
+        private Lazy<IEntityService> _entityService;
+        private Lazy<IRelationService> _relationService;
+        private Lazy<IApplicationTreeService> _treeService;
+        private Lazy<ISectionService> _sectionService;
+        private Lazy<IMacroService> _macroService;
+        private Lazy<IMemberTypeService> _memberTypeService;
+        private Lazy<IMemberGroupService> _memberGroupService;
+        private Lazy<INotificationService> _notificationService;
+        private Lazy<IExternalLoginService> _externalLoginService;
+
+        /// <summary>
+        /// Constructor used for IoC
+        /// </summary>
+        public ServiceContext(Lazy<IMigrationEntryService> migrationEntryService, Lazy<IPublicAccessService> publicAccessService, Lazy<ITaskService> taskService, Lazy<IDomainService> domainService, Lazy<IAuditService> auditService, Lazy<ILocalizedTextService> localizedTextService, Lazy<ITagService> tagService, Lazy<IContentService> contentService, Lazy<IUserService> userService, Lazy<IMemberService> memberService, Lazy<IMediaService> mediaService, Lazy<IContentTypeService> contentTypeService, Lazy<IDataTypeService> dataTypeService, Lazy<IFileService> fileService, Lazy<ILocalizationService> localizationService, Lazy<IPackagingService> packagingService, Lazy<IServerRegistrationService> serverRegistrationService, Lazy<IEntityService> entityService, Lazy<IRelationService> relationService, Lazy<IApplicationTreeService> treeService, Lazy<ISectionService> sectionService, Lazy<IMacroService> macroService, Lazy<IMemberTypeService> memberTypeService, Lazy<IMemberGroupService> memberGroupService, Lazy<INotificationService> notificationService, Lazy<IExternalLoginService> externalLoginService)
+        {
+            _migrationEntryService = migrationEntryService;
+            _publicAccessService = publicAccessService;
+            _taskService = taskService;
+            _domainService = domainService;
+            _auditService = auditService;
+            _localizedTextService = localizedTextService;
+            _tagService = tagService;
+            _contentService = contentService;
+            _userService = userService;
+            _memberService = memberService;
+            _mediaService = mediaService;
+            _contentTypeService = contentTypeService;
+            _dataTypeService = dataTypeService;
+            _fileService = fileService;
+            _localizationService = localizationService;
+            _packagingService = packagingService;
+            _serverRegistrationService = serverRegistrationService;
+            _entityService = entityService;
+            _relationService = relationService;
+            _treeService = treeService;
+            _sectionService = sectionService;
+            _macroService = macroService;
+            _memberTypeService = memberTypeService;
+            _memberGroupService = memberGroupService;
+            _notificationService = notificationService;
+            _externalLoginService = externalLoginService;
+        }
+
+        /// <summary>
+        /// public ctor - will generally just be used for unit testing all items are optional and if not specified, the defaults will be used
+        /// </summary>
+        /// <param name="contentService"></param>
+        /// <param name="mediaService"></param>
+        /// <param name="contentTypeService"></param>
+        /// <param name="dataTypeService"></param>
+        /// <param name="fileService"></param>
+        /// <param name="localizationService"></param>
+        /// <param name="packagingService"></param>
+        /// <param name="entityService"></param>
+        /// <param name="relationService"></param>
+        /// <param name="memberGroupService"></param>
+        /// <param name="memberTypeService"></param>
+        /// <param name="memberService"></param>
+        /// <param name="userService"></param>
+        /// <param name="sectionService"></param>
+        /// <param name="treeService"></param>
+        /// <param name="tagService"></param>
+        /// <param name="notificationService"></param>
+        /// <param name="localizedTextService"></param>
+        /// <param name="auditService"></param>
+        /// <param name="domainService"></param>
+        /// <param name="taskService"></param>
+        /// <param name="macroService"></param>
+        /// <param name="publicAccessService"></param>
+        /// <param name="externalLoginService"></param>
+        /// <param name="migrationEntryService"></param>
+        /// <param name="serverRegistrationService"></param>
+        public ServiceContext(
+            IContentService contentService = null,
+            IMediaService mediaService = null,
+            IContentTypeService contentTypeService = null,
+            IDataTypeService dataTypeService = null,
+            IFileService fileService = null,
+            ILocalizationService localizationService = null,
+            IPackagingService packagingService = null,
+            IEntityService entityService = null,
+            IRelationService relationService = null,
+            IMemberGroupService memberGroupService = null,
+            IMemberTypeService memberTypeService = null,
+            IMemberService memberService = null,
+            IUserService userService = null,
+            ISectionService sectionService = null,
+            IApplicationTreeService treeService = null,
+            ITagService tagService = null,
+            INotificationService notificationService = null,
+            ILocalizedTextService localizedTextService = null,
+            IAuditService auditService = null,
+            IDomainService domainService = null,
+            ITaskService taskService = null,
+            IMacroService macroService = null,
+            IPublicAccessService publicAccessService = null,
+            IExternalLoginService externalLoginService = null,
+            IMigrationEntryService migrationEntryService = null,
+            IServerRegistrationService serverRegistrationService = null)
+        {
+            if (serverRegistrationService != null) _serverRegistrationService = new Lazy<IServerRegistrationService>(() => serverRegistrationService);
+            if (migrationEntryService != null) _migrationEntryService = new Lazy<IMigrationEntryService>(() => migrationEntryService);
+            if (externalLoginService != null) _externalLoginService = new Lazy<IExternalLoginService>(() => externalLoginService);
+            if (auditService != null) _auditService = new Lazy<IAuditService>(() => auditService);
+            if (localizedTextService != null) _localizedTextService = new Lazy<ILocalizedTextService>(() => localizedTextService);
+            if (tagService != null) _tagService = new Lazy<ITagService>(() => tagService);
+            if (contentService != null) _contentService = new Lazy<IContentService>(() => contentService);
+            if (mediaService != null) _mediaService = new Lazy<IMediaService>(() => mediaService);
+            if (contentTypeService != null) _contentTypeService = new Lazy<IContentTypeService>(() => contentTypeService);
+            if (dataTypeService != null) _dataTypeService = new Lazy<IDataTypeService>(() => dataTypeService);
+            if (fileService != null) _fileService = new Lazy<IFileService>(() => fileService);
+            if (localizationService != null) _localizationService = new Lazy<ILocalizationService>(() => localizationService);
+            if (packagingService != null) _packagingService = new Lazy<IPackagingService>(() => packagingService);
+            if (entityService != null) _entityService = new Lazy<IEntityService>(() => entityService);
+            if (relationService != null) _relationService = new Lazy<IRelationService>(() => relationService);
+            if (sectionService != null) _sectionService = new Lazy<ISectionService>(() => sectionService);
+            if (memberGroupService != null) _memberGroupService = new Lazy<IMemberGroupService>(() => memberGroupService);
+            if (memberTypeService != null) _memberTypeService = new Lazy<IMemberTypeService>(() => memberTypeService);
+            if (treeService != null) _treeService = new Lazy<IApplicationTreeService>(() => treeService);
+            if (memberService != null) _memberService = new Lazy<IMemberService>(() => memberService);
+            if (userService != null) _userService = new Lazy<IUserService>(() => userService);
+            if (notificationService != null) _notificationService = new Lazy<INotificationService>(() => notificationService);
+            if (domainService != null) _domainService = new Lazy<IDomainService>(() => domainService);
+            if (taskService != null) _taskService = new Lazy<ITaskService>(() => taskService);
+            if (macroService != null) _macroService = new Lazy<IMacroService>(() => macroService);
+            if (publicAccessService != null) _publicAccessService = new Lazy<IPublicAccessService>(() => publicAccessService);
+        }
+
+        /// <summary>
+        /// Creates a service context with a RepositoryFactory which is used to construct Services
+        /// </summary>
+        /// <param name="repositoryFactory"></param>
+        /// <param name="dbUnitOfWorkProvider"></param>
+        /// <param name="fileUnitOfWorkProvider"></param>
+        /// <param name="publishingStrategy"></param>
+        /// <param name="cache"></param>
+        /// <param name="logger"></param>
+        /// <param name="eventMessagesFactory"></param>
+        /// <param name="urlSegmentProviders"></param>
+        public ServiceContext(
+            RepositoryFactory repositoryFactory,
+            IDatabaseUnitOfWorkProvider dbUnitOfWorkProvider, 
+            IUnitOfWorkProvider fileUnitOfWorkProvider, 
+            IPublishingStrategy publishingStrategy, 
+            CacheHelper cache, 
+            ILogger logger,
+            IEventMessagesFactory eventMessagesFactory,
+            IEnumerable<IUrlSegmentProvider> urlSegmentProviders)
+        {
+            if (repositoryFactory == null) throw new ArgumentNullException("repositoryFactory");
+            if (dbUnitOfWorkProvider == null) throw new ArgumentNullException("dbUnitOfWorkProvider");
+            if (fileUnitOfWorkProvider == null) throw new ArgumentNullException("fileUnitOfWorkProvider");
+            if (publishingStrategy == null) throw new ArgumentNullException("publishingStrategy");
+            if (cache == null) throw new ArgumentNullException("cache");
+            if (logger == null) throw new ArgumentNullException("logger");
+            if (eventMessagesFactory == null) throw new ArgumentNullException("eventMessagesFactory");
+
+            BuildServiceCache(dbUnitOfWorkProvider, fileUnitOfWorkProvider, publishingStrategy, cache,
+                              repositoryFactory,
+                              logger, eventMessagesFactory,
+                              urlSegmentProviders);
+        }
+
+        /// <summary>
+        /// Builds the various services
+        /// </summary>
+        private void BuildServiceCache(
+            IDatabaseUnitOfWorkProvider dbUnitOfWorkProvider,
+            IUnitOfWorkProvider fileUnitOfWorkProvider,
+            IPublishingStrategy publishingStrategy,
+            CacheHelper cache,
+            RepositoryFactory repositoryFactory,
+            ILogger logger,
+            IEventMessagesFactory eventMessagesFactory,
+            IEnumerable<IUrlSegmentProvider> urlSegmentProviders)
+        {
+            var provider = dbUnitOfWorkProvider;
+            var fileProvider = fileUnitOfWorkProvider;
+
+            if (_migrationEntryService == null)
+                _migrationEntryService = new Lazy<IMigrationEntryService>(() => new MigrationEntryService(provider, repositoryFactory, logger, eventMessagesFactory));
+
+            if (_externalLoginService == null)
+                _externalLoginService = new Lazy<IExternalLoginService>(() => new ExternalLoginService(provider, repositoryFactory, logger, eventMessagesFactory));
+
+            if (_publicAccessService == null)
+                _publicAccessService = new Lazy<IPublicAccessService>(() => new PublicAccessService(provider, repositoryFactory, logger, eventMessagesFactory));
+
+            if (_taskService == null)
+                _taskService = new Lazy<ITaskService>(() => new TaskService(provider, repositoryFactory, logger, eventMessagesFactory));
+
+            if (_domainService == null)
+                _domainService = new Lazy<IDomainService>(() => new DomainService(provider, repositoryFactory, logger, eventMessagesFactory));
+
+            if (_auditService == null)
+                _auditService = new Lazy<IAuditService>(() => new AuditService(provider, repositoryFactory, logger, eventMessagesFactory));
+
+            if (_localizedTextService == null)
+            {
+                
+                _localizedTextService = new Lazy<ILocalizedTextService>(() => new LocalizedTextService(
+                    new Lazy<LocalizedTextServiceFileSources>(() =>
+                    {
+                        var mainLangFolder = new DirectoryInfo(IOHelper.MapPath(SystemDirectories.Umbraco + "/config/lang/"));
+                        var appPlugins = new DirectoryInfo(IOHelper.MapPath(SystemDirectories.AppPlugins));
+                        var configLangFolder = new DirectoryInfo(IOHelper.MapPath(SystemDirectories.Config + "/lang/"));
+
+                        var pluginLangFolders = appPlugins.Exists == false
+                            ? Enumerable.Empty<LocalizedTextServiceSupplementaryFileSource>()
+                            : appPlugins.GetDirectories()
+                                .SelectMany(x => x.GetDirectories("Lang"))
+                                .SelectMany(x => x.GetFiles("*.xml", SearchOption.TopDirectoryOnly))
+                                .Where(x => Path.GetFileNameWithoutExtension(x.FullName).Length == 5)
+                                .Select(x => new LocalizedTextServiceSupplementaryFileSource(x, false));
+
+                        //user defined langs that overwrite the default, these should not be used by plugin creators
+                        var userLangFolders = configLangFolder.Exists == false
+                            ? Enumerable.Empty<LocalizedTextServiceSupplementaryFileSource>()
+                            : configLangFolder
+                                .GetFiles("*.user.xml", SearchOption.TopDirectoryOnly)
+                                .Where(x => Path.GetFileNameWithoutExtension(x.FullName).Length == 10)
+                                .Select(x => new LocalizedTextServiceSupplementaryFileSource(x, true));
+
+                        return new LocalizedTextServiceFileSources(
+                            logger,
+                            cache.RuntimeCache,
+                            mainLangFolder,
+                            pluginLangFolders.Concat(userLangFolders));
+
+                    }),
+                    logger));
+            }
+                
+
+            if (_notificationService == null)
+                _notificationService = new Lazy<INotificationService>(() => new NotificationService(provider, _userService.Value, _contentService.Value, repositoryFactory, logger));
+
+            if (_serverRegistrationService == null)
+                _serverRegistrationService = new Lazy<IServerRegistrationService>(() => new ServerRegistrationService(provider, repositoryFactory, logger, eventMessagesFactory));
+
+            if (_userService == null)
+                _userService = new Lazy<IUserService>(() => new UserService(provider, repositoryFactory, logger, eventMessagesFactory));
+
+            if (_memberService == null)
+                _memberService = new Lazy<IMemberService>(() => new MemberService(provider, repositoryFactory, logger, eventMessagesFactory, _memberGroupService.Value, _dataTypeService.Value));
+
+            if (_contentService == null)
+                _contentService = new Lazy<IContentService>(() => new ContentService(provider, repositoryFactory, logger, eventMessagesFactory, publishingStrategy, _dataTypeService.Value, _userService.Value, urlSegmentProviders));
+
+            if (_mediaService == null)
+                _mediaService = new Lazy<IMediaService>(() => new MediaService(provider, repositoryFactory, logger, eventMessagesFactory, _dataTypeService.Value, _userService.Value, urlSegmentProviders));
+
+            if (_contentTypeService == null)
+                _contentTypeService = new Lazy<IContentTypeService>(() => new ContentTypeService(provider, repositoryFactory, logger, eventMessagesFactory, _contentService.Value, _mediaService.Value));
+
+            if (_dataTypeService == null)
+                _dataTypeService = new Lazy<IDataTypeService>(() => new DataTypeService(provider, repositoryFactory, logger, eventMessagesFactory));
+
+            if (_fileService == null)
+                _fileService = new Lazy<IFileService>(() => new FileService(fileProvider, provider, repositoryFactory, logger, eventMessagesFactory));
+
+            if (_localizationService == null)
+                _localizationService = new Lazy<ILocalizationService>(() => new LocalizationService(provider, repositoryFactory, logger, eventMessagesFactory));
+
+            if (_entityService == null)
+                _entityService = new Lazy<IEntityService>(() => new EntityService(
+                    provider, repositoryFactory, logger, eventMessagesFactory,
+                    _contentService.Value, _contentTypeService.Value, _mediaService.Value, _dataTypeService.Value, _memberService.Value, _memberTypeService.Value,
+                    //TODO: Consider making this an isolated cache instead of using the global one
+                    cache.RuntimeCache));
+            
+            if (_packagingService == null)
+                _packagingService = new Lazy<IPackagingService>(() => new PackagingService(logger, _contentService.Value, _contentTypeService.Value, _mediaService.Value, _macroService.Value, _dataTypeService.Value, _fileService.Value, _localizationService.Value, _entityService.Value, _userService.Value, repositoryFactory, provider));
+
+            if (_relationService == null)
+                _relationService = new Lazy<IRelationService>(() => new RelationService(provider, repositoryFactory, logger, eventMessagesFactory, _entityService.Value));
+
+            if (_treeService == null)
+                _treeService = new Lazy<IApplicationTreeService>(() => new EmptyApplicationTreeService());
+
+            if (_sectionService == null)
+                _sectionService = new Lazy<ISectionService>(() => new EmptySectionService());
+
+            if (_macroService == null)
+                _macroService = new Lazy<IMacroService>(() => new MacroService(provider, repositoryFactory, logger, eventMessagesFactory));
+
+            if (_memberTypeService == null)
+                _memberTypeService = new Lazy<IMemberTypeService>(() => new MemberTypeService(provider, repositoryFactory, logger, eventMessagesFactory, _memberService.Value));
+
+            if (_tagService == null)
+                _tagService = new Lazy<ITagService>(() => new TagService(provider, repositoryFactory, logger, eventMessagesFactory));
+
+            if (_memberGroupService == null)
+                _memberGroupService = new Lazy<IMemberGroupService>(() => new MemberGroupService(provider, repositoryFactory, logger, eventMessagesFactory));
+
+        }
+
+        /// <summary>
+        /// Gets the <see cref="IMigrationEntryService"/>
+        /// </summary>
+        public IMigrationEntryService MigrationEntryService
+        {
+            get { return _migrationEntryService.Value; }
+        }
+
+        /// <summary>
+        /// Gets the <see cref="IPublicAccessService"/>
+        /// </summary>
+        public IPublicAccessService PublicAccessService
+        {
+            get { return _publicAccessService.Value; }
+        }
+
+        /// <summary>
+        /// Gets the <see cref="ITaskService"/>
+        /// </summary>
+        public ITaskService TaskService
+        {
+            get { return _taskService.Value; }
+        }
+
+        /// <summary>
+        /// Gets the <see cref="IDomainService"/>
+        /// </summary>
+        public IDomainService DomainService
+        {
+            get { return _domainService.Value; }
+        }
+
+        /// <summary>
+        /// Gets the <see cref="IAuditService"/>
+        /// </summary>
+        public IAuditService AuditService
+        {
+            get { return _auditService.Value; }
+        }
+
+        /// <summary>
+        /// Gets the <see cref="ILocalizedTextService"/>
+        /// </summary>
+        public ILocalizedTextService TextService
+        {
+            get { return _localizedTextService.Value; }
+        }
+
+        /// <summary>
+        /// Gets the <see cref="INotificationService"/>
+        /// </summary>
+        public INotificationService NotificationService
+        {
+            get { return _notificationService.Value; }
+        }
+
+        /// <summary>
+        /// Gets the <see cref="ServerRegistrationService"/>
+        /// </summary>
+        public IServerRegistrationService ServerRegistrationService
+        {
+            get { return _serverRegistrationService.Value; }
+        }
+
+        /// <summary>
+        /// Gets the <see cref="ITagService"/>
+        /// </summary>
+        public ITagService TagService
+        {
+            get { return _tagService.Value; }
+        }
+
+        /// <summary>
+        /// Gets the <see cref="IMacroService"/>
+        /// </summary>
+        public IMacroService MacroService
+        {
+            get { return _macroService.Value; }
+        }
+
+        /// <summary>
+        /// Gets the <see cref="IEntityService"/>
+        /// </summary>
+        public IEntityService EntityService
+        {
+            get { return _entityService.Value; }
+        }
+
+        /// <summary>
+        /// Gets the <see cref="IRelationService"/>
+        /// </summary>
+        public IRelationService RelationService
+        {
+            get { return _relationService.Value; }
+        }
+
+        /// <summary>
+        /// Gets the <see cref="IContentService"/>
+        /// </summary>
+        public IContentService ContentService
+        {
+            get { return _contentService.Value; }
+        }
+
+        /// <summary>
+        /// Gets the <see cref="IContentTypeService"/>
+        /// </summary>
+        public IContentTypeService ContentTypeService
+        {
+            get { return _contentTypeService.Value; }
+        }
+
+        /// <summary>
+        /// Gets the <see cref="IDataTypeService"/>
+        /// </summary>
+        public IDataTypeService DataTypeService
+        {
+            get { return _dataTypeService.Value; }
+        }
+
+        /// <summary>
+        /// Gets the <see cref="IFileService"/>
+        /// </summary>
+        public IFileService FileService
+        {
+            get { return _fileService.Value; }
+        }
+
+        /// <summary>
+        /// Gets the <see cref="ILocalizationService"/>
+        /// </summary>
+        public ILocalizationService LocalizationService
+        {
+            get { return _localizationService.Value; }
+        }
+
+        /// <summary>
+        /// Gets the <see cref="IMediaService"/>
+        /// </summary>
+        public IMediaService MediaService
+        {
+            get { return _mediaService.Value; }
+        }
+
+        /// <summary>
+        /// Gets the <see cref="PackagingService"/>
+        /// </summary>
+        public IPackagingService PackagingService
+        {
+            get { return _packagingService.Value; }
+        }
+
+        /// <summary>
+        /// Gets the <see cref="UserService"/>
+        /// </summary>
+        public IUserService UserService
+        {
+            get { return _userService.Value; }
+        }
+
+        /// <summary>
+        /// Gets the <see cref="MemberService"/>
+        /// </summary>
+        public IMemberService MemberService
+        {
+            get { return _memberService.Value; }
+        }
+
+        /// <summary>
+        /// Gets the <see cref="SectionService"/>
+        /// </summary>
+        public ISectionService SectionService
+        {
+            get { return _sectionService.Value; }
+        }
+
+        /// <summary>
+        /// Gets the <see cref="ApplicationTreeService"/>
+        /// </summary>
+        public IApplicationTreeService ApplicationTreeService
+        {
+            get { return _treeService.Value; }
+        }
+
+        /// <summary>
+        /// Gets the MemberTypeService
+        /// </summary>
+        public IMemberTypeService MemberTypeService
+        {
+            get { return _memberTypeService.Value; }
+        }
+
+        /// <summary>
+        /// Gets the MemberGroupService
+        /// </summary>
+        public IMemberGroupService MemberGroupService
+        {
+            get { return _memberGroupService.Value; }
+        }
+
+        public IExternalLoginService ExternalLoginService
+        {
+            get { return _externalLoginService.Value; }
+        }
+    }
 }