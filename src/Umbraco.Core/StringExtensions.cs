﻿using Newtonsoft.Json;
using System;
using System.Collections.Generic;
using System.Linq;
using System.Text;
using System.Text.RegularExpressions;
using System.Threading.Tasks;
using System.Web.Security;
using Umbraco.Core.Composing;
using Umbraco.Core.Exceptions;
using Umbraco.Core.IO;
using Umbraco.Core.Strings;

namespace Umbraco.Core
{
    public static class StringExtensions
    {
        /// <summary>
        /// Based on the input string, this will detect if the string is a JS path or a JS snippet.
        /// If a path cannot be determined, then it is assumed to be a snippet the original text is returned
        /// with an invalid attempt, otherwise a valid attempt is returned with the resolved path
        /// </summary>
        /// <param name="input"></param>
        /// <returns></returns>
        /// <remarks>
        /// This is only used for legacy purposes for the Action.JsSource stuff and shouldn't be needed in v8
        /// </remarks>
        internal static Attempt<string> DetectIsJavaScriptPath(this string input)
        {
            //validate that this is a url, if it is not, we'll assume that it is a text block and render it as a text
            //block instead.
            var isValid = true;

            if (Uri.IsWellFormedUriString(input, UriKind.RelativeOrAbsolute))
            {
                //ok it validates, but so does alert('hello'); ! so we need to do more checks

                //here are the valid chars in a url without escaping
                if (Regex.IsMatch(input, @"[^a-zA-Z0-9-._~:/?#\[\]@!$&'\(\)*\+,%;=]"))
                    isValid = false;

                //we'll have to be smarter and just check for certain js patterns now too!
                var jsPatterns = new[] { @"\+\s*\=", @"\);", @"function\s*\(", @"!=", @"==" };
                if (jsPatterns.Any(p => Regex.IsMatch(input, p)))
                    isValid = false;

                if (isValid)
                {
                    var resolvedUrlResult = IOHelper.TryResolveUrl(input);
                    //if the resolution was success, return it, otherwise just return the path, we've detected
                    // it's a path but maybe it's relative and resolution has failed, etc... in which case we're just
                    // returning what was given to us.
                    return resolvedUrlResult.Success
                        ? resolvedUrlResult
                        : Attempt.Succeed(input);
                }
            }

            return Attempt.Fail(input);
        }

        /// <summary>
        /// Returns a JObject/JArray instance if the string can be converted to json, otherwise returns the string
        /// </summary>
        /// <param name="input"></param>
        /// <returns></returns>
        internal static object ConvertToJsonIfPossible(this string input)
        {
            if (input.DetectIsJson() == false)
            {
                return input;
            }
            try
            {
                var obj = JsonConvert.DeserializeObject(input);
                return obj;
            }
            catch (Exception)
            {
                return input;
            }
        }

        /// <summary>
        /// Encrypt the string using the MachineKey in medium trust
        /// </summary>
        /// <param name="value">The string value to be encrypted.</param>
        /// <returns>The encrypted string.</returns>
        public static string EncryptWithMachineKey(this string value)
        {
            if (value == null)
                return null;

            string valueToEncrypt = value;
            List<string> parts = new List<string>();

            const int EncrpytBlockSize = 500;

            while (valueToEncrypt.Length > EncrpytBlockSize)
            {
                parts.Add(valueToEncrypt.Substring(0, EncrpytBlockSize));
                valueToEncrypt = valueToEncrypt.Remove(0, EncrpytBlockSize);
            }

            if (valueToEncrypt.Length > 0)
            {
                parts.Add(valueToEncrypt);
            }

            StringBuilder encrpytedValue = new StringBuilder();

            foreach (var part in parts)
            {
                var encrpytedBlock = FormsAuthentication.Encrypt(new FormsAuthenticationTicket(0, string.Empty, DateTime.Now, DateTime.MaxValue, false, part));
                encrpytedValue.AppendLine(encrpytedBlock);
            }

            return encrpytedValue.ToString().TrimEnd();
        }

        /// <summary>
        /// Decrypt the encrypted string using the Machine key in medium trust
        /// </summary>
        /// <param name="value">The string value to be decrypted</param>
        /// <returns>The decrypted string.</returns>
        public static string DecryptWithMachineKey(this string value)
        {
            if (value == null)
                return null;

            string[] parts = value.Split('\n');

            StringBuilder decryptedValue = new StringBuilder();

            foreach (var part in parts)
            {
                decryptedValue.Append(FormsAuthentication.Decrypt(part.TrimEnd()).UserData);
            }

            return decryptedValue.ToString();
        }

<<<<<<< HEAD
=======
        //this is from SqlMetal and just makes it a bit of fun to allow pluralization
        public static string MakePluralName(this string name)
        {
            if ((name.EndsWith("x", StringComparison.OrdinalIgnoreCase) || name.EndsWith("ch", StringComparison.OrdinalIgnoreCase)) || (name.EndsWith("s", StringComparison.OrdinalIgnoreCase) || name.EndsWith("sh", StringComparison.OrdinalIgnoreCase)))
            {
                name = name + "es";
                return name;
            }
            if ((name.EndsWith("y", StringComparison.OrdinalIgnoreCase) && (name.Length > 1)) && !IsVowel(name[name.Length - 2]))
            {
                name = name.Remove(name.Length - 1, 1);
                name = name + "ies";
                return name;
            }
            if (!name.EndsWith("s", StringComparison.OrdinalIgnoreCase))
            {
                name = name + "s";
            }
            return name;
        }

        public static bool IsVowel(this char c)
        {
            switch (c)
            {
                case 'O':
                case 'U':
                case 'Y':
                case 'A':
                case 'E':
                case 'I':
                case 'o':
                case 'u':
                case 'y':
                case 'a':
                case 'e':
                case 'i':
                    return true;
            }
            return false;
        }

        /// <summary>
        /// Trims the specified value from a string; accepts a string input whereas the in-built implementation only accepts char or char[].
        /// </summary>
        /// <param name="value">The value.</param>
        /// <param name="forRemoving">For removing.</param>
        /// <returns></returns>
        public static string Trim(this string value, string forRemoving)
        {
            if (string.IsNullOrEmpty(value)) return value;
            return value.TrimEnd(forRemoving).TrimStart(forRemoving);
        }

        public static string EncodeJsString(this string s)
        {
            var sb = new StringBuilder();
            foreach (var c in s)
            {
                switch (c)
                {
                    case '\"':
                        sb.Append("\\\"");
                        break;
                    case '\\':
                        sb.Append("\\\\");
                        break;
                    case '\b':
                        sb.Append("\\b");
                        break;
                    case '\f':
                        sb.Append("\\f");
                        break;
                    case '\n':
                        sb.Append("\\n");
                        break;
                    case '\r':
                        sb.Append("\\r");
                        break;
                    case '\t':
                        sb.Append("\\t");
                        break;
                    default:
                        int i = (int)c;
                        if (i < 32 || i > 127)
                        {
                            sb.AppendFormat("\\u{0:X04}", i);
                        }
                        else
                        {
                            sb.Append(c);
                        }
                        break;
                }
            }
            return sb.ToString();
        }

        public static string TrimEnd(this string value, string forRemoving)
        {
            if (string.IsNullOrEmpty(value)) return value;
            if (string.IsNullOrEmpty(forRemoving)) return value;

            while (value.EndsWith(forRemoving, StringComparison.InvariantCultureIgnoreCase))
            {
                value = value.Remove(value.LastIndexOf(forRemoving, StringComparison.InvariantCultureIgnoreCase));
            }
            return value;
        }

        public static string TrimStart(this string value, string forRemoving)
        {
            if (string.IsNullOrEmpty(value)) return value;
            if (string.IsNullOrEmpty(forRemoving)) return value;

            while (value.StartsWith(forRemoving, StringComparison.InvariantCultureIgnoreCase))
            {
                value = value.Substring(forRemoving.Length);
            }
            return value;
        }

        public static string EnsureStartsWith(this string input, string toStartWith)
        {
            if (input.StartsWith(toStartWith)) return input;
            return toStartWith + input.TrimStart(toStartWith);
        }

        public static string EnsureStartsWith(this string input, char value)
        {
            return input.StartsWith(value.ToString(CultureInfo.InvariantCulture)) ? input : value + input;
        }

        public static string EnsureEndsWith(this string input, char value)
        {
            return input.EndsWith(value.ToString(CultureInfo.InvariantCulture)) ? input : input + value;
        }

        public static string EnsureEndsWith(this string input, string toEndWith)
        {
            return input.EndsWith(toEndWith.ToString(CultureInfo.InvariantCulture)) ? input : input + toEndWith;
        }

        public static bool IsLowerCase(this char ch)
        {
            return ch.ToString(CultureInfo.InvariantCulture) == ch.ToString(CultureInfo.InvariantCulture).ToLowerInvariant();
        }

        public static bool IsUpperCase(this char ch)
        {
            return ch.ToString(CultureInfo.InvariantCulture) == ch.ToString(CultureInfo.InvariantCulture).ToUpperInvariant();
        }

        /// <summary>Indicates whether a specified string is null, empty, or
        /// consists only of white-space characters.</summary>
        /// <param name="value">The value to check.</param>
        /// <returns>Returns <see langword="true"/> if the value is null,
        /// empty, or consists only of white-space characters, otherwise
        /// returns <see langword="false"/>.</returns>
        public static bool IsNullOrWhiteSpace(this string value) => string.IsNullOrWhiteSpace(value);

        public static string IfNullOrWhiteSpace(this string str, string defaultValue)
        {
            return str.IsNullOrWhiteSpace() ? defaultValue : str;
        }

        /// <summary>The to delimited list.</summary>
        /// <param name="list">The list.</param>
        /// <param name="delimiter">The delimiter.</param>
        /// <returns>the list</returns>
        [SuppressMessage("Microsoft.Design", "CA1026:DefaultParametersShouldNotBeUsed", Justification = "By design")]
        public static IList<string> ToDelimitedList(this string list, string delimiter = ",")
        {
            var delimiters = new[] { delimiter };
            return !list.IsNullOrWhiteSpace()
                       ? list.Split(delimiters, StringSplitOptions.RemoveEmptyEntries)
                             .Select(i => i.Trim())
                             .ToList()
                       : new List<string>();
        }

        /// <summary>enum try parse.</summary>
        /// <param name="strType">The str type.</param>
        /// <param name="ignoreCase">The ignore case.</param>
        /// <param name="result">The result.</param>
        /// <typeparam name="T">The type</typeparam>
        /// <returns>The enum try parse.</returns>
        [SuppressMessage("Microsoft.Design", "CA1031:DoNotCatchGeneralExceptionTypes", Justification = "By Design")]
        [SuppressMessage("Microsoft.Design", "CA1021:AvoidOutParameters", MessageId = "2#", Justification = "By Design")]
        public static bool EnumTryParse<T>(this string strType, bool ignoreCase, out T result)
        {
            try
            {
                result = (T)Enum.Parse(typeof(T), strType, ignoreCase);
                return true;
            }
            catch
            {
                result = default(T);
                return false;
            }
        }

        /// <summary>
        /// Parse string to Enum
        /// </summary>
        /// <typeparam name="T">The enum type</typeparam>
        /// <param name="strType">The string to parse</param>
        /// <param name="ignoreCase">The ignore case</param>
        /// <returns>The parsed enum</returns>
        [SuppressMessage("Microsoft.Design", "CA1031:DoNotCatchGeneralExceptionTypes", Justification = "By Design")]
        [SuppressMessage("Microsoft.Design", "CA1021:AvoidOutParameters", MessageId = "2#", Justification = "By Design")]
        public static T EnumParse<T>(this string strType, bool ignoreCase)
        {
            return (T)Enum.Parse(typeof(T), strType, ignoreCase);
        }

        /// <summary>
        /// Strips all HTML from a string.
        /// </summary>
        /// <param name="text">The text.</param>
        /// <returns>Returns the string without any HTML tags.</returns>
        public static string StripHtml(this string text)
        {
            const string pattern = @"<(.|\n)*?>";
            return Regex.Replace(text, pattern, string.Empty, RegexOptions.Compiled);
        }

        /// <summary>
        /// Encodes as GUID.
        /// </summary>
        /// <param name="input">The input.</param>
        /// <returns></returns>
        public static Guid EncodeAsGuid(this string input)
        {
            if (string.IsNullOrWhiteSpace(input)) throw new ArgumentNullException("input");

            var convertToHex = input.ConvertToHex();
            var hexLength = convertToHex.Length < 32 ? convertToHex.Length : 32;
            var hex = convertToHex.Substring(0, hexLength).PadLeft(32, '0');
            var output = Guid.Empty;
            return Guid.TryParse(hex, out output) ? output : Guid.Empty;
        }

        /// <summary>
        /// Converts to hex.
        /// </summary>
        /// <param name="input">The input.</param>
        /// <returns></returns>
        public static string ConvertToHex(this string input)
        {
            if (string.IsNullOrEmpty(input)) return string.Empty;

            var sb = new StringBuilder(input.Length);
            foreach (var c in input)
            {
                sb.AppendFormat("{0:x2}", Convert.ToUInt32(c));
            }
            return sb.ToString();
        }

        public static string DecodeFromHex(this string hexValue)
        {
            var strValue = "";
            while (hexValue.Length > 0)
            {
                strValue += Convert.ToChar(Convert.ToUInt32(hexValue.Substring(0, 2), 16)).ToString();
                hexValue = hexValue.Substring(2, hexValue.Length - 2);
            }
            return strValue;
        }

        ///<summary>
        /// Encodes a string to a safe URL base64 string
        ///</summary>
        ///<param name="input"></param>
        ///<returns></returns>
        public static string ToUrlBase64(this string input)
        {
            if (input == null) throw new ArgumentNullException(nameof(input));

            if (string.IsNullOrEmpty(input))
                return string.Empty;

            //return Convert.ToBase64String(bytes).Replace(".", "-").Replace("/", "_").Replace("=", ",");
            var bytes = Encoding.UTF8.GetBytes(input);
            return UrlTokenEncode(bytes);
        }

        /// <summary>
        /// Decodes a URL safe base64 string back
        /// </summary>
        /// <param name="input"></param>
        /// <returns></returns>
        public static string FromUrlBase64(this string input)
        {
            if (input == null) throw new ArgumentNullException(nameof(input));

            //if (input.IsInvalidBase64()) return null;

            try
            {
                //var decodedBytes = Convert.FromBase64String(input.Replace("-", ".").Replace("_", "/").Replace(",", "="));
                var decodedBytes = UrlTokenDecode(input);
                return decodedBytes != null ? Encoding.UTF8.GetString(decodedBytes) : null;
            }
            catch (FormatException)
            {
                return null;
            }
        }

        /// <summary>
        /// formats the string with invariant culture
        /// </summary>
        /// <param name="format">The format.</param>
        /// <param name="args">The args.</param>
        /// <returns></returns>
        public static string InvariantFormat(this string format, params object[] args)
        {
            return String.Format(CultureInfo.InvariantCulture, format, args);
        }

        /// <summary>
        /// Converts an integer to an invariant formatted string
        /// </summary>
        /// <param name="str"></param>
        /// <returns></returns>
        public static string ToInvariantString(this int str)
        {
            return str.ToString(CultureInfo.InvariantCulture);
        }

        public static string ToInvariantString(this long str)
        {
            return str.ToString(CultureInfo.InvariantCulture);
        }

        /// <summary>
        /// Compares 2 strings with invariant culture and case ignored
        /// </summary>
        /// <param name="compare">The compare.</param>
        /// <param name="compareTo">The compare to.</param>
        /// <returns></returns>
        public static bool InvariantEquals(this string compare, string compareTo)
        {
            return String.Equals(compare, compareTo, StringComparison.InvariantCultureIgnoreCase);
        }

        public static bool InvariantStartsWith(this string compare, string compareTo)
        {
            return compare.StartsWith(compareTo, StringComparison.InvariantCultureIgnoreCase);
        }

        public static bool InvariantEndsWith(this string compare, string compareTo)
        {
            return compare.EndsWith(compareTo, StringComparison.InvariantCultureIgnoreCase);
        }

        public static bool InvariantContains(this string compare, string compareTo)
        {
            return compare.IndexOf(compareTo, StringComparison.OrdinalIgnoreCase) >= 0;
        }

        public static bool InvariantContains(this IEnumerable<string> compare, string compareTo)
        {
            return compare.Contains(compareTo, StringComparer.InvariantCultureIgnoreCase);
        }

        public static int InvariantIndexOf(this string s, string value)
        {
            return s.IndexOf(value, StringComparison.OrdinalIgnoreCase);
        }

        public static int InvariantLastIndexOf(this string s, string value)
        {
            return s.LastIndexOf(value, StringComparison.OrdinalIgnoreCase);
        }


        /// <summary>
        /// Tries to parse a string into the supplied type by finding and using the Type's "Parse" method
        /// </summary>
        /// <typeparam name="T"></typeparam>
        /// <param name="val"></param>
        /// <returns></returns>
        public static T ParseInto<T>(this string val)
        {
            return (T)val.ParseInto(typeof(T));
        }

        /// <summary>
        /// Tries to parse a string into the supplied type by finding and using the Type's "Parse" method
        /// </summary>
        /// <param name="val"></param>
        /// <param name="type"></param>
        /// <returns></returns>
        public static object ParseInto(this string val, Type type)
        {
            if (string.IsNullOrEmpty(val) == false)
            {
                TypeConverter tc = TypeDescriptor.GetConverter(type);
                return tc.ConvertFrom(val);
            }
            return val;
        }

        /// <summary>
        /// Generates a hash of a string based on the FIPS compliance setting.
        /// </summary>
        /// <param name="str">The <see cref="string" /> to hash.</param>
        /// <returns>
        /// The hashed string.
        /// </returns>
        public static string GenerateHash(this string str)
        {
            return str.GenerateHash(CryptoConfig.AllowOnlyFipsAlgorithms ? "SHA1" : "MD5");
        }

        /// <summary>
        /// Generate a hash of a string based on the specified hash algorithm.
        /// </summary>
        /// <typeparam name="T">The hash algorithm implementation to use.</typeparam>
        /// <param name="str">The <see cref="string" /> to hash.</param>
        /// <returns>
        /// The hashed string.
        /// </returns>
        internal static string GenerateHash<T>(this string str)
            where T : HashAlgorithm
        {
            return str.GenerateHash(typeof(T).FullName);
        }

        /// <summary>
        /// Generate a hash of a string based on the specified <paramref name="hashType" />.
        /// </summary>
        /// <param name="str">The <see cref="string" /> to hash.</param>
        /// <param name="hashType">The hash algorithm implementation to use.</param>
        /// <returns>
        /// The hashed string.
        /// </returns>
        /// <exception cref="System.InvalidOperationException">No hashing type found by name <paramref name="hashType" />.</exception>
        /// <seealso cref="https://docs.microsoft.com/en-us/dotnet/api/system.security.cryptography.hashalgorithm.create#System_Security_Cryptography_HashAlgorithm_Create_System_String_" />
        internal static string GenerateHash(this string str, string hashType)
        {
            var hasher = HashAlgorithm.Create(hashType);
            if (hasher == null) throw new InvalidOperationException($"No hashing type found by name {hashType}.");

            using (hasher)
            {
                var byteArray = Encoding.UTF8.GetBytes(str);
                var hashedByteArray = hasher.ComputeHash(byteArray);

                var sb = new StringBuilder();
                foreach (var b in hashedByteArray)
                {
                    sb.Append(b.ToString("x2"));
                }

                return sb.ToString();
            }
        }

        /// <summary>
        /// Decodes a string that was encoded with UrlTokenEncode
        /// </summary>
        /// <param name="input"></param>
        /// <returns></returns>
        internal static byte[] UrlTokenDecode(string input)
        {
            if (input == null)
                throw new ArgumentNullException(nameof(input));

            if (input.Length == 0)
                return Array.Empty<byte>();

            // calc array size - must be groups of 4
            var arrayLength = input.Length;
            var remain = arrayLength % 4;
            if (remain != 0) arrayLength += 4 - remain;

            var inArray = new char[arrayLength];
            for (var i = 0; i < input.Length; i++)
            {
                var ch = input[i];
                switch (ch)
                {
                    case '-': // restore '-' as '+'
                        inArray[i] = '+';
                        break;

                    case '_': // restore '_' as '/'
                        inArray[i] = '/';
                        break;

                    default: // keep char unchanged
                        inArray[i] = ch;
                        break;
                }
            }

            // pad with '='
            for (var j = input.Length; j < inArray.Length; j++)
                inArray[j] = '=';

            return Convert.FromBase64CharArray(inArray, 0, inArray.Length);
        }

        /// <summary>
        /// Encodes a string so that it is 'safe' for URLs, files, etc..
        /// </summary>
        /// <param name="input"></param>
        /// <returns></returns>
        internal static string UrlTokenEncode(byte[] input)
        {
            if (input == null)
                throw new ArgumentNullException(nameof(input));

            if (input.Length == 0)
                return string.Empty;

            // base-64 digits are A-Z, a-z, 0-9, + and /
            // the = char is used for trailing padding

            var str = Convert.ToBase64String(input);

            var pos = str.IndexOf('=');
            if (pos < 0) pos = str.Length;

            // replace chars that would cause problems in urls
            var chArray = new char[pos];
            for (var i = 0; i < pos; i++)
            {
                var ch = str[i];
                switch (ch)
                {
                    case '+': // replace '+' with '-'
                        chArray[i] = '-';
                        break;

                    case '/': // replace '/' with '_'
                        chArray[i] = '_';
                        break;

                    default: // keep char unchanged
                        chArray[i] = ch;
                        break;
                }
            }

            return new string(chArray);
        }

        /// <summary>
        /// Ensures that the folder path ends with a DirectorySeparatorChar
        /// </summary>
        /// <param name="currentFolder"></param>
        /// <returns></returns>
        public static string NormaliseDirectoryPath(this string currentFolder)
        {
            currentFolder = currentFolder
                                .IfNull(x => String.Empty)
                                .TrimEnd(Path.DirectorySeparatorChar) + Path.DirectorySeparatorChar;
            return currentFolder;
        }

        /// <summary>
        /// Truncates the specified text string.
        /// </summary>
        /// <param name="text">The text.</param>
        /// <param name="maxLength">Length of the max.</param>
        /// <param name="suffix">The suffix.</param>
        /// <returns></returns>
        public static string Truncate(this string text, int maxLength, string suffix = "...")
        {
            // replaces the truncated string to a ...
            var truncatedString = text;

            if (maxLength <= 0) return truncatedString;
            var strLength = maxLength - suffix.Length;

            if (strLength <= 0) return truncatedString;

            if (text == null || text.Length <= maxLength) return truncatedString;

            truncatedString = text.Substring(0, strLength);
            truncatedString = truncatedString.TrimEnd();
            truncatedString += suffix;

            return truncatedString;
        }

        /// <summary>
        /// Strips carrage returns and line feeds from the specified text.
        /// </summary>
        /// <param name="input">The input.</param>
        /// <returns></returns>
        public static string StripNewLines(this string input)
        {
            return input.Replace("\r", "").Replace("\n", "");
        }

        /// <summary>
        /// Converts to single line by replacing line breaks with spaces.
        /// </summary>
        public static string ToSingleLine(this string text)
        {
            if (string.IsNullOrEmpty(text)) return text;
            text = text.Replace("\r\n", " "); // remove CRLF
            text = text.Replace("\r", " "); // remove CR
            text = text.Replace("\n", " "); // remove LF
            return text;
        }

        public static string OrIfNullOrWhiteSpace(this string input, string alternative)
        {
            return !string.IsNullOrWhiteSpace(input)
                       ? input
                       : alternative;
        }

        /// <summary>
        /// Returns a copy of the string with the first character converted to uppercase.
        /// </summary>
        /// <param name="input">The string.</param>
        /// <returns>The converted string.</returns>
        public static string ToFirstUpper(this string input)
        {
            return string.IsNullOrWhiteSpace(input)
                ? input
                : input.Substring(0, 1).ToUpper() + input.Substring(1);
        }

        /// <summary>
        /// Returns a copy of the string with the first character converted to lowercase.
        /// </summary>
        /// <param name="input">The string.</param>
        /// <returns>The converted string.</returns>
        public static string ToFirstLower(this string input)
        {
            return string.IsNullOrWhiteSpace(input)
                ? input
                : input.Substring(0, 1).ToLower() + input.Substring(1);
        }

        /// <summary>
        /// Returns a copy of the string with the first character converted to uppercase using the casing rules of the specified culture.
        /// </summary>
        /// <param name="input">The string.</param>
        /// <param name="culture">The culture.</param>
        /// <returns>The converted string.</returns>
        public static string ToFirstUpper(this string input, CultureInfo culture)
        {
            return string.IsNullOrWhiteSpace(input)
                ? input
                : input.Substring(0, 1).ToUpper(culture) + input.Substring(1);
        }

        /// <summary>
        /// Returns a copy of the string with the first character converted to lowercase using the casing rules of the specified culture.
        /// </summary>
        /// <param name="input">The string.</param>
        /// <param name="culture">The culture.</param>
        /// <returns>The converted string.</returns>
        public static string ToFirstLower(this string input, CultureInfo culture)
        {
            return string.IsNullOrWhiteSpace(input)
                ? input
                : input.Substring(0, 1).ToLower(culture) + input.Substring(1);
        }

        /// <summary>
        /// Returns a copy of the string with the first character converted to uppercase using the casing rules of the invariant culture.
        /// </summary>
        /// <param name="input">The string.</param>
        /// <returns>The converted string.</returns>
        public static string ToFirstUpperInvariant(this string input)
        {
            return string.IsNullOrWhiteSpace(input)
                ? input
                : input.Substring(0, 1).ToUpperInvariant() + input.Substring(1);
        }

        /// <summary>
        /// Returns a copy of the string with the first character converted to lowercase using the casing rules of the invariant culture.
        /// </summary>
        /// <param name="input">The string.</param>
        /// <returns>The converted string.</returns>
        public static string ToFirstLowerInvariant(this string input)
        {
            return string.IsNullOrWhiteSpace(input)
                ? input
                : input.Substring(0, 1).ToLowerInvariant() + input.Substring(1);
        }

        /// <summary>
        /// Returns a new string in which all occurrences of specified strings are replaced by other specified strings.
        /// </summary>
        /// <param name="text">The string to filter.</param>
        /// <param name="replacements">The replacements definition.</param>
        /// <returns>The filtered string.</returns>
        public static string ReplaceMany(this string text, IDictionary<string, string> replacements)
        {
            if (text == null) throw new ArgumentNullException(nameof(text));
            if (replacements == null) throw new ArgumentNullException(nameof(replacements));


            foreach (KeyValuePair<string, string> item in replacements)
                text = text.Replace(item.Key, item.Value);

            return text;
        }

        /// <summary>
        /// Returns a new string in which all occurrences of specified characters are replaced by a specified character.
        /// </summary>
        /// <param name="text">The string to filter.</param>
        /// <param name="chars">The characters to replace.</param>
        /// <param name="replacement">The replacement character.</param>
        /// <returns>The filtered string.</returns>
        public static string ReplaceMany(this string text, char[] chars, char replacement)
        {
            if (text == null) throw new ArgumentNullException(nameof(text));
            if (chars == null) throw new ArgumentNullException(nameof(chars));


            for (int i = 0; i < chars.Length; i++)
                text = text.Replace(chars[i], replacement);

            return text;
        }

>>>>>>> ff36cf11
        // FORMAT STRINGS

        /// <summary>
        /// Cleans a string to produce a string that can safely be used in an alias.
        /// </summary>
        /// <param name="alias">The text to filter.</param>
        /// <returns>The safe alias.</returns>
        public static string ToSafeAlias(this string alias)
        {
            return Current.ShortStringHelper.CleanStringForSafeAlias(alias);
        }

        /// <summary>
        /// Cleans a string to produce a string that can safely be used in an alias.
        /// </summary>
        /// <param name="alias">The text to filter.</param>
        /// <param name="camel">A value indicating that we want to camel-case the alias.</param>
        /// <returns>The safe alias.</returns>
        public static string ToSafeAlias(this string alias, bool camel)
        {
            var a = Current.ShortStringHelper.CleanStringForSafeAlias(alias);
            if (string.IsNullOrWhiteSpace(a) || camel == false) return a;
            return char.ToLowerInvariant(a[0]) + a.Substring(1);
        }

        /// <summary>
        /// Cleans a string, in the context of a specified culture, to produce a string that can safely be used in an alias.
        /// </summary>
        /// <param name="alias">The text to filter.</param>
        /// <param name="culture">The culture.</param>
        /// <returns>The safe alias.</returns>
        public static string ToSafeAlias(this string alias, string culture)
        {
            return Current.ShortStringHelper.CleanStringForSafeAlias(alias, culture);
        }

        // the new methods to get a url segment

        /// <summary>
        /// Cleans a string to produce a string that can safely be used in an url segment.
        /// </summary>
        /// <param name="text">The text to filter.</param>
        /// <returns>The safe url segment.</returns>
        public static string ToUrlSegment(this string text)
        {
            if (string.IsNullOrWhiteSpace(text)) throw new ArgumentNullOrEmptyException(nameof(text));

            return Current.ShortStringHelper.CleanStringForUrlSegment(text);
        }

        /// <summary>
        /// Cleans a string, in the context of a specified culture, to produce a string that can safely be used in an url segment.
        /// </summary>
        /// <param name="text">The text to filter.</param>
        /// <param name="culture">The culture.</param>
        /// <returns>The safe url segment.</returns>
        public static string ToUrlSegment(this string text, string culture)
        {
            if (string.IsNullOrWhiteSpace(text)) throw new ArgumentNullOrEmptyException(nameof(text));

            return Current.ShortStringHelper.CleanStringForUrlSegment(text, culture);
        }

        // the new methods to clean a string (to alias, url segment...)

        /// <summary>
        /// Cleans a string.
        /// </summary>
        /// <param name="text">The text to clean.</param>
        /// <param name="stringType">A flag indicating the target casing and encoding of the string. By default,
        /// strings are cleaned up to camelCase and Ascii.</param>
        /// <returns>The clean string.</returns>
        /// <remarks>The string is cleaned in the context of the ICurrent.ShortStringHelper default culture.</remarks>
        public static string ToCleanString(this string text, CleanStringType stringType)
        {
            return Current.ShortStringHelper.CleanString(text, stringType);
        }

        /// <summary>
        /// Cleans a string, using a specified separator.
        /// </summary>
        /// <param name="text">The text to clean.</param>
        /// <param name="stringType">A flag indicating the target casing and encoding of the string. By default,
        /// strings are cleaned up to camelCase and Ascii.</param>
        /// <param name="separator">The separator.</param>
        /// <returns>The clean string.</returns>
        /// <remarks>The string is cleaned in the context of the ICurrent.ShortStringHelper default culture.</remarks>
        public static string ToCleanString(this string text, CleanStringType stringType, char separator)
        {
            return Current.ShortStringHelper.CleanString(text, stringType, separator);
        }

        /// <summary>
        /// Cleans a string in the context of a specified culture.
        /// </summary>
        /// <param name="text">The text to clean.</param>
        /// <param name="stringType">A flag indicating the target casing and encoding of the string. By default,
        /// strings are cleaned up to camelCase and Ascii.</param>
        /// <param name="culture">The culture.</param>
        /// <returns>The clean string.</returns>
        public static string ToCleanString(this string text, CleanStringType stringType, string culture)
        {
            return Current.ShortStringHelper.CleanString(text, stringType, culture);
        }

        /// <summary>
        /// Cleans a string in the context of a specified culture, using a specified separator.
        /// </summary>
        /// <param name="text">The text to clean.</param>
        /// <param name="stringType">A flag indicating the target casing and encoding of the string. By default,
        /// strings are cleaned up to camelCase and Ascii.</param>
        /// <param name="separator">The separator.</param>
        /// <param name="culture">The culture.</param>
        /// <returns>The clean string.</returns>
        public static string ToCleanString(this string text, CleanStringType stringType, char separator, string culture)
        {
            return Current.ShortStringHelper.CleanString(text, stringType, separator, culture);
        }

        // note: LegacyCurrent.ShortStringHelper will produce 100% backward-compatible output for SplitPascalCasing.
        // other helpers may not. DefaultCurrent.ShortStringHelper produces better, but non-compatible, results.

        /// <summary>
        /// Splits a Pascal cased string into a phrase separated by spaces.
        /// </summary>
        /// <param name="phrase">The text to split.</param>
        /// <returns>The split text.</returns>
        public static string SplitPascalCasing(this string phrase)
        {
            return Current.ShortStringHelper.SplitPascalCasing(phrase, ' ');
        }

        //NOTE: Not sure what this actually does but is used a few places, need to figure it out and then move to StringExtensions and obsolete.
        // it basically is yet another version of SplitPascalCasing
        // plugging string extensions here to be 99% compatible
        // the only diff. is with numbers, Number6Is was "Number6 Is", and the new string helper does it too,
        // but the legacy one does "Number6Is"... assuming it is not a big deal.
        internal static string SpaceCamelCasing(this string phrase)
        {
            return phrase.Length < 2 ? phrase : phrase.SplitPascalCasing().ToFirstUpperInvariant();
        }

        /// <summary>
        /// Cleans a string, in the context of the invariant culture, to produce a string that can safely be used as a filename,
        /// both internally (on disk) and externally (as a url).
        /// </summary>
        /// <param name="text">The text to filter.</param>
        /// <returns>The safe filename.</returns>
        public static string ToSafeFileName(this string text)
        {
            return Current.ShortStringHelper.CleanStringForSafeFileName(text);
        }

        /// <summary>
        /// Cleans a string, in the context of the invariant culture, to produce a string that can safely be used as a filename,
        /// both internally (on disk) and externally (as a url).
        /// </summary>
        /// <param name="text">The text to filter.</param>
        /// <param name="culture">The culture.</param>
        /// <returns>The safe filename.</returns>
        public static string ToSafeFileName(this string text, string culture)
        {
            return Current.ShortStringHelper.CleanStringForSafeFileName(text, culture);
        }
    }
}<|MERGE_RESOLUTION|>--- conflicted
+++ resolved
@@ -1,11 +1,16 @@
-﻿using Newtonsoft.Json;
-using System;
+﻿using System;
 using System.Collections.Generic;
+using System.ComponentModel;
+using System.Diagnostics.CodeAnalysis;
+using System.Globalization;
+using System.IO;
 using System.Linq;
+using System.Security.Cryptography;
 using System.Text;
 using System.Text.RegularExpressions;
-using System.Threading.Tasks;
 using System.Web.Security;
+using Newtonsoft.Json;
+using Umbraco.Core.Configuration;
 using Umbraco.Core.Composing;
 using Umbraco.Core.Exceptions;
 using Umbraco.Core.IO;
@@ -13,8 +18,69 @@
 
 namespace Umbraco.Core
 {
+
+    ///<summary>
+    /// String extension methods
+    ///</summary>
     public static class StringExtensions
     {
+
+        private static readonly char[] ToCSharpHexDigitLower = "0123456789abcdef".ToCharArray();
+        private static readonly char[] ToCSharpEscapeChars;
+
+        static StringExtensions()
+        {
+            var escapes = new[] { "\aa", "\bb", "\ff", "\nn", "\rr", "\tt", "\vv", "\"\"", "\\\\", "??", "\00" };
+            ToCSharpEscapeChars = new char[escapes.Max(e => e[0]) + 1];
+            foreach (var escape in escapes)
+                ToCSharpEscapeChars[escape[0]] = escape[1];
+        }
+
+        /// <summary>
+        /// Convert a path to node ids in the order from right to left (deepest to shallowest)
+        /// </summary>
+        /// <param name="path"></param>
+        /// <returns></returns>
+        internal static int[] GetIdsFromPathReversed(this string path)
+        {
+            var nodeIds = path.Split(new[] { ',' }, StringSplitOptions.RemoveEmptyEntries)
+                .Select(x => x.TryConvertTo<int>())
+                .Where(x => x.Success)
+                .Select(x => x.Result)
+                .Reverse()
+                .ToArray();
+            return nodeIds;
+        }
+
+        /// <summary>
+        /// Removes new lines and tabs
+        /// </summary>
+        /// <param name="txt"></param>
+        /// <returns></returns>
+        internal static string StripWhitespace(this string txt)
+        {
+            return Regex.Replace(txt, @"\s", string.Empty);
+        }
+
+        internal static string StripFileExtension(this string fileName)
+        {
+            //filenames cannot contain line breaks
+            if (fileName.Contains(Environment.NewLine) || fileName.Contains("\r") || fileName.Contains("\n")) return fileName;
+
+            var lastIndex = fileName.LastIndexOf('.');
+            if (lastIndex > 0)
+            {
+                var ext = fileName.Substring(lastIndex);
+                //file extensions cannot contain whitespace
+                if (ext.Contains(" ")) return fileName;
+
+                return string.Format("{0}", fileName.Substring(0, fileName.IndexOf(ext, StringComparison.Ordinal)));
+            }
+            return fileName;
+
+
+        }
+
         /// <summary>
         /// Based on the input string, this will detect if the string is a JS path or a JS snippet.
         /// If a path cannot be determined, then it is assumed to be a snippet the original text is returned
@@ -60,6 +126,27 @@
         }
 
         /// <summary>
+        /// This tries to detect a json string, this is not a fail safe way but it is quicker than doing
+        /// a try/catch when deserializing when it is not json.
+        /// </summary>
+        /// <param name="input"></param>
+        /// <returns></returns>
+        public static bool DetectIsJson(this string input)
+        {
+            if (input.IsNullOrWhiteSpace()) return false;
+            input = input.Trim();
+            return (input.StartsWith("{") && input.EndsWith("}"))
+                   || (input.StartsWith("[") && input.EndsWith("]"));
+        }
+
+        internal static readonly Lazy<Regex> Whitespace = new Lazy<Regex>(() => new Regex(@"\s+", RegexOptions.Compiled));
+        internal static readonly string[] JsonEmpties = { "[]", "{}" };
+        internal static bool DetectIsEmptyJson(this string input)
+        {
+            return JsonEmpties.Contains(Whitespace.Value.Replace(input, string.Empty));
+        }
+
+        /// <summary>
         /// Returns a JObject/JArray instance if the string can be converted to json, otherwise returns the string
         /// </summary>
         /// <param name="input"></param>
@@ -79,6 +166,93 @@
             {
                 return input;
             }
+        }
+
+        internal static string ReplaceNonAlphanumericChars(this string input, string replacement)
+        {
+            //any character that is not alphanumeric, convert to a hyphen
+            var mName = input;
+            foreach (var c in mName.ToCharArray().Where(c => !char.IsLetterOrDigit(c)))
+            {
+                mName = mName.Replace(c.ToString(CultureInfo.InvariantCulture), replacement);
+            }
+            return mName;
+        }
+
+        internal static string ReplaceNonAlphanumericChars(this string input, char replacement)
+        {
+            var inputArray = input.ToCharArray();
+            var outputArray = new char[input.Length];
+            for (var i = 0; i < inputArray.Length; i++)
+                outputArray[i] = char.IsLetterOrDigit(inputArray[i]) ? inputArray[i] : replacement;
+            return new string(outputArray);
+        }
+        private static readonly char[] CleanForXssChars = "*?(){}[];:%<>/\\|&'\"".ToCharArray();
+
+        /// <summary>
+        /// Cleans string to aid in preventing xss attacks.
+        /// </summary>
+        /// <param name="input"></param>
+        /// <param name="ignoreFromClean"></param>
+        /// <returns></returns>
+        public static string CleanForXss(this string input, params char[] ignoreFromClean)
+        {
+            //remove any HTML
+            input = input.StripHtml();
+            //strip out any potential chars involved with XSS
+            return input.ExceptChars(new HashSet<char>(CleanForXssChars.Except(ignoreFromClean)));
+        }
+
+        public static string ExceptChars(this string str, HashSet<char> toExclude)
+        {
+            var sb = new StringBuilder(str.Length);
+            foreach (var c in str.Where(c => toExclude.Contains(c) == false))
+            {
+                sb.Append(c);
+            }
+            return sb.ToString();
+        }
+
+        /// <summary>
+        /// Returns a stream from a string
+        /// </summary>
+        /// <param name="s"></param>
+        /// <returns></returns>
+        internal static Stream GenerateStreamFromString(this string s)
+        {
+            var stream = new MemoryStream();
+            var writer = new StreamWriter(stream);
+            writer.Write(s);
+            writer.Flush();
+            stream.Position = 0;
+            return stream;
+        }
+
+        /// <summary>
+        /// This will append the query string to the URL
+        /// </summary>
+        /// <param name="url"></param>
+        /// <param name="queryStrings"></param>
+        /// <returns></returns>
+        /// <remarks>
+        /// This methods ensures that the resulting URL is structured correctly, that there's only one '?' and that things are
+        /// delimited properly with '&'
+        /// </remarks>
+        internal static string AppendQueryStringToUrl(this string url, params string[] queryStrings)
+        {
+            //remove any prefixed '&' or '?'
+            for (var i = 0; i < queryStrings.Length; i++)
+            {
+                queryStrings[i] = queryStrings[i].TrimStart('?', '&').TrimEnd('&');
+            }
+
+            var nonEmpty = queryStrings.Where(x => !x.IsNullOrWhiteSpace()).ToArray();
+
+            if (url.Contains("?"))
+            {
+                return url + string.Join("&", nonEmpty).EnsureStartsWith('&');
+            }
+            return url + string.Join("&", nonEmpty).EnsureStartsWith('?');
         }
 
         /// <summary>
@@ -140,8 +314,6 @@
             return decryptedValue.ToString();
         }
 
-<<<<<<< HEAD
-=======
         //this is from SqlMetal and just makes it a bit of fun to allow pluralization
         public static string MakePluralName(this string name)
         {
@@ -874,7 +1046,6 @@
             return text;
         }
 
->>>>>>> ff36cf11
         // FORMAT STRINGS
 
         /// <summary>
@@ -1039,5 +1210,270 @@
         {
             return Current.ShortStringHelper.CleanStringForSafeFileName(text, culture);
         }
+
+        /// <summary>
+        /// An extension method that returns a new string in which all occurrences of a
+        /// specified string in the current instance are replaced with another specified string.
+        /// StringComparison specifies the type of search to use for the specified string.
+        /// </summary>
+        /// <param name="source">Current instance of the string</param>
+        /// <param name="oldString">Specified string to replace</param>
+        /// <param name="newString">Specified string to inject</param>
+        /// <param name="stringComparison">String Comparison object to specify search type</param>
+        /// <returns>Updated string</returns>
+        public static string Replace(this string source, string oldString, string newString, StringComparison stringComparison)
+        {
+            // This initialization ensures the first check starts at index zero of the source. On successive checks for
+            // a match, the source is skipped to immediately after the last replaced occurrence for efficiency
+            // and to avoid infinite loops when oldString and newString compare equal.
+            int index = -1 * newString.Length;
+
+            // Determine if there are any matches left in source, starting from just after the result of replacing the last match.
+            while ((index = source.IndexOf(oldString, index + newString.Length, stringComparison)) >= 0)
+            {
+                // Remove the old text.
+                source = source.Remove(index, oldString.Length);
+
+                // Add the replacement text.
+                source = source.Insert(index, newString);
+            }
+
+            return source;
+        }
+
+        /// <summary>
+        /// Converts a literal string into a C# expression.
+        /// </summary>
+        /// <param name="s">Current instance of the string.</param>
+        /// <returns>The string in a C# format.</returns>
+        public static string ToCSharpString(this string s)
+        {
+            if (s == null) return "<null>";
+
+            // http://stackoverflow.com/questions/323640/can-i-convert-a-c-sharp-string-value-to-an-escaped-string-literal
+
+            var sb = new StringBuilder(s.Length + 2);
+            for (var rp = 0; rp < s.Length; rp++)
+            {
+                var c = s[rp];
+                if (c < ToCSharpEscapeChars.Length && '\0' != ToCSharpEscapeChars[c])
+                    sb.Append('\\').Append(ToCSharpEscapeChars[c]);
+                else if ('~' >= c && c >= ' ')
+                    sb.Append(c);
+                else
+                    sb.Append(@"\x")
+                      .Append(ToCSharpHexDigitLower[c >> 12 & 0x0F])
+                      .Append(ToCSharpHexDigitLower[c >> 8 & 0x0F])
+                      .Append(ToCSharpHexDigitLower[c >> 4 & 0x0F])
+                      .Append(ToCSharpHexDigitLower[c & 0x0F]);
+            }
+
+            return sb.ToString();
+
+            // requires full trust
+            /*
+            using (var writer = new StringWriter())
+            using (var provider = CodeDomProvider.CreateProvider("CSharp"))
+            {
+                provider.GenerateCodeFromExpression(new CodePrimitiveExpression(s), writer, null);
+                return writer.ToString().Replace(string.Format("\" +{0}\t\"", Environment.NewLine), "");
+            }
+            */
+        }
+
+        public static string EscapeRegexSpecialCharacters(this string text)
+        {
+            var regexSpecialCharacters = new Dictionary<string, string>
+            {
+                {".", @"\."},
+                {"(", @"\("},
+                {")", @"\)"},
+                {"]", @"\]"},
+                {"[", @"\["},
+                {"{", @"\{"},
+                {"}", @"\}"},
+                {"?", @"\?"},
+                {"!", @"\!"},
+                {"$", @"\$"},
+                {"^", @"\^"},
+                {"+", @"\+"},
+                {"*", @"\*"},
+                {"|", @"\|"},
+                {"<", @"\<"},
+                {">", @"\>"}
+            };
+            return ReplaceMany(text, regexSpecialCharacters);
+        }
+
+        /// <summary>
+        /// Checks whether a string "haystack" contains within it any of the strings in the "needles" collection and returns true if it does or false if it doesn't
+        /// </summary>
+        /// <param name="haystack">The string to check</param>
+        /// <param name="needles">The collection of strings to check are contained within the first string</param>
+        /// <param name="comparison">The type of comparison to perform - defaults to <see cref="StringComparison.CurrentCulture"/></param>
+        /// <returns>True if any of the needles are contained with haystack; otherwise returns false</returns>
+        /// Added fix to ensure the comparison is used - see http://issues.umbraco.org/issue/U4-11313
+        public static bool ContainsAny(this string haystack, IEnumerable<string> needles, StringComparison comparison = StringComparison.CurrentCulture)
+        {
+            if (haystack == null)
+                throw new ArgumentNullException("haystack");
+
+            if (string.IsNullOrEmpty(haystack) || needles == null || !needles.Any())
+            {
+                return false;
+            }
+
+            return needles.Any(value => haystack.IndexOf(value, comparison) >= 0);
+        }
+
+        public static bool CsvContains(this string csv, string value)
+        {
+            if (string.IsNullOrEmpty(csv))
+            {
+                return false;
+            }
+            var idCheckList = csv.Split(new[] { "," }, StringSplitOptions.RemoveEmptyEntries);
+            return idCheckList.Contains(value);
+        }
+
+        /// <summary>
+        /// Converts a file name to a friendly name for a content item
+        /// </summary>
+        /// <param name="fileName"></param>
+        /// <returns></returns>
+        public static string ToFriendlyName(this string fileName)
+        {
+            // strip the file extension
+            fileName = fileName.StripFileExtension();
+
+            // underscores and dashes to spaces
+            fileName = fileName.ReplaceMany(new[] { '_', '-' }, ' ');
+
+            // any other conversions ?
+
+            // Pascalcase (to be done last)
+            fileName = CultureInfo.InvariantCulture.TextInfo.ToTitleCase(fileName);
+
+            // Replace multiple consecutive spaces with a single space
+            fileName = string.Join(" ", fileName.Split(new[] { ' ' }, StringSplitOptions.RemoveEmptyEntries));
+
+            return fileName;
+        }
+
+        // From: http://stackoverflow.com/a/961504/5018
+        // filters control characters but allows only properly-formed surrogate sequences
+        private static readonly Lazy<Regex> InvalidXmlChars = new Lazy<Regex>(() =>
+            new Regex(
+                @"(?<![\uD800-\uDBFF])[\uDC00-\uDFFF]|[\uD800-\uDBFF](?![\uDC00-\uDFFF])|[\x00-\x08\x0B\x0C\x0E-\x1F\x7F-\x9F\uFEFF\uFFFE\uFFFF]",
+                RegexOptions.Compiled));
+
+
+        /// <summary>
+        /// An extension method that returns a new string in which all occurrences of an
+        /// unicode characters that are invalid in XML files are replaced with an empty string.
+        /// </summary>
+        /// <param name="text">Current instance of the string</param>
+        /// <returns>Updated string</returns>
+        ///
+        /// <summary>
+        /// removes any unusual unicode characters that can't be encoded into XML
+        /// </summary>
+        internal static string ToValidXmlString(this string text)
+        {
+            return string.IsNullOrEmpty(text) ? text : InvalidXmlChars.Value.Replace(text, "");
+        }
+
+        /// <summary>
+        /// Converts a string to a Guid - WARNING, depending on the string, this may not be unique
+        /// </summary>
+        /// <param name="text"></param>
+        /// <returns></returns>
+        internal static Guid ToGuid(this string text)
+        {
+            return CreateGuidFromHash(UrlNamespace,
+                                        text,
+                                        CryptoConfig.AllowOnlyFipsAlgorithms
+                                            ? 5     // SHA1
+                                            : 3);   // MD5
+        }
+
+        /// <summary>
+        /// The namespace for URLs (from RFC 4122, Appendix C).
+        ///
+        /// See <a href="http://www.ietf.org/rfc/rfc4122.txt">RFC 4122</a>
+        /// </summary>
+        internal static readonly Guid UrlNamespace = new Guid("6ba7b811-9dad-11d1-80b4-00c04fd430c8");
+
+        /// <summary>
+        /// Creates a name-based UUID using the algorithm from RFC 4122 §4.3.
+        ///
+        /// See <a href="https://github.com/LogosBible/Logos.Utility/blob/master/src/Logos.Utility/GuidUtility.cs#L34">GuidUtility.cs</a> for original implementation.
+        /// </summary>
+        /// <param name="namespaceId">The ID of the namespace.</param>
+        /// <param name="name">The name (within that namespace).</param>
+        /// <param name="version">The version number of the UUID to create; this value must be either
+        /// 3 (for MD5 hashing) or 5 (for SHA-1 hashing).</param>
+        /// <returns>A UUID derived from the namespace and name.</returns>
+        /// <remarks>See <a href="http://code.logos.com/blog/2011/04/generating_a_deterministic_guid.html">Generating a deterministic GUID</a>.</remarks>
+        internal static Guid CreateGuidFromHash(Guid namespaceId, string name, int version)
+        {
+            if (name == null)
+                throw new ArgumentNullException("name");
+            if (version != 3 && version != 5)
+                throw new ArgumentOutOfRangeException("version", "version must be either 3 or 5.");
+
+            // convert the name to a sequence of octets (as defined by the standard or conventions of its namespace) (step 3)
+            // ASSUME: UTF-8 encoding is always appropriate
+            byte[] nameBytes = Encoding.UTF8.GetBytes(name);
+
+            // convert the namespace UUID to network order (step 3)
+            byte[] namespaceBytes = namespaceId.ToByteArray();
+            SwapByteOrder(namespaceBytes);
+
+            // comput the hash of the name space ID concatenated with the name (step 4)
+            byte[] hash;
+            using (HashAlgorithm algorithm = version == 3 ? (HashAlgorithm)MD5.Create() : SHA1.Create())
+            {
+                algorithm.TransformBlock(namespaceBytes, 0, namespaceBytes.Length, null, 0);
+                algorithm.TransformFinalBlock(nameBytes, 0, nameBytes.Length);
+                hash = algorithm.Hash;
+            }
+
+            // most bytes from the hash are copied straight to the bytes of the new GUID (steps 5-7, 9, 11-12)
+            byte[] newGuid = new byte[16];
+            Array.Copy(hash, 0, newGuid, 0, 16);
+
+            // set the four most significant bits (bits 12 through 15) of the time_hi_and_version field to the appropriate 4-bit version number from Section 4.1.3 (step 8)
+            newGuid[6] = (byte)((newGuid[6] & 0x0F) | (version << 4));
+
+            // set the two most significant bits (bits 6 and 7) of the clock_seq_hi_and_reserved to zero and one, respectively (step 10)
+            newGuid[8] = (byte)((newGuid[8] & 0x3F) | 0x80);
+
+            // convert the resulting UUID to local byte order (step 13)
+            SwapByteOrder(newGuid);
+            return new Guid(newGuid);
+        }
+
+        // Converts a GUID (expressed as a byte array) to/from network order (MSB-first).
+        internal static void SwapByteOrder(byte[] guid)
+        {
+            SwapBytes(guid, 0, 3);
+            SwapBytes(guid, 1, 2);
+            SwapBytes(guid, 4, 5);
+            SwapBytes(guid, 6, 7);
+        }
+
+        private static void SwapBytes(byte[] guid, int left, int right)
+        {
+            byte temp = guid[left];
+            guid[left] = guid[right];
+            guid[right] = temp;
+        }
+
+        /// <summary>
+        /// Turns an null-or-whitespace string into a null string.
+        /// </summary>
+        public static string NullOrWhiteSpaceAsNull(this string text)
+            => string.IsNullOrWhiteSpace(text) ? null : text;
     }
 }