﻿using System.Text.RegularExpressions;
using Microsoft.Extensions.Options;
using Umbraco.Core.Configuration.Models;
using Umbraco.Core.IO;
using Umbraco.Core.Logging;

namespace Umbraco.Web.Templates
{
    public sealed class HtmlUrlParser
    {
<<<<<<< HEAD
        private readonly IContentSettings _contentSettings;
        private readonly ILogger<HtmlUrlParser> _logger;
=======
        private readonly ContentSettings _contentSettings;
>>>>>>> d7ab7d3d
        private readonly IIOHelper _ioHelper;
        private readonly IProfilingLogger _profilingLogger;

        private static readonly Regex ResolveUrlPattern = new Regex("(=[\"\']?)(\\W?\\~(?:.(?![\"\']?\\s+(?:\\S+)=|[>\"\']))+.)[\"\']?",
            RegexOptions.Compiled | RegexOptions.IgnoreCase | RegexOptions.IgnorePatternWhitespace);

<<<<<<< HEAD
        public HtmlUrlParser(IContentSettings contentSettings, ILogger<HtmlUrlParser> logger ,IProfilingLogger profilingLogger, IIOHelper ioHelper)
        {
            _contentSettings = contentSettings;
=======
        public HtmlUrlParser(IOptions<ContentSettings> contentSettings, IProfilingLogger logger, IIOHelper ioHelper)
        {
            _contentSettings = contentSettings.Value;
            _ioHelper = ioHelper;
>>>>>>> d7ab7d3d
            _logger = logger;
            _ioHelper = ioHelper;
            _profilingLogger = profilingLogger;
        }

        /// <summary>
        /// The RegEx matches any HTML attribute values that start with a tilde (~), those that match are passed to ResolveUrl to replace the tilde with the application path.
        /// </summary>
        /// <param name="text"></param>
        /// <returns></returns>
        /// <remarks>
        /// When used with a Virtual-Directory set-up, this would resolve all URLs correctly.
        /// The recommendation is that the "ResolveUrlsFromTextString" option (in umbracoSettings.config) is set to false for non-Virtual-Directory installs.
        /// </remarks>
        public string EnsureUrls(string text)
        {
            if (_contentSettings.ResolveUrlsFromTextString == false) return text;

            using (var timer = _profilingLogger.DebugDuration(typeof(IOHelper), "ResolveUrlsFromTextString starting", "ResolveUrlsFromTextString complete"))
            {
                // find all relative urls (ie. urls that contain ~)
                var tags = ResolveUrlPattern.Matches(text);
                _logger.LogDebug("After regex: {Duration} matched: {TagsCount}", timer.Stopwatch.ElapsedMilliseconds, tags.Count);
                foreach (Match tag in tags)
                {
                    var url = "";
                    if (tag.Groups[1].Success)
                        url = tag.Groups[1].Value;

                    // The richtext editor inserts a slash in front of the url. That's why we need this little fix
                    //                if (url.StartsWith("/"))
                    //                    text = text.Replace(url, ResolveUrl(url.Substring(1)));
                    //                else
                    if (string.IsNullOrEmpty(url) == false)
                    {
                        var resolvedUrl = (url.Substring(0, 1) == "/") ? _ioHelper.ResolveUrl(url.Substring(1)) : _ioHelper.ResolveUrl(url);
                        text = text.Replace(url, resolvedUrl);
                    }
                }
            }

            return text;
        }
    }
}<|MERGE_RESOLUTION|>--- conflicted
+++ resolved
@@ -8,28 +8,17 @@
 {
     public sealed class HtmlUrlParser
     {
-<<<<<<< HEAD
-        private readonly IContentSettings _contentSettings;
+        private readonly ContentSettings _contentSettings;
         private readonly ILogger<HtmlUrlParser> _logger;
-=======
-        private readonly ContentSettings _contentSettings;
->>>>>>> d7ab7d3d
         private readonly IIOHelper _ioHelper;
         private readonly IProfilingLogger _profilingLogger;
 
         private static readonly Regex ResolveUrlPattern = new Regex("(=[\"\']?)(\\W?\\~(?:.(?![\"\']?\\s+(?:\\S+)=|[>\"\']))+.)[\"\']?",
             RegexOptions.Compiled | RegexOptions.IgnoreCase | RegexOptions.IgnorePatternWhitespace);
 
-<<<<<<< HEAD
-        public HtmlUrlParser(IContentSettings contentSettings, ILogger<HtmlUrlParser> logger ,IProfilingLogger profilingLogger, IIOHelper ioHelper)
-        {
-            _contentSettings = contentSettings;
-=======
-        public HtmlUrlParser(IOptions<ContentSettings> contentSettings, IProfilingLogger logger, IIOHelper ioHelper)
+        public HtmlUrlParser(IOptions<ContentSettings> contentSettings, ILogger<HtmlUrlParser> logger ,IProfilingLogger profilingLogger, IIOHelper ioHelper)
         {
             _contentSettings = contentSettings.Value;
-            _ioHelper = ioHelper;
->>>>>>> d7ab7d3d
             _logger = logger;
             _ioHelper = ioHelper;
             _profilingLogger = profilingLogger;
