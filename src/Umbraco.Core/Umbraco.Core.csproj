﻿<?xml version="1.0" encoding="utf-8"?>
<Project ToolsVersion="15.0">
  <Import Project="$(MSBuildExtensionsPath)\$(MSBuildToolsVersion)\Microsoft.Common.props" Condition="Exists('$(MSBuildExtensionsPath)\$(MSBuildToolsVersion)\Microsoft.Common.props')" />
  <PropertyGroup>
    <TargetFrameworkVersion>v4.7.2</TargetFrameworkVersion>
    <EnableDefaultCompileItems>false</EnableDefaultCompileItems>
    <ProjectGuid>{31785BC3-256C-4613-B2F5-A1B0BDDED8C1}</ProjectGuid>
    <OutputType>Library</OutputType>
    <AssemblyName>Umbraco.Core</AssemblyName>
    <RootNamespace>Umbraco.Core</RootNamespace>
    <SolutionDir Condition="$(SolutionDir) == '' Or $(SolutionDir) == '*Undefined*'">..\</SolutionDir>
    <TargetFrameworkProfile />
    <AdditionalFileItemNames>$(AdditionalFileItemNames);Content</AdditionalFileItemNames>
  </PropertyGroup>
  <PropertyGroup Condition=" '$(Configuration)|$(Platform)' == 'Debug|AnyCPU' ">
    <DebugSymbols>true</DebugSymbols>
    <DebugType>portable</DebugType>
    <Optimize>false</Optimize>
    <OutputPath>bin\Debug\</OutputPath>
    <DefineConstants>TRACE;DEBUG</DefineConstants>
    <ErrorReport>prompt</ErrorReport>
    <WarningLevel>4</WarningLevel>
    <Prefer32Bit>false</Prefer32Bit>
    <LangVersion>latest</LangVersion>
  </PropertyGroup>
  <PropertyGroup Condition=" '$(Configuration)|$(Platform)' == 'Release|AnyCPU' ">
    <DebugType>portable</DebugType>
    <Optimize>true</Optimize>
    <OutputPath>bin\Release\</OutputPath>
    <DefineConstants>TRACE</DefineConstants>
    <ErrorReport>prompt</ErrorReport>
    <WarningLevel>4</WarningLevel>
    <DocumentationFile>bin\Release\Umbraco.Core.xml</DocumentationFile>
    <Prefer32Bit>false</Prefer32Bit>
    <LangVersion>latest</LangVersion>
  </PropertyGroup>
  <ItemGroup>
    <Reference Include="System" />
    <Reference Include="System.Configuration" />
    <Reference Include="System.Data.Entity" />
    <Reference Include="System.IO.Compression" />
    <Reference Include="System.IO.Compression.FileSystem" />
    <Reference Include="System.Runtime.Caching" />
    <Reference Include="System.Runtime.Serialization" />
    <Reference Include="System.Transactions" />
    <Reference Include="System.Web" />
    <Reference Include="System.Web.ApplicationServices" />
    <Reference Include="System.Xml.Linq" />
    <Reference Include="System.Data.DataSetExtensions" />
    <Reference Include="Microsoft.CSharp" />
    <Reference Include="System.Data" />
    <Reference Include="System.Xml" />
  </ItemGroup>
  <ItemGroup>
    <!-- note: NuGet deals with transitive references now -->
    <PackageReference Include="Microsoft.SourceLink.GitHub">
      <Version>1.0.0-beta2-19324-01</Version>
      <IncludeAssets>runtime; build; native; contentfiles; analyzers; buildtransitive</IncludeAssets>
      <PrivateAssets>all</PrivateAssets>
    </PackageReference>
    <PackageReference Include="SecurityCodeScan">
      <Version>3.3.0</Version>
      <IncludeAssets>runtime; build; native; contentfiles; analyzers</IncludeAssets>
      <PrivateAssets>all</PrivateAssets>
    </PackageReference>
    <PackageReference Include="Serilog.Sinks.Async">
      <Version>1.4.0</Version>
    </PackageReference>
    <PackageReference Include="Serilog.Sinks.Map">
      <Version>1.0.0</Version>
    </PackageReference>
    <PackageReference Include="System.ComponentModel.Annotations">
      <Version>4.6.0</Version>
    </PackageReference>
    <PackageReference Include="Umbraco.Code">
      <Version>1.0.5</Version>
      <IncludeAssets>runtime; build; native; contentfiles; analyzers</IncludeAssets>
      <PrivateAssets>all</PrivateAssets>
    </PackageReference>
    <PackageReference Include="LightInject" Version="5.4.0" />
    <PackageReference Include="LightInject.Annotation" Version="1.1.0" />
    <PackageReference Include="LightInject.Web" Version="2.0.0" />
    <PackageReference Include="Microsoft.AspNet.Identity.Core">
      <Version>2.2.2</Version>
    </PackageReference>
    <PackageReference Include="Microsoft.AspNet.WebApi.Client">
      <Version>5.2.7</Version>
    </PackageReference>
    <PackageReference Include="Microsoft.Owin">
      <Version>4.0.1</Version>
    </PackageReference>
    <PackageReference Include="MiniProfiler" Version="4.0.138" />
    <PackageReference Include="Newtonsoft.Json" Version="12.0.1" />
    <PackageReference Include="NPoco" Version="3.9.4" />
    <PackageReference Include="Serilog">
      <Version>2.9.0</Version>
    </PackageReference>
    <PackageReference Include="Serilog.Enrichers.Process">
      <Version>2.0.1</Version>
    </PackageReference>
    <PackageReference Include="Serilog.Enrichers.Thread">
      <Version>3.1.0</Version>
    </PackageReference>
    <PackageReference Include="Serilog.Filters.Expressions">
      <Version>2.0.0</Version>
    </PackageReference>
    <PackageReference Include="Serilog.Formatting.Compact">
      <Version>1.1.0</Version>
    </PackageReference>
    <PackageReference Include="Serilog.Formatting.Compact.Reader">
      <Version>1.0.3</Version>
    </PackageReference>
    <PackageReference Include="Serilog.Settings.AppSettings">
      <Version>2.2.2</Version>
    </PackageReference>
    <PackageReference Include="Serilog.Sinks.File">
      <Version>4.1.0</Version>
    </PackageReference>
    <PackageReference Include="Umbraco.SqlServerCE" Version="4.0.0.1" />
  </ItemGroup>
  <ItemGroup>
    <!--
    this does not fully work - breaks intellisense
    Exclude="Constants-*.cs"
    <Compile Include="Constants-*.cs">
      <DependentUpon>Constants.cs</DependentUpon>
    </Compile>
    -->
    <Compile Include="Cache\DefaultRepositoryCachePolicy.cs" />
    <Compile Include="Compose\AuditEventsComponent.cs" />
    <Compile Include="Cache\FullDataSetRepositoryCachePolicy.cs" />
    <Compile Include="Cache\RepositoryCachePolicyBase.cs" />
    <Compile Include="Cache\SingleItemsOnlyRepositoryCachePolicy.cs" />
    <Compile Include="Compose\AuditEventsComposer.cs" />
    <Compile Include="Composing\RegisterFactory.cs" />
    <Compile Include="CompositionExtensions.cs" />
    <Compile Include="Compose\ManifestWatcherComposer.cs" />
    <Compile Include="Compose\RelateOnCopyComposer.cs" />
    <Compile Include="Compose\RelateOnTrashComposer.cs" />
    <Compile Include="Composing\CompositionExtensions\Configuration.cs" />
    <Compile Include="Composing\CompositionExtensions\CoreMappingProfiles.cs" />
    <Compile Include="Composing\CompositionExtensions\FileSystems.cs" />
    <Compile Include="Composing\CompositionExtensions\Repositories.cs" />
    <Compile Include="Composing\CompositionExtensions\Services.cs" />
    <Compile Include="CompositionExtensions_Essentials.cs" />
    <Compile Include="CompositionExtensions_FileSystems.cs" />
    <Compile Include="ConventionsHelper.cs" />
    <Compile Include="Deploy\IGridCellValueConnector.cs" />
    <Compile Include="Events\ContentPublishedEventArgs.cs" />
    <Compile Include="Events\ContentPublishingEventArgs.cs" />
    <Compile Include="Events\ContentSavedEventArgs.cs" />
    <Compile Include="Events\ContentSavingEventArgs.cs" />
    <Compile Include="Events\ExportedMemberEventArgs.cs" />
    <Compile Include="Events\ImportPackageEventArgs.cs" />
    <Compile Include="Events\MigrationEventArgs.cs" />
    <Compile Include="Events\QueuingEventDispatcherBase.cs" />
    <Compile Include="Composing\Current.cs" />
    <Compile Include="Composing\LightInject\LightInjectContainer.cs" />
    <Compile Include="Composing\LightInject\MixedLightInjectScopeManagerProvider.cs" />
    <Compile Include="IO\IOHelper.cs" />
    <Compile Include="IO\SystemFiles.cs" />
    <Compile Include="Logging\Viewer\LogTimePeriod.cs" />
    <Compile Include="Manifest\IPackageManifest.cs" />
    <Compile Include="Manifest\ManifestParser.cs" />
    <Compile Include="Migrations\IMigrationBuilder.cs" />
    <Compile Include="Migrations\Upgrade\Common\DeleteKeysAndIndexes.cs" />
    <Compile Include="Migrations\Upgrade\V_8_0_0\DataTypes\ContentPickerPreValueMigrator.cs" />
    <Compile Include="Migrations\Upgrade\V_8_0_0\DataTypes\DecimalPreValueMigrator.cs" />
    <Compile Include="Migrations\Upgrade\V_8_0_0\DataTypes\IPreValueMigrator.cs" />
    <Compile Include="Migrations\Upgrade\V_8_0_0\DataTypes\ListViewPreValueMigrator.cs" />
    <Compile Include="Migrations\Upgrade\V_8_0_0\DataTypes\MediaPickerPreValueMigrator.cs" />
    <Compile Include="Migrations\Upgrade\V_8_0_0\DataTypes\MarkdownEditorPreValueMigrator.cs" />
    <Compile Include="Migrations\Upgrade\V_8_0_0\DataTypes\NestedContentPreValueMigrator.cs" />
    <Compile Include="Migrations\Upgrade\V_8_0_0\DataTypes\PreValueMigratorCollection.cs" />
    <Compile Include="Migrations\Upgrade\V_8_0_0\DataTypes\PreValueMigratorCollectionBuilder.cs" />
    <Compile Include="Migrations\Upgrade\V_8_0_0\DataTypes\PreValueMigratorComposer.cs" />
    <Compile Include="Migrations\Upgrade\V_8_0_0\DataTypes\DefaultPreValueMigrator.cs" />
    <Compile Include="Migrations\Upgrade\V_8_0_0\DataTypes\RenamingPreValueMigrator.cs" />
    <Compile Include="Migrations\Upgrade\V_8_0_0\DataTypes\RichTextPreValueMigrator.cs" />
    <Compile Include="Migrations\Upgrade\V_8_0_0\DataTypes\DropDownFlexiblePreValueMigrator.cs" />
    <Compile Include="Migrations\Upgrade\V_8_0_0\MergeDateAndDateTimePropertyEditor.cs" />
    <Compile Include="Migrations\Upgrade\V_8_0_0\DataTypes\PreValueMigratorBase.cs" />
    <Compile Include="Migrations\Upgrade\V_8_0_0\DataTypes\PreValueDto.cs" />
    <Compile Include="Migrations\Upgrade\V_8_0_0\PropertyEditorsMigrationBase.cs" />
    <Compile Include="Migrations\Upgrade\V_8_0_0\RenameMediaVersionTable.cs" />
    <Compile Include="Migrations\Upgrade\V_8_0_0\DataTypes\ValueListPreValueMigrator.cs" />
    <Compile Include="Migrations\Upgrade\V_8_0_0\DataTypes\UmbracoSliderPreValueMigrator.cs" />
    <Compile Include="Migrations\Upgrade\V_8_1_0\FixContentNuCascade.cs" />
    <Compile Include="Migrations\Upgrade\V_8_1_0\RenameUserLoginDtoDateIndex.cs" />
    <Compile Include="Migrations\Upgrade\V_8_0_1\ChangeNuCacheJsonFormat.cs" />
    <Compile Include="Migrations\Upgrade\V_8_1_0\ConvertTinyMceAndGridMediaUrlsToLocalLink.cs" />
    <Compile Include="Models\ContentBaseExtensions.cs" />
    <Compile Include="Models\Identity\IdentityMapDefinition.cs" />
    <Compile Include="Models\Identity\UserLoginInfoWrapper.cs" />
    <Compile Include="Models\Language.cs" />
    <Compile Include="Models\Macro.cs" />
    <Compile Include="Models\Media.cs" />
    <Compile Include="Models\Membership\UserGroup.cs" />
    <Compile Include="Models\Membership\UserGroupExtensions.cs" />
    <Compile Include="Models\ObjectTypes.cs" />
    <Compile Include="Models\Property.cs" />
    <Compile Include="Models\PropertyCollection.cs" />
    <Compile Include="Models\PropertyType.cs" />
    <Compile Include="Migrations\Upgrade\V_8_0_0\FixLanguageIsoCodeLength.cs" />
    <Compile Include="Models\CultureImpact.cs" />
    <Compile Include="Models\PublishedContent\IndexedArrayItem.cs" />
    <Compile Include="Models\PublishedContent\VariationContextAccessorExtensions.cs" />
    <Compile Include="Models\Template.cs" />
    <Compile Include="Models\TemplateOnDisk.cs" />
    <Compile Include="Packaging\PackageDataInstallation.cs" />
    <Compile Include="Packaging\PackageInstallation.cs" />
    <Compile Include="Persistence\Mappers\SimpleContentTypeMapper.cs" />
    <Compile Include="PropertyEditors\Validators\DelimitedValueValidator.cs" />
    <Compile Include="PropertyEditors\Validators\RegexValidator.cs" />
    <Compile Include="PropertyEditors\Validators\RequiredValidator.cs" />
    <Compile Include="PropertyEditors\ValueConverters\ColorPickerValueConverter.cs" />
    <Compile Include="PropertyEditors\ValueConverters\GridValueConverter.cs" />
    <Compile Include="PropertyEditors\ValueConverters\ImageCropperValue.cs" />
    <Compile Include="PropertyEditors\ValueConverters\ImageCropperValueConverter.cs" />
    <Compile Include="PropertyEditors\ValueConverters\ImageCropperValueTypeConverter.cs" />
    <Compile Include="PropertyEditors\ValueConverters\JsonValueConverter.cs" />
    <Compile Include="PropertyEditors\ValueConverters\LabelValueConverter.cs" />
    <Compile Include="PropertyEditors\ValueConverters\MarkdownEditorValueConverter.cs" />
    <Compile Include="PropertyEditors\ValueConverters\SliderValueConverter.cs" />
    <Compile Include="PropertyEditors\ValueConverters\TagsValueConverter.cs" />
    <Compile Include="PropertyEditors\ValueConverters\TinyMceValueConverter.cs" />
    <Compile Include="Persistence\Dtos\PropertyTypeCommonDto.cs" />
    <Compile Include="Persistence\Factories\MacroFactory.cs" />
    <Compile Include="Persistence\Repositories\Implement\ContentTypeCommonRepository.cs" />
    <Compile Include="Persistence\Repositories\IContentTypeCommonRepository.cs" />
    <Compile Include="Persistence\Repositories\Implement\LanguageRepositoryExtensions.cs" />
    <Compile Include="Migrations\Upgrade\V_8_0_0\RenameLabelAndRichTextPropertyEditorAliases.cs" />
    <Compile Include="PropertyEditors\VoidEditor.cs" />
    <Compile Include="PublishedContentExtensions.cs" />
    <Compile Include="Serialization\JsonNetSerializer.cs" />
    <Compile Include="Services\Changes\ContentTypeChange.cs" />
    <Compile Include="Services\Changes\ContentTypeChangeExtensions.cs" />
    <Compile Include="Services\IMemberService.cs" />
    <Compile Include="Services\IMembershipMemberService.cs" />
    <Compile Include="Services\LocalizedTextServiceExtensions.cs" />
    <Compile Include="Services\PropertyValidationService.cs" />
    <Compile Include="StringExtensions.cs" />
    <Compile Include="Strings\DefaultUrlSegmentProvider.cs" />
    <Compile Include="Strings\IUrlSegmentProvider.cs" />
    <Compile Include="Strings\UrlSegmentProviderCollection.cs" />
    <Compile Include="Sync\RefreshInstructionEnvelope.cs" />
    <Compile Include="TypeExtensions.cs" />
    <Compile Include="TypeLoaderExtensions.cs" />
    <Compile Include="Logging\Viewer\CountingFilter.cs" />
    <Compile Include="Logging\Viewer\ErrorCounterFilter.cs" />
    <Compile Include="Logging\Viewer\ExpressionFilter.cs" />
    <Compile Include="Logging\Viewer\ILogFilter.cs" />
    <Compile Include="Logging\Viewer\LogTemplate.cs" />
    <Compile Include="Logging\Viewer\ILogViewer.cs" />
    <Compile Include="Logging\Viewer\LogLevelCounts.cs" />
    <Compile Include="Logging\Viewer\JsonLogViewer.cs" />
    <Compile Include="Logging\Viewer\LogMessage.cs" />
    <Compile Include="Logging\Viewer\LogViewerComposer.cs" />
    <Compile Include="Logging\Viewer\LogViewerSourceBase.cs" />
    <Compile Include="Logging\LogHttpRequest.cs" />
    <Compile Include="Logging\MessageTemplates.cs" />
    <Compile Include="Logging\Serilog\Enrichers\HttpRequestIdEnricher.cs" />
    <Compile Include="Logging\Serilog\Enrichers\HttpRequestNumberEnricher.cs" />
    <Compile Include="Logging\Serilog\Enrichers\HttpSessionIdEnricher.cs" />
    <Compile Include="Logging\Serilog\LoggerConfigExtensions.cs" />
    <Compile Include="Logging\Serilog\Enrichers\Log4NetLevelMapperEnricher.cs" />
    <Compile Include="Logging\Viewer\MessageTemplateFilter.cs" />
    <Compile Include="Logging\Viewer\SavedLogSearch.cs" />
    <Compile Include="Manifest\DashboardAccessRuleConverter.cs" />
    <Compile Include="Manifest\ManifestContentAppFactory.cs" />
    <Compile Include="Migrations\MergeBuilder.cs" />
    <Compile Include="Migrations\MigrationBase_Extra.cs" />
    <Compile Include="Migrations\PostMigrations\IPublishedSnapshotRebuilder.cs" />
    <Compile Include="Migrations\PostMigrations\PublishedSnapshotRebuilder.cs" />
    <Compile Include="Migrations\PostMigrations\RebuildPublishedSnapshot.cs" />
    <Compile Include="Migrations\Upgrade\V_8_0_0\ConvertRelatedLinksToMultiUrlPicker.cs" />
    <Compile Include="Migrations\Upgrade\V_8_0_0\AddContentTypeIsElementColumn.cs" />
    <Compile Include="Migrations\Upgrade\V_8_0_0\AddLogTableColumns.cs" />
    <Compile Include="Migrations\Upgrade\V_8_0_0\AddTypedLabels.cs" />
    <Compile Include="Migrations\Upgrade\V_8_0_0\AddVariationTables1A.cs" />
    <Compile Include="Migrations\Upgrade\V_8_0_0\AddVariationTables2.cs" />
    <Compile Include="Migrations\Upgrade\V_8_0_0\DataTypeMigration.cs" />
    <Compile Include="Migrations\Upgrade\V_8_0_0\DropDownPropertyEditorsMigration.cs" />
    <Compile Include="Migrations\Upgrade\V_8_0_0\DropPreValueTable.cs" />
    <Compile Include="Migrations\Upgrade\V_8_0_0\DropTaskTables.cs" />
    <Compile Include="Migrations\Upgrade\V_8_0_0\DropTemplateDesignColumn.cs" />
    <Compile Include="Migrations\Upgrade\V_8_0_0\DropXmlTables.cs" />
    <Compile Include="Migrations\Upgrade\V_8_0_0\LanguageColumns.cs" />
    <Compile Include="Migrations\Upgrade\V_8_0_0\MakeRedirectUrlVariant.cs" />
    <Compile Include="Migrations\Upgrade\V_8_0_0\MakeTagsVariant.cs" />
    <Compile Include="Migrations\Upgrade\V_8_0_0\PropertyEditorsMigration.cs" />
    <Compile Include="Migrations\Upgrade\V_8_0_0\RefactorMacroColumns.cs" />
    <Compile Include="Migrations\Upgrade\V_8_0_0\RefactorVariantsModel.cs" />
    <Compile Include="Migrations\Upgrade\V_8_0_0\RadioAndCheckboxPropertyEditorsMigration.cs" />
    <Compile Include="Migrations\Upgrade\V_8_0_0\RenameUmbracoDomainsTable.cs" />
    <Compile Include="Migrations\Upgrade\V_8_0_0\SuperZero.cs" />
    <Compile Include="Migrations\Upgrade\V_8_0_0\TablesForScheduledPublishing.cs" />
    <Compile Include="Migrations\Upgrade\V_8_0_0\TagsMigration.cs" />
    <Compile Include="Migrations\Upgrade\V_8_0_0\FallbackLanguage.cs" />
    <Compile Include="Migrations\Upgrade\V_8_0_0\TagsMigrationFix.cs" />
    <Compile Include="Migrations\Upgrade\V_8_0_0\UpdateDefaultMandatoryLanguage.cs" />
    <Compile Include="Migrations\Upgrade\V_8_0_0\UpdatePickerIntegerValuesToUdi.cs" />
    <Compile Include="Migrations\Upgrade\V_8_0_0\UserForeignKeys.cs" />
    <Compile Include="Migrations\Upgrade\Common\CreateKeysAndIndexes.cs" />
    <Compile Include="Models\ContentRepositoryExtensions.cs" />
    <Compile Include="Models\ContentTagsExtensions.cs" />
    <Compile Include="Models\PathValidationExtensions.cs" />
    <Compile Include="Models\PropertyTagsExtensions.cs" />
    <Compile Include="PackageActions\AllowDoctype.cs" />
    <Compile Include="PackageActions\PublishRootDocument.cs" />
    <Compile Include="Packaging\PackagesRepository.cs" />
    <Compile Include="Persistence\Dtos\AuditEntryDto.cs" />
    <Compile Include="Persistence\Dtos\ConsentDto.cs" />
    <Compile Include="Persistence\Dtos\ContentScheduleDto.cs" />
    <Compile Include="Persistence\Dtos\ContentVersionCultureVariationDto.cs" />
    <Compile Include="Persistence\Dtos\DocumentCultureVariationDto.cs" />
    <Compile Include="Persistence\Dtos\MediaDto.cs" />
    <Compile Include="Persistence\Dtos\MediaVersionDto.cs" />
    <Compile Include="Persistence\Dtos\UserLoginDto.cs" />
    <Compile Include="Persistence\Factories\AuditEntryFactory.cs" />
    <Compile Include="Persistence\Factories\ConsentFactory.cs" />
    <Compile Include="Persistence\Mappers\AuditEntryMapper.cs" />
    <Compile Include="Persistence\Mappers\AuditItemMapper.cs" />
    <Compile Include="Persistence\Mappers\ConsentMapper.cs" />
    <Compile Include="Persistence\Repositories\Implement\AuditEntryRepository.cs" />
    <Compile Include="Persistence\Repositories\Implement\ConsentRepository.cs" />
    <Compile Include="Persistence\SqlContextExtensions.cs" />
    <Compile Include="Persistence\SqlSyntaxExtensions.cs" />
    <Compile Include="Persistence\UmbracoPocoDataBuilder.cs" />
    <Compile Include="PropertyEditors\ConfigurationEditorOfTConfiguration.cs" />
    <Compile Include="PropertyEditors\ConfigurationEditor.cs" />
    <Compile Include="PropertyEditors\LabelConfigurationEditor.cs" />
    <Compile Include="PropertyEditors\LabelPropertyEditor.cs" />
    <Compile Include="ReflectionUtilities-Unused.cs" />
    <Compile Include="RuntimeOptions.cs" />
    <Compile Include="Runtime\CoreRuntime.cs" />
    <Compile Include="Runtime\CoreInitialComponent.cs" />
    <Compile Include="Migrations\Expressions\Common\ExecutableBuilder.cs" />
    <Compile Include="Migrations\Expressions\Common\IExecutableBuilder.cs" />
    <Compile Include="Migrations\Expressions\Create\KeysAndIndexes\CreateKeysAndIndexesBuilder.cs" />
    <Compile Include="Migrations\Expressions\Create\Table\CreateTableOfDtoBuilder.cs" />
    <Compile Include="Migrations\Expressions\Delete\KeysAndIndexes\DeleteKeysAndIndexesBuilder.cs" />
    <Compile Include="Migrations\Install\DatabaseBuilder.cs" />
    <Compile Include="Deploy\ArtifactBase.cs" />
    <Compile Include="Diagnostics\MiniDump.cs" />
    <Compile Include="EmailSender.cs" />
    <Compile Include="Events\QueuingEventDispatcher.cs" />
    <Compile Include="Events\UninstallPackageEventArgs.cs" />
    <Compile Include="Composing\LightInject\LightInjectException.cs" />
    <Compile Include="FileResources\Files.Designer.cs" />
<<<<<<< HEAD
    <Compile Include="IO\FileSecurityException.cs" />
    <Compile Include="IO\FileSystemExtensions.cs" />
    <Compile Include="IO\FileSystems.cs" />
    <Compile Include="IO\FileSystemWrapper.cs" />
    <Compile Include="IO\MediaFileSystem.cs" />
    <Compile Include="IO\PhysicalFileSystem.cs" />
    <Compile Include="IO\ShadowFileSystem.cs" />
    <Compile Include="IO\ShadowFileSystems.cs" />
    <Compile Include="IO\ShadowWrapper.cs" />
    <Compile Include="IO\SystemFiles.cs" />
    <Compile Include="IO\ViewHelper.cs" />
=======
    <Compile Include="HttpContextExtensions.cs" />
>>>>>>> 719c23c7
    <Compile Include="Logging\Serilog\SerilogLogger.cs" />
    <Compile Include="Logging\OwinLogger.cs" />
    <Compile Include="Logging\OwinLoggerFactory.cs" />
    <Compile Include="MainDom.cs" />
    <Compile Include="Manifest\ValueValidatorConverter.cs" />
    <Compile Include="Manifest\ManifestWatcher.cs" />
    <Compile Include="Manifest\DataEditorConverter.cs" />
    <Compile Include="Migrations\MigrationBuilder.cs" />
    <Compile Include="Migrations\MigrationPlan.cs" />
    <Compile Include="Migrations\Upgrade\UmbracoPlan.cs" />
    <Compile Include="Migrations\Upgrade\Upgrader.cs" />
    <Compile Include="Migrations\Upgrade\V_8_0_0\DropMigrationsTable.cs" />
    <Compile Include="Models\Content.cs" />
    <Compile Include="ContentExtensions.cs" />
    <Compile Include="Models\ContentType.cs" />
    <Compile Include="Models\ContentTypeBase.cs" />
    <Compile Include="Models\ContentTypeCompositionBase.cs" />
    <Compile Include="Models\DataType.cs" />
    <Compile Include="Models\GridValue.cs" />
    <Compile Include="Models\Identity\BackOfficeIdentityUser.cs" />
    <Compile Include="Models\Identity\IdentityUser.cs" />
    <Compile Include="Models\MediaExtensions.cs" />
    <Compile Include="Models\MediaType.cs" />
    <Compile Include="Models\Member.cs" />
    <Compile Include="Models\Membership\MembershipUserExtensions.cs" />
    <Compile Include="Models\Membership\UmbracoMembershipMember.cs" />
    <Compile Include="Models\Membership\UmbracoMembershipUser.cs" />
    <Compile Include="Models\Membership\User.cs" />
    <Compile Include="Models\MemberType.cs" />
    <Compile Include="Models\PublishedContent\PublishedContentTypeFactory.cs" />
    <Compile Include="Models\PublishedContent\PublishedContentExtensionsForModels.cs" />
    <Compile Include="Models\PublishedContent\PublishedContentModel.cs" />
    <Compile Include="Models\PublishedContent\PublishedModelFactory.cs" />
    <Compile Include="Persistence\Dtos\AccessDto.cs" />
    <Compile Include="Persistence\Dtos\AccessRuleDto.cs" />
    <Compile Include="Persistence\Dtos\CacheInstructionDto.cs" />
    <Compile Include="Persistence\Dtos\ContentDto.cs" />
    <Compile Include="Persistence\Dtos\ContentNuDto.cs" />
    <Compile Include="Persistence\Dtos\ContentType2ContentTypeDto.cs" />
    <Compile Include="Persistence\Dtos\ContentTypeAllowedContentTypeDto.cs" />
    <Compile Include="Persistence\Dtos\ContentTypeDto.cs" />
    <Compile Include="Persistence\Dtos\ContentTypeTemplateDto.cs" />
    <Compile Include="Persistence\Dtos\ContentVersionDto.cs" />
    <Compile Include="Persistence\Dtos\DataTypeDto.cs" />
    <Compile Include="Persistence\Dtos\DictionaryDto.cs" />
    <Compile Include="Persistence\Dtos\DocumentDto.cs" />
    <Compile Include="Persistence\Dtos\DocumentPublishedReadOnlyDto.cs" />
    <Compile Include="Persistence\Dtos\DocumentVersionDto.cs" />
    <Compile Include="Persistence\Dtos\DomainDto.cs" />
    <Compile Include="Persistence\Dtos\ExternalLoginDto.cs" />
    <Compile Include="Persistence\Dtos\KeyValueDto.cs" />
    <Compile Include="Persistence\Dtos\LanguageDto.cs" />
    <Compile Include="Persistence\Dtos\LanguageTextDto.cs" />
    <Compile Include="Persistence\Dtos\LockDto.cs" />
    <Compile Include="Persistence\Dtos\LogDto.cs" />
    <Compile Include="Persistence\Dtos\MacroDto.cs" />
    <Compile Include="Persistence\Dtos\MacroPropertyDto.cs" />
    <Compile Include="Persistence\Dtos\Member2MemberGroupDto.cs" />
    <Compile Include="Persistence\Dtos\MemberDto.cs" />
    <Compile Include="Persistence\Dtos\MemberPropertyTypeDto.cs" />
    <Compile Include="Persistence\Dtos\NodeDto.cs" />
    <Compile Include="Persistence\Dtos\PropertyDataDto.cs" />
    <Compile Include="Persistence\Dtos\PropertyTypeDto.cs" />
    <Compile Include="Persistence\Dtos\PropertyTypeGroupDto.cs" />
    <Compile Include="Persistence\Dtos\PropertyTypeGroupReadOnlyDto.cs" />
    <Compile Include="Persistence\Dtos\PropertyTypeReadOnlyDto.cs" />
    <Compile Include="Persistence\Dtos\RedirectUrlDto.cs" />
    <Compile Include="Persistence\Dtos\RelationDto.cs" />
    <Compile Include="Persistence\Dtos\RelationTypeDto.cs" />
    <Compile Include="Persistence\Dtos\ServerRegistrationDto.cs" />
    <Compile Include="Persistence\Dtos\TagDto.cs" />
    <Compile Include="Persistence\Dtos\TagRelationshipDto.cs" />
    <Compile Include="Persistence\Dtos\TemplateDto.cs" />
    <Compile Include="Persistence\Dtos\User2NodeNotifyDto.cs" />
    <Compile Include="Persistence\Dtos\User2UserGroupDto.cs" />
    <Compile Include="Persistence\Dtos\UserDto.cs" />
    <Compile Include="Persistence\Dtos\UserGroup2AppDto.cs" />
    <Compile Include="Persistence\Dtos\UserGroup2NodePermissionDto.cs" />
    <Compile Include="Persistence\Dtos\UserGroupDto.cs" />
    <Compile Include="Persistence\Dtos\UserStartNodeDto.cs" />
    <Compile Include="Models\UserExtensions.cs" />
    <Compile Include="ObjectJsonExtensions.cs" />
    <Compile Include="Persistence\BulkDataReader.cs" />
    <Compile Include="Persistence\DatabaseAnnotations\ConstraintAttribute.cs" />
    <Compile Include="Persistence\DatabaseAnnotations\ForeignKeyAttribute.cs" />
    <Compile Include="Persistence\DatabaseAnnotations\IndexAttribute.cs" />
    <Compile Include="Persistence\DatabaseAnnotations\IndexTypes.cs" />
    <Compile Include="Persistence\DatabaseAnnotations\LengthAttribute.cs" />
    <Compile Include="Persistence\DatabaseAnnotations\NullSettingAttribute.cs" />
    <Compile Include="Persistence\DatabaseAnnotations\NullSettings.cs" />
    <Compile Include="Persistence\DatabaseAnnotations\PrimaryKeyColumnAttribute.cs" />
    <Compile Include="Persistence\DatabaseAnnotations\ReferencesAttribute.cs" />
    <Compile Include="Persistence\DatabaseAnnotations\SpecialDbTypeAttribute.cs" />
    <Compile Include="Persistence\DatabaseAnnotations\SpecialDbTypes.cs" />
    <Compile Include="Persistence\DatabaseDebugHelper.cs" />
    <Compile Include="Persistence\DatabaseModelDefinitions\ColumnDefinition.cs" />
    <Compile Include="Persistence\DatabaseModelDefinitions\ConstraintDefinition.cs" />
    <Compile Include="Persistence\DatabaseModelDefinitions\ConstraintType.cs" />
    <Compile Include="Persistence\DatabaseModelDefinitions\DbIndexDefinition.cs" />
    <Compile Include="Persistence\DatabaseModelDefinitions\DefinitionFactory.cs" />
    <Compile Include="Persistence\DatabaseModelDefinitions\DeletionDataDefinition.cs" />
    <Compile Include="Persistence\DatabaseModelDefinitions\ForeignKeyDefinition.cs" />
    <Compile Include="Persistence\DatabaseModelDefinitions\IndexColumnDefinition.cs" />
    <Compile Include="Persistence\DatabaseModelDefinitions\IndexDefinition.cs" />
    <Compile Include="Persistence\DatabaseModelDefinitions\InsertionDataDefinition.cs" />
    <Compile Include="Persistence\DatabaseModelDefinitions\ModificationType.cs" />
    <Compile Include="Persistence\DatabaseModelDefinitions\SystemMethods.cs" />
    <Compile Include="Persistence\DatabaseModelDefinitions\TableDefinition.cs" />
    <Compile Include="Persistence\DbCommandExtensions.cs" />
    <Compile Include="Persistence\DbConnectionExtensions.cs" />
    <Compile Include="Persistence\EntityNotFoundException.cs" />
    <Compile Include="Persistence\Factories\ContentTypeFactory.cs" />
    <Compile Include="Persistence\Factories\DataTypeFactory.cs" />
    <Compile Include="Persistence\Factories\DictionaryItemFactory.cs" />
    <Compile Include="Persistence\Factories\DictionaryTranslationFactory.cs" />
    <Compile Include="Persistence\Factories\ExternalLoginFactory.cs" />
    <Compile Include="Persistence\Factories\LanguageFactory.cs" />
    <Compile Include="Persistence\Factories\ContentBaseFactory.cs" />
    <Compile Include="Persistence\Factories\MemberGroupFactory.cs" />
    <Compile Include="Persistence\Factories\PropertyFactory.cs" />
    <Compile Include="Persistence\Factories\PropertyGroupFactory.cs" />
    <Compile Include="Persistence\Factories\PublicAccessEntryFactory.cs" />
    <Compile Include="Persistence\Factories\RelationFactory.cs" />
    <Compile Include="Persistence\Factories\RelationTypeFactory.cs" />
    <Compile Include="Persistence\Factories\ServerRegistrationFactory.cs" />
    <Compile Include="Persistence\Factories\TagFactory.cs" />
    <Compile Include="Persistence\Factories\TemplateFactory.cs" />
    <Compile Include="Persistence\Factories\UserFactory.cs" />
    <Compile Include="Persistence\Factories\UserGroupFactory.cs" />
    <Compile Include="Persistence\FaultHandling\ITransientErrorDetectionStrategy.cs" />
    <Compile Include="Persistence\FaultHandling\RetryingEventArgs.cs" />
    <Compile Include="Persistence\FaultHandling\RetryLimitExceededException.cs" />
    <Compile Include="Persistence\FaultHandling\RetryPolicy.cs" />
    <Compile Include="Persistence\FaultHandling\RetryPolicyFactory.cs" />
    <Compile Include="Persistence\FaultHandling\RetryStrategy.cs" />
    <Compile Include="Persistence\FaultHandling\Strategies\ExponentialBackoff.cs" />
    <Compile Include="Persistence\FaultHandling\Strategies\FixedInterval.cs" />
    <Compile Include="Persistence\FaultHandling\Strategies\Incremental.cs" />
    <Compile Include="Persistence\FaultHandling\Strategies\NetworkConnectivityErrorDetectionStrategy.cs" />
    <Compile Include="Persistence\FaultHandling\Strategies\SqlAzureTransientErrorDetectionStrategy.cs" />
    <Compile Include="Persistence\FaultHandling\ThrottlingCondition.cs" />
    <Compile Include="Persistence\ISqlContext.cs" />
    <Compile Include="Persistence\IUmbracoDatabase.cs" />
    <Compile Include="Persistence\IUmbracoDatabaseFactory.cs" />
    <Compile Include="Persistence\LocalDb.cs" />
    <Compile Include="Persistence\Mappers\AccessMapper.cs" />
    <Compile Include="Persistence\Mappers\BaseMapper.cs" />
    <Compile Include="Persistence\Mappers\ContentMapper.cs" />
    <Compile Include="Persistence\Mappers\ContentTypeMapper.cs" />
    <Compile Include="Persistence\Mappers\DataTypeMapper.cs" />
    <Compile Include="Persistence\Mappers\DictionaryMapper.cs" />
    <Compile Include="Persistence\Mappers\DictionaryTranslationMapper.cs" />
    <Compile Include="Persistence\Mappers\DomainMapper.cs" />
    <Compile Include="Persistence\Mappers\ExternalLoginMapper.cs" />
    <Compile Include="Persistence\Mappers\IMapperCollection.cs" />
    <Compile Include="Persistence\Mappers\LanguageMapper.cs" />
    <Compile Include="Persistence\Mappers\MacroMapper.cs" />
    <Compile Include="Persistence\Mappers\MapperCollection.cs" />
    <Compile Include="Persistence\Mappers\MapperCollectionBuilder.cs" />
    <Compile Include="Persistence\Mappers\MapperForAttribute.cs" />
    <Compile Include="Persistence\Mappers\MediaMapper.cs" />
    <Compile Include="Persistence\Mappers\MediaTypeMapper.cs" />
    <Compile Include="Persistence\Mappers\MemberGroupMapper.cs" />
    <Compile Include="Persistence\Mappers\MemberMapper.cs" />
    <Compile Include="Persistence\Mappers\MemberTypeMapper.cs" />
    <Compile Include="Persistence\Mappers\PocoMapper.cs" />
    <Compile Include="Persistence\Mappers\PropertyGroupMapper.cs" />
    <Compile Include="Persistence\Mappers\PropertyMapper.cs" />
    <Compile Include="Persistence\Mappers\PropertyTypeMapper.cs" />
    <Compile Include="Persistence\Mappers\RelationMapper.cs" />
    <Compile Include="Persistence\Mappers\RelationTypeMapper.cs" />
    <Compile Include="Persistence\Mappers\ServerRegistrationMapper.cs" />
    <Compile Include="Persistence\Mappers\TagMapper.cs" />
    <Compile Include="Persistence\Mappers\TemplateMapper.cs" />
    <Compile Include="Persistence\Mappers\UmbracoEntityMapper.cs" />
    <Compile Include="Persistence\Mappers\UserGroupMapper.cs" />
    <Compile Include="Persistence\Mappers\UserMapper.cs" />
    <Compile Include="Persistence\Mappers\UserSectionMapper.cs" />
    <Compile Include="Migrations\IMigrationContext.cs" />
    <Compile Include="Migrations\IMigrationExpression.cs" />
    <Compile Include="Migrations\Install\DatabaseDataCreator.cs" />
    <Compile Include="Migrations\Install\DatabaseSchemaCreator.cs" />
    <Compile Include="Migrations\Install\DatabaseSchemaResult.cs" />
    <Compile Include="Migrations\MigrationBase.cs" />
    <Compile Include="Migrations\MigrationContext.cs" />
    <Compile Include="Migrations\MigrationExpressionBase.cs" />
    <Compile Include="Migrations\Expressions\Alter\AlterBuilder.cs" />
    <Compile Include="Migrations\Expressions\Alter\Expressions\AlterColumnExpression.cs" />
    <Compile Include="Migrations\Expressions\Alter\Expressions\AlterDefaultConstraintExpression.cs" />
    <Compile Include="Migrations\Expressions\Alter\Expressions\AlterTableExpression.cs" />
    <Compile Include="Migrations\Expressions\Alter\IAlterBuilder.cs" />
    <Compile Include="Migrations\Expressions\Alter\Table\AlterTableBuilder.cs" />
    <Compile Include="Migrations\Expressions\Alter\Table\IAlterTableColumnOptionForeignKeyCascadeBuilder.cs" />
    <Compile Include="Migrations\Expressions\Alter\Table\IAlterTableColumnOptionBuilder.cs" />
    <Compile Include="Migrations\Expressions\Alter\Table\IAlterTableColumnTypeBuilder.cs" />
    <Compile Include="Migrations\Expressions\Alter\Table\IAlterTableBuilder.cs" />
    <Compile Include="Migrations\Expressions\Create\Column\CreateColumnBuilder.cs" />
    <Compile Include="Migrations\Expressions\Create\Column\ICreateColumnOnTableBuilder.cs" />
    <Compile Include="Migrations\Expressions\Create\Column\ICreateColumnOptionForeignKeyCascadeBuilder.cs" />
    <Compile Include="Migrations\Expressions\Create\Column\ICreateColumnOptionBuilder.cs" />
    <Compile Include="Migrations\Expressions\Create\Column\ICreateColumnTypeBuilder.cs" />
    <Compile Include="Migrations\Expressions\Create\Constraint\CreateConstraintBuilder.cs" />
    <Compile Include="Migrations\Expressions\Create\Constraint\ICreateConstraintColumnsBuilder.cs" />
    <Compile Include="Migrations\Expressions\Create\Constraint\ICreateConstraintOnTableBuilder.cs" />
    <Compile Include="Migrations\Expressions\Create\CreateBuilder.cs" />
    <Compile Include="Migrations\Expressions\Create\Expressions\CreateConstraintExpression.cs" />
    <Compile Include="Migrations\Expressions\Create\Expressions\CreateTableExpression.cs" />
    <Compile Include="Migrations\Expressions\Create\ForeignKey\CreateForeignKeyBuilder.cs" />
    <Compile Include="Migrations\Expressions\Create\ForeignKey\ICreateForeignKeyCascadeBuilder.cs" />
    <Compile Include="Migrations\Expressions\Create\ForeignKey\ICreateForeignKeyForeignColumnBuilder.cs" />
    <Compile Include="Migrations\Expressions\Create\ForeignKey\ICreateForeignKeyFromTableBuilder.cs" />
    <Compile Include="Migrations\Expressions\Create\ForeignKey\ICreateForeignKeyPrimaryColumnBuilder.cs" />
    <Compile Include="Migrations\Expressions\Create\ForeignKey\ICreateForeignKeyToTableBuilder.cs" />
    <Compile Include="Migrations\Expressions\Create\ICreateBuilder.cs" />
    <Compile Include="Migrations\Expressions\Create\Index\CreateIndexBuilder.cs" />
    <Compile Include="Migrations\Expressions\Create\Index\ICreateIndexColumnOptionsBuilder.cs" />
    <Compile Include="Migrations\Expressions\Create\Index\ICreateIndexForTableBuilder.cs" />
    <Compile Include="Migrations\Expressions\Create\Index\ICreateIndexOnColumnBuilder.cs" />
    <Compile Include="Migrations\Expressions\Create\Index\ICreateIndexOptionsBuilder.cs" />
    <Compile Include="Migrations\Expressions\Create\Table\CreateTableBuilder.cs" />
    <Compile Include="Migrations\Expressions\Create\Table\ICreateTableColumnAsTypeBuilder.cs" />
    <Compile Include="Migrations\Expressions\Create\Table\ICreateTableColumnOptionForeignKeyCascadeBuilder.cs" />
    <Compile Include="Migrations\Expressions\Create\Table\ICreateTableColumnOptionBuilder.cs" />
    <Compile Include="Migrations\Expressions\Create\Table\ICreateTableWithColumnBuilder.cs" />
    <Compile Include="Migrations\Expressions\Delete\Column\DeleteColumnBuilder.cs" />
    <Compile Include="Migrations\Expressions\Delete\Column\IDeleteColumnBuilder.cs" />
    <Compile Include="Migrations\Expressions\Delete\Constraint\DeleteConstraintBuilder.cs" />
    <Compile Include="Migrations\Expressions\Delete\Constraint\IDeleteConstraintBuilder.cs" />
    <Compile Include="Migrations\Expressions\Delete\DefaultConstraint\DeleteDefaultConstraintBuilder.cs" />
    <Compile Include="Migrations\Expressions\Delete\DefaultConstraint\IDeleteDefaultConstraintOnColumnBuilder.cs" />
    <Compile Include="Migrations\Expressions\Delete\DefaultConstraint\IDeleteDefaultConstraintOnTableBuilder.cs" />
    <Compile Include="Migrations\Expressions\Delete\DeleteBuilder.cs" />
    <Compile Include="Migrations\Expressions\Delete\Data\DeleteDataBuilder.cs" />
    <Compile Include="Migrations\Expressions\Delete\Expressions\DeleteColumnExpression.cs" />
    <Compile Include="Migrations\Expressions\Delete\Expressions\DeleteConstraintExpression.cs" />
    <Compile Include="Migrations\Expressions\Delete\Expressions\DeleteDataExpression.cs" />
    <Compile Include="Migrations\Expressions\Delete\Expressions\DeleteDefaultConstraintExpression.cs" />
    <Compile Include="Migrations\Expressions\Delete\Expressions\DeleteForeignKeyExpression.cs" />
    <Compile Include="Migrations\Expressions\Delete\Expressions\DeleteIndexExpression.cs" />
    <Compile Include="Migrations\Expressions\Delete\Expressions\DeleteTableExpression.cs" />
    <Compile Include="Migrations\Expressions\Delete\ForeignKey\DeleteForeignKeyBuilder.cs" />
    <Compile Include="Migrations\Expressions\Delete\ForeignKey\IDeleteForeignKeyForeignColumnBuilder.cs" />
    <Compile Include="Migrations\Expressions\Delete\ForeignKey\IDeleteForeignKeyFromTableBuilder.cs" />
    <Compile Include="Migrations\Expressions\Delete\ForeignKey\IDeleteForeignKeyOnTableBuilder.cs" />
    <Compile Include="Migrations\Expressions\Delete\ForeignKey\IDeleteForeignKeyPrimaryColumnBuilder.cs" />
    <Compile Include="Migrations\Expressions\Delete\ForeignKey\IDeleteForeignKeyToTableBuilder.cs" />
    <Compile Include="Migrations\Expressions\Delete\IDeleteBuilder.cs" />
    <Compile Include="Migrations\Expressions\Delete\Data\IDeleteDataBuilder.cs" />
    <Compile Include="Migrations\Expressions\Delete\Index\DeleteIndexBuilder.cs" />
    <Compile Include="Migrations\Expressions\Delete\Index\IDeleteIndexForTableBuilder.cs" />
    <Compile Include="Migrations\Expressions\Delete\Index\IDeleteIndexOnColumnBuilder.cs" />
    <Compile Include="Migrations\Expressions\Execute\ExecuteBuilder.cs" />
    <Compile Include="Migrations\Expressions\Execute\Expressions\ExecuteSqlStatementExpression.cs" />
    <Compile Include="Migrations\Expressions\Execute\IExecuteBuilder.cs" />
    <Compile Include="Migrations\Expressions\ExpressionBuilderBaseOfNext.cs" />
    <Compile Include="Migrations\Expressions\ExpressionBuilderBase.cs" />
    <Compile Include="Migrations\Expressions\Common\Expressions\CreateColumnExpression.cs" />
    <Compile Include="Migrations\Expressions\Common\Expressions\CreateForeignKeyExpression.cs" />
    <Compile Include="Migrations\Expressions\Common\Expressions\CreateIndexExpression.cs" />
    <Compile Include="Migrations\Expressions\Common\IColumnOptionBuilder.cs" />
    <Compile Include="Migrations\Expressions\Common\IColumnTypeBuilder.cs" />
    <Compile Include="Migrations\Expressions\IFluentBuilder.cs" />
    <Compile Include="Migrations\Expressions\Common\IForeignKeyCascadeBuilder.cs" />
    <Compile Include="Migrations\Expressions\Insert\Expressions\InsertDataExpression.cs" />
    <Compile Include="Migrations\Expressions\Insert\IInsertBuilder.cs" />
    <Compile Include="Migrations\Expressions\Insert\IInsertIntoBuilder.cs" />
    <Compile Include="Migrations\Expressions\Insert\InsertBuilder.cs" />
    <Compile Include="Migrations\Expressions\Insert\InsertIntoBuilder.cs" />
    <Compile Include="Migrations\Expressions\Rename\Column\IRenameColumnBuilder.cs" />
    <Compile Include="Migrations\Expressions\Rename\Column\IRenameColumnToBuilder.cs" />
    <Compile Include="Migrations\Expressions\Rename\Column\RenameColumnBuilder.cs" />
    <Compile Include="Migrations\Expressions\Rename\Expressions\RenameColumnExpression.cs" />
    <Compile Include="Migrations\Expressions\Rename\Expressions\RenameTableExpression.cs" />
    <Compile Include="Migrations\Expressions\Rename\IRenameBuilder.cs" />
    <Compile Include="Migrations\Expressions\Rename\RenameBuilder.cs" />
    <Compile Include="Migrations\Expressions\Rename\Table\IRenameTableBuilder.cs" />
    <Compile Include="Migrations\Expressions\Rename\Table\RenameTableBuilder.cs" />
    <Compile Include="Migrations\Expressions\Update\Expressions\UpdateDataExpression.cs" />
    <Compile Include="Migrations\Expressions\Update\IUpdateBuilder.cs" />
    <Compile Include="Migrations\Expressions\Update\IUpdateTableBuilder.cs" />
    <Compile Include="Migrations\Expressions\Update\IUpdateWhereBuilder.cs" />
    <Compile Include="Migrations\Expressions\Update\UpdateBuilder.cs" />
    <Compile Include="Migrations\Expressions\Update\UpdateDataBuilder.cs" />
    <Compile Include="Migrations\Upgrade\V_8_0_0\AddContentNuTable.cs" />
    <Compile Include="Migrations\Upgrade\V_8_0_0\AddLockObjects.cs" />
    <Compile Include="Migrations\Upgrade\V_8_0_0\VariantsMigration.cs" />
    <Compile Include="Migrations\Upgrade\V_8_0_0\ContentVariationMigration.cs" />
    <Compile Include="Persistence\NPocoDatabaseExtensions-Bulk.cs" />
    <Compile Include="Persistence\NPocoDatabaseExtensions.cs" />
    <Compile Include="Persistence\NPocoDatabaseTypeExtensions.cs" />
    <Compile Include="Persistence\NPocoSqlExtensions.cs" />
    <Compile Include="Persistence\PocoDataDataReader.cs" />
    <Compile Include="Persistence\Querying\CachedExpression.cs" />
    <Compile Include="Persistence\Querying\ExpressionVisitorBase.cs" />
    <Compile Include="Persistence\Querying\ModelToSqlExpressionVisitor.cs" />
    <Compile Include="Persistence\Querying\PocoToSqlExpressionVisitor.cs" />
    <Compile Include="Persistence\Querying\Query.cs" />
    <Compile Include="Persistence\Querying\QueryExtensions.cs" />
    <Compile Include="Persistence\Querying\SqlExpressionExtensions.cs" />
    <Compile Include="Persistence\Querying\SqlTranslator.cs" />
    <Compile Include="Persistence\Querying\TextColumnType.cs" />
    <Compile Include="Persistence\Querying\ValuePropertyMatchType.cs" />
    <Compile Include="Persistence\RecordPersistenceType.cs" />
    <Compile Include="Persistence\Repositories\Implement\AuditRepository.cs" />
    <Compile Include="Persistence\Repositories\Implement\DocumentBlueprintRepository.cs" />
    <Compile Include="Persistence\Repositories\Implement\DocumentRepository.cs" />
    <Compile Include="Persistence\Repositories\Implement\ContentTypeRepository.cs" />
    <Compile Include="Persistence\Repositories\Implement\ContentTypeRepositoryBase.cs" />
    <Compile Include="Persistence\Repositories\Implement\DataTypeContainerRepository.cs" />
    <Compile Include="Persistence\Repositories\Implement\DataTypeRepository.cs" />
    <Compile Include="Persistence\Repositories\Implement\DictionaryRepository.cs" />
    <Compile Include="Persistence\Repositories\Implement\DocumentTypeContainerRepository.cs" />
    <Compile Include="Persistence\Repositories\Implement\DomainRepository.cs" />
    <Compile Include="Persistence\Repositories\Implement\EntityContainerRepository.cs" />
    <Compile Include="Persistence\Repositories\Implement\EntityRepository.cs" />
    <Compile Include="Persistence\Repositories\Implement\ExternalLoginRepository.cs" />
    <Compile Include="Persistence\Repositories\Implement\FileRepository.cs" />
    <Compile Include="Persistence\Repositories\IDocumentBlueprintRepository.cs" />
    <Compile Include="Persistence\Repositories\IDocumentRepository.cs" />
    <Compile Include="Persistence\Repositories\IContentTypeRepository.cs" />
    <Compile Include="Persistence\Repositories\IContentTypeRepositoryBase.cs" />
    <Compile Include="Persistence\Repositories\IDataTypeRepository.cs" />
    <Compile Include="Persistence\Repositories\IEntityRepository.cs" />
    <Compile Include="Persistence\Repositories\IMediaRepository.cs" />
    <Compile Include="Persistence\Repositories\IMediaTypeRepository.cs" />
    <Compile Include="Persistence\Repositories\IMemberRepository.cs" />
    <Compile Include="Persistence\Repositories\IMemberTypeRepository.cs" />
    <Compile Include="Persistence\Repositories\IPublicAccessRepository.cs" />
    <Compile Include="Persistence\Repositories\IContentRepository.cs" />
    <Compile Include="Persistence\Repositories\Implement\LanguageRepository.cs" />
    <Compile Include="Persistence\Repositories\Implement\MacroRepository.cs" />
    <Compile Include="Persistence\Repositories\Implement\MediaRepository.cs" />
    <Compile Include="Persistence\Repositories\Implement\MediaTypeContainerRepository.cs" />
    <Compile Include="Persistence\Repositories\Implement\MediaTypeRepository.cs" />
    <Compile Include="Persistence\Repositories\Implement\MemberGroupRepository.cs" />
    <Compile Include="Persistence\Repositories\Implement\MemberRepository.cs" />
    <Compile Include="Persistence\Repositories\Implement\MemberTypeRepository.cs" />
    <Compile Include="Persistence\Repositories\Implement\NotificationsRepository.cs" />
    <Compile Include="Persistence\Repositories\Implement\NPocoRepositoryBase.cs" />
    <Compile Include="Persistence\Repositories\Implement\PartialViewMacroRepository.cs" />
    <Compile Include="Persistence\Repositories\Implement\PartialViewRepository.cs" />
    <Compile Include="Persistence\Repositories\Implement\PermissionRepository.cs" />
    <Compile Include="Persistence\Repositories\Implement\PublicAccessRepository.cs" />
    <Compile Include="Persistence\Repositories\Implement\QueryType.cs" />
    <Compile Include="Persistence\Repositories\Implement\RedirectUrlRepository.cs" />
    <Compile Include="Persistence\Repositories\Implement\RelationRepository.cs" />
    <Compile Include="Persistence\Repositories\Implement\RelationTypeRepository.cs" />
    <Compile Include="Persistence\Repositories\Implement\RepositoryCacheKeys.cs" />
    <Compile Include="Persistence\Repositories\Implement\RepositoryBaseOfTIdTEntity.cs" />
    <Compile Include="Persistence\Repositories\Implement\ScriptRepository.cs" />
    <Compile Include="Persistence\Repositories\Implement\ServerRegistrationRepository.cs" />
    <Compile Include="Persistence\Repositories\Implement\SimilarNodeName.cs" />
    <Compile Include="Persistence\Repositories\Implement\SimpleGetRepository.cs" />
    <Compile Include="Persistence\Repositories\Implement\StylesheetRepository.cs" />
    <Compile Include="Persistence\Repositories\Implement\TagRepository.cs" />
    <Compile Include="Persistence\Repositories\Implement\TemplateRepository.cs" />
    <Compile Include="Persistence\Repositories\Implement\TupleExtensions.cs" />
    <Compile Include="Persistence\Repositories\Implement\UserGroupRepository.cs" />
    <Compile Include="Persistence\Repositories\Implement\UserRepository.cs" />
    <Compile Include="Persistence\Repositories\Implement\ContentRepositoryBase.cs" />
    <Compile Include="Persistence\SqlContext.cs" />
    <Compile Include="Persistence\SqlSyntax\ColumnInfo.cs" />
    <Compile Include="Persistence\SqlSyntax\DbTypes.cs" />
    <Compile Include="Persistence\SqlSyntax\ISqlSyntaxProvider.cs" />
    <Compile Include="Persistence\SqlSyntax\MicrosoftSqlSyntaxProviderBase.cs" />
    <Compile Include="Persistence\SqlSyntax\SqlCeSyntaxProvider.cs" />
    <Compile Include="Persistence\SqlSyntax\SqlServerSyntaxProvider.cs" />
    <Compile Include="Persistence\SqlSyntax\SqlServerVersionName.cs" />
    <Compile Include="Persistence\SqlSyntax\SqlSyntaxProviderBase.cs" />
    <Compile Include="Persistence\SqlSyntax\SqlSyntaxProviderExtensions.cs" />
    <Compile Include="Persistence\SqlTemplate.cs" />
    <Compile Include="Persistence\SqlTemplates.cs" />
    <Compile Include="Persistence\UmbracoDatabase.cs" />
    <Compile Include="Persistence\UmbracoDatabaseExtensions.cs" />
    <Compile Include="Persistence\UmbracoDatabaseFactory.cs" />
    <Compile Include="Properties\AssemblyInfo.cs" />
    <Compile Include="PropertyEditors\DataEditor.cs" />
    <Compile Include="PropertyEditors\DataValueEditor.cs" />
    <Compile Include="ReflectionUtilities.cs" />
    <Compile Include="RuntimeState.cs" />
    <Compile Include="Runtime\CoreInitialComposer.cs" />
    <Compile Include="Scoping\IScope.cs" />
    <Compile Include="Scoping\IScopeAccessor.cs" />
    <Compile Include="Scoping\IScopeProvider.cs" />
    <Compile Include="Scoping\RepositoryCacheMode.cs" />
    <Compile Include="Scoping\Scope.cs" />
    <Compile Include="Scoping\ScopeContext.cs" />
    <Compile Include="Scoping\ScopeContextualBase.cs" />
    <Compile Include="Scoping\ScopeProvider.cs" />
    <Compile Include="Scoping\ScopeReference.cs" />
    <Compile Include="Security\AuthenticationExtensions.cs" />
    <Compile Include="Security\BackOfficeUserStore.cs" />
    <Compile Include="Security\BackOfficeUserValidator.cs" />
    <Compile Include="Security\ContentPermissionsHelper.cs" />
    <Compile Include="Security\EmailService.cs" />
    <Compile Include="Security\IMembershipProviderPasswordHasher.cs" />
    <Compile Include="Security\IUmbracoMemberTypeMembershipProvider.cs" />
    <Compile Include="Security\IUserAwarePasswordHasher.cs" />
    <Compile Include="Security\IUserSessionStore.cs" />
    <Compile Include="Security\IUsersMembershipProvider.cs" />
    <Compile Include="Security\MachineKeyGenerator.cs" />
    <Compile Include="Security\MembershipProviderBase.cs" />
    <Compile Include="Security\MembershipProviderExtensions.cs" />
    <Compile Include="Security\MembershipProviderPasswordHasher.cs" />
    <Compile Include="Security\MembershipProviderPasswordValidator.cs" />
    <Compile Include="Security\UmbracoBackOfficeIdentity.cs" />
    <Compile Include="Security\UmbracoEmailMessage.cs" />
    <Compile Include="Security\UmbracoMembershipProviderBase.cs" />
    <Compile Include="Security\UserAwareMembershipProviderPasswordHasher.cs" />
    <Compile Include="Serialization\CaseInsensitiveDictionaryConverter.cs" />
    <Compile Include="Serialization\ForceInt32Converter.cs" />
    <Compile Include="Serialization\JsonReadConverter.cs" />
    <Compile Include="Serialization\JsonToStringConverter.cs" />
    <Compile Include="Serialization\KnownTypeUdiJsonConverter.cs" />
    <Compile Include="Serialization\NoTypeConverterJsonConverter.cs" />
    <Compile Include="Serialization\FuzzyBooleanConverter.cs" />
    <Compile Include="Serialization\UdiJsonConverter.cs" />
    <Compile Include="Serialization\UdiRangeJsonConverter.cs" />
    <Compile Include="ServiceContextExtensions.cs" />
    <Compile Include="Services\Implement\AuditService.cs" />
    <Compile Include="Services\Implement\ConsentService.cs" />
    <Compile Include="Services\Implement\ContentService.cs" />
    <Compile Include="Services\Implement\ContentTypeService.cs" />
    <Compile Include="Services\Implement\ContentTypeServiceBase.cs" />
    <Compile Include="Services\Implement\ContentTypeServiceBaseOfTItemTService.cs" />
    <Compile Include="Services\Implement\ContentTypeServiceBaseOfTRepositoryTItemTService.cs" />
    <Compile Include="Services\Implement\ContentTypeBaseServiceProvider.cs" />
    <Compile Include="Services\Implement\DataTypeService.cs" />
    <Compile Include="Services\Implement\DomainService.cs" />
    <Compile Include="Services\Implement\EntityService.cs" />
    <Compile Include="Services\Implement\EntityXmlSerializer.cs" />
    <Compile Include="Services\Implement\ExternalLoginService.cs" />
    <Compile Include="Services\Implement\FileService.cs" />
    <Compile Include="Services\IdkMap.cs" />
    <Compile Include="Services\Implement\KeyValueService.cs" />
    <Compile Include="Services\Implement\LocalizationService.cs" />
    <Compile Include="Services\Implement\LocalizedTextService.cs" />
    <Compile Include="Services\Implement\LocalizedTextServiceFileSources.cs" />
    <Compile Include="Services\Implement\LocalizedTextServiceSupplementaryFileSource.cs" />
    <Compile Include="Services\Implement\MacroService.cs" />
    <Compile Include="Services\Implement\MediaService.cs" />
    <Compile Include="Services\Implement\MediaTypeService.cs" />
    <Compile Include="Services\Implement\MemberGroupService.cs" />
    <Compile Include="Services\Implement\MemberService.cs" />
    <Compile Include="Services\Implement\MemberTypeService.cs" />
    <Compile Include="Services\Implement\NotificationService.cs" />
    <Compile Include="Services\Implement\PackagingService.cs" />
    <Compile Include="Services\Implement\PublicAccessService.cs" />
    <Compile Include="Services\PublicAccessServiceExtensions.cs" />
    <Compile Include="Services\Implement\RedirectUrlService.cs" />
    <Compile Include="Services\Implement\RelationService.cs" />
    <Compile Include="Services\Implement\RepositoryService.cs" />
    <Compile Include="Services\Implement\ScopeRepositoryService.cs" />
    <Compile Include="Services\Implement\ServerRegistrationService.cs" />
    <Compile Include="Services\ServiceContext.cs" />
    <Compile Include="Services\Implement\TagService.cs" />
    <Compile Include="Services\Implement\UserService.cs" />
    <Compile Include="Services\UserServiceExtensions.cs" />
    <Compile Include="Compose\ManifestWatcherComponent.cs" />
    <Compile Include="Compose\RelateOnCopyComponent.cs" />
    <Compile Include="Compose\RelateOnTrashComponent.cs" />
    <Compile Include="Strings\UrlSegmentProviderCollectionBuilder.cs" />
    <Compile Include="Sync\DatabaseServerMessenger.cs" />
    <Compile Include="Sync\RefreshInstruction.cs" />
    <Compile Include="Sync\ServerMessengerBase.cs" />
    <Compile Include="UriExtensions.cs" />
    <Compile Include="Persistence\FaultHandling\RetryDbConnection.cs">
      <SubType>Component</SubType>
    </Compile>
    <Compile Include="..\SolutionInfo.cs">
      <Link>Properties\SolutionInfo.cs</Link>
    </Compile>
  </ItemGroup>
  <ItemGroup>
    <None Include="FileResources\BlockingWeb.config" />
  </ItemGroup>
  <ItemGroup>
    <EmbeddedResource Include="FileResources\Files.resx" />
  </ItemGroup>
  <ItemGroup>
    <ProjectReference Include="..\Umbraco.Abstractions\Umbraco.Abstractions.csproj">
      <Project>{29aa69d9-b597-4395-8d42-43b1263c240a}</Project>
      <Name>Umbraco.Abstractions</Name>
    </ProjectReference>
  </ItemGroup>
  <Import Project="$(MSBuildToolsPath)\Microsoft.CSharp.targets" />
</Project><|MERGE_RESOLUTION|>--- conflicted
+++ resolved
@@ -158,7 +158,6 @@
     <Compile Include="Composing\LightInject\LightInjectContainer.cs" />
     <Compile Include="Composing\LightInject\MixedLightInjectScopeManagerProvider.cs" />
     <Compile Include="IO\IOHelper.cs" />
-    <Compile Include="IO\SystemFiles.cs" />
     <Compile Include="Logging\Viewer\LogTimePeriod.cs" />
     <Compile Include="Manifest\IPackageManifest.cs" />
     <Compile Include="Manifest\ManifestParser.cs" />
@@ -348,21 +347,7 @@
     <Compile Include="Events\UninstallPackageEventArgs.cs" />
     <Compile Include="Composing\LightInject\LightInjectException.cs" />
     <Compile Include="FileResources\Files.Designer.cs" />
-<<<<<<< HEAD
-    <Compile Include="IO\FileSecurityException.cs" />
-    <Compile Include="IO\FileSystemExtensions.cs" />
-    <Compile Include="IO\FileSystems.cs" />
-    <Compile Include="IO\FileSystemWrapper.cs" />
-    <Compile Include="IO\MediaFileSystem.cs" />
-    <Compile Include="IO\PhysicalFileSystem.cs" />
-    <Compile Include="IO\ShadowFileSystem.cs" />
-    <Compile Include="IO\ShadowFileSystems.cs" />
-    <Compile Include="IO\ShadowWrapper.cs" />
     <Compile Include="IO\SystemFiles.cs" />
-    <Compile Include="IO\ViewHelper.cs" />
-=======
-    <Compile Include="HttpContextExtensions.cs" />
->>>>>>> 719c23c7
     <Compile Include="Logging\Serilog\SerilogLogger.cs" />
     <Compile Include="Logging\OwinLogger.cs" />
     <Compile Include="Logging\OwinLoggerFactory.cs" />
