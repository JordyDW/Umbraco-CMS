﻿<?xml version="1.0" encoding="utf-8"?>
<Project ToolsVersion="15.0">
  <Import Project="$(MSBuildExtensionsPath)\$(MSBuildToolsVersion)\Microsoft.Common.props" Condition="Exists('$(MSBuildExtensionsPath)\$(MSBuildToolsVersion)\Microsoft.Common.props')" />
  <PropertyGroup>
    <TargetFrameworkVersion>v4.7.2</TargetFrameworkVersion>
    <EnableDefaultCompileItems>false</EnableDefaultCompileItems>
    <ProjectGuid>{31785BC3-256C-4613-B2F5-A1B0BDDED8C1}</ProjectGuid>
    <OutputType>Library</OutputType>
    <AssemblyName>Umbraco.Core</AssemblyName>
    <RootNamespace>Umbraco.Core</RootNamespace>
    <SolutionDir Condition="$(SolutionDir) == '' Or $(SolutionDir) == '*Undefined*'">..\</SolutionDir>
    <TargetFrameworkProfile />
    <AdditionalFileItemNames>$(AdditionalFileItemNames);Content</AdditionalFileItemNames>
  </PropertyGroup>
  <PropertyGroup Condition=" '$(Configuration)|$(Platform)' == 'Debug|AnyCPU' ">
    <DebugSymbols>true</DebugSymbols>
    <DebugType>portable</DebugType>
    <Optimize>false</Optimize>
    <OutputPath>bin\Debug\</OutputPath>
    <DefineConstants>TRACE;DEBUG</DefineConstants>
    <ErrorReport>prompt</ErrorReport>
    <WarningLevel>4</WarningLevel>
    <Prefer32Bit>false</Prefer32Bit>
    <LangVersion>latest</LangVersion>
  </PropertyGroup>
  <PropertyGroup Condition=" '$(Configuration)|$(Platform)' == 'Release|AnyCPU' ">
    <DebugType>portable</DebugType>
    <Optimize>true</Optimize>
    <OutputPath>bin\Release\</OutputPath>
    <DefineConstants>TRACE</DefineConstants>
    <ErrorReport>prompt</ErrorReport>
    <WarningLevel>4</WarningLevel>
    <DocumentationFile>bin\Release\Umbraco.Core.xml</DocumentationFile>
    <Prefer32Bit>false</Prefer32Bit>
    <LangVersion>latest</LangVersion>
  </PropertyGroup>
  <ItemGroup>
    <Reference Include="System" />
    <Reference Include="System.Configuration" />
    <Reference Include="System.Data.Entity" />
    <Reference Include="System.IO.Compression" />
    <Reference Include="System.IO.Compression.FileSystem" />
    <Reference Include="System.Runtime.Caching" />
    <Reference Include="System.Runtime.Serialization" />
    <Reference Include="System.Transactions" />
    <Reference Include="System.Web" />
    <Reference Include="System.Web.ApplicationServices" />
    <Reference Include="System.Xml.Linq" />
    <Reference Include="System.Data.DataSetExtensions" />
    <Reference Include="Microsoft.CSharp" />
    <Reference Include="System.Data" />
    <Reference Include="System.Xml" />
  </ItemGroup>
  <ItemGroup>
    <!-- note: NuGet deals with transitive references now -->
    <PackageReference Include="Microsoft.SourceLink.GitHub">
      <Version>1.0.0-beta2-19324-01</Version>
      <IncludeAssets>runtime; build; native; contentfiles; analyzers; buildtransitive</IncludeAssets>
      <PrivateAssets>all</PrivateAssets>
    </PackageReference>
    <PackageReference Include="SecurityCodeScan">
      <Version>3.3.0</Version>
      <IncludeAssets>runtime; build; native; contentfiles; analyzers</IncludeAssets>
      <PrivateAssets>all</PrivateAssets>
    </PackageReference>
    <PackageReference Include="Serilog.Sinks.Async">
      <Version>1.4.0</Version>
    </PackageReference>
    <PackageReference Include="Serilog.Sinks.Map">
      <Version>1.0.0</Version>
    </PackageReference>
    <PackageReference Include="System.ComponentModel.Annotations">
      <Version>4.6.0</Version>
    </PackageReference>
    <PackageReference Include="Umbraco.Code">
      <Version>1.0.5</Version>
      <IncludeAssets>runtime; build; native; contentfiles; analyzers</IncludeAssets>
      <PrivateAssets>all</PrivateAssets>
    </PackageReference>
    <PackageReference Include="LightInject" Version="5.4.0" />
    <PackageReference Include="LightInject.Annotation" Version="1.1.0" />
    <PackageReference Include="LightInject.Web" Version="2.0.0" />
    <PackageReference Include="Microsoft.AspNet.Identity.Core">
      <Version>2.2.2</Version>
    </PackageReference>
    <PackageReference Include="Microsoft.AspNet.WebApi.Client">
      <Version>5.2.7</Version>
    </PackageReference>
    <PackageReference Include="Microsoft.Owin">
      <Version>4.0.1</Version>
    </PackageReference>
    <PackageReference Include="MiniProfiler" Version="4.0.138" />
    <PackageReference Include="Newtonsoft.Json" Version="12.0.1" />
    <PackageReference Include="NPoco" Version="3.9.4" />
    <PackageReference Include="Serilog">
      <Version>2.9.0</Version>
    </PackageReference>
    <PackageReference Include="Serilog.Enrichers.Process">
      <Version>2.0.1</Version>
    </PackageReference>
    <PackageReference Include="Serilog.Enrichers.Thread">
      <Version>3.1.0</Version>
    </PackageReference>
    <PackageReference Include="Serilog.Filters.Expressions">
      <Version>2.0.0</Version>
    </PackageReference>
    <PackageReference Include="Serilog.Formatting.Compact">
      <Version>1.1.0</Version>
    </PackageReference>
    <PackageReference Include="Serilog.Formatting.Compact.Reader">
      <Version>1.0.3</Version>
    </PackageReference>
    <PackageReference Include="Serilog.Settings.AppSettings">
      <Version>2.2.2</Version>
    </PackageReference>
    <PackageReference Include="Serilog.Sinks.File">
      <Version>4.1.0</Version>
    </PackageReference>
    <PackageReference Include="Umbraco.SqlServerCE" Version="4.0.0.1" />
  </ItemGroup>
  <ItemGroup>
    <!--
    this does not fully work - breaks intellisense
    Exclude="Constants-*.cs"
    <Compile Include="Constants-*.cs">
      <DependentUpon>Constants.cs</DependentUpon>
    </Compile>
    -->
    <Compile Include="Cache\DefaultRepositoryCachePolicy.cs" />
    <Compile Include="Compose\AuditEventsComponent.cs" />
    <Compile Include="Cache\FullDataSetRepositoryCachePolicy.cs" />
    <Compile Include="Cache\RepositoryCachePolicyBase.cs" />
    <Compile Include="Cache\SingleItemsOnlyRepositoryCachePolicy.cs" />
    <Compile Include="Compose\AuditEventsComposer.cs" />
    <Compile Include="Composing\RegisterFactory.cs" />
    <Compile Include="CompositionExtensions.cs" />
    <Compile Include="Compose\ManifestWatcherComposer.cs" />
    <Compile Include="Compose\RelateOnCopyComposer.cs" />
    <Compile Include="Compose\RelateOnTrashComposer.cs" />
    <Compile Include="Composing\CompositionExtensions\Configuration.cs" />
    <Compile Include="Composing\CompositionExtensions\CoreMappingProfiles.cs" />
    <Compile Include="Composing\CompositionExtensions\FileSystems.cs" />
    <Compile Include="Composing\CompositionExtensions\Repositories.cs" />
    <Compile Include="Composing\CompositionExtensions\Services.cs" />
    <Compile Include="CompositionExtensions_Essentials.cs" />
    <Compile Include="CompositionExtensions_FileSystems.cs" />
    <Compile Include="Configuration\GlobalSettingsExtensions.cs" />
    <Compile Include="ConventionsHelper.cs" />
    <Compile Include="Deploy\IGridCellValueConnector.cs" />
    <Compile Include="Events\ContentPublishedEventArgs.cs" />
    <Compile Include="Events\ContentPublishingEventArgs.cs" />
    <Compile Include="Events\ContentSavedEventArgs.cs" />
    <Compile Include="Events\ContentSavingEventArgs.cs" />
    <Compile Include="Events\ExportedMemberEventArgs.cs" />
    <Compile Include="Events\ImportPackageEventArgs.cs" />
    <Compile Include="Events\MigrationEventArgs.cs" />
    <Compile Include="Events\QueuingEventDispatcherBase.cs" />
    <Compile Include="Composing\Current.cs" />
    <Compile Include="Composing\LightInject\LightInjectContainer.cs" />
    <Compile Include="Composing\LightInject\MixedLightInjectScopeManagerProvider.cs" />
<<<<<<< HEAD
=======
    <Compile Include="IO\IMediaFileSystem.cs" />
    <Compile Include="IO\IMediaPathScheme.cs" />
>>>>>>> 1bbbe53f
    <Compile Include="IO\IOHelper.cs" />
    <Compile Include="IO\SystemFiles.cs" />
    <Compile Include="Logging\Viewer\LogTimePeriod.cs" />
    <Compile Include="Manifest\IPackageManifest.cs" />
    <Compile Include="Manifest\ManifestParser.cs" />
    <Compile Include="Migrations\IMigrationBuilder.cs" />
    <Compile Include="Migrations\Upgrade\Common\DeleteKeysAndIndexes.cs" />
    <Compile Include="Migrations\Upgrade\V_8_0_0\DataTypes\ContentPickerPreValueMigrator.cs" />
    <Compile Include="Migrations\Upgrade\V_8_0_0\DataTypes\DecimalPreValueMigrator.cs" />
    <Compile Include="Migrations\Upgrade\V_8_0_0\DataTypes\IPreValueMigrator.cs" />
    <Compile Include="Migrations\Upgrade\V_8_0_0\DataTypes\ListViewPreValueMigrator.cs" />
    <Compile Include="Migrations\Upgrade\V_8_0_0\DataTypes\MediaPickerPreValueMigrator.cs" />
    <Compile Include="Migrations\Upgrade\V_8_0_0\DataTypes\MarkdownEditorPreValueMigrator.cs" />
    <Compile Include="Migrations\Upgrade\V_8_0_0\DataTypes\NestedContentPreValueMigrator.cs" />
    <Compile Include="Migrations\Upgrade\V_8_0_0\DataTypes\PreValueMigratorCollection.cs" />
    <Compile Include="Migrations\Upgrade\V_8_0_0\DataTypes\PreValueMigratorCollectionBuilder.cs" />
    <Compile Include="Migrations\Upgrade\V_8_0_0\DataTypes\PreValueMigratorComposer.cs" />
    <Compile Include="Migrations\Upgrade\V_8_0_0\DataTypes\DefaultPreValueMigrator.cs" />
    <Compile Include="Migrations\Upgrade\V_8_0_0\DataTypes\RenamingPreValueMigrator.cs" />
    <Compile Include="Migrations\Upgrade\V_8_0_0\DataTypes\RichTextPreValueMigrator.cs" />
    <Compile Include="Migrations\Upgrade\V_8_0_0\DataTypes\DropDownFlexiblePreValueMigrator.cs" />
    <Compile Include="Migrations\Upgrade\V_8_0_0\MergeDateAndDateTimePropertyEditor.cs" />
    <Compile Include="Migrations\Upgrade\V_8_0_0\DataTypes\PreValueMigratorBase.cs" />
    <Compile Include="Migrations\Upgrade\V_8_0_0\DataTypes\PreValueDto.cs" />
    <Compile Include="Migrations\Upgrade\V_8_0_0\PropertyEditorsMigrationBase.cs" />
    <Compile Include="Migrations\Upgrade\V_8_0_0\RenameMediaVersionTable.cs" />
    <Compile Include="Migrations\Upgrade\V_8_0_0\DataTypes\ValueListPreValueMigrator.cs" />
    <Compile Include="Migrations\Upgrade\V_8_0_0\DataTypes\UmbracoSliderPreValueMigrator.cs" />
    <Compile Include="Migrations\Upgrade\V_8_1_0\FixContentNuCascade.cs" />
    <Compile Include="Migrations\Upgrade\V_8_1_0\RenameUserLoginDtoDateIndex.cs" />
    <Compile Include="Migrations\Upgrade\V_8_0_1\ChangeNuCacheJsonFormat.cs" />
    <Compile Include="Migrations\Upgrade\V_8_1_0\ConvertTinyMceAndGridMediaUrlsToLocalLink.cs" />
    <Compile Include="Models\ContentBaseExtensions.cs" />
    <Compile Include="Models\Identity\IdentityMapDefinition.cs" />
    <Compile Include="Models\Identity\UserLoginInfoWrapper.cs" />
    <Compile Include="Models\Language.cs" />
    <Compile Include="Models\Macro.cs" />
    <Compile Include="Models\Media.cs" />
    <Compile Include="Models\Membership\UserGroup.cs" />
    <Compile Include="Models\Membership\UserGroupExtensions.cs" />
    <Compile Include="Models\ObjectTypes.cs" />
    <Compile Include="Models\Packaging\PackageDefinition.cs" />
    <Compile Include="Models\Property.cs" />
    <Compile Include="Models\PropertyCollection.cs" />
    <Compile Include="Models\PropertyType.cs" />
    <Compile Include="Migrations\Upgrade\V_8_0_0\FixLanguageIsoCodeLength.cs" />
    <Compile Include="Models\CultureImpact.cs" />
    <Compile Include="Models\PublishedContent\IndexedArrayItem.cs" />
    <Compile Include="Models\PublishedContent\VariationContextAccessorExtensions.cs" />
    <Compile Include="Models\Template.cs" />
    <Compile Include="Models\TemplateOnDisk.cs" />
    <Compile Include="Persistence\Mappers\SimpleContentTypeMapper.cs" />
    <Compile Include="PropertyEditors\Validators\DelimitedValueValidator.cs" />
    <Compile Include="PropertyEditors\Validators\RegexValidator.cs" />
    <Compile Include="PropertyEditors\Validators\RequiredValidator.cs" />
    <Compile Include="PropertyEditors\ValueConverters\ColorPickerValueConverter.cs" />
    <Compile Include="PropertyEditors\ValueConverters\GridValueConverter.cs" />
    <Compile Include="PropertyEditors\ValueConverters\ImageCropperValue.cs" />
    <Compile Include="PropertyEditors\ValueConverters\ImageCropperValueConverter.cs" />
    <Compile Include="PropertyEditors\ValueConverters\ImageCropperValueTypeConverter.cs" />
    <Compile Include="PropertyEditors\ValueConverters\JsonValueConverter.cs" />
    <Compile Include="PropertyEditors\ValueConverters\LabelValueConverter.cs" />
    <Compile Include="PropertyEditors\ValueConverters\MarkdownEditorValueConverter.cs" />
    <Compile Include="PropertyEditors\ValueConverters\SliderValueConverter.cs" />
    <Compile Include="PropertyEditors\ValueConverters\TagsValueConverter.cs" />
    <Compile Include="PropertyEditors\ValueConverters\TinyMceValueConverter.cs" />
    <Compile Include="Persistence\Dtos\PropertyTypeCommonDto.cs" />
    <Compile Include="Persistence\Factories\MacroFactory.cs" />
    <Compile Include="Persistence\Repositories\Implement\ContentTypeCommonRepository.cs" />
    <Compile Include="Persistence\Repositories\IContentTypeCommonRepository.cs" />
    <Compile Include="Persistence\Repositories\Implement\LanguageRepositoryExtensions.cs" />
    <Compile Include="Migrations\Upgrade\V_8_0_0\RenameLabelAndRichTextPropertyEditorAliases.cs" />
    <Compile Include="PropertyEditors\VoidEditor.cs" />
    <Compile Include="PublishedContentExtensions.cs" />
    <Compile Include="Serialization\JsonNetSerializer.cs" />
    <Compile Include="Services\Changes\ContentTypeChange.cs" />
    <Compile Include="Services\Changes\ContentTypeChangeExtensions.cs" />
    <Compile Include="Services\IMemberService.cs" />
    <Compile Include="Services\IMembershipMemberService.cs" />
    <Compile Include="Services\IPackagingService.cs" />
    <Compile Include="Services\LocalizedTextServiceExtensions.cs" />
    <Compile Include="Services\PropertyValidationService.cs" />
    <Compile Include="StringExtensions.cs" />
    <Compile Include="Strings\DefaultUrlSegmentProvider.cs" />
    <Compile Include="Strings\IUrlSegmentProvider.cs" />
    <Compile Include="Strings\UrlSegmentProviderCollection.cs" />
    <Compile Include="Sync\RefreshInstructionEnvelope.cs" />
    <Compile Include="TypeExtensions.cs" />
    <Compile Include="TypeLoaderExtensions.cs" />
    <Compile Include="Logging\Viewer\CountingFilter.cs" />
    <Compile Include="Logging\Viewer\ErrorCounterFilter.cs" />
    <Compile Include="Logging\Viewer\ExpressionFilter.cs" />
    <Compile Include="Logging\Viewer\ILogFilter.cs" />
    <Compile Include="Logging\Viewer\LogTemplate.cs" />
    <Compile Include="Logging\Viewer\ILogViewer.cs" />
    <Compile Include="Logging\Viewer\LogLevelCounts.cs" />
    <Compile Include="Logging\Viewer\JsonLogViewer.cs" />
    <Compile Include="Logging\Viewer\LogMessage.cs" />
    <Compile Include="Logging\Viewer\LogViewerComposer.cs" />
    <Compile Include="Logging\Viewer\LogViewerSourceBase.cs" />
    <Compile Include="Logging\LogHttpRequest.cs" />
    <Compile Include="Logging\MessageTemplates.cs" />
    <Compile Include="Logging\Serilog\Enrichers\HttpRequestIdEnricher.cs" />
    <Compile Include="Logging\Serilog\Enrichers\HttpRequestNumberEnricher.cs" />
    <Compile Include="Logging\Serilog\Enrichers\HttpSessionIdEnricher.cs" />
    <Compile Include="Logging\Serilog\LoggerConfigExtensions.cs" />
    <Compile Include="Logging\Serilog\Enrichers\Log4NetLevelMapperEnricher.cs" />
    <Compile Include="Logging\Viewer\MessageTemplateFilter.cs" />
    <Compile Include="Logging\Viewer\SavedLogSearch.cs" />
    <Compile Include="Manifest\DashboardAccessRuleConverter.cs" />
    <Compile Include="Manifest\ManifestContentAppFactory.cs" />
    <Compile Include="Migrations\MergeBuilder.cs" />
    <Compile Include="Migrations\MigrationBase_Extra.cs" />
    <Compile Include="Migrations\PostMigrations\IPublishedSnapshotRebuilder.cs" />
    <Compile Include="Migrations\PostMigrations\PublishedSnapshotRebuilder.cs" />
    <Compile Include="Migrations\PostMigrations\RebuildPublishedSnapshot.cs" />
    <Compile Include="Migrations\Upgrade\V_8_0_0\ConvertRelatedLinksToMultiUrlPicker.cs" />
    <Compile Include="Migrations\Upgrade\V_8_0_0\AddContentTypeIsElementColumn.cs" />
    <Compile Include="Migrations\Upgrade\V_8_0_0\AddLogTableColumns.cs" />
    <Compile Include="Migrations\Upgrade\V_8_0_0\AddTypedLabels.cs" />
    <Compile Include="Migrations\Upgrade\V_8_0_0\AddVariationTables1A.cs" />
    <Compile Include="Migrations\Upgrade\V_8_0_0\AddVariationTables2.cs" />
    <Compile Include="Migrations\Upgrade\V_8_0_0\DataTypeMigration.cs" />
    <Compile Include="Migrations\Upgrade\V_8_0_0\DropDownPropertyEditorsMigration.cs" />
    <Compile Include="Migrations\Upgrade\V_8_0_0\DropPreValueTable.cs" />
    <Compile Include="Migrations\Upgrade\V_8_0_0\DropTaskTables.cs" />
    <Compile Include="Migrations\Upgrade\V_8_0_0\DropTemplateDesignColumn.cs" />
    <Compile Include="Migrations\Upgrade\V_8_0_0\DropXmlTables.cs" />
    <Compile Include="Migrations\Upgrade\V_8_0_0\LanguageColumns.cs" />
    <Compile Include="Migrations\Upgrade\V_8_0_0\MakeRedirectUrlVariant.cs" />
    <Compile Include="Migrations\Upgrade\V_8_0_0\MakeTagsVariant.cs" />
    <Compile Include="Migrations\Upgrade\V_8_0_0\PropertyEditorsMigration.cs" />
    <Compile Include="Migrations\Upgrade\V_8_0_0\RefactorMacroColumns.cs" />
    <Compile Include="Migrations\Upgrade\V_8_0_0\RefactorVariantsModel.cs" />
    <Compile Include="Migrations\Upgrade\V_8_0_0\RadioAndCheckboxPropertyEditorsMigration.cs" />
    <Compile Include="Migrations\Upgrade\V_8_0_0\RenameUmbracoDomainsTable.cs" />
    <Compile Include="Migrations\Upgrade\V_8_0_0\SuperZero.cs" />
    <Compile Include="Migrations\Upgrade\V_8_0_0\TablesForScheduledPublishing.cs" />
    <Compile Include="Migrations\Upgrade\V_8_0_0\TagsMigration.cs" />
    <Compile Include="Migrations\Upgrade\V_8_0_0\FallbackLanguage.cs" />
    <Compile Include="Migrations\Upgrade\V_8_0_0\TagsMigrationFix.cs" />
    <Compile Include="Migrations\Upgrade\V_8_0_0\UpdateDefaultMandatoryLanguage.cs" />
    <Compile Include="Migrations\Upgrade\V_8_0_0\UpdatePickerIntegerValuesToUdi.cs" />
    <Compile Include="Migrations\Upgrade\V_8_0_0\UserForeignKeys.cs" />
    <Compile Include="Migrations\Upgrade\Common\CreateKeysAndIndexes.cs" />
    <Compile Include="Models\ContentRepositoryExtensions.cs" />
    <Compile Include="Models\ContentTagsExtensions.cs" />
    <Compile Include="Models\PathValidationExtensions.cs" />
    <Compile Include="Models\PropertyTagsExtensions.cs" />
    <Compile Include="PackageActions\AllowDoctype.cs" />
    <Compile Include="PackageActions\PublishRootDocument.cs" />
    <Compile Include="Packaging\CompiledPackageXmlParser.cs" />
    <Compile Include="Packaging\ICreatedPackagesRepository.cs" />
    <Compile Include="Packaging\IInstalledPackagesRepository.cs" />
    <Compile Include="Packaging\IPackageDefinitionRepository.cs" />
    <Compile Include="Packaging\IPackageInstallation.cs" />
    <Compile Include="Packaging\PackageDataInstallation.cs" />
    <Compile Include="Packaging\PackageDefinitionXmlParser.cs" />
    <Compile Include="Packaging\PackageFileInstallation.cs" />
    <Compile Include="Packaging\PackagesRepository.cs" />
    <Compile Include="Persistence\Dtos\AuditEntryDto.cs" />
    <Compile Include="Persistence\Dtos\ConsentDto.cs" />
    <Compile Include="Persistence\Dtos\ContentScheduleDto.cs" />
    <Compile Include="Persistence\Dtos\ContentVersionCultureVariationDto.cs" />
    <Compile Include="Persistence\Dtos\DocumentCultureVariationDto.cs" />
    <Compile Include="Persistence\Dtos\MediaDto.cs" />
    <Compile Include="Persistence\Dtos\MediaVersionDto.cs" />
    <Compile Include="Persistence\Dtos\UserLoginDto.cs" />
    <Compile Include="Persistence\Factories\AuditEntryFactory.cs" />
    <Compile Include="Persistence\Factories\ConsentFactory.cs" />
    <Compile Include="Persistence\Mappers\AuditEntryMapper.cs" />
    <Compile Include="Persistence\Mappers\AuditItemMapper.cs" />
    <Compile Include="Persistence\Mappers\ConsentMapper.cs" />
    <Compile Include="Persistence\Repositories\Implement\AuditEntryRepository.cs" />
    <Compile Include="Persistence\Repositories\Implement\ConsentRepository.cs" />
    <Compile Include="Persistence\SqlContextExtensions.cs" />
    <Compile Include="Persistence\SqlSyntaxExtensions.cs" />
    <Compile Include="Persistence\UmbracoPocoDataBuilder.cs" />
    <Compile Include="PropertyEditors\ConfigurationEditorOfTConfiguration.cs" />
    <Compile Include="PropertyEditors\ConfigurationEditor.cs" />
    <Compile Include="PropertyEditors\LabelConfigurationEditor.cs" />
    <Compile Include="PropertyEditors\LabelPropertyEditor.cs" />
    <Compile Include="ReflectionUtilities-Unused.cs" />
    <Compile Include="RuntimeOptions.cs" />
    <Compile Include="Runtime\CoreRuntime.cs" />
    <Compile Include="Runtime\CoreInitialComponent.cs" />
    <Compile Include="Migrations\Expressions\Common\ExecutableBuilder.cs" />
    <Compile Include="Migrations\Expressions\Common\IExecutableBuilder.cs" />
    <Compile Include="Migrations\Expressions\Create\KeysAndIndexes\CreateKeysAndIndexesBuilder.cs" />
    <Compile Include="Migrations\Expressions\Create\Table\CreateTableOfDtoBuilder.cs" />
    <Compile Include="Migrations\Expressions\Delete\KeysAndIndexes\DeleteKeysAndIndexesBuilder.cs" />
    <Compile Include="Migrations\Install\DatabaseBuilder.cs" />
    <Compile Include="Deploy\ArtifactBase.cs" />
    <Compile Include="Diagnostics\MiniDump.cs" />
    <Compile Include="EmailSender.cs" />
    <Compile Include="Events\QueuingEventDispatcher.cs" />
    <Compile Include="Events\UninstallPackageEventArgs.cs" />
    <Compile Include="Composing\LightInject\LightInjectException.cs" />
    <Compile Include="FileResources\Files.Designer.cs" />
    <Compile Include="HttpContextExtensions.cs" />
    <Compile Include="Logging\Serilog\SerilogLogger.cs" />
    <Compile Include="Logging\OwinLogger.cs" />
    <Compile Include="Logging\OwinLoggerFactory.cs" />
    <Compile Include="MainDom.cs" />
    <Compile Include="Manifest\ValueValidatorConverter.cs" />
    <Compile Include="Manifest\ManifestWatcher.cs" />
    <Compile Include="Manifest\DataEditorConverter.cs" />
    <Compile Include="Migrations\MigrationBuilder.cs" />
    <Compile Include="Migrations\MigrationPlan.cs" />
    <Compile Include="Migrations\Upgrade\UmbracoPlan.cs" />
    <Compile Include="Migrations\Upgrade\Upgrader.cs" />
    <Compile Include="Migrations\Upgrade\V_8_0_0\DropMigrationsTable.cs" />
    <Compile Include="Models\Content.cs" />
    <Compile Include="ContentExtensions.cs" />
    <Compile Include="Models\ContentType.cs" />
    <Compile Include="Models\ContentTypeBase.cs" />
    <Compile Include="Models\ContentTypeCompositionBase.cs" />
    <Compile Include="Models\DataType.cs" />
    <Compile Include="Models\GridValue.cs" />
    <Compile Include="Models\Identity\BackOfficeIdentityUser.cs" />
    <Compile Include="Models\Identity\IdentityUser.cs" />
    <Compile Include="Models\MediaExtensions.cs" />
    <Compile Include="Models\MediaType.cs" />
    <Compile Include="Models\Member.cs" />
    <Compile Include="Models\Membership\MembershipUserExtensions.cs" />
    <Compile Include="Models\Membership\UmbracoMembershipMember.cs" />
    <Compile Include="Models\Membership\UmbracoMembershipUser.cs" />
    <Compile Include="Models\Membership\User.cs" />
    <Compile Include="Models\MemberType.cs" />
    <Compile Include="Models\Packaging\InstallationSummary.cs" />
    <Compile Include="Models\PublishedContent\PublishedContentTypeFactory.cs" />
    <Compile Include="Models\PublishedContent\PublishedContentExtensionsForModels.cs" />
    <Compile Include="Models\PublishedContent\PublishedContentModel.cs" />
    <Compile Include="Models\PublishedContent\PublishedModelFactory.cs" />
    <Compile Include="Persistence\Dtos\AccessDto.cs" />
    <Compile Include="Persistence\Dtos\AccessRuleDto.cs" />
    <Compile Include="Persistence\Dtos\CacheInstructionDto.cs" />
    <Compile Include="Persistence\Dtos\ContentDto.cs" />
    <Compile Include="Persistence\Dtos\ContentNuDto.cs" />
    <Compile Include="Persistence\Dtos\ContentType2ContentTypeDto.cs" />
    <Compile Include="Persistence\Dtos\ContentTypeAllowedContentTypeDto.cs" />
    <Compile Include="Persistence\Dtos\ContentTypeDto.cs" />
    <Compile Include="Persistence\Dtos\ContentTypeTemplateDto.cs" />
    <Compile Include="Persistence\Dtos\ContentVersionDto.cs" />
    <Compile Include="Persistence\Dtos\DataTypeDto.cs" />
    <Compile Include="Persistence\Dtos\DictionaryDto.cs" />
    <Compile Include="Persistence\Dtos\DocumentDto.cs" />
    <Compile Include="Persistence\Dtos\DocumentPublishedReadOnlyDto.cs" />
    <Compile Include="Persistence\Dtos\DocumentVersionDto.cs" />
    <Compile Include="Persistence\Dtos\DomainDto.cs" />
    <Compile Include="Persistence\Dtos\ExternalLoginDto.cs" />
    <Compile Include="Persistence\Dtos\KeyValueDto.cs" />
    <Compile Include="Persistence\Dtos\LanguageDto.cs" />
    <Compile Include="Persistence\Dtos\LanguageTextDto.cs" />
    <Compile Include="Persistence\Dtos\LockDto.cs" />
    <Compile Include="Persistence\Dtos\LogDto.cs" />
    <Compile Include="Persistence\Dtos\MacroDto.cs" />
    <Compile Include="Persistence\Dtos\MacroPropertyDto.cs" />
    <Compile Include="Persistence\Dtos\Member2MemberGroupDto.cs" />
    <Compile Include="Persistence\Dtos\MemberDto.cs" />
    <Compile Include="Persistence\Dtos\MemberPropertyTypeDto.cs" />
    <Compile Include="Persistence\Dtos\NodeDto.cs" />
    <Compile Include="Persistence\Dtos\PropertyDataDto.cs" />
    <Compile Include="Persistence\Dtos\PropertyTypeDto.cs" />
    <Compile Include="Persistence\Dtos\PropertyTypeGroupDto.cs" />
    <Compile Include="Persistence\Dtos\PropertyTypeGroupReadOnlyDto.cs" />
    <Compile Include="Persistence\Dtos\PropertyTypeReadOnlyDto.cs" />
    <Compile Include="Persistence\Dtos\RedirectUrlDto.cs" />
    <Compile Include="Persistence\Dtos\RelationDto.cs" />
    <Compile Include="Persistence\Dtos\RelationTypeDto.cs" />
    <Compile Include="Persistence\Dtos\ServerRegistrationDto.cs" />
    <Compile Include="Persistence\Dtos\TagDto.cs" />
    <Compile Include="Persistence\Dtos\TagRelationshipDto.cs" />
    <Compile Include="Persistence\Dtos\TemplateDto.cs" />
    <Compile Include="Persistence\Dtos\User2NodeNotifyDto.cs" />
    <Compile Include="Persistence\Dtos\User2UserGroupDto.cs" />
    <Compile Include="Persistence\Dtos\UserDto.cs" />
    <Compile Include="Persistence\Dtos\UserGroup2AppDto.cs" />
    <Compile Include="Persistence\Dtos\UserGroup2NodePermissionDto.cs" />
    <Compile Include="Persistence\Dtos\UserGroupDto.cs" />
    <Compile Include="Persistence\Dtos\UserStartNodeDto.cs" />
    <Compile Include="Models\UserExtensions.cs" />
    <Compile Include="ObjectJsonExtensions.cs" />
    <Compile Include="Models\Packaging\UninstallationSummary.cs" />
    <Compile Include="Packaging\PackageInstallation.cs" />
    <Compile Include="Persistence\BulkDataReader.cs" />
    <Compile Include="Persistence\DatabaseAnnotations\ConstraintAttribute.cs" />
    <Compile Include="Persistence\DatabaseAnnotations\ForeignKeyAttribute.cs" />
    <Compile Include="Persistence\DatabaseAnnotations\IndexAttribute.cs" />
    <Compile Include="Persistence\DatabaseAnnotations\IndexTypes.cs" />
    <Compile Include="Persistence\DatabaseAnnotations\LengthAttribute.cs" />
    <Compile Include="Persistence\DatabaseAnnotations\NullSettingAttribute.cs" />
    <Compile Include="Persistence\DatabaseAnnotations\NullSettings.cs" />
    <Compile Include="Persistence\DatabaseAnnotations\PrimaryKeyColumnAttribute.cs" />
    <Compile Include="Persistence\DatabaseAnnotations\ReferencesAttribute.cs" />
    <Compile Include="Persistence\DatabaseAnnotations\SpecialDbTypeAttribute.cs" />
    <Compile Include="Persistence\DatabaseAnnotations\SpecialDbTypes.cs" />
    <Compile Include="Persistence\DatabaseDebugHelper.cs" />
    <Compile Include="Persistence\DatabaseModelDefinitions\ColumnDefinition.cs" />
    <Compile Include="Persistence\DatabaseModelDefinitions\ConstraintDefinition.cs" />
    <Compile Include="Persistence\DatabaseModelDefinitions\ConstraintType.cs" />
    <Compile Include="Persistence\DatabaseModelDefinitions\DbIndexDefinition.cs" />
    <Compile Include="Persistence\DatabaseModelDefinitions\DefinitionFactory.cs" />
    <Compile Include="Persistence\DatabaseModelDefinitions\DeletionDataDefinition.cs" />
    <Compile Include="Persistence\DatabaseModelDefinitions\ForeignKeyDefinition.cs" />
    <Compile Include="Persistence\DatabaseModelDefinitions\IndexColumnDefinition.cs" />
    <Compile Include="Persistence\DatabaseModelDefinitions\IndexDefinition.cs" />
    <Compile Include="Persistence\DatabaseModelDefinitions\InsertionDataDefinition.cs" />
    <Compile Include="Persistence\DatabaseModelDefinitions\ModificationType.cs" />
    <Compile Include="Persistence\DatabaseModelDefinitions\SystemMethods.cs" />
    <Compile Include="Persistence\DatabaseModelDefinitions\TableDefinition.cs" />
    <Compile Include="Persistence\DbCommandExtensions.cs" />
    <Compile Include="Persistence\DbConnectionExtensions.cs" />
    <Compile Include="Persistence\EntityNotFoundException.cs" />
    <Compile Include="Persistence\Factories\ContentTypeFactory.cs" />
    <Compile Include="Persistence\Factories\DataTypeFactory.cs" />
    <Compile Include="Persistence\Factories\DictionaryItemFactory.cs" />
    <Compile Include="Persistence\Factories\DictionaryTranslationFactory.cs" />
    <Compile Include="Persistence\Factories\ExternalLoginFactory.cs" />
    <Compile Include="Persistence\Factories\LanguageFactory.cs" />
    <Compile Include="Persistence\Factories\ContentBaseFactory.cs" />
    <Compile Include="Persistence\Factories\MemberGroupFactory.cs" />
    <Compile Include="Persistence\Factories\PropertyFactory.cs" />
    <Compile Include="Persistence\Factories\PropertyGroupFactory.cs" />
    <Compile Include="Persistence\Factories\PublicAccessEntryFactory.cs" />
    <Compile Include="Persistence\Factories\RelationFactory.cs" />
    <Compile Include="Persistence\Factories\RelationTypeFactory.cs" />
    <Compile Include="Persistence\Factories\ServerRegistrationFactory.cs" />
    <Compile Include="Persistence\Factories\TagFactory.cs" />
    <Compile Include="Persistence\Factories\TemplateFactory.cs" />
    <Compile Include="Persistence\Factories\UserFactory.cs" />
    <Compile Include="Persistence\Factories\UserGroupFactory.cs" />
    <Compile Include="Persistence\FaultHandling\ITransientErrorDetectionStrategy.cs" />
    <Compile Include="Persistence\FaultHandling\RetryingEventArgs.cs" />
    <Compile Include="Persistence\FaultHandling\RetryLimitExceededException.cs" />
    <Compile Include="Persistence\FaultHandling\RetryPolicy.cs" />
    <Compile Include="Persistence\FaultHandling\RetryPolicyFactory.cs" />
    <Compile Include="Persistence\FaultHandling\RetryStrategy.cs" />
    <Compile Include="Persistence\FaultHandling\Strategies\ExponentialBackoff.cs" />
    <Compile Include="Persistence\FaultHandling\Strategies\FixedInterval.cs" />
    <Compile Include="Persistence\FaultHandling\Strategies\Incremental.cs" />
    <Compile Include="Persistence\FaultHandling\Strategies\NetworkConnectivityErrorDetectionStrategy.cs" />
    <Compile Include="Persistence\FaultHandling\Strategies\SqlAzureTransientErrorDetectionStrategy.cs" />
    <Compile Include="Persistence\FaultHandling\ThrottlingCondition.cs" />
    <Compile Include="Persistence\ISqlContext.cs" />
    <Compile Include="Persistence\IUmbracoDatabase.cs" />
    <Compile Include="Persistence\IUmbracoDatabaseFactory.cs" />
    <Compile Include="Persistence\LocalDb.cs" />
    <Compile Include="Persistence\Mappers\AccessMapper.cs" />
    <Compile Include="Persistence\Mappers\BaseMapper.cs" />
    <Compile Include="Persistence\Mappers\ContentMapper.cs" />
    <Compile Include="Persistence\Mappers\ContentTypeMapper.cs" />
    <Compile Include="Persistence\Mappers\DataTypeMapper.cs" />
    <Compile Include="Persistence\Mappers\DictionaryMapper.cs" />
    <Compile Include="Persistence\Mappers\DictionaryTranslationMapper.cs" />
    <Compile Include="Persistence\Mappers\DomainMapper.cs" />
    <Compile Include="Persistence\Mappers\ExternalLoginMapper.cs" />
    <Compile Include="Persistence\Mappers\IMapperCollection.cs" />
    <Compile Include="Persistence\Mappers\LanguageMapper.cs" />
    <Compile Include="Persistence\Mappers\MacroMapper.cs" />
    <Compile Include="Persistence\Mappers\MapperCollection.cs" />
    <Compile Include="Persistence\Mappers\MapperCollectionBuilder.cs" />
    <Compile Include="Persistence\Mappers\MapperForAttribute.cs" />
    <Compile Include="Persistence\Mappers\MediaMapper.cs" />
    <Compile Include="Persistence\Mappers\MediaTypeMapper.cs" />
    <Compile Include="Persistence\Mappers\MemberGroupMapper.cs" />
    <Compile Include="Persistence\Mappers\MemberMapper.cs" />
    <Compile Include="Persistence\Mappers\MemberTypeMapper.cs" />
    <Compile Include="Persistence\Mappers\PocoMapper.cs" />
    <Compile Include="Persistence\Mappers\PropertyGroupMapper.cs" />
    <Compile Include="Persistence\Mappers\PropertyMapper.cs" />
    <Compile Include="Persistence\Mappers\PropertyTypeMapper.cs" />
    <Compile Include="Persistence\Mappers\RelationMapper.cs" />
    <Compile Include="Persistence\Mappers\RelationTypeMapper.cs" />
    <Compile Include="Persistence\Mappers\ServerRegistrationMapper.cs" />
    <Compile Include="Persistence\Mappers\TagMapper.cs" />
    <Compile Include="Persistence\Mappers\TemplateMapper.cs" />
    <Compile Include="Persistence\Mappers\UmbracoEntityMapper.cs" />
    <Compile Include="Persistence\Mappers\UserGroupMapper.cs" />
    <Compile Include="Persistence\Mappers\UserMapper.cs" />
    <Compile Include="Persistence\Mappers\UserSectionMapper.cs" />
    <Compile Include="Migrations\IMigrationContext.cs" />
    <Compile Include="Migrations\IMigrationExpression.cs" />
    <Compile Include="Migrations\Install\DatabaseDataCreator.cs" />
    <Compile Include="Migrations\Install\DatabaseSchemaCreator.cs" />
    <Compile Include="Migrations\Install\DatabaseSchemaResult.cs" />
    <Compile Include="Migrations\MigrationBase.cs" />
    <Compile Include="Migrations\MigrationContext.cs" />
    <Compile Include="Migrations\MigrationExpressionBase.cs" />
    <Compile Include="Migrations\Expressions\Alter\AlterBuilder.cs" />
    <Compile Include="Migrations\Expressions\Alter\Expressions\AlterColumnExpression.cs" />
    <Compile Include="Migrations\Expressions\Alter\Expressions\AlterDefaultConstraintExpression.cs" />
    <Compile Include="Migrations\Expressions\Alter\Expressions\AlterTableExpression.cs" />
    <Compile Include="Migrations\Expressions\Alter\IAlterBuilder.cs" />
    <Compile Include="Migrations\Expressions\Alter\Table\AlterTableBuilder.cs" />
    <Compile Include="Migrations\Expressions\Alter\Table\IAlterTableColumnOptionForeignKeyCascadeBuilder.cs" />
    <Compile Include="Migrations\Expressions\Alter\Table\IAlterTableColumnOptionBuilder.cs" />
    <Compile Include="Migrations\Expressions\Alter\Table\IAlterTableColumnTypeBuilder.cs" />
    <Compile Include="Migrations\Expressions\Alter\Table\IAlterTableBuilder.cs" />
    <Compile Include="Migrations\Expressions\Create\Column\CreateColumnBuilder.cs" />
    <Compile Include="Migrations\Expressions\Create\Column\ICreateColumnOnTableBuilder.cs" />
    <Compile Include="Migrations\Expressions\Create\Column\ICreateColumnOptionForeignKeyCascadeBuilder.cs" />
    <Compile Include="Migrations\Expressions\Create\Column\ICreateColumnOptionBuilder.cs" />
    <Compile Include="Migrations\Expressions\Create\Column\ICreateColumnTypeBuilder.cs" />
    <Compile Include="Migrations\Expressions\Create\Constraint\CreateConstraintBuilder.cs" />
    <Compile Include="Migrations\Expressions\Create\Constraint\ICreateConstraintColumnsBuilder.cs" />
    <Compile Include="Migrations\Expressions\Create\Constraint\ICreateConstraintOnTableBuilder.cs" />
    <Compile Include="Migrations\Expressions\Create\CreateBuilder.cs" />
    <Compile Include="Migrations\Expressions\Create\Expressions\CreateConstraintExpression.cs" />
    <Compile Include="Migrations\Expressions\Create\Expressions\CreateTableExpression.cs" />
    <Compile Include="Migrations\Expressions\Create\ForeignKey\CreateForeignKeyBuilder.cs" />
    <Compile Include="Migrations\Expressions\Create\ForeignKey\ICreateForeignKeyCascadeBuilder.cs" />
    <Compile Include="Migrations\Expressions\Create\ForeignKey\ICreateForeignKeyForeignColumnBuilder.cs" />
    <Compile Include="Migrations\Expressions\Create\ForeignKey\ICreateForeignKeyFromTableBuilder.cs" />
    <Compile Include="Migrations\Expressions\Create\ForeignKey\ICreateForeignKeyPrimaryColumnBuilder.cs" />
    <Compile Include="Migrations\Expressions\Create\ForeignKey\ICreateForeignKeyToTableBuilder.cs" />
    <Compile Include="Migrations\Expressions\Create\ICreateBuilder.cs" />
    <Compile Include="Migrations\Expressions\Create\Index\CreateIndexBuilder.cs" />
    <Compile Include="Migrations\Expressions\Create\Index\ICreateIndexColumnOptionsBuilder.cs" />
    <Compile Include="Migrations\Expressions\Create\Index\ICreateIndexForTableBuilder.cs" />
    <Compile Include="Migrations\Expressions\Create\Index\ICreateIndexOnColumnBuilder.cs" />
    <Compile Include="Migrations\Expressions\Create\Index\ICreateIndexOptionsBuilder.cs" />
    <Compile Include="Migrations\Expressions\Create\Table\CreateTableBuilder.cs" />
    <Compile Include="Migrations\Expressions\Create\Table\ICreateTableColumnAsTypeBuilder.cs" />
    <Compile Include="Migrations\Expressions\Create\Table\ICreateTableColumnOptionForeignKeyCascadeBuilder.cs" />
    <Compile Include="Migrations\Expressions\Create\Table\ICreateTableColumnOptionBuilder.cs" />
    <Compile Include="Migrations\Expressions\Create\Table\ICreateTableWithColumnBuilder.cs" />
    <Compile Include="Migrations\Expressions\Delete\Column\DeleteColumnBuilder.cs" />
    <Compile Include="Migrations\Expressions\Delete\Column\IDeleteColumnBuilder.cs" />
    <Compile Include="Migrations\Expressions\Delete\Constraint\DeleteConstraintBuilder.cs" />
    <Compile Include="Migrations\Expressions\Delete\Constraint\IDeleteConstraintBuilder.cs" />
    <Compile Include="Migrations\Expressions\Delete\DefaultConstraint\DeleteDefaultConstraintBuilder.cs" />
    <Compile Include="Migrations\Expressions\Delete\DefaultConstraint\IDeleteDefaultConstraintOnColumnBuilder.cs" />
    <Compile Include="Migrations\Expressions\Delete\DefaultConstraint\IDeleteDefaultConstraintOnTableBuilder.cs" />
    <Compile Include="Migrations\Expressions\Delete\DeleteBuilder.cs" />
    <Compile Include="Migrations\Expressions\Delete\Data\DeleteDataBuilder.cs" />
    <Compile Include="Migrations\Expressions\Delete\Expressions\DeleteColumnExpression.cs" />
    <Compile Include="Migrations\Expressions\Delete\Expressions\DeleteConstraintExpression.cs" />
    <Compile Include="Migrations\Expressions\Delete\Expressions\DeleteDataExpression.cs" />
    <Compile Include="Migrations\Expressions\Delete\Expressions\DeleteDefaultConstraintExpression.cs" />
    <Compile Include="Migrations\Expressions\Delete\Expressions\DeleteForeignKeyExpression.cs" />
    <Compile Include="Migrations\Expressions\Delete\Expressions\DeleteIndexExpression.cs" />
    <Compile Include="Migrations\Expressions\Delete\Expressions\DeleteTableExpression.cs" />
    <Compile Include="Migrations\Expressions\Delete\ForeignKey\DeleteForeignKeyBuilder.cs" />
    <Compile Include="Migrations\Expressions\Delete\ForeignKey\IDeleteForeignKeyForeignColumnBuilder.cs" />
    <Compile Include="Migrations\Expressions\Delete\ForeignKey\IDeleteForeignKeyFromTableBuilder.cs" />
    <Compile Include="Migrations\Expressions\Delete\ForeignKey\IDeleteForeignKeyOnTableBuilder.cs" />
    <Compile Include="Migrations\Expressions\Delete\ForeignKey\IDeleteForeignKeyPrimaryColumnBuilder.cs" />
    <Compile Include="Migrations\Expressions\Delete\ForeignKey\IDeleteForeignKeyToTableBuilder.cs" />
    <Compile Include="Migrations\Expressions\Delete\IDeleteBuilder.cs" />
    <Compile Include="Migrations\Expressions\Delete\Data\IDeleteDataBuilder.cs" />
    <Compile Include="Migrations\Expressions\Delete\Index\DeleteIndexBuilder.cs" />
    <Compile Include="Migrations\Expressions\Delete\Index\IDeleteIndexForTableBuilder.cs" />
    <Compile Include="Migrations\Expressions\Delete\Index\IDeleteIndexOnColumnBuilder.cs" />
    <Compile Include="Migrations\Expressions\Execute\ExecuteBuilder.cs" />
    <Compile Include="Migrations\Expressions\Execute\Expressions\ExecuteSqlStatementExpression.cs" />
    <Compile Include="Migrations\Expressions\Execute\IExecuteBuilder.cs" />
    <Compile Include="Migrations\Expressions\ExpressionBuilderBaseOfNext.cs" />
    <Compile Include="Migrations\Expressions\ExpressionBuilderBase.cs" />
    <Compile Include="Migrations\Expressions\Common\Expressions\CreateColumnExpression.cs" />
    <Compile Include="Migrations\Expressions\Common\Expressions\CreateForeignKeyExpression.cs" />
    <Compile Include="Migrations\Expressions\Common\Expressions\CreateIndexExpression.cs" />
    <Compile Include="Migrations\Expressions\Common\IColumnOptionBuilder.cs" />
    <Compile Include="Migrations\Expressions\Common\IColumnTypeBuilder.cs" />
    <Compile Include="Migrations\Expressions\IFluentBuilder.cs" />
    <Compile Include="Migrations\Expressions\Common\IForeignKeyCascadeBuilder.cs" />
    <Compile Include="Migrations\Expressions\Insert\Expressions\InsertDataExpression.cs" />
    <Compile Include="Migrations\Expressions\Insert\IInsertBuilder.cs" />
    <Compile Include="Migrations\Expressions\Insert\IInsertIntoBuilder.cs" />
    <Compile Include="Migrations\Expressions\Insert\InsertBuilder.cs" />
    <Compile Include="Migrations\Expressions\Insert\InsertIntoBuilder.cs" />
    <Compile Include="Migrations\Expressions\Rename\Column\IRenameColumnBuilder.cs" />
    <Compile Include="Migrations\Expressions\Rename\Column\IRenameColumnToBuilder.cs" />
    <Compile Include="Migrations\Expressions\Rename\Column\RenameColumnBuilder.cs" />
    <Compile Include="Migrations\Expressions\Rename\Expressions\RenameColumnExpression.cs" />
    <Compile Include="Migrations\Expressions\Rename\Expressions\RenameTableExpression.cs" />
    <Compile Include="Migrations\Expressions\Rename\IRenameBuilder.cs" />
    <Compile Include="Migrations\Expressions\Rename\RenameBuilder.cs" />
    <Compile Include="Migrations\Expressions\Rename\Table\IRenameTableBuilder.cs" />
    <Compile Include="Migrations\Expressions\Rename\Table\RenameTableBuilder.cs" />
    <Compile Include="Migrations\Expressions\Update\Expressions\UpdateDataExpression.cs" />
    <Compile Include="Migrations\Expressions\Update\IUpdateBuilder.cs" />
    <Compile Include="Migrations\Expressions\Update\IUpdateTableBuilder.cs" />
    <Compile Include="Migrations\Expressions\Update\IUpdateWhereBuilder.cs" />
    <Compile Include="Migrations\Expressions\Update\UpdateBuilder.cs" />
    <Compile Include="Migrations\Expressions\Update\UpdateDataBuilder.cs" />
    <Compile Include="Migrations\Upgrade\V_8_0_0\AddContentNuTable.cs" />
    <Compile Include="Migrations\Upgrade\V_8_0_0\AddLockObjects.cs" />
    <Compile Include="Migrations\Upgrade\V_8_0_0\VariantsMigration.cs" />
    <Compile Include="Migrations\Upgrade\V_8_0_0\ContentVariationMigration.cs" />
    <Compile Include="Persistence\NPocoDatabaseExtensions-Bulk.cs" />
    <Compile Include="Persistence\NPocoDatabaseExtensions.cs" />
    <Compile Include="Persistence\NPocoDatabaseTypeExtensions.cs" />
    <Compile Include="Persistence\NPocoSqlExtensions.cs" />
    <Compile Include="Persistence\PocoDataDataReader.cs" />
    <Compile Include="Persistence\Querying\CachedExpression.cs" />
    <Compile Include="Persistence\Querying\ExpressionVisitorBase.cs" />
    <Compile Include="Persistence\Querying\ModelToSqlExpressionVisitor.cs" />
    <Compile Include="Persistence\Querying\PocoToSqlExpressionVisitor.cs" />
    <Compile Include="Persistence\Querying\Query.cs" />
    <Compile Include="Persistence\Querying\QueryExtensions.cs" />
    <Compile Include="Persistence\Querying\SqlExpressionExtensions.cs" />
    <Compile Include="Persistence\Querying\SqlTranslator.cs" />
    <Compile Include="Persistence\Querying\TextColumnType.cs" />
    <Compile Include="Persistence\Querying\ValuePropertyMatchType.cs" />
    <Compile Include="Persistence\RecordPersistenceType.cs" />
    <Compile Include="Persistence\Repositories\Implement\AuditRepository.cs" />
    <Compile Include="Persistence\Repositories\Implement\DocumentBlueprintRepository.cs" />
    <Compile Include="Persistence\Repositories\Implement\DocumentRepository.cs" />
    <Compile Include="Persistence\Repositories\Implement\ContentTypeRepository.cs" />
    <Compile Include="Persistence\Repositories\Implement\ContentTypeRepositoryBase.cs" />
    <Compile Include="Persistence\Repositories\Implement\DataTypeContainerRepository.cs" />
    <Compile Include="Persistence\Repositories\Implement\DataTypeRepository.cs" />
    <Compile Include="Persistence\Repositories\Implement\DictionaryRepository.cs" />
    <Compile Include="Persistence\Repositories\Implement\DocumentTypeContainerRepository.cs" />
    <Compile Include="Persistence\Repositories\Implement\DomainRepository.cs" />
    <Compile Include="Persistence\Repositories\Implement\EntityContainerRepository.cs" />
    <Compile Include="Persistence\Repositories\Implement\EntityRepository.cs" />
    <Compile Include="Persistence\Repositories\Implement\ExternalLoginRepository.cs" />
    <Compile Include="Persistence\Repositories\Implement\FileRepository.cs" />
    <Compile Include="Persistence\Repositories\IDocumentBlueprintRepository.cs" />
    <Compile Include="Persistence\Repositories\IDocumentRepository.cs" />
    <Compile Include="Persistence\Repositories\IContentTypeRepository.cs" />
    <Compile Include="Persistence\Repositories\IContentTypeRepositoryBase.cs" />
    <Compile Include="Persistence\Repositories\IDataTypeRepository.cs" />
    <Compile Include="Persistence\Repositories\IEntityRepository.cs" />
    <Compile Include="Persistence\Repositories\IMediaRepository.cs" />
    <Compile Include="Persistence\Repositories\IMediaTypeRepository.cs" />
    <Compile Include="Persistence\Repositories\IMemberRepository.cs" />
    <Compile Include="Persistence\Repositories\IMemberTypeRepository.cs" />
    <Compile Include="Persistence\Repositories\IPublicAccessRepository.cs" />
    <Compile Include="Persistence\Repositories\IContentRepository.cs" />
    <Compile Include="Persistence\Repositories\Implement\LanguageRepository.cs" />
    <Compile Include="Persistence\Repositories\Implement\MacroRepository.cs" />
    <Compile Include="Persistence\Repositories\Implement\MediaRepository.cs" />
    <Compile Include="Persistence\Repositories\Implement\MediaTypeContainerRepository.cs" />
    <Compile Include="Persistence\Repositories\Implement\MediaTypeRepository.cs" />
    <Compile Include="Persistence\Repositories\Implement\MemberGroupRepository.cs" />
    <Compile Include="Persistence\Repositories\Implement\MemberRepository.cs" />
    <Compile Include="Persistence\Repositories\Implement\MemberTypeRepository.cs" />
    <Compile Include="Persistence\Repositories\Implement\NotificationsRepository.cs" />
    <Compile Include="Persistence\Repositories\Implement\NPocoRepositoryBase.cs" />
    <Compile Include="Persistence\Repositories\Implement\PartialViewMacroRepository.cs" />
    <Compile Include="Persistence\Repositories\Implement\PartialViewRepository.cs" />
    <Compile Include="Persistence\Repositories\Implement\PermissionRepository.cs" />
    <Compile Include="Persistence\Repositories\Implement\PublicAccessRepository.cs" />
    <Compile Include="Persistence\Repositories\Implement\QueryType.cs" />
    <Compile Include="Persistence\Repositories\Implement\RedirectUrlRepository.cs" />
    <Compile Include="Persistence\Repositories\Implement\RelationRepository.cs" />
    <Compile Include="Persistence\Repositories\Implement\RelationTypeRepository.cs" />
    <Compile Include="Persistence\Repositories\Implement\RepositoryCacheKeys.cs" />
    <Compile Include="Persistence\Repositories\Implement\RepositoryBaseOfTIdTEntity.cs" />
    <Compile Include="Persistence\Repositories\Implement\ScriptRepository.cs" />
    <Compile Include="Persistence\Repositories\Implement\ServerRegistrationRepository.cs" />
    <Compile Include="Persistence\Repositories\Implement\SimilarNodeName.cs" />
    <Compile Include="Persistence\Repositories\Implement\SimpleGetRepository.cs" />
    <Compile Include="Persistence\Repositories\Implement\StylesheetRepository.cs" />
    <Compile Include="Persistence\Repositories\Implement\TagRepository.cs" />
    <Compile Include="Persistence\Repositories\Implement\TemplateRepository.cs" />
    <Compile Include="Persistence\Repositories\Implement\TupleExtensions.cs" />
    <Compile Include="Persistence\Repositories\Implement\UserGroupRepository.cs" />
    <Compile Include="Persistence\Repositories\Implement\UserRepository.cs" />
    <Compile Include="Persistence\Repositories\Implement\ContentRepositoryBase.cs" />
    <Compile Include="Persistence\SqlContext.cs" />
    <Compile Include="Persistence\SqlSyntax\ColumnInfo.cs" />
    <Compile Include="Persistence\SqlSyntax\DbTypes.cs" />
    <Compile Include="Persistence\SqlSyntax\ISqlSyntaxProvider.cs" />
    <Compile Include="Persistence\SqlSyntax\MicrosoftSqlSyntaxProviderBase.cs" />
    <Compile Include="Persistence\SqlSyntax\SqlCeSyntaxProvider.cs" />
    <Compile Include="Persistence\SqlSyntax\SqlServerSyntaxProvider.cs" />
    <Compile Include="Persistence\SqlSyntax\SqlServerVersionName.cs" />
    <Compile Include="Persistence\SqlSyntax\SqlSyntaxProviderBase.cs" />
    <Compile Include="Persistence\SqlSyntax\SqlSyntaxProviderExtensions.cs" />
    <Compile Include="Persistence\SqlTemplate.cs" />
    <Compile Include="Persistence\SqlTemplates.cs" />
    <Compile Include="Persistence\UmbracoDatabase.cs" />
    <Compile Include="Persistence\UmbracoDatabaseExtensions.cs" />
    <Compile Include="Persistence\UmbracoDatabaseFactory.cs" />
    <Compile Include="Properties\AssemblyInfo.cs" />
    <Compile Include="PropertyEditors\DataEditor.cs" />
    <Compile Include="PropertyEditors\DataValueEditor.cs" />
    <Compile Include="ReflectionUtilities.cs" />
    <Compile Include="RuntimeState.cs" />
    <Compile Include="Runtime\CoreInitialComposer.cs" />
    <Compile Include="Scoping\IScope.cs" />
    <Compile Include="Scoping\IScopeAccessor.cs" />
    <Compile Include="Scoping\IScopeProvider.cs" />
    <Compile Include="Scoping\RepositoryCacheMode.cs" />
    <Compile Include="Scoping\Scope.cs" />
    <Compile Include="Scoping\ScopeContext.cs" />
    <Compile Include="Scoping\ScopeContextualBase.cs" />
    <Compile Include="Scoping\ScopeProvider.cs" />
    <Compile Include="Scoping\ScopeReference.cs" />
    <Compile Include="Security\AuthenticationExtensions.cs" />
    <Compile Include="Security\BackOfficeUserStore.cs" />
    <Compile Include="Security\BackOfficeUserValidator.cs" />
    <Compile Include="Security\ContentPermissionsHelper.cs" />
    <Compile Include="Security\EmailService.cs" />
    <Compile Include="Security\IMembershipProviderPasswordHasher.cs" />
    <Compile Include="Security\IUmbracoMemberTypeMembershipProvider.cs" />
    <Compile Include="Security\IUserAwarePasswordHasher.cs" />
    <Compile Include="Security\IUserSessionStore.cs" />
    <Compile Include="Security\IUsersMembershipProvider.cs" />
    <Compile Include="Security\MachineKeyGenerator.cs" />
    <Compile Include="Security\MembershipProviderBase.cs" />
    <Compile Include="Security\MembershipProviderExtensions.cs" />
    <Compile Include="Security\MembershipProviderPasswordHasher.cs" />
    <Compile Include="Security\MembershipProviderPasswordValidator.cs" />
    <Compile Include="Security\UmbracoBackOfficeIdentity.cs" />
    <Compile Include="Security\UmbracoEmailMessage.cs" />
    <Compile Include="Security\UmbracoMembershipProviderBase.cs" />
    <Compile Include="Security\UserAwareMembershipProviderPasswordHasher.cs" />
    <Compile Include="Serialization\CaseInsensitiveDictionaryConverter.cs" />
    <Compile Include="Serialization\ForceInt32Converter.cs" />
    <Compile Include="Serialization\JsonReadConverter.cs" />
    <Compile Include="Serialization\JsonToStringConverter.cs" />
    <Compile Include="Serialization\KnownTypeUdiJsonConverter.cs" />
    <Compile Include="Serialization\NoTypeConverterJsonConverter.cs" />
    <Compile Include="Serialization\FuzzyBooleanConverter.cs" />
    <Compile Include="Serialization\UdiJsonConverter.cs" />
    <Compile Include="Serialization\UdiRangeJsonConverter.cs" />
    <Compile Include="ServiceContextExtensions.cs" />
    <Compile Include="Services\Implement\AuditService.cs" />
    <Compile Include="Services\Implement\ConsentService.cs" />
    <Compile Include="Services\Implement\ContentService.cs" />
    <Compile Include="Services\Implement\ContentTypeService.cs" />
    <Compile Include="Services\Implement\ContentTypeServiceBase.cs" />
    <Compile Include="Services\Implement\ContentTypeServiceBaseOfTItemTService.cs" />
    <Compile Include="Services\Implement\ContentTypeServiceBaseOfTRepositoryTItemTService.cs" />
    <Compile Include="Services\Implement\ContentTypeBaseServiceProvider.cs" />
    <Compile Include="Services\Implement\DataTypeService.cs" />
    <Compile Include="Services\Implement\DomainService.cs" />
    <Compile Include="Services\Implement\EntityService.cs" />
    <Compile Include="Services\Implement\EntityXmlSerializer.cs" />
    <Compile Include="Services\Implement\ExternalLoginService.cs" />
    <Compile Include="Services\Implement\FileService.cs" />
    <Compile Include="Services\IdkMap.cs" />
    <Compile Include="Services\Implement\KeyValueService.cs" />
    <Compile Include="Services\Implement\LocalizationService.cs" />
    <Compile Include="Services\Implement\LocalizedTextService.cs" />
    <Compile Include="Services\Implement\LocalizedTextServiceFileSources.cs" />
    <Compile Include="Services\Implement\LocalizedTextServiceSupplementaryFileSource.cs" />
    <Compile Include="Services\Implement\MacroService.cs" />
    <Compile Include="Services\Implement\MediaService.cs" />
    <Compile Include="Services\Implement\MediaTypeService.cs" />
    <Compile Include="Services\Implement\MemberGroupService.cs" />
    <Compile Include="Services\Implement\MemberService.cs" />
    <Compile Include="Services\Implement\MemberTypeService.cs" />
    <Compile Include="Services\Implement\NotificationService.cs" />
    <Compile Include="Services\Implement\PackagingService.cs" />
    <Compile Include="Services\Implement\PublicAccessService.cs" />
    <Compile Include="Services\PublicAccessServiceExtensions.cs" />
    <Compile Include="Services\Implement\RedirectUrlService.cs" />
    <Compile Include="Services\Implement\RelationService.cs" />
    <Compile Include="Services\Implement\RepositoryService.cs" />
    <Compile Include="Services\Implement\ScopeRepositoryService.cs" />
    <Compile Include="Services\Implement\ServerRegistrationService.cs" />
    <Compile Include="Services\ServiceContext.cs" />
    <Compile Include="Services\Implement\TagService.cs" />
    <Compile Include="Services\Implement\UserService.cs" />
    <Compile Include="Services\UserServiceExtensions.cs" />
    <Compile Include="Compose\ManifestWatcherComponent.cs" />
    <Compile Include="Compose\RelateOnCopyComponent.cs" />
    <Compile Include="Compose\RelateOnTrashComponent.cs" />
    <Compile Include="Strings\UrlSegmentProviderCollectionBuilder.cs" />
    <Compile Include="Sync\ApplicationUrlHelper.cs" />
    <Compile Include="Sync\DatabaseServerMessenger.cs" />
    <Compile Include="Sync\RefreshInstruction.cs" />
    <Compile Include="Sync\ServerMessengerBase.cs" />
    <Compile Include="UriExtensions.cs" />
    <Compile Include="Persistence\FaultHandling\RetryDbConnection.cs">
      <SubType>Component</SubType>
    </Compile>
    <Compile Include="..\SolutionInfo.cs">
      <Link>Properties\SolutionInfo.cs</Link>
    </Compile>
  </ItemGroup>
  <ItemGroup>
    <None Include="FileResources\BlockingWeb.config" />
  </ItemGroup>
  <ItemGroup>
    <EmbeddedResource Include="FileResources\Files.resx" />
  </ItemGroup>
  <ItemGroup>
    <ProjectReference Include="..\Umbraco.Abstractions\Umbraco.Abstractions.csproj">
      <Project>{29aa69d9-b597-4395-8d42-43b1263c240a}</Project>
      <Name>Umbraco.Abstractions</Name>
    </ProjectReference>
  </ItemGroup>
  <Import Project="$(MSBuildToolsPath)\Microsoft.CSharp.targets" />
</Project><|MERGE_RESOLUTION|>--- conflicted
+++ resolved
@@ -158,11 +158,6 @@
     <Compile Include="Composing\Current.cs" />
     <Compile Include="Composing\LightInject\LightInjectContainer.cs" />
     <Compile Include="Composing\LightInject\MixedLightInjectScopeManagerProvider.cs" />
-<<<<<<< HEAD
-=======
-    <Compile Include="IO\IMediaFileSystem.cs" />
-    <Compile Include="IO\IMediaPathScheme.cs" />
->>>>>>> 1bbbe53f
     <Compile Include="IO\IOHelper.cs" />
     <Compile Include="IO\SystemFiles.cs" />
     <Compile Include="Logging\Viewer\LogTimePeriod.cs" />
