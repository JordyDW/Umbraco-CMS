--- conflicted
+++ resolved
@@ -31,12 +31,8 @@
             IUmbracoIndexConfig umbracoIndexConfig,
             IHostingEnvironment hostingEnvironment,
             IRuntimeState runtimeState,
-<<<<<<< HEAD
-            IOptions<IndexCreatorSettings> settings) : base(typeFinder, hostingEnvironment, settings)
-=======
-            IIndexCreatorSettings settings,
+            IOptions<IndexCreatorSettings> settings,
             ILuceneDirectoryFactory directoryFactory) : base(typeFinder, hostingEnvironment, settings)
->>>>>>> 1218f356
         {
             ProfilingLogger = profilingLogger ?? throw new System.ArgumentNullException(nameof(profilingLogger));
             LanguageService = languageService ?? throw new System.ArgumentNullException(nameof(languageService));
