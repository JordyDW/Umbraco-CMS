﻿using System;
using System.Collections.Generic;
using System.Collections.Specialized;
using System.ComponentModel;
using System.Linq;
using Examine;
using Umbraco.Core;
using Umbraco.Core.Services;
using Lucene.Net.Analysis;
using Lucene.Net.Store;
using Umbraco.Core.Composing;
using Umbraco.Core.Logging;
using Examine.LuceneEngine;
using Examine.Search;
namespace Umbraco.Examine
{
    /// <summary>
    /// An indexer for Umbraco content and media
    /// </summary>
    public class UmbracoContentIndex : UmbracoExamineIndex, IUmbracoContentIndex2
    {
        public const string VariesByCultureFieldName = SpecialFieldPrefix + "VariesByCulture";
        protected ILocalizationService LanguageService { get; }
        private readonly ISet<string> _idOnlyFieldSet = new HashSet<string> { "id" };
        #region Constructors

        /// <summary>
        /// Create an index at runtime
        /// </summary>
        /// <param name="name"></param>
        /// <param name="fieldDefinitions"></param>
        /// <param name="luceneDirectory"></param>
        /// <param name="defaultAnalyzer"></param>
        /// <param name="profilingLogger"></param>
        /// <param name="languageService"></param>
        /// <param name="validator"></param>
        /// <param name="indexValueTypes"></param>
        public UmbracoContentIndex(
            string name,
            Directory luceneDirectory,
            FieldDefinitionCollection fieldDefinitions,
            Analyzer defaultAnalyzer,
            IProfilingLogger profilingLogger,
            ILocalizationService languageService,
            IContentValueSetValidator validator,
            IReadOnlyDictionary<string, IFieldValueTypeFactory> indexValueTypes = null)
            : base(name, luceneDirectory, fieldDefinitions, defaultAnalyzer, profilingLogger, validator, indexValueTypes)
        {
            if (validator == null) throw new ArgumentNullException(nameof(validator));
            LanguageService = languageService ?? throw new ArgumentNullException(nameof(languageService));

            if (validator is IContentValueSetValidator contentValueSetValidator)
                PublishedValuesOnly = contentValueSetValidator.PublishedValuesOnly;
        }

        #endregion

        /// <summary>
        /// Special check for invalid paths
        /// </summary>
        /// <param name="values"></param>
        /// <param name="onComplete"></param>
        protected override void PerformIndexItems(IEnumerable<ValueSet> values, Action<IndexOperationEventArgs> onComplete)
        {
            // We don't want to re-enumerate this list, but we need to split it into 2x enumerables: invalid and valid items.
            // The Invalid items will be deleted, these are items that have invalid paths (i.e. moved to the recycle bin, etc...)
            // Then we'll index the Value group all together.
            // We return 0 or 1 here so we can order the results and do the invalid first and then the valid.
            var invalidOrValid = values.GroupBy(v =>
            {
                if (!v.Values.TryGetValue("path", out var paths) || paths.Count <= 0 || paths[0] == null)
                    return 0;

                //we know this is an IContentValueSetValidator
                var validator = (IContentValueSetValidator)ValueSetValidator;
                var path = paths[0].ToString();

                return (!validator.ValidatePath(path, v.Category)
                        || !validator.ValidateRecycleBin(path, v.Category)
                        || !validator.ValidateProtectedContent(path, v.Category))
                    ? 0
                    : 1;
            }).ToList();

            var hasDeletes = false;
            var hasUpdates = false;
            foreach (var group in invalidOrValid.OrderBy(x => x.Key))
            {
                if (group.Key == 0)
                {
                    hasDeletes = true;
                    //these are the invalid items so we'll delete them
                    //since the path is not valid we need to delete this item in case it exists in the index already and has now
                    //been moved to an invalid parent.

                    base.PerformDeleteFromIndex(group.Select(x => x.Id), args => { /*noop*/ });
                }
                else
                {
                    hasUpdates = true;
                    //these are the valid ones, so just index them all at once
                    base.PerformIndexItems(group.ToList(), onComplete);
                }
            }

            if (hasDeletes && !hasUpdates || !hasDeletes && !hasUpdates)
            {
                //we need to manually call the completed method
                onComplete(new IndexOperationEventArgs(this, 0));
            }
        }

        /// <inheritdoc />
        /// <summary>
        /// Deletes a node from the index.
        /// </summary>
        /// <remarks>
        /// When a content node is deleted, we also need to delete it's children from the index so we need to perform a
        /// custom Lucene search to find all decendents and create Delete item queues for them too.
        /// </remarks>
        /// <param name="itemIds">ID of the node to delete</param>
        /// <param name="onComplete"></param>
        protected override void PerformDeleteFromIndex(IEnumerable<string> itemIds, Action<IndexOperationEventArgs> onComplete)
        {
            var idsAsList = itemIds.ToList();
            foreach (var nodeId in idsAsList)
            {
                //find all descendants based on path
                var descendantPath = $@"\-1\,*{nodeId}\,*";
                var rawQuery = $"{IndexPathFieldName}:{descendantPath}";
                var searcher = GetSearcher();
                var c = searcher.CreateQuery();
                var filtered = c.NativeQuery(rawQuery);

<<<<<<< HEAD
                var selectedFields = filtered.SelectFields(_idOnlyFieldSet);
                var results = selectedFields.Execute();
                ProfilingLogger.Debug(GetType(), "DeleteFromIndex with query: {Query} (found {TotalItems} results)", rawQuery, results.TotalItemCount);
=======
                ProfilingLogger.Debug<string,long>(GetType(), "DeleteFromIndex with query: {Query} (found {TotalItems} results)", rawQuery, results.TotalItemCount);
>>>>>>> 727be420

                //need to queue a delete item for each one found
                QueueIndexOperation(results.Select(r => new IndexOperation(new ValueSet(r.Id), IndexOperationType.Delete)));
            }

            base.PerformDeleteFromIndex(idsAsList, onComplete);
        }

    }
}<|MERGE_RESOLUTION|>--- conflicted
+++ resolved
@@ -132,13 +132,9 @@
                 var c = searcher.CreateQuery();
                 var filtered = c.NativeQuery(rawQuery);
 
-<<<<<<< HEAD
                 var selectedFields = filtered.SelectFields(_idOnlyFieldSet);
                 var results = selectedFields.Execute();
-                ProfilingLogger.Debug(GetType(), "DeleteFromIndex with query: {Query} (found {TotalItems} results)", rawQuery, results.TotalItemCount);
-=======
-                ProfilingLogger.Debug<string,long>(GetType(), "DeleteFromIndex with query: {Query} (found {TotalItems} results)", rawQuery, results.TotalItemCount);
->>>>>>> 727be420
+                ProfilingLogger.Debug<string, long>(GetType(), "DeleteFromIndex with query: {Query} (found {TotalItems} results)", rawQuery, results.TotalItemCount);
 
                 //need to queue a delete item for each one found
                 QueueIndexOperation(results.Select(r => new IndexOperation(new ValueSet(r.Id), IndexOperationType.Delete)));
