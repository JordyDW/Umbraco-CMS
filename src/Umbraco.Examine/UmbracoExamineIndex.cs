--- conflicted
+++ resolved
@@ -86,34 +86,9 @@
 
         private readonly bool _configBased = false;
 
-        
-
         protected IProfilingLogger ProfilingLogger { get; }
 
         /// <summary>
-<<<<<<< HEAD
-        /// Overridden to ensure that the umbraco system field definitions are in place
-        /// </summary>
-        /// <param name="indexValueTypesFactory"></param>
-        /// <returns></returns>
-        protected override FieldValueTypeCollection CreateFieldValueTypes(IReadOnlyDictionary<string, Func<string, IIndexValueType>> indexValueTypesFactory = null)
-        {
-            //if config based then ensure the value types else it's assumed these were passed in via ctor
-            if (_configBased)
-            {
-                foreach (var field in UmbracoIndexFieldDefinitions)
-                {
-                    FieldDefinitionCollection.TryAdd(field.Name, field);
-                }
-            }
-
-
-            return base.CreateFieldValueTypes(indexValueTypesFactory);
-        }
-
-        /// <summary>
-=======
->>>>>>> 29540b18
         /// When set to true Umbraco will keep the index in sync with Umbraco data automatically
         /// </summary>
         public bool EnableDefaultEventHandler { get; set; } = true;
