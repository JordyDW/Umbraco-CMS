--- conflicted
+++ resolved
@@ -74,20 +74,6 @@
 
             _logger.LogInformation("Initializing Umbraco internal event handlers for cache refreshing.");
 
-<<<<<<< HEAD
-            // bind to domain events
-            Bind(() => DomainService.Saved += DomainService_Saved,
-                () => DomainService.Saved -= DomainService_Saved);
-            Bind(() => DomainService.Deleted += DomainService_Deleted,
-                () => DomainService.Deleted -= DomainService_Deleted);
-=======
-            // bind to stylesheet events
-            Bind(() => FileService.SavedStylesheet += FileService_SavedStylesheet,
-                () => FileService.SavedStylesheet -= FileService_SavedStylesheet);
-            Bind(() => FileService.DeletedStylesheet += FileService_DeletedStylesheet,
-                () => FileService.DeletedStylesheet -= FileService_DeletedStylesheet);
->>>>>>> a9a64ff3
-
             // bind to content type events
             Bind(() => ContentTypeService.Changed += ContentTypeService_Changed,
                 () => ContentTypeService.Changed -= ContentTypeService_Changed);
@@ -96,20 +82,6 @@
             Bind(() => MemberTypeService.Changed += MemberTypeService_Changed,
                 () => MemberTypeService.Changed -= MemberTypeService_Changed);
 
-<<<<<<< HEAD
-            // bind to macro events
-            Bind(() => MacroService.Saved += MacroService_Saved,
-                () => MacroService.Saved -= MacroService_Saved);
-            Bind(() => MacroService.Deleted += MacroService_Deleted,
-                () => MacroService.Deleted -= MacroService_Deleted);
-=======
-            // bind to template events
-            Bind(() => FileService.SavedTemplate += FileService_SavedTemplate,
-                () => FileService.SavedTemplate -= FileService_SavedTemplate);
-            Bind(() => FileService.DeletedTemplate += FileService_DeletedTemplate,
-                () => FileService.DeletedTemplate -= FileService_DeletedTemplate);
->>>>>>> a9a64ff3
-
             // bind to media events - handles all media changes
             Bind(() => MediaService.TreeChanged += MediaService_TreeChanged,
                 () => MediaService.TreeChanged -= MediaService_TreeChanged);
