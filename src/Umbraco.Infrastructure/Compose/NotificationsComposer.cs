// Copyright (c) Umbraco.
// See LICENSE for more details.

using Umbraco.Cms.Core.Cache;
using Umbraco.Cms.Core.Composing;
using Umbraco.Cms.Core.DependencyInjection;
using Umbraco.Cms.Core.Events;
using Umbraco.Cms.Core.Models;
using Umbraco.Cms.Core.Models.Membership;
using Umbraco.Cms.Core.PropertyEditors;
using Umbraco.Cms.Core.Routing;
using Umbraco.Cms.Infrastructure.Services.Notifications;
using Umbraco.Extensions;

namespace Umbraco.Cms.Core.Compose
{
    public sealed class NotificationsComposer : ICoreComposer
    {
        public void Compose(IUmbracoBuilder builder)
        {
            // add handlers for sending user notifications (i.e. emails)
            builder.Services.AddUnique<UserNotificationsHandler.Notifier>();
            builder
                .AddNotificationHandler<ContentSavedNotification, UserNotificationsHandler>()
                .AddNotificationHandler<ContentSortedNotification, UserNotificationsHandler>()
                .AddNotificationHandler<ContentPublishedNotification, UserNotificationsHandler>()
                .AddNotificationHandler<ContentMovedNotification, UserNotificationsHandler>()
                .AddNotificationHandler<ContentMovedToRecycleBinNotification, UserNotificationsHandler>()
                .AddNotificationHandler<ContentCopiedNotification, UserNotificationsHandler>()
                .AddNotificationHandler<ContentRolledBackNotification, UserNotificationsHandler>()
                .AddNotificationHandler<ContentSentToPublishNotification, UserNotificationsHandler>()
                .AddNotificationHandler<ContentUnpublishedNotification, UserNotificationsHandler>()
                .AddNotificationHandler<AssignedUserGroupPermissionsNotification, UserNotificationsHandler>()
                .AddNotificationHandler<PublicAccessEntrySavedNotification, UserNotificationsHandler>();

            // add handlers for building content relations
            builder
                .AddNotificationHandler<ContentCopiedNotification, RelateOnCopyNotificationHandler>()
                .AddNotificationHandler<ContentMovedNotification, RelateOnTrashNotificationHandler>()
                .AddNotificationHandler<ContentMovedToRecycleBinNotification, RelateOnTrashNotificationHandler>()
                .AddNotificationHandler<MediaMovedNotification, RelateOnTrashNotificationHandler>()
                .AddNotificationHandler<MediaMovedToRecycleBinNotification, RelateOnTrashNotificationHandler>();

            // add notification handlers for property editors
            builder
                .AddNotificationHandler<ContentSavingNotification, BlockEditorPropertyHandler>()
                .AddNotificationHandler<ContentCopyingNotification, BlockEditorPropertyHandler>()
                .AddNotificationHandler<ContentSavingNotification, NestedContentPropertyHandler>()
                .AddNotificationHandler<ContentCopyingNotification, NestedContentPropertyHandler>()
                .AddNotificationHandler<ContentCopiedNotification, FileUploadPropertyEditor>()
                .AddNotificationHandler<ContentDeletedNotification, FileUploadPropertyEditor>()
                .AddNotificationHandler<MediaDeletedNotification, FileUploadPropertyEditor>()
                .AddNotificationHandler<MediaSavingNotification, FileUploadPropertyEditor>()
                .AddNotificationHandler<MemberDeletedNotification, FileUploadPropertyEditor>()
                .AddNotificationHandler<ContentCopiedNotification, ImageCropperPropertyEditor>()
                .AddNotificationHandler<ContentDeletedNotification, ImageCropperPropertyEditor>()
                .AddNotificationHandler<MediaDeletedNotification, ImageCropperPropertyEditor>()
                .AddNotificationHandler<MediaSavingNotification, ImageCropperPropertyEditor>()
                .AddNotificationHandler<MemberDeletedNotification, ImageCropperPropertyEditor>();

            // add notification handlers for redirect tracking
            builder
                .AddNotificationHandler<ContentPublishingNotification, RedirectTrackingHandler>()
                .AddNotificationHandler<ContentPublishedNotification, RedirectTrackingHandler>()
                .AddNotificationHandler<ContentMovingNotification, RedirectTrackingHandler>()
                .AddNotificationHandler<ContentMovedNotification, RedirectTrackingHandler>();

            // Add notification handlers for DistributedCache
            builder
                .AddNotificationHandler<DictionaryItemDeletedNotification, DistributedCacheBinder>()
                .AddNotificationHandler<DictionaryItemSavedNotification, DistributedCacheBinder>()
                .AddNotificationHandler<LanguageSavedNotification, DistributedCacheBinder>()
                .AddNotificationHandler<LanguageDeletedNotification, DistributedCacheBinder>()
                .AddNotificationHandler<MemberSavedNotification, DistributedCacheBinder>()
                .AddNotificationHandler<MemberDeletedNotification, DistributedCacheBinder>()
                .AddNotificationHandler<PublicAccessEntrySavedNotification, DistributedCacheBinder>()
                .AddNotificationHandler<PublicAccessEntryDeletedNotification, DistributedCacheBinder>()
                .AddNotificationHandler<UserSavedNotification, DistributedCacheBinder>()
                .AddNotificationHandler<UserDeletedNotification, DistributedCacheBinder>()
                .AddNotificationHandler<UserGroupWithUsersSavedNotification, DistributedCacheBinder>()
                .AddNotificationHandler<UserGroupDeletedNotification, DistributedCacheBinder>()
                .AddNotificationHandler<MemberGroupDeletedNotification, DistributedCacheBinder>()
                .AddNotificationHandler<MemberGroupSavedNotification, DistributedCacheBinder>()
                .AddNotificationHandler<DataTypeDeletedNotification, DistributedCacheBinder>()
                .AddNotificationHandler<DataTypeSavedNotification, DistributedCacheBinder>()
<<<<<<< HEAD
                .AddNotificationHandler<RelationTypeDeletedNotification, DistributedCacheBinder>()
                .AddNotificationHandler<RelationTypeSavedNotification, DistributedCacheBinder>();
=======
                .AddNotificationHandler<DomainDeletedNotification, DistributedCacheBinder>()
                .AddNotificationHandler<DomainSavedNotification, DistributedCacheBinder>()
                .AddNotificationHandler<MacroSavedNotification, DistributedCacheBinder>()
                .AddNotificationHandler<MacroDeletedNotification, DistributedCacheBinder>()
                ;
>>>>>>> a1842711

            // add notification handlers for auditing
            builder
                .AddNotificationHandler<MemberSavedNotification, AuditNotificationsHandler>()
                .AddNotificationHandler<MemberDeletedNotification, AuditNotificationsHandler>()
                .AddNotificationHandler<AssignedMemberRolesNotification, AuditNotificationsHandler>()
                .AddNotificationHandler<RemovedMemberRolesNotification, AuditNotificationsHandler>()
                .AddNotificationHandler<ExportedMemberNotification, AuditNotificationsHandler>()
                .AddNotificationHandler<UserSavedNotification, AuditNotificationsHandler>()
                .AddNotificationHandler<UserDeletedNotification, AuditNotificationsHandler>()
                .AddNotificationHandler<UserGroupWithUsersSavedNotification, AuditNotificationsHandler>()
                .AddNotificationHandler<AssignedUserGroupPermissionsNotification, AuditNotificationsHandler>();
        }
    }
}<|MERGE_RESOLUTION|>--- conflicted
+++ resolved
@@ -83,16 +83,13 @@
                 .AddNotificationHandler<MemberGroupSavedNotification, DistributedCacheBinder>()
                 .AddNotificationHandler<DataTypeDeletedNotification, DistributedCacheBinder>()
                 .AddNotificationHandler<DataTypeSavedNotification, DistributedCacheBinder>()
-<<<<<<< HEAD
                 .AddNotificationHandler<RelationTypeDeletedNotification, DistributedCacheBinder>()
-                .AddNotificationHandler<RelationTypeSavedNotification, DistributedCacheBinder>();
-=======
+                .AddNotificationHandler<RelationTypeSavedNotification, DistributedCacheBinder>()
                 .AddNotificationHandler<DomainDeletedNotification, DistributedCacheBinder>()
                 .AddNotificationHandler<DomainSavedNotification, DistributedCacheBinder>()
                 .AddNotificationHandler<MacroSavedNotification, DistributedCacheBinder>()
                 .AddNotificationHandler<MacroDeletedNotification, DistributedCacheBinder>()
                 ;
->>>>>>> a1842711
 
             // add notification handlers for auditing
             builder
