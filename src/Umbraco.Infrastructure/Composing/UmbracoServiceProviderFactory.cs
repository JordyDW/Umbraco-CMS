--- conflicted
+++ resolved
@@ -87,14 +87,9 @@
             {
                 // after cross wiring, configure "Current"
                 Current.Initialize(
-<<<<<<< HEAD
                     _container.GetInstance<Microsoft.Extensions.Logging.ILogger<object>>(),
-                    _container.GetInstance<Configs>(),
-=======
-                    _container.GetInstance<Umbraco.Core.Logging.ILogger>(),
                     _container.GetInstance<IOptions<SecuritySettings>>().Value,
                     _container.GetInstance<IOptions<GlobalSettings>>().Value,
->>>>>>> d7ab7d3d
                     _container.GetInstance<IIOHelper>(),
                     _container.GetInstance<Umbraco.Core.Hosting.IHostingEnvironment>(),
                     _container.GetInstance<IBackOfficeInfo>(),
