using System;
using System.IO;
using Microsoft.Extensions.Configuration;
using Microsoft.Extensions.Configuration.Json;
using Microsoft.Extensions.DependencyInjection;
using Microsoft.Extensions.FileProviders;
using Microsoft.Extensions.Logging;
using Newtonsoft.Json;
using Newtonsoft.Json.Linq;
using Umbraco.Cms.Core.Configuration.Models;
using Umbraco.Cms.Web.Common.DependencyInjection;

namespace Umbraco.Cms.Core.Configuration
{
    public class JsonConfigManipulator : IConfigManipulator
    {
        private readonly IConfiguration _configuration;
        private readonly ILogger<JsonConfigManipulator> _logger;
        private readonly object _locker = new object();

        [Obsolete]
        public JsonConfigManipulator(IConfiguration configuration)
            : this(configuration, StaticServiceProvider.Instance.GetRequiredService<ILogger<JsonConfigManipulator>>())
        { }

        public JsonConfigManipulator(
            IConfiguration configuration,
            ILogger<JsonConfigManipulator> logger)
        {
            _configuration = configuration;
            _logger = logger;
        }

        public string UmbracoConnectionPath { get; } = $"ConnectionStrings:{Cms.Core.Constants.System.UmbracoConnectionName}";
        public void RemoveConnectionString()
        {
            var provider = GetJsonConfigurationProvider(UmbracoConnectionPath);

            var json = GetJson(provider);
            if (json is null)
            {
                _logger.LogWarning("Failed to remove connection string from JSON configuration.");
                return;
            }

            RemoveJsonKey(json, UmbracoConnectionPath);

            SaveJson(provider, json);
        }

        public void SaveConnectionString(string connectionString, string? providerName)
        {
            var provider = GetJsonConfigurationProvider();

            var json = GetJson(provider);
            if (json is null)
            {
                _logger.LogWarning("Failed to save connection string in JSON configuration.");
                return;
            }

            var item = GetConnectionItem(connectionString, providerName);

            if (item is not null)
            {
                json?.Merge(item, new JsonMergeSettings());
            }

            SaveJson(provider, json);
        }


        public void SaveConfigValue(string key, object value)
        {
            var provider = GetJsonConfigurationProvider();

            var json = GetJson(provider);
            if (json is null)
            {
                _logger.LogWarning("Failed to save configuration key \"{Key}\" in JSON configuration.", key);
                return;
            }

            JToken? token = json;
            foreach (var propertyName in key.Split(new[] { ':' }))
            {
                if (token is null)
                    break;
                token = CaseSelectPropertyValues(token, propertyName);
            }

            if (token is null)
                return;

            var writer = new JTokenWriter();
            writer.WriteValue(value);

            if (writer.Token is not null)
            {
                token.Replace(writer.Token);
            }

            SaveJson(provider, json);

        }

        public void SaveDisableRedirectUrlTracking(bool disable)
        {
            var provider = GetJsonConfigurationProvider();

            var json = GetJson(provider);
            if (json is null)
            {
                _logger.LogWarning("Failed to save enabled/disabled state for redirect URL tracking in JSON configuration.");
                return;
            }

            var item = GetDisableRedirectUrlItem(disable);

            if (item is not null)
            {
                json?.Merge(item, new JsonMergeSettings());
            }

            SaveJson(provider, json);
        }

        public void SetGlobalId(string id)
        {
            var provider = GetJsonConfigurationProvider();

            var json = GetJson(provider);
            if (json is null)
            {
                _logger.LogWarning("Failed to save global identifier in JSON configuration.");
                return;
            }

            var item = GetGlobalIdItem(id);

            if (item is not null)
            {
                json?.Merge(item, new JsonMergeSettings());
            }

            SaveJson(provider, json);
        }

        private object? GetGlobalIdItem(string id)
        {
            JTokenWriter writer = new JTokenWriter();

            writer.WriteStartObject();
            writer.WritePropertyName("Umbraco");
            writer.WriteStartObject();
            writer.WritePropertyName("CMS");
            writer.WriteStartObject();
            writer.WritePropertyName("Global");
            writer.WriteStartObject();
            writer.WritePropertyName("Id");
            writer.WriteValue(id);
            writer.WriteEndObject();
            writer.WriteEndObject();
            writer.WriteEndObject();
            writer.WriteEndObject();

            return writer.Token;
        }

        private JToken? GetDisableRedirectUrlItem(bool value)
        {
            JTokenWriter writer = new JTokenWriter();

            writer.WriteStartObject();
            writer.WritePropertyName("Umbraco");
            writer.WriteStartObject();
            writer.WritePropertyName("CMS");
            writer.WriteStartObject();
            writer.WritePropertyName("WebRouting");
            writer.WriteStartObject();
            writer.WritePropertyName("DisableRedirectUrlTracking");
            writer.WriteValue(value);
            writer.WriteEndObject();
            writer.WriteEndObject();
            writer.WriteEndObject();
            writer.WriteEndObject();

            return writer.Token;
        }

        private JToken? GetConnectionItem(string connectionString, string? providerName)
        {
            JTokenWriter writer = new JTokenWriter();

            writer.WriteStartObject();
            writer.WritePropertyName("ConnectionStrings");
            writer.WriteStartObject();
            writer.WritePropertyName(Constants.System.UmbracoConnectionName);
            writer.WriteValue(connectionString);
            writer.WritePropertyName($"{Constants.System.UmbracoConnectionName}{ConnectionStrings.ProviderNamePostfix}");
            writer.WriteValue(providerName);
            writer.WriteEndObject();
            writer.WriteEndObject();

            return writer.Token;
        }

        private static void RemoveJsonKey(JObject? json, string key)
        {
            JToken? token = json;
            foreach (var propertyName in key.Split(new[] { ':' }))
            {
                token = CaseSelectPropertyValues(token, propertyName);
            }

            token?.Parent?.Remove();
        }

        private void SaveJson(JsonConfigurationProvider provider, JObject? json)
        {
            lock (_locker)
            {
                if (provider.Source.FileProvider is PhysicalFileProvider physicalFileProvider)
                {
                    var jsonFilePath = Path.Combine(physicalFileProvider.Root, provider.Source.Path);

                    try
                    {
                        using (var sw = new StreamWriter(jsonFilePath, false))
                        using (var jsonTextWriter = new JsonTextWriter(sw)
                        {
                            Formatting = Formatting.Indented,
                        })
                        {
                            json?.WriteTo(jsonTextWriter);
                        }
                    }
                    catch (IOException exception)
                    {
                        _logger.LogWarning(exception, "JSON configuration could not be written: {path}", jsonFilePath);
                    }
                }
            }
        }

        private JObject? GetJson(JsonConfigurationProvider provider)
        {
            lock (_locker)
            {
                if (provider.Source.FileProvider is not PhysicalFileProvider physicalFileProvider)
                {
                    return null;
                }

                var jsonFilePath = Path.Combine(physicalFileProvider.Root, provider.Source.Path);

                try
                {
                    var serializer = new JsonSerializer();
                    using var sr = new StreamReader(jsonFilePath);
                    using var jsonTextReader = new JsonTextReader(sr);
                    return serializer.Deserialize<JObject>(jsonTextReader);
                }
                catch (IOException exception)
                {
                    _logger.LogWarning(exception, "JSON configuration could not be read: {path}", jsonFilePath);
                    return null;
                }
<<<<<<< HEAD

                return null;
=======
>>>>>>> 4ebd20bb
            }
        }

        private JsonConfigurationProvider GetJsonConfigurationProvider(string? requiredKey = null)
        {
            if (_configuration is IConfigurationRoot configurationRoot)
            {
                foreach (var provider in configurationRoot.Providers)
                {
                    if (provider is JsonConfigurationProvider jsonConfigurationProvider)
                    {
                        if (requiredKey is null || provider.TryGet(requiredKey, out _))
                        {
                            return jsonConfigurationProvider;
                        }
                    }
                }
            }
            throw new InvalidOperationException("Could not find a writable json config source");
        }

        /// <summary>
        /// Returns the property value when case insensative
        /// </summary>
        /// <remarks>
        /// This method is required because keys are case insensative in IConfiguration.
        /// JObject[..] do not support case insensative and JObject.Property(...) do not return a new JObject.
        /// </remarks>
        private static JToken? CaseSelectPropertyValues(JToken? token, string name)
        {
            if (token is JObject obj)
            {

                foreach (var property in obj.Properties())
                {
                    if (name is null)
                        return property.Value;
                    if (string.Equals(property.Name, name, StringComparison.OrdinalIgnoreCase))
                        return property.Value;
                }
            }
            return null;
        }

    }
}<|MERGE_RESOLUTION|>--- conflicted
+++ resolved
@@ -266,11 +266,6 @@
                     _logger.LogWarning(exception, "JSON configuration could not be read: {path}", jsonFilePath);
                     return null;
                 }
-<<<<<<< HEAD
-
-                return null;
-=======
->>>>>>> 4ebd20bb
             }
         }
 
