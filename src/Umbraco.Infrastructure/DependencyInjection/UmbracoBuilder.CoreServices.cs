--- conflicted
+++ resolved
@@ -145,12 +145,6 @@
             builder.PropertyValueConverters()
                 .Remove<SimpleTinyMceValueConverter>();
 
-<<<<<<< HEAD
-            builder.Services.AddUnique<IImageUrlGenerator, ImageSharpImageUrlGenerator>();
-            builder.Services.AddUnique<IImageDimensionExtractor, ImageSharpDimensionExtractor>();
-
-=======
->>>>>>> 48fcfcae
             // register *all* checks, except those marked [HideFromTypeFinder] of course
             builder.Services.AddUnique<IMarkdownToHtmlConverter, MarkdownToHtmlConverter>();
 
@@ -187,14 +181,11 @@
 
             builder.Services.AddUnique<ICronTabParser, NCronTabParser>();
 
-<<<<<<< HEAD
-=======
             // Add default ImageSharp configuration and service implementations
             builder.Services.AddUnique(SixLabors.ImageSharp.Configuration.Default);
-            builder.Services.AddUnique<IImageDimensionExtractor, ImageDimensionExtractor>();
+            builder.Services.AddUnique<IImageDimensionExtractor, ImageSharpDimensionExtractor>();
             builder.Services.AddUnique<IImageUrlGenerator, ImageSharpImageUrlGenerator>();
 
->>>>>>> 48fcfcae
             builder.Services.AddUnique<PackageDataInstallation>();
 
             builder.AddInstaller();
