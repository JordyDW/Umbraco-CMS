--- conflicted
+++ resolved
@@ -44,11 +44,8 @@
             builder.Services.AddUnique<IServerRegistrationService, ServerRegistrationService>();
             builder.Services.AddUnique<IEntityService, EntityService>();
             builder.Services.AddUnique<IRelationService, RelationService>();
-<<<<<<< HEAD
-=======
             builder.Services.AddUnique<ITrackedReferencesService, TrackedReferencesService>();
             builder.Services.AddUnique<IMacroService, MacroService>();
->>>>>>> 1ac77680
             builder.Services.AddUnique<IMemberTypeService, MemberTypeService>();
             builder.Services.AddUnique<INotificationService, NotificationService>();
             builder.Services.AddUnique<ITwoFactorLoginService, TwoFactorLoginService>();
