using System;
using System.IO;
using SixLabors.ImageSharp;
using SixLabors.ImageSharp.Metadata.Profiles.Exif;
using Umbraco.Cms.Core.Media;
using Size = System.Drawing.Size;

namespace Umbraco.Cms.Infrastructure.Media
{
    internal class ImageSharpDimensionExtractor : IImageDimensionExtractor
    {
        private readonly Configuration _configuration;

        /// <summary>
        /// Initializes a new instance of the <see cref="ImageSharpDimensionExtractor" /> class.
        /// </summary>
        /// <param name="configuration">The configuration.</param>
        public ImageSharpDimensionExtractor(Configuration configuration)
            => _configuration = configuration;

        /// <summary>
        /// Gets the dimensions of an image.
        /// </summary>
        /// <param name="stream">A stream containing the image bytes.</param>
        /// <returns>
        /// The dimension of the image.
        /// </returns>
        public Size? GetDimensions(Stream? stream)
        {
            Size? size = null;

            IImageInfo imageInfo = Image.Identify(_configuration, stream);
            if (imageInfo != null)
            {
                size = IsExifOrientationRotated(imageInfo)
                    ? new Size(imageInfo.Height, imageInfo.Width)
                    : new Size(imageInfo.Width, imageInfo.Height);
            }

            return size;
        }

        private static bool IsExifOrientationRotated(IImageInfo imageInfo)
            => GetExifOrientation(imageInfo) switch
            {
                ExifOrientationMode.LeftTop
                or ExifOrientationMode.RightTop
                or ExifOrientationMode.RightBottom
                or ExifOrientationMode.LeftBottom => true,
                _ => false,
            };

        private static ushort GetExifOrientation(IImageInfo imageInfo)
        {
<<<<<<< HEAD
            IExifValue<ushort> orientation = imageInfo.Metadata.ExifProfile?.GetValue(ExifTag.Orientation);
=======
            IExifValue<ushort>? orientation = imageInfo.Metadata.ExifProfile?.GetValue(ExifTag.Orientation);
>>>>>>> d47ae686
            if (orientation is not null)
            {
                if (orientation.DataType == ExifDataType.Short)
                {
                    return orientation.Value;
                }
                else
                {
                    return Convert.ToUInt16(orientation.Value);
                }
            }

            return ExifOrientationMode.Unknown;
        }
    }
}<|MERGE_RESOLUTION|>--- conflicted
+++ resolved
@@ -52,11 +52,7 @@
 
         private static ushort GetExifOrientation(IImageInfo imageInfo)
         {
-<<<<<<< HEAD
-            IExifValue<ushort> orientation = imageInfo.Metadata.ExifProfile?.GetValue(ExifTag.Orientation);
-=======
             IExifValue<ushort>? orientation = imageInfo.Metadata.ExifProfile?.GetValue(ExifTag.Orientation);
->>>>>>> d47ae686
             if (orientation is not null)
             {
                 if (orientation.DataType == ExifDataType.Short)
