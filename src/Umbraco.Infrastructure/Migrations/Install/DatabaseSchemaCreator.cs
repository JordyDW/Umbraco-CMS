--- conflicted
+++ resolved
@@ -111,12 +111,8 @@
             ILogger<DatabaseSchemaCreator> logger,
             ILoggerFactory loggerFactory,
             IUmbracoVersion umbracoVersion,
-<<<<<<< HEAD
-            IEventAggregator eventAggregator)
-=======
             IEventAggregator eventAggregator,
             IOptionsMonitor<InstallDefaultDataSettings> defaultDataCreationSettings)
->>>>>>> ad51832b
         {
             _database = database ?? throw new ArgumentNullException(nameof(database));
             _logger = logger ?? throw new ArgumentNullException(nameof(logger));
@@ -180,15 +176,10 @@
 
             if (creatingNotification.Cancel == false)
             {
-<<<<<<< HEAD
-                var dataCreation = new DatabaseDataCreator(_database, _loggerFactory.CreateLogger<DatabaseDataCreator>(), _umbracoVersion);
-=======
                 var dataCreation = new DatabaseDataCreator(
-                    _database,
-                    _loggerFactory.CreateLogger<DatabaseDataCreator>(),
+                    _database, _loggerFactory.CreateLogger<DatabaseDataCreator>(),
                     _umbracoVersion,
                     _defaultDataCreationSettings);
->>>>>>> ad51832b
                 foreach (Type table in OrderedTables)
                 {
                     CreateTable(false, table, dataCreation);
