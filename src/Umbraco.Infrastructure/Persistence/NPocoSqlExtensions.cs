using System;
using System.Collections;
using System.Collections.Generic;
using System.Linq;
using System.Linq.Expressions;
using System.Reflection;
using System.Text;
using System.Text.RegularExpressions;
using NPoco;
using Umbraco.Cms.Core;
using Umbraco.Cms.Infrastructure.Persistence;
using Umbraco.Cms.Infrastructure.Persistence.Querying;

namespace Umbraco.Extensions
{
    public static partial class NPocoSqlExtensions
    {
        #region Where

        /// <summary>
        /// Appends a WHERE clause to the Sql statement.
        /// </summary>
        /// <typeparam name="TDto">The type of the Dto.</typeparam>
        /// <param name="sql">The Sql statement.</param>
        /// <param name="predicate">A predicate to transform and append to the Sql statement.</param>
        /// <param name="alias">An optional alias for the table.</param>
        /// <returns>The Sql statement.</returns>
        public static Sql<ISqlContext> Where<TDto>(this Sql<ISqlContext> sql, Expression<Func<TDto, bool>> predicate, string? alias = null)
        {
            var (s, a) = sql.SqlContext.VisitDto(predicate, alias);
            return sql.Where(s, a);
        }

        /// <summary>
        /// Appends a WHERE clause to the Sql statement.
        /// </summary>
        /// <typeparam name="TDto1">The type of Dto 1.</typeparam>
        /// <typeparam name="TDto2">The type of Dto 2.</typeparam>
        /// <param name="sql">The Sql statement.</param>
        /// <param name="predicate">A predicate to transform and append to the Sql statement.</param>
        /// <param name="alias1">An optional alias for Dto 1 table.</param>
        /// <param name="alias2">An optional alias for Dto 2 table.</param>
        /// <returns>The Sql statement.</returns>
        public static Sql<ISqlContext> Where<TDto1, TDto2>(this Sql<ISqlContext> sql, Expression<Func<TDto1, TDto2, bool>> predicate, string? alias1 = null, string? alias2 = null)
        {
            var (s, a) = sql.SqlContext.VisitDto(predicate, alias1, alias2);
            return sql.Where(s, a);
        }

        /// <summary>
        /// Appends a WHERE IN clause to the Sql statement.
        /// </summary>
        /// <typeparam name="TDto">The type of the Dto.</typeparam>
        /// <param name="sql">The Sql statement.</param>
        /// <param name="field">An expression specifying the field.</param>
        /// <param name="values">The values.</param>
        /// <returns>The Sql statement.</returns>
        public static Sql<ISqlContext> WhereIn<TDto>(this Sql<ISqlContext> sql, Expression<Func<TDto, object?>> field, IEnumerable? values)
        {
            var fieldName = sql.SqlContext.SqlSyntax.GetFieldName(field);
            sql.Where(fieldName + " IN (@values)", new { values });
            return sql;
        }

        /// <summary>
        /// Appends a WHERE IN clause to the Sql statement.
        /// </summary>
        /// <typeparam name="TDto">The type of the Dto.</typeparam>
        /// <param name="sql">The Sql statement.</param>
        /// <param name="field">An expression specifying the field.</param>
        /// <param name="values">A subquery returning the value.</param>
        /// <returns>The Sql statement.</returns>
        public static Sql<ISqlContext> WhereIn<TDto>(this Sql<ISqlContext> sql, Expression<Func<TDto, object?>> field, Sql<ISqlContext>? values)
        {
            return WhereIn(sql, field, values, false, null);
        }

        public static Sql<ISqlContext> WhereIn<TDto>(this Sql<ISqlContext> sql, Expression<Func<TDto, object>> field, Sql<ISqlContext> values, string tableAlias)
        {
            return sql.WhereIn(field, values, false, tableAlias);
        }


        public static Sql<ISqlContext> WhereLike<TDto>(this Sql<ISqlContext> sql, Expression<Func<TDto, object>> fieldSelector, Sql<ISqlContext> valuesSql)
        {
            var fieldName = sql.SqlContext.SqlSyntax.GetFieldName(fieldSelector);
            sql.Where(fieldName + " LIKE (" + valuesSql.SQL + ")", valuesSql.Arguments);
            return sql;
        }

        public static Sql<ISqlContext> WhereLike<TDto>(this Sql<ISqlContext> sql, Expression<Func<TDto, object>> fieldSelector, string likeValue)
        {
            var fieldName = sql.SqlContext.SqlSyntax.GetFieldName(fieldSelector);
            sql.Where(fieldName + " LIKE ('" + likeValue + "')");
            return sql;
        }

        /// <summary>
        /// Appends a WHERE NOT IN clause to the Sql statement.
        /// </summary>
        /// <typeparam name="TDto">The type of the Dto.</typeparam>
        /// <param name="sql">The Sql statement.</param>
        /// <param name="field">An expression specifying the field.</param>
        /// <param name="values">The values.</param>
        /// <returns>The Sql statement.</returns>
        public static Sql<ISqlContext> WhereNotIn<TDto>(this Sql<ISqlContext> sql, Expression<Func<TDto, object?>> field, IEnumerable values)
        {
            var fieldName = sql.SqlContext.SqlSyntax.GetFieldName(field);
            sql.Where(fieldName + " NOT IN (@values)", new { values });
            return sql;
        }

        /// <summary>
        /// Appends a WHERE NOT IN clause to the Sql statement.
        /// </summary>
        /// <typeparam name="TDto">The type of the Dto.</typeparam>
        /// <param name="sql">The Sql statement.</param>
        /// <param name="field">An expression specifying the field.</param>
        /// <param name="values">A subquery returning the value.</param>
        /// <returns>The Sql statement.</returns>
        public static Sql<ISqlContext> WhereNotIn<TDto>(this Sql<ISqlContext> sql, Expression<Func<TDto, object?>> field, Sql<ISqlContext> values)
        {
            return sql.WhereIn(field, values, true);
        }

        /// <summary>
        /// Appends multiple OR WHERE IN clauses to the Sql statement.
        /// </summary>
        /// <typeparam name="TDto">The type of the Dto.</typeparam>
        /// <param name="sql">The Sql statement.</param>
        /// <param name="fields">Expressions specifying the fields.</param>
        /// <param name="values">The values.</param>
        /// <returns>The Sql statement.</returns>
        public static Sql WhereAnyIn<TDto>(this Sql<ISqlContext> sql, Expression<Func<TDto, object?>>[] fields, IEnumerable values)
        {
            var sqlSyntax = sql.SqlContext.SqlSyntax;
            var fieldNames = fields.Select(x => sqlSyntax.GetFieldName(x)).ToArray();
            var sb = new StringBuilder();
            sb.Append("(");
            for (var i = 0; i < fieldNames.Length; i++)
            {
                if (i > 0) sb.Append(" OR ");
                sb.Append(fieldNames[i]);
                sql.Append(" IN (@values)");
            }
            sb.Append(")");
            sql.Where(sb.ToString(), new { values });
            return sql;
        }

        private static Sql<ISqlContext> WhereIn<T>(this Sql<ISqlContext> sql, Expression<Func<T, object?>> fieldSelector, Sql? valuesSql, bool not)
        {
<<<<<<< HEAD
            var fieldName = sql.SqlContext.SqlSyntax.GetFieldName(fieldSelector);
            sql.Where(fieldName + (not ? " NOT" : "") +" IN (" + valuesSql?.SQL + ")", valuesSql?.Arguments);
=======
            return WhereIn(sql, fieldSelector, valuesSql, not, null);
        }

        private static Sql<ISqlContext> WhereIn<T>(this Sql<ISqlContext> sql, Expression<Func<T, object>> fieldSelector, Sql valuesSql, bool not, string tableAlias)
        {
            var fieldName = sql.SqlContext.SqlSyntax.GetFieldName(fieldSelector, tableAlias);
            sql.Where(fieldName + (not ? " NOT" : "") +" IN (" + valuesSql.SQL + ")", valuesSql.Arguments);
>>>>>>> 4ebd20bb
            return sql;
        }

        /// <summary>
        /// Appends multiple OR WHERE clauses to the Sql statement.
        /// </summary>
        /// <param name="sql">The Sql statement.</param>
        /// <param name="predicates">The WHERE predicates.</param>
        /// <returns>The Sql statement.</returns>
        public static Sql<ISqlContext> WhereAny(this Sql<ISqlContext> sql, params Func<Sql<ISqlContext>, Sql<ISqlContext>>[] predicates)
        {
            var wsql = new Sql<ISqlContext>(sql.SqlContext);

            wsql.Append("(");
            for (var i = 0; i < predicates.Length; i++)
            {
                if (i > 0)
                    wsql.Append(") OR (");
                var temp = new Sql<ISqlContext>(sql.SqlContext);
                temp = predicates[i](temp);
                wsql.Append(temp.SQL.TrimStart("WHERE "), temp.Arguments);
            }
            wsql.Append(")");

            return sql.Where(wsql.SQL, wsql.Arguments);
        }

        /// <summary>
        /// Appends a WHERE NOT NULL clause to the Sql statement.
        /// </summary>
        /// <typeparam name="TDto">The type of the Dto.</typeparam>
        /// <param name="sql">The Sql statement.</param>
        /// <param name="field">Expression specifying the field.</param>
        /// <param name="tableAlias">An optional alias for the table.</param>
        /// <returns>The Sql statement.</returns>
        public static Sql<ISqlContext> WhereNotNull<TDto>(this Sql<ISqlContext> sql, Expression<Func<TDto, object?>> field, string? tableAlias = null)
        {
            return sql.WhereNull(field, tableAlias, true);
        }

        /// <summary>
        /// Appends a WHERE [NOT] NULL clause to the Sql statement.
        /// </summary>
        /// <typeparam name="TDto">The type of the Dto.</typeparam>
        /// <param name="sql">The Sql statement.</param>
        /// <param name="field">Expression specifying the field.</param>
        /// <param name="tableAlias">An optional alias for the table.</param>
        /// <param name="not">A value indicating whether to NOT NULL.</param>
        /// <returns>The Sql statement.</returns>
        public static Sql<ISqlContext> WhereNull<TDto>(this Sql<ISqlContext> sql, Expression<Func<TDto, object?>> field, string? tableAlias = null, bool not = false)
        {
            var column = sql.GetColumns(columnExpressions: new[] { field }, tableAlias: tableAlias, withAlias: false).First();
            return sql.Where("(" + column + " IS " + (not ? "NOT " : "") + "NULL)");
        }

        #endregion

        #region From

        /// <summary>
        /// Appends a FROM clause to the Sql statement.
        /// </summary>
        /// <typeparam name="TDto">The type of the Dto.</typeparam>
        /// <param name="sql">The Sql statement.</param>
        /// <param name="alias">An optional table alias</param>
        /// <returns>The Sql statement.</returns>
        public static Sql<ISqlContext> From<TDto>(this Sql<ISqlContext> sql, string? alias = null)
        {
            var type = typeof (TDto);
            var tableName = type.GetTableName();

            var from = sql.SqlContext.SqlSyntax.GetQuotedTableName(tableName);
            if (!string.IsNullOrWhiteSpace(alias))
                from += " " + sql.SqlContext.SqlSyntax.GetQuotedTableName(alias);
            sql.From(from);

            return sql;
        }

        #endregion

        #region OrderBy, GroupBy

        /// <summary>
        /// Appends an ORDER BY clause to the Sql statement.
        /// </summary>
        /// <typeparam name="TDto">The type of the Dto.</typeparam>
        /// <param name="sql">The Sql statement.</param>
        /// <param name="field">An expression specifying the field.</param>
        /// <returns>The Sql statement.</returns>
        public static Sql<ISqlContext> OrderBy<TDto>(this Sql<ISqlContext> sql, Expression<Func<TDto, object?>> field)
        {
            return sql.OrderBy("(" + sql.SqlContext.SqlSyntax.GetFieldName(field) + ")");
        }

        /// <summary>
        /// Appends an ORDER BY clause to the Sql statement.
        /// </summary>
        /// <typeparam name="TDto">The type of the Dto.</typeparam>
        /// <param name="sql">The Sql statement.</param>
        /// <param name="fields">Expression specifying the fields.</param>
        /// <returns>The Sql statement.</returns>
        public static Sql<ISqlContext> OrderBy<TDto>(this Sql<ISqlContext> sql, params Expression<Func<TDto, object?>>[] fields)
        {
            var sqlSyntax = sql.SqlContext.SqlSyntax;
            var columns = fields.Length == 0
                ? sql.GetColumns<TDto>(withAlias: false)
                : fields.Select(x => sqlSyntax.GetFieldName(x)).ToArray();
            return sql.OrderBy(columns);
        }

        /// <summary>
        /// Appends an ORDER BY DESC clause to the Sql statement.
        /// </summary>
        /// <typeparam name="TDto">The type of the Dto.</typeparam>
        /// <param name="sql">The Sql statement.</param>
        /// <param name="field">An expression specifying the field.</param>
        /// <returns>The Sql statement.</returns>
        public static Sql<ISqlContext> OrderByDescending<TDto>(this Sql<ISqlContext> sql, Expression<Func<TDto, object?>> field)
        {
            return sql.OrderByDescending(sql.SqlContext.SqlSyntax.GetFieldName(field));
        }

        /// <summary>
        /// Appends an ORDER BY DESC clause to the Sql statement.
        /// </summary>
        /// <typeparam name="TDto">The type of the Dto.</typeparam>
        /// <param name="sql">The Sql statement.</param>
        /// <param name="fields">Expression specifying the fields.</param>
        /// <returns>The Sql statement.</returns>
        public static Sql<ISqlContext> OrderByDescending<TDto>(this Sql<ISqlContext> sql, params Expression<Func<TDto, object?>>[] fields)
        {
            var sqlSyntax = sql.SqlContext.SqlSyntax;
            var columns = fields.Length == 0
                ? sql.GetColumns<TDto>(withAlias: false)
                : fields.Select(x => sqlSyntax.GetFieldName(x)).ToArray();
            return sql.OrderByDescending(columns);
        }

        /// <summary>
        /// Appends an ORDER BY DESC clause to the Sql statement.
        /// </summary>
        /// <param name="sql">The Sql statement.</param>
        /// <param name="fields">Fields.</param>
        /// <returns>The Sql statement.</returns>
        public static Sql<ISqlContext> OrderByDescending(this Sql<ISqlContext> sql, params string?[] fields)
        {
            return sql.Append("ORDER BY " + string.Join(", ", fields.Select(x => x + " DESC")));
        }

        /// <summary>
        /// Appends a GROUP BY clause to the Sql statement.
        /// </summary>
        /// <typeparam name="TDto">The type of the Dto.</typeparam>
        /// <param name="sql">The Sql statement.</param>
        /// <param name="field">An expression specifying the field.</param>
        /// <returns>The Sql statement.</returns>
        public static Sql<ISqlContext> GroupBy<TDto>(this Sql<ISqlContext> sql, Expression<Func<TDto, object?>> field)
        {
            return sql.GroupBy(sql.SqlContext.SqlSyntax.GetFieldName(field));
        }

        /// <summary>
        /// Appends a GROUP BY clause to the Sql statement.
        /// </summary>
        /// <typeparam name="TDto">The type of the Dto.</typeparam>
        /// <param name="sql">The Sql statement.</param>
        /// <param name="fields">Expression specifying the fields.</param>
        /// <returns>The Sql statement.</returns>
        public static Sql<ISqlContext> GroupBy<TDto>(this Sql<ISqlContext> sql, params Expression<Func<TDto, object?>>[] fields)
        {
            var sqlSyntax = sql.SqlContext.SqlSyntax;
            var columns = fields.Length == 0
                ? sql.GetColumns<TDto>(withAlias: false)
                : fields.Select(x => sqlSyntax.GetFieldName(x)).ToArray();
            return sql.GroupBy(columns);
        }

        /// <summary>
        /// Appends more ORDER BY or GROUP BY fields to the Sql statement.
        /// </summary>
        /// <typeparam name="TDto">The type of the Dto.</typeparam>
        /// <param name="sql">The Sql statement.</param>
        /// <param name="fields">Expressions specifying the fields.</param>
        /// <returns>The Sql statement.</returns>
        public static Sql<ISqlContext> AndBy<TDto>(this Sql<ISqlContext> sql, params Expression<Func<TDto, object?>>[] fields)
        {
            var sqlSyntax = sql.SqlContext.SqlSyntax;
            var columns = fields.Length == 0
                ? sql.GetColumns<TDto>(withAlias: false)
                : fields.Select(x => sqlSyntax.GetFieldName(x)).ToArray();
            return sql.Append(", " + string.Join(", ", columns));
        }

        /// <summary>
        /// Appends more ORDER BY DESC fields to the Sql statement.
        /// </summary>
        /// <typeparam name="TDto">The type of the Dto.</typeparam>
        /// <param name="sql">The Sql statement.</param>
        /// <param name="fields">Expressions specifying the fields.</param>
        /// <returns>The Sql statement.</returns>
        public static Sql<ISqlContext> AndByDescending<TDto>(this Sql<ISqlContext> sql, params Expression<Func<TDto, object?>>[] fields)
        {
            var sqlSyntax = sql.SqlContext.SqlSyntax;
            var columns = fields.Length == 0
                ? sql.GetColumns<TDto>(withAlias: false)
                : fields.Select(x => sqlSyntax.GetFieldName(x)).ToArray();
            return sql.Append(", " + string.Join(", ", columns.Select(x => x + " DESC")));
        }

        #endregion

        #region Joins

        /// <summary>
        /// Appends a CROSS JOIN clause to the Sql statement.
        /// </summary>
        /// <typeparam name="TDto">The type of the Dto.</typeparam>
        /// <param name="sql">The Sql statement.</param>
        /// <param name="alias">An optional alias for the joined table.</param>
        /// <returns>The Sql statement.</returns>
        public static Sql<ISqlContext> CrossJoin<TDto>(this Sql<ISqlContext> sql, string? alias = null)
        {
            var type = typeof(TDto);
            var tableName = type.GetTableName();
            var join = sql.SqlContext.SqlSyntax.GetQuotedTableName(tableName);
            if (alias != null) join += " " + sql.SqlContext.SqlSyntax.GetQuotedTableName(alias);

            return sql.Append("CROSS JOIN " + join);
        }

        /// <summary>
        /// Appends an INNER JOIN clause to the Sql statement.
        /// </summary>
        /// <typeparam name="TDto">The type of the Dto.</typeparam>
        /// <param name="sql">The Sql statement.</param>
        /// <param name="alias">An optional alias for the joined table.</param>
        /// <returns>A SqlJoin statement.</returns>
        public static Sql<ISqlContext>.SqlJoinClause<ISqlContext> InnerJoin<TDto>(this Sql<ISqlContext> sql, string? alias = null)
        {
            var type = typeof(TDto);
            var tableName = type.GetTableName();
            var join = sql.SqlContext.SqlSyntax.GetQuotedTableName(tableName);
            if (alias != null) join += " " + sql.SqlContext.SqlSyntax.GetQuotedTableName(alias);

            return sql.InnerJoin(join);
        }

        /// <summary>
        /// Appends a LEFT JOIN clause to the Sql statement.
        /// </summary>
        /// <typeparam name="TDto">The type of the Dto.</typeparam>
        /// <param name="sql">The Sql statement.</param>
        /// <param name="alias">An optional alias for the joined table.</param>
        /// <returns>A SqlJoin statement.</returns>
        public static Sql<ISqlContext>.SqlJoinClause<ISqlContext> LeftJoin<TDto>(this Sql<ISqlContext> sql, string? alias = null)
        {
            var type = typeof(TDto);
            var tableName = type.GetTableName();
            var join = sql.SqlContext.SqlSyntax.GetQuotedTableName(tableName);
            if (alias != null) join += " " + sql.SqlContext.SqlSyntax.GetQuotedTableName(alias);

            return sql.LeftJoin(join);
        }

        /// <summary>
        /// Appends a LEFT JOIN clause to the Sql statement.
        /// </summary>
        /// <typeparam name="TDto">The type of the Dto.</typeparam>
        /// <param name="sql">The Sql statement.</param>
        /// <param name="nestedJoin">A nested join statement.</param>
        /// <param name="alias">An optional alias for the joined table.</param>
        /// <returns>A SqlJoin statement.</returns>
        /// <remarks>Nested statement produces LEFT JOIN xxx JOIN yyy ON ... ON ...</remarks>
<<<<<<< HEAD
        public static Sql<ISqlContext>.SqlJoinClause<ISqlContext> LeftJoin<TDto>(this Sql<ISqlContext> sql, Func<Sql<ISqlContext>, Sql<ISqlContext>> nestedJoin, string? alias = null)
        {
            var type = typeof(TDto);
            var tableName = type.GetTableName();
            var join = sql.SqlContext.SqlSyntax.GetQuotedTableName(tableName);
            if (alias != null) join += " " + sql.SqlContext.SqlSyntax.GetQuotedTableName(alias);

            var nestedSql = new Sql<ISqlContext>(sql.SqlContext);
            nestedSql = nestedJoin(nestedSql);

            var sqlJoin = sql.LeftJoin(join);
            sql.Append(nestedSql);
            return sqlJoin;
        }
=======
        public static Sql<ISqlContext>.SqlJoinClause<ISqlContext> LeftJoin<TDto>(
            this Sql<ISqlContext> sql,
            Func<Sql<ISqlContext>, Sql<ISqlContext>> nestedJoin,
            string alias = null) =>
            sql.SqlContext.SqlSyntax.LeftJoinWithNestedJoin<TDto>(sql, nestedJoin, alias);
>>>>>>> 4ebd20bb

        /// <summary>
        /// Appends a RIGHT JOIN clause to the Sql statement.
        /// </summary>
        /// <typeparam name="TDto">The type of the Dto.</typeparam>
        /// <param name="sql">The Sql statement.</param>
        /// <param name="alias">An optional alias for the joined table.</param>
        /// <returns>A SqlJoin statement.</returns>
        public static Sql<ISqlContext>.SqlJoinClause<ISqlContext> RightJoin<TDto>(this Sql<ISqlContext> sql, string? alias = null)
        {
            var type = typeof(TDto);
            var tableName = type.GetTableName();
            var join = sql.SqlContext.SqlSyntax.GetQuotedTableName(tableName);
            if (alias != null) join += " " + sql.SqlContext.SqlSyntax.GetQuotedTableName(alias);

            return sql.RightJoin(join);
        }

        /// <summary>
        /// Appends an ON clause to a SqlJoin statement.
        /// </summary>
        /// <typeparam name="TLeft">The type of the left Dto.</typeparam>
        /// <typeparam name="TRight">The type of the right Dto.</typeparam>
        /// <param name="sqlJoin">The Sql join statement.</param>
        /// <param name="leftField">An expression specifying the left field.</param>
        /// <param name="rightField">An expression specifying the right field.</param>
        /// <returns>The Sql statement.</returns>
        public static Sql<ISqlContext> On<TLeft, TRight>(this Sql<ISqlContext>.SqlJoinClause<ISqlContext> sqlJoin,
            Expression<Func<TLeft, object?>> leftField, Expression<Func<TRight, object?>> rightField)
        {
            // TODO: ugly - should define on SqlContext!

            var xLeft = new Sql<ISqlContext>(sqlJoin.SqlContext).Columns(leftField);
            var xRight = new Sql<ISqlContext>(sqlJoin.SqlContext).Columns(rightField);
            return sqlJoin.On(xLeft + " = " + xRight);

            //var sqlSyntax = clause.SqlContext.SqlSyntax;

            //var leftType = typeof (TLeft);
            //var rightType = typeof (TRight);
            //var leftTableName = leftType.GetTableName();
            //var rightTableName = rightType.GetTableName();

            //var leftColumn = ExpressionHelper.FindProperty(leftMember) as PropertyInfo;
            //var rightColumn = ExpressionHelper.FindProperty(rightMember) as PropertyInfo;

            //var leftColumnName = leftColumn.GetColumnName();
            //var rightColumnName = rightColumn.GetColumnName();

            //string onClause = $"{sqlSyntax.GetQuotedTableName(leftTableName)}.{sqlSyntax.GetQuotedColumnName(leftColumnName)} = {sqlSyntax.GetQuotedTableName(rightTableName)}.{sqlSyntax.GetQuotedColumnName(rightColumnName)}";
            //return clause.On(onClause);
        }

        /// <summary>
        /// Appends an ON clause to a SqlJoin statement.
        /// </summary>
        /// <param name="sqlJoin">The Sql join statement.</param>
        /// <param name="on">A Sql fragment to use as the ON clause body.</param>
        /// <returns>The Sql statement.</returns>
        public static Sql<ISqlContext> On(this Sql<ISqlContext>.SqlJoinClause<ISqlContext> sqlJoin, Func<Sql<ISqlContext>, Sql<ISqlContext>> on)
        {
            var sql = new Sql<ISqlContext>(sqlJoin.SqlContext);
            sql = on(sql);
            var text = sql.SQL.Trim().TrimStart("WHERE").Trim();
            return sqlJoin.On(text, sql.Arguments);
        }

        /// <summary>
        /// Appends an ON clause to a SqlJoin statement.
        /// </summary>
        /// <typeparam name="TDto1">The type of Dto 1.</typeparam>
        /// <typeparam name="TDto2">The type of Dto 2.</typeparam>
        /// <param name="sqlJoin">The SqlJoin statement.</param>
        /// <param name="predicate">A predicate to transform and use as the ON clause body.</param>
        /// <param name="aliasLeft">An optional alias for Dto 1 table.</param>
        /// <param name="aliasRight">An optional alias for Dto 2 table.</param>
        /// <returns>The Sql statement.</returns>
        public static Sql<ISqlContext> On<TDto1, TDto2>(this Sql<ISqlContext>.SqlJoinClause<ISqlContext> sqlJoin, Expression<Func<TDto1, TDto2, bool>> predicate, string? aliasLeft = null, string? aliasRight = null)
        {
            var expresionist = new PocoToSqlExpressionVisitor<TDto1, TDto2>(sqlJoin.SqlContext, aliasLeft, aliasRight);
            var onExpression = expresionist.Visit(predicate);
            return sqlJoin.On(onExpression, expresionist.GetSqlParameters());
        }

        /// <summary>
        /// Appends an ON clause to a SqlJoin statement.
        /// </summary>
        /// <typeparam name="TDto1">The type of Dto 1.</typeparam>
        /// <typeparam name="TDto2">The type of Dto 2.</typeparam>
        /// <typeparam name="TDto3">The type of Dto 3.</typeparam>
        /// <param name="sqlJoin">The SqlJoin statement.</param>
        /// <param name="predicate">A predicate to transform and use as the ON clause body.</param>
        /// <param name="aliasLeft">An optional alias for Dto 1 table.</param>
        /// <param name="aliasRight">An optional alias for Dto 2 table.</param>
        /// <param name="aliasOther">An optional alias for Dto 3 table.</param>
        /// <returns>The Sql statement.</returns>
        public static Sql<ISqlContext> On<TDto1, TDto2, TDto3>(this Sql<ISqlContext>.SqlJoinClause<ISqlContext> sqlJoin, Expression<Func<TDto1, TDto2, TDto3, bool>> predicate, string? aliasLeft = null, string? aliasRight = null, string? aliasOther = null)
        {
            var expresionist = new PocoToSqlExpressionVisitor<TDto1, TDto2, TDto3>(sqlJoin.SqlContext, aliasLeft, aliasRight, aliasOther);
            var onExpression = expresionist.Visit(predicate);
            return sqlJoin.On(onExpression, expresionist.GetSqlParameters());
        }

        #endregion

        #region Select

        /// <summary>
        /// Alters a Sql statement to return a maximum amount of rows.
        /// </summary>
        /// <param name="sql">The Sql statement.</param>
        /// <param name="count">The maximum number of rows to return.</param>
        /// <returns>The Sql statement.</returns>
        public static Sql<ISqlContext> SelectTop(this Sql<ISqlContext> sql, int count)
        {
            if (sql == null) throw new ArgumentNullException(nameof(sql));
            return sql.SqlContext.SqlSyntax.SelectTop(sql, count);
        }

        /// <summary>
        /// Creates a SELECT COUNT(*) Sql statement.
        /// </summary>
        /// <param name="sql">The origin sql.</param>
        /// <param name="alias">An optional alias.</param>
        /// <returns>The Sql statement.</returns>
        public static Sql<ISqlContext> SelectCount(this Sql<ISqlContext> sql, string? alias = null)
        {
            if (sql == null) throw new ArgumentNullException(nameof(sql));
            var text = "COUNT(*)";
            if (alias != null) text += " AS " + sql.SqlContext.SqlSyntax.GetQuotedColumnName(alias);
            return sql.Select(text);
        }

        /// <summary>
        /// Creates a SELECT COUNT Sql statement.
        /// </summary>
        /// <typeparam name="TDto">The type of the DTO to count.</typeparam>
        /// <param name="sql">The origin sql.</param>
        /// <param name="fields">Expressions indicating the columns to count.</param>
        /// <returns>The Sql statement.</returns>
        /// <remarks>
        /// <para>If <paramref name="fields"/> is empty, all columns are counted.</para>
        /// </remarks>
        public static Sql<ISqlContext> SelectCount<TDto>(this Sql<ISqlContext> sql, params Expression<Func<TDto, object?>>[] fields)
            => sql.SelectCount(null, fields);

        /// <summary>
        /// Creates a SELECT COUNT Sql statement.
        /// </summary>
        /// <typeparam name="TDto">The type of the DTO to count.</typeparam>
        /// <param name="sql">The origin sql.</param>
        /// <param name="alias">An alias.</param>
        /// <param name="fields">Expressions indicating the columns to count.</param>
        /// <returns>The Sql statement.</returns>
        /// <remarks>
        /// <para>If <paramref name="fields"/> is empty, all columns are counted.</para>
        /// </remarks>
        public static Sql<ISqlContext> SelectCount<TDto>(this Sql<ISqlContext> sql, string? alias, params Expression<Func<TDto, object?>>[] fields)
        {
            if (sql == null) throw new ArgumentNullException(nameof(sql));
            var sqlSyntax = sql.SqlContext.SqlSyntax;
            var columns = fields.Length == 0
                ? sql.GetColumns<TDto>(withAlias: false)
                : fields.Select(x => sqlSyntax.GetFieldName(x)).ToArray();
            var text = "COUNT (" + string.Join(", ", columns) + ")";
            if (alias != null) text += " AS " + sql.SqlContext.SqlSyntax.GetQuotedColumnName(alias);
            return sql.Select(text);
        }

        /// <summary>
        /// Creates a SELECT * Sql statement.
        /// </summary>
        /// <param name="sql">The origin sql.</param>
        /// <returns>The Sql statement.</returns>
        public static Sql<ISqlContext> SelectAll(this Sql<ISqlContext> sql)
        {
            if (sql == null) throw new ArgumentNullException(nameof(sql));
            return sql.Select("*");
        }

        /// <summary>
        /// Creates a SELECT Sql statement.
        /// </summary>
        /// <typeparam name="TDto">The type of the DTO to select.</typeparam>
        /// <param name="sql">The origin sql.</param>
        /// <param name="fields">Expressions indicating the columns to select.</param>
        /// <returns>The Sql statement.</returns>
        /// <remarks>
        /// <para>If <paramref name="fields"/> is empty, all columns are selected.</para>
        /// </remarks>
        public static Sql<ISqlContext> Select<TDto>(this Sql<ISqlContext> sql, params Expression<Func<TDto, object?>>[] fields)
        {
            if (sql == null) throw new ArgumentNullException(nameof(sql));
            return sql.Select(sql.GetColumns(columnExpressions: fields));
        }

        /// <summary>
        /// Creates a SELECT DISTINCT Sql statement.
        /// </summary>
        /// <typeparam name="TDto">The type of the DTO to select.</typeparam>
        /// <param name="sql">The origin sql.</param>
        /// <param name="fields">Expressions indicating the columns to select.</param>
        /// <returns>The Sql statement.</returns>
        /// <remarks>
        /// <para>If <paramref name="fields"/> is empty, all columns are selected.</para>
        /// </remarks>
        public static Sql<ISqlContext> SelectDistinct<TDto>(this Sql<ISqlContext> sql, params Expression<Func<TDto, object?>>[] fields)
        {
            if (sql == null) throw new ArgumentNullException(nameof(sql));
            var columns = sql.GetColumns(columnExpressions: fields);
            sql.Append("SELECT DISTINCT " + string.Join(", ", columns));
            return sql;
        }

        //this.Append("SELECT " + string.Join(", ", columns), new object[0]);

        /// <summary>
        /// Creates a SELECT Sql statement.
        /// </summary>
        /// <typeparam name="TDto">The type of the DTO to select.</typeparam>
        /// <param name="sql">The origin sql.</param>
        /// <param name="tableAlias">A table alias.</param>
        /// <param name="fields">Expressions indicating the columns to select.</param>
        /// <returns>The Sql statement.</returns>
        /// <remarks>
        /// <para>If <paramref name="fields"/> is empty, all columns are selected.</para>
        /// </remarks>
        public static Sql<ISqlContext> Select<TDto>(this Sql<ISqlContext> sql, string tableAlias, params Expression<Func<TDto, object?>>[] fields)
        {
            if (sql == null) throw new ArgumentNullException(nameof(sql));
            return sql.Select(sql.GetColumns(tableAlias: tableAlias, columnExpressions: fields));
        }

        /// <summary>
        /// Adds columns to a SELECT Sql statement.
        /// </summary>
        /// <param name="sql">The origin sql.</param>
        /// <param name="fields">Columns to select.</param>
        /// <returns>The Sql statement.</returns>
        public static Sql<ISqlContext> AndSelect(this Sql<ISqlContext> sql, params string[] fields)
        {
            if (sql == null) throw new ArgumentNullException(nameof(sql));
            return sql.Append(", " + string.Join(", ", fields));
        }

        /// <summary>
        /// Adds columns to a SELECT Sql statement.
        /// </summary>
        /// <typeparam name="TDto">The type of the DTO to select.</typeparam>
        /// <param name="sql">The origin sql.</param>
        /// <param name="fields">Expressions indicating the columns to select.</param>
        /// <returns>The Sql statement.</returns>
        /// <remarks>
        /// <para>If <paramref name="fields"/> is empty, all columns are selected.</para>
        /// </remarks>
        public static Sql<ISqlContext> AndSelect<TDto>(this Sql<ISqlContext> sql, params Expression<Func<TDto, object?>>[] fields)
        {
            if (sql == null) throw new ArgumentNullException(nameof(sql));
            return sql.Append(", " + string.Join(", ", sql.GetColumns(columnExpressions: fields)));
        }

        /// <summary>
        /// Adds columns to a SELECT Sql statement.
        /// </summary>
        /// <typeparam name="TDto">The type of the DTO to select.</typeparam>
        /// <param name="sql">The origin sql.</param>
        /// <param name="tableAlias">A table alias.</param>
        /// <param name="fields">Expressions indicating the columns to select.</param>
        /// <returns>The Sql statement.</returns>
        /// <remarks>
        /// <para>If <paramref name="fields"/> is empty, all columns are selected.</para>
        /// </remarks>
        public static Sql<ISqlContext> AndSelect<TDto>(this Sql<ISqlContext> sql, string tableAlias, params Expression<Func<TDto, object?>>[] fields)
        {
            if (sql == null) throw new ArgumentNullException(nameof(sql));
            return sql.Append(", " + string.Join(", ", sql.GetColumns(tableAlias: tableAlias, columnExpressions: fields)));
        }

        /// <summary>
        /// Adds a COUNT(*) to a SELECT Sql statement.
        /// </summary>
        /// <param name="sql">The origin sql.</param>
        /// <param name="alias">An optional alias.</param>
        /// <returns>The Sql statement.</returns>
        public static Sql<ISqlContext> AndSelectCount(this Sql<ISqlContext> sql, string? alias = null)
        {
            if (sql == null) throw new ArgumentNullException(nameof(sql));
            var text = ", COUNT(*)";
            if (alias != null) text += " AS " + sql.SqlContext.SqlSyntax.GetQuotedColumnName(alias);
            return sql.Append(text);
        }

        /// <summary>
        /// Adds a COUNT to a SELECT Sql statement.
        /// </summary>
        /// <typeparam name="TDto">The type of the DTO to count.</typeparam>
        /// <param name="sql">The origin sql.</param>
        /// <param name="fields">Expressions indicating the columns to count.</param>
        /// <returns>The Sql statement.</returns>
        /// <remarks>
        /// <para>If <paramref name="fields"/> is empty, all columns are counted.</para>
        /// </remarks>
        public static Sql<ISqlContext> AndSelectCount<TDto>(this Sql<ISqlContext> sql, params Expression<Func<TDto, object?>>[] fields)
            => sql.AndSelectCount(null, fields);

        /// <summary>
        /// Adds a COUNT to a SELECT Sql statement.
        /// </summary>
        /// <typeparam name="TDto">The type of the DTO to count.</typeparam>
        /// <param name="sql">The origin sql.</param>
        /// <param name="alias">An alias.</param>
        /// <param name="fields">Expressions indicating the columns to count.</param>
        /// <returns>The Sql statement.</returns>
        /// <remarks>
        /// <para>If <paramref name="fields"/> is empty, all columns are counted.</para>
        /// </remarks>
        public static Sql<ISqlContext> AndSelectCount<TDto>(this Sql<ISqlContext> sql, string? alias = null, params Expression<Func<TDto, object?>>[] fields)
        {
            if (sql == null) throw new ArgumentNullException(nameof(sql));
            var sqlSyntax = sql.SqlContext.SqlSyntax;
            var columns = fields.Length == 0
                ? sql.GetColumns<TDto>(withAlias: false)
                : fields.Select(x => sqlSyntax.GetFieldName(x)).ToArray();
            var text = ", COUNT (" + string.Join(", ", columns) + ")";
            if (alias != null) text += " AS " + sql.SqlContext.SqlSyntax.GetQuotedColumnName(alias);
            return sql.Append(text);
        }

        /// <summary>
        /// Creates a SELECT Sql statement with a referenced Dto.
        /// </summary>
        /// <typeparam name="TDto">The type of the Dto to select.</typeparam>
        /// <param name="sql">The origin Sql.</param>
        /// <param name="reference">An expression specifying the reference.</param>
        /// <returns>The Sql statement.</returns>
        public static Sql<ISqlContext> Select<TDto>(this Sql<ISqlContext> sql, Func<SqlRef<TDto>, SqlRef<TDto>> reference)
        {
            if (sql == null) throw new ArgumentNullException(nameof(sql));

            sql.Select(sql.GetColumns<TDto>());

            reference?.Invoke(new SqlRef<TDto>(sql, null));
            return sql;
        }

        /// <summary>
        /// Creates a SELECT Sql statement with a referenced Dto.
        /// </summary>
        /// <typeparam name="TDto">The type of the Dto to select.</typeparam>
        /// <param name="sql">The origin Sql.</param>
        /// <param name="reference">An expression specifying the reference.</param>
        /// <param name="sqlexpr">An expression to apply to the Sql statement before adding the reference selection.</param>
        /// <returns>The Sql statement.</returns>
        /// <remarks>The <paramref name="sqlexpr"/> expression applies to the Sql statement before the reference selection
        /// is added, so that it is possible to add (e.g. calculated) columns to the referencing Dto.</remarks>
        public static Sql<ISqlContext> Select<TDto>(this Sql<ISqlContext> sql, Func<SqlRef<TDto>, SqlRef<TDto>> reference, Func<Sql<ISqlContext>, Sql<ISqlContext>> sqlexpr)
        {
            if (sql == null) throw new ArgumentNullException(nameof(sql));

            sql.Select(sql.GetColumns<TDto>());

            sql = sqlexpr(sql);

            reference(new SqlRef<TDto>(sql, null));
            return sql;
        }

        /// <summary>
        /// Represents a Dto reference expression.
        /// </summary>
        /// <typeparam name="TDto">The type of the referencing Dto.</typeparam>
        public class SqlRef<TDto>
        {
            /// <summary>
            /// Initializes a new Dto reference expression.
            /// </summary>
            /// <param name="sql">The original Sql expression.</param>
            /// <param name="prefix">The current Dtos prefix.</param>
            public SqlRef(Sql<ISqlContext> sql, string? prefix)
            {
                Sql = sql;
                Prefix = prefix;
            }

            /// <summary>
            /// Gets the original Sql expression.
            /// </summary>
            public Sql<ISqlContext> Sql { get; }

            /// <summary>
            /// Gets the current Dtos prefix.
            /// </summary>
            public string? Prefix { get; }

            /// <summary>
            /// Appends fields for a referenced Dto.
            /// </summary>
            /// <typeparam name="TRefDto">The type of the referenced Dto.</typeparam>
            /// <param name="field">An expression specifying the referencing field.</param>
            /// <param name="reference">An optional expression representing a nested reference selection.</param>
            /// <returns>A SqlRef statement.</returns>
            public SqlRef<TDto> Select<TRefDto>(Expression<Func<TDto, TRefDto>> field, Func<SqlRef<TRefDto>, SqlRef<TRefDto>>? reference = null)
                => Select(field, null, reference);

            /// <summary>
            /// Appends fields for a referenced Dto.
            /// </summary>
            /// <typeparam name="TRefDto">The type of the referenced Dto.</typeparam>
            /// <param name="field">An expression specifying the referencing field.</param>
            /// <param name="tableAlias">The referenced Dto table alias.</param>
            /// <param name="reference">An optional expression representing a nested reference selection.</param>
            /// <returns>A SqlRef statement.</returns>
            public SqlRef<TDto> Select<TRefDto>(Expression<Func<TDto, TRefDto>> field, string? tableAlias, Func<SqlRef<TRefDto>, SqlRef<TRefDto>>? reference = null)
            {
                var property = field == null ? null : ExpressionHelper.FindProperty(field).Item1 as PropertyInfo;
                return Select(property, tableAlias, reference);
            }

            /// <summary>
            /// Selects referenced DTOs.
            /// </summary>
            /// <typeparam name="TRefDto">The type of the referenced DTOs.</typeparam>
            /// <param name="field">An expression specifying the referencing field.</param>
            /// <param name="reference">An optional expression representing a nested reference selection.</param>
            /// <returns>A referenced DTO expression.</returns>
            /// <remarks>
            /// <para>The referencing property has to be a <c>List{<typeparamref name="TRefDto"/>}</c>.</para>
            /// </remarks>
            public SqlRef<TDto> Select<TRefDto>(Expression<Func<TDto, List<TRefDto>>> field, Func<SqlRef<TRefDto>, SqlRef<TRefDto>>? reference = null)
                => Select(field, null, reference);

            /// <summary>
            /// Selects referenced DTOs.
            /// </summary>
            /// <typeparam name="TRefDto">The type of the referenced DTOs.</typeparam>
            /// <param name="field">An expression specifying the referencing field.</param>
            /// <param name="tableAlias">The DTO table alias.</param>
            /// <param name="reference">An optional expression representing a nested reference selection.</param>
            /// <returns>A referenced DTO expression.</returns>
            /// <remarks>
            /// <para>The referencing property has to be a <c>List{<typeparamref name="TRefDto"/>}</c>.</para>
            /// </remarks>
            public SqlRef<TDto> Select<TRefDto>(Expression<Func<TDto, List<TRefDto>>> field, string? tableAlias, Func<SqlRef<TRefDto>, SqlRef<TRefDto>>? reference = null)
            {
                var property = field == null ? null : ExpressionHelper.FindProperty(field).Item1 as PropertyInfo;
                return Select(property, tableAlias, reference);
            }

            private SqlRef<TDto> Select<TRefDto>(PropertyInfo? propertyInfo, string? tableAlias, Func<SqlRef<TRefDto>, SqlRef<TRefDto>>? nested = null)
            {
                var referenceName = propertyInfo?.Name ?? typeof (TDto).Name;
                if (Prefix != null) referenceName = Prefix + PocoData.Separator + referenceName;

                var columns = Sql.GetColumns<TRefDto>(tableAlias, referenceName);
                Sql.Append(", " + string.Join(", ", columns));

                nested?.Invoke(new SqlRef<TRefDto>(Sql, referenceName));
                return this;
            }
        }

        /// <summary>
        /// Gets fields for a Dto.
        /// </summary>
        /// <typeparam name="TDto">The type of the Dto.</typeparam>
        /// <param name="sql">The origin sql.</param>
        /// <param name="fields">Expressions specifying the fields.</param>
        /// <returns>The comma-separated list of fields.</returns>
        /// <remarks>
        /// <para>If <paramref name="fields"/> is empty, all fields are selected.</para>
        /// </remarks>
        public static string Columns<TDto>(this Sql<ISqlContext> sql, params Expression<Func<TDto, object?>>[] fields)
        {
            if (sql == null) throw new ArgumentNullException(nameof(sql));
            return string.Join(", ", sql.GetColumns(columnExpressions: fields, withAlias: false));
        }

        /// <summary>
        /// Gets fields for a Dto.
        /// </summary>
        public static string ColumnsForInsert<TDto>(this Sql<ISqlContext> sql, params Expression<Func<TDto, object>>[] fields)
        {
            if (sql == null) throw new ArgumentNullException(nameof(sql));
            return string.Join(", ", sql.GetColumns(columnExpressions: fields, withAlias: false, forInsert: true));
        }

        /// <summary>
        /// Gets fields for a Dto.
        /// </summary>
        /// <typeparam name="TDto">The type of the Dto.</typeparam>
        /// <param name="sql">The origin sql.</param>
        /// <param name="alias">The Dto table alias.</param>
        /// <param name="fields">Expressions specifying the fields.</param>
        /// <returns>The comma-separated list of fields.</returns>
        /// <remarks>
        /// <para>If <paramref name="fields"/> is empty, all fields are selected.</para>
        /// </remarks>
        public static string Columns<TDto>(this Sql<ISqlContext> sql, string alias, params Expression<Func<TDto, object?>>[] fields)
        {
            if (sql == null) throw new ArgumentNullException(nameof(sql));
            return string.Join(", ", sql.GetColumns(columnExpressions: fields, withAlias: false, tableAlias: alias));
        }

        #endregion

        #region Delete

        public static Sql<ISqlContext> Delete(this Sql<ISqlContext> sql)
        {
            sql.Append("DELETE");
            return sql;
        }

        public static Sql<ISqlContext> Delete<TDto>(this Sql<ISqlContext> sql)
        {
            var type = typeof(TDto);
            var tableName = type.GetTableName();

            // FROM optional SQL server, but not elsewhere.
            sql.Append($"DELETE FROM {sql.SqlContext.SqlSyntax.GetQuotedTableName(tableName)}");
            return sql;
        }

        #endregion

        #region Update

        public static Sql<ISqlContext> Update(this Sql<ISqlContext> sql)
        {
            sql.Append("UPDATE");
            return sql;
        }

        public static Sql<ISqlContext> Update<TDto>(this Sql<ISqlContext> sql)
        {
            var type = typeof(TDto);
            var tableName = type.GetTableName();

            sql.Append($"UPDATE {sql.SqlContext.SqlSyntax.GetQuotedTableName(tableName)}");
            return sql;
        }

        public static Sql<ISqlContext> Update<TDto>(this Sql<ISqlContext> sql, Func<SqlUpd<TDto>, SqlUpd<TDto>> updates)
        {
            var type = typeof(TDto);
            var tableName = type.GetTableName();

            sql.Append($"UPDATE {sql.SqlContext.SqlSyntax.GetQuotedTableName(tableName)} SET");

            var u = new SqlUpd<TDto>(sql.SqlContext);
            u = updates(u);
            var first = true;
            foreach (var setExpression in u.SetExpressions)
            {
                switch (setExpression.Item2)
                {
                    case null:
                        sql.Append((first ? "" : ",") + " " + setExpression.Item1 + "=NULL");
                        break;
                    case string s when s == string.Empty:
                        sql.Append((first ? "" : ",") + " " + setExpression.Item1 + "=''");
                        break;
                    default:
                        sql.Append((first ? "" : ",") + " " + setExpression.Item1 + "=@0", setExpression.Item2);
                        break;
                }

                first = false;
            }

            if (!first)
                sql.Append(" ");

            return sql;
        }

        public class SqlUpd<TDto>
        {
            private readonly ISqlContext _sqlContext;
            private readonly List<Tuple<string, object?>> _setExpressions = new List<Tuple<string, object?>>();

            public SqlUpd(ISqlContext sqlContext)
            {
                _sqlContext = sqlContext;
            }

            public SqlUpd<TDto> Set(Expression<Func<TDto, object?>> fieldSelector, object? value)
            {
<<<<<<< HEAD
                var fieldName = _sqlContext.SqlSyntax.GetFieldName(fieldSelector);
                _setExpressions.Add(new Tuple<string, object?>(fieldName, value));
=======
                var fieldName = _sqlContext.SqlSyntax.GetFieldNameForUpdate(fieldSelector);
                _setExpressions.Add(new Tuple<string, object>(fieldName, value));
>>>>>>> 4ebd20bb
                return this;
            }

            public List<Tuple<string, object?>> SetExpressions => _setExpressions;
        }

        #endregion

        #region Hints

        /// <summary>
        /// Appends the relevant ForUpdate hint.
        /// </summary>
        /// <param name="sql">The Sql statement.</param>
        /// <returns>The Sql statement.</returns>
        /// <remarks>
        /// NOTE: This method will not work for all queries, only simple ones!
        /// </remarks>
        public static Sql<ISqlContext> ForUpdate(this Sql<ISqlContext> sql)
            => sql.SqlContext.SqlSyntax.InsertForUpdateHint(sql);

<<<<<<< HEAD
        #region Sql Inspection

        private static SqlInspectionUtilities? _sqlInspector;

        private static SqlInspectionUtilities SqlInspector => _sqlInspector ?? (_sqlInspector = new SqlInspectionUtilities());

        private class SqlInspectionUtilities
        {
            private readonly Func<Sql, string> _getSqlText;
            private readonly Action<Sql, string> _setSqlText;
            private readonly Func<Sql, Sql> _getSqlRhs;
            private readonly Action<Sql, string?> _setSqlFinal;

            public SqlInspectionUtilities()
            {
                (_getSqlText, _setSqlText) = ReflectionUtilities.EmitFieldGetterAndSetter<Sql, string>("_sql");
                _getSqlRhs = ReflectionUtilities.EmitFieldGetter<Sql, Sql>("_rhs");
                _setSqlFinal = ReflectionUtilities.EmitFieldSetter<Sql, string?>("_sqlFinal");
            }

            public string GetSqlText(Sql sql) => _getSqlText(sql);

            public void SetSqlText(Sql sql, string sqlText) => _setSqlText(sql, sqlText);

            public Sql GetSqlRhs(Sql sql) => _getSqlRhs(sql);

            public void Reset(Sql sql) => _setSqlFinal(sql, null);
        }
=======
        public static Sql<ISqlContext> AppendForUpdateHint(this Sql<ISqlContext> sql)
            => sql.SqlContext.SqlSyntax.AppendForUpdateHint(sql);
>>>>>>> 4ebd20bb

        #endregion

        #region Aliasing

        internal static string GetAliasedField(this Sql<ISqlContext> sql, string field)
        {
            // get alias, if aliased
            //
            // regex looks for pattern "([\w+].[\w+]) AS ([\w+])" ie "(field) AS (alias)"
            // and, if found & a group's field matches the field name, returns the alias
            //
            // so... if query contains "[umbracoNode].[nodeId] AS [umbracoNode__nodeId]"
            // then GetAliased for "[umbracoNode].[nodeId]" returns "[umbracoNode__nodeId]"

            var matches = sql.SqlContext.SqlSyntax.AliasRegex.Matches(sql.SQL);
            var match = matches.Cast<Match>().FirstOrDefault(m => m.Groups[1].Value.InvariantEquals(field));
            return match == null ? field : match.Groups[2].Value;
        }

        #endregion

        #region Utilities

<<<<<<< HEAD
        private static string[] GetColumns<TDto>(this Sql<ISqlContext> sql, string? tableAlias = null, string? referenceName = null, Expression<Func<TDto, object?>>[]? columnExpressions = null, bool withAlias = true)
=======
        private static string[] GetColumns<TDto>(this Sql<ISqlContext> sql, string tableAlias = null, string referenceName = null, Expression<Func<TDto, object>>[] columnExpressions = null, bool withAlias = true, bool forInsert = false)
>>>>>>> 4ebd20bb
        {
            var pd = sql.SqlContext.PocoDataFactory.ForType(typeof (TDto));
            var tableName = tableAlias ?? pd.TableInfo.TableName;
            var queryColumns = pd.QueryColumns.ToList();

            Dictionary<string, string>? aliases = null;

            if (columnExpressions != null && columnExpressions.Length > 0)
            {
                var names = columnExpressions.Select(x =>
                {
                    (var member, var alias) = ExpressionHelper.FindProperty(x);
                    var field = member as PropertyInfo;
                    var fieldName = field?.GetColumnName();
                    if (alias != null && fieldName is not null)
                    {
                        if (aliases == null)
                            aliases = new Dictionary<string, string>();
                        aliases[fieldName] = alias;
                    }
                    return fieldName;
                }).ToArray();

                //only get the columns that exist in the selected names
                queryColumns = queryColumns.Where(x => names.Contains(x.Key)).ToList();

                //ensure the order of the columns in the expressions is the order in the result
                queryColumns.Sort((a, b) => names.IndexOf(a.Key).CompareTo(names.IndexOf(b.Key)));
            }

            string? GetAlias(PocoColumn column)
            {
                if (aliases != null && aliases.TryGetValue(column.ColumnName, out var alias))
                    return alias;

                return withAlias ? (string.IsNullOrEmpty(column.ColumnAlias) ? column.MemberInfoKey : column.ColumnAlias) : null;
            }

            return queryColumns
                .Select(x => sql.SqlContext.SqlSyntax.GetColumn(sql.SqlContext.DatabaseType, tableName, x.Value.ColumnName, GetAlias(x.Value), referenceName, forInsert: forInsert))
                .ToArray();
        }

<<<<<<< HEAD
        private static string GetColumn(DatabaseType dbType, string tableName, string columnName, string? columnAlias, string? referenceName = null)
        {
            tableName = dbType.EscapeTableName(tableName);
            columnName = dbType.EscapeSqlIdentifier(columnName);
            var column = tableName + "." + columnName;
            if (columnAlias == null) return column;

            referenceName = referenceName == null ? string.Empty : referenceName + "__";
            columnAlias = dbType.EscapeSqlIdentifier(referenceName + columnAlias);
            column += " AS " + columnAlias;
            return column;
        }

        private static string GetTableName(this Type type)
=======
        public static string GetTableName(this Type type)
>>>>>>> 4ebd20bb
        {
            // TODO: returning string.Empty for now
            // BUT the code bits that calls this method cannot deal with string.Empty so we
            // should either throw, or fix these code bits...
            var attr = type.FirstAttribute<TableNameAttribute>();
            return string.IsNullOrWhiteSpace(attr?.Value) ? string.Empty : attr.Value;
        }

        private static string GetColumnName(this PropertyInfo column)
        {
            var attr = column.FirstAttribute<ColumnAttribute>();
            return string.IsNullOrWhiteSpace(attr?.Name) ? column.Name : attr.Name;
        }

        public static string ToText(this Sql sql)
        {
            var text = new StringBuilder();
            sql.ToText(text);
            return text.ToString();
        }

        public static void ToText(this Sql sql, StringBuilder text)
        {
            ToText(sql.SQL, sql.Arguments, text);
        }

        public static void ToText(string? sql, object[]? arguments, StringBuilder text)
        {
            text.AppendLine(sql);

            if (arguments == null || arguments.Length == 0)
                return;

            text.Append(" --");

            var i = 0;
            foreach (var arg in arguments)
            {
                text.Append(" @");
                text.Append(i++);
                text.Append(":");
                text.Append(arg);
            }

            text.AppendLine();
        }

        #endregion
    }
}<|MERGE_RESOLUTION|>--- conflicted
+++ resolved
@@ -150,18 +150,13 @@
 
         private static Sql<ISqlContext> WhereIn<T>(this Sql<ISqlContext> sql, Expression<Func<T, object?>> fieldSelector, Sql? valuesSql, bool not)
         {
-<<<<<<< HEAD
-            var fieldName = sql.SqlContext.SqlSyntax.GetFieldName(fieldSelector);
+            return WhereIn(sql, fieldSelector, valuesSql, not, null);
+        }
+
+        private static Sql<ISqlContext> WhereIn<T>(this Sql<ISqlContext> sql, Expression<Func<T, object?>> fieldSelector, Sql? valuesSql, bool not, string tableAlias)
+        {
+            var fieldName = sql.SqlContext.SqlSyntax.GetFieldName(fieldSelector, tableAlias);
             sql.Where(fieldName + (not ? " NOT" : "") +" IN (" + valuesSql?.SQL + ")", valuesSql?.Arguments);
-=======
-            return WhereIn(sql, fieldSelector, valuesSql, not, null);
-        }
-
-        private static Sql<ISqlContext> WhereIn<T>(this Sql<ISqlContext> sql, Expression<Func<T, object>> fieldSelector, Sql valuesSql, bool not, string tableAlias)
-        {
-            var fieldName = sql.SqlContext.SqlSyntax.GetFieldName(fieldSelector, tableAlias);
-            sql.Where(fieldName + (not ? " NOT" : "") +" IN (" + valuesSql.SQL + ")", valuesSql.Arguments);
->>>>>>> 4ebd20bb
             return sql;
         }
 
@@ -436,28 +431,11 @@
         /// <param name="alias">An optional alias for the joined table.</param>
         /// <returns>A SqlJoin statement.</returns>
         /// <remarks>Nested statement produces LEFT JOIN xxx JOIN yyy ON ... ON ...</remarks>
-<<<<<<< HEAD
-        public static Sql<ISqlContext>.SqlJoinClause<ISqlContext> LeftJoin<TDto>(this Sql<ISqlContext> sql, Func<Sql<ISqlContext>, Sql<ISqlContext>> nestedJoin, string? alias = null)
-        {
-            var type = typeof(TDto);
-            var tableName = type.GetTableName();
-            var join = sql.SqlContext.SqlSyntax.GetQuotedTableName(tableName);
-            if (alias != null) join += " " + sql.SqlContext.SqlSyntax.GetQuotedTableName(alias);
-
-            var nestedSql = new Sql<ISqlContext>(sql.SqlContext);
-            nestedSql = nestedJoin(nestedSql);
-
-            var sqlJoin = sql.LeftJoin(join);
-            sql.Append(nestedSql);
-            return sqlJoin;
-        }
-=======
         public static Sql<ISqlContext>.SqlJoinClause<ISqlContext> LeftJoin<TDto>(
             this Sql<ISqlContext> sql,
             Func<Sql<ISqlContext>, Sql<ISqlContext>> nestedJoin,
-            string alias = null) =>
+            string? alias = null) =>
             sql.SqlContext.SqlSyntax.LeftJoinWithNestedJoin<TDto>(sql, nestedJoin, alias);
->>>>>>> 4ebd20bb
 
         /// <summary>
         /// Appends a RIGHT JOIN clause to the Sql statement.
@@ -1046,13 +1024,8 @@
 
             public SqlUpd<TDto> Set(Expression<Func<TDto, object?>> fieldSelector, object? value)
             {
-<<<<<<< HEAD
-                var fieldName = _sqlContext.SqlSyntax.GetFieldName(fieldSelector);
+                var fieldName = _sqlContext.SqlSyntax.GetFieldNameForUpdate(fieldSelector);
                 _setExpressions.Add(new Tuple<string, object?>(fieldName, value));
-=======
-                var fieldName = _sqlContext.SqlSyntax.GetFieldNameForUpdate(fieldSelector);
-                _setExpressions.Add(new Tuple<string, object>(fieldName, value));
->>>>>>> 4ebd20bb
                 return this;
             }
 
@@ -1074,39 +1047,8 @@
         public static Sql<ISqlContext> ForUpdate(this Sql<ISqlContext> sql)
             => sql.SqlContext.SqlSyntax.InsertForUpdateHint(sql);
 
-<<<<<<< HEAD
-        #region Sql Inspection
-
-        private static SqlInspectionUtilities? _sqlInspector;
-
-        private static SqlInspectionUtilities SqlInspector => _sqlInspector ?? (_sqlInspector = new SqlInspectionUtilities());
-
-        private class SqlInspectionUtilities
-        {
-            private readonly Func<Sql, string> _getSqlText;
-            private readonly Action<Sql, string> _setSqlText;
-            private readonly Func<Sql, Sql> _getSqlRhs;
-            private readonly Action<Sql, string?> _setSqlFinal;
-
-            public SqlInspectionUtilities()
-            {
-                (_getSqlText, _setSqlText) = ReflectionUtilities.EmitFieldGetterAndSetter<Sql, string>("_sql");
-                _getSqlRhs = ReflectionUtilities.EmitFieldGetter<Sql, Sql>("_rhs");
-                _setSqlFinal = ReflectionUtilities.EmitFieldSetter<Sql, string?>("_sqlFinal");
-            }
-
-            public string GetSqlText(Sql sql) => _getSqlText(sql);
-
-            public void SetSqlText(Sql sql, string sqlText) => _setSqlText(sql, sqlText);
-
-            public Sql GetSqlRhs(Sql sql) => _getSqlRhs(sql);
-
-            public void Reset(Sql sql) => _setSqlFinal(sql, null);
-        }
-=======
         public static Sql<ISqlContext> AppendForUpdateHint(this Sql<ISqlContext> sql)
             => sql.SqlContext.SqlSyntax.AppendForUpdateHint(sql);
->>>>>>> 4ebd20bb
 
         #endregion
 
@@ -1131,11 +1073,7 @@
 
         #region Utilities
 
-<<<<<<< HEAD
-        private static string[] GetColumns<TDto>(this Sql<ISqlContext> sql, string? tableAlias = null, string? referenceName = null, Expression<Func<TDto, object?>>[]? columnExpressions = null, bool withAlias = true)
-=======
-        private static string[] GetColumns<TDto>(this Sql<ISqlContext> sql, string tableAlias = null, string referenceName = null, Expression<Func<TDto, object>>[] columnExpressions = null, bool withAlias = true, bool forInsert = false)
->>>>>>> 4ebd20bb
+        private static string[] GetColumns<TDto>(this Sql<ISqlContext> sql, string? tableAlias = null, string? referenceName = null, Expression<Func<TDto, object?>>[]? columnExpressions = null, bool withAlias = true, bool forInsert = false)
         {
             var pd = sql.SqlContext.PocoDataFactory.ForType(typeof (TDto));
             var tableName = tableAlias ?? pd.TableInfo.TableName;
@@ -1179,24 +1117,7 @@
                 .ToArray();
         }
 
-<<<<<<< HEAD
-        private static string GetColumn(DatabaseType dbType, string tableName, string columnName, string? columnAlias, string? referenceName = null)
-        {
-            tableName = dbType.EscapeTableName(tableName);
-            columnName = dbType.EscapeSqlIdentifier(columnName);
-            var column = tableName + "." + columnName;
-            if (columnAlias == null) return column;
-
-            referenceName = referenceName == null ? string.Empty : referenceName + "__";
-            columnAlias = dbType.EscapeSqlIdentifier(referenceName + columnAlias);
-            column += " AS " + columnAlias;
-            return column;
-        }
-
-        private static string GetTableName(this Type type)
-=======
         public static string GetTableName(this Type type)
->>>>>>> 4ebd20bb
         {
             // TODO: returning string.Empty for now
             // BUT the code bits that calls this method cannot deal with string.Empty so we
