--- conflicted
+++ resolved
@@ -26,14 +26,9 @@
         Group = Constants.PropertyEditors.Groups.Media,
         Icon = "icon-download-alt")]
     public class FileUploadPropertyEditor : DataEditor, IMediaUrlGenerator,
-<<<<<<< HEAD
-        INotificationHandler<CopiedNotification<IContent>>, INotificationHandler<DeletedNotification<IContent>>,
-        INotificationHandler<DeletedNotification<IMedia>>, INotificationHandler<SavingNotification<IMedia>>,
+        INotificationHandler<ContentCopiedNotification>, INotificationHandler<ContentDeletedNotification>,
+        INotificationHandler<MediaDeletedNotification>, INotificationHandler<MediaSavingNotification>,
         INotificationHandler<DeletedNotification<IMember>>
-=======
-        INotificationHandler<ContentCopiedNotification>, INotificationHandler<ContentDeletedNotification>,
-        INotificationHandler<MediaDeletedNotification>, INotificationHandler<MediaSavingNotification>
->>>>>>> c30f5084
     {
         private readonly IMediaFileSystem _mediaFileSystem;
         private readonly ContentSettings _contentSettings;
