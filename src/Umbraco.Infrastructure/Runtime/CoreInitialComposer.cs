--- conflicted
+++ resolved
@@ -325,20 +325,12 @@
                 .Add(() => composition.TypeLoader.GetTypes<ISearchableTree>());
 
             // replace some services
-<<<<<<< HEAD
-            composition.RegisterUnique<IEventMessagesFactory, DefaultEventMessagesFactory>();
-            composition.RegisterUnique<IEventMessagesAccessor, HybridEventMessagesAccessor>();
-            composition.RegisterUnique<ITreeService, TreeService>();
-            composition.RegisterUnique<ISectionService, SectionService>();
-            composition.RegisterUnique<IEmailSender, EmailSender>();
-            composition.RegisterUnique<ISmsSender, NotImplementedSmsSender>();
-=======
             composition.Services.AddUnique<IEventMessagesFactory, DefaultEventMessagesFactory>();
             composition.Services.AddUnique<IEventMessagesAccessor, HybridEventMessagesAccessor>();
             composition.Services.AddUnique<ITreeService, TreeService>();
             composition.Services.AddUnique<ISectionService, SectionService>();
             composition.Services.AddUnique<IEmailSender, EmailSender>();
->>>>>>> bb1b04be
+            composition.Services.AddUnique<ISmsSender, NotImplementedSmsSender>();
 
             composition.Services.AddUnique<IExamineManager, ExamineManager>();
 
