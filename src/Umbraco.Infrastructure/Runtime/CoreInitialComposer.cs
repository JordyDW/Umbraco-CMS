--- conflicted
+++ resolved
@@ -20,12 +20,9 @@
 using Umbraco.Core.Services;
 using Umbraco.Core.Strings;
 using Umbraco.Core.Sync;
-<<<<<<< HEAD
 using Umbraco.Web.Models.PublishedContent;
 using Umbraco.Web.PublishedCache;
-=======
 using Umbraco.Web;
->>>>>>> 2b8be2cf
 using IntegerValidator = Umbraco.Core.PropertyEditors.Validators.IntegerValidator;
 
 namespace Umbraco.Core.Runtime
@@ -143,15 +140,12 @@
 
             composition.SetCultureDictionaryFactory<DefaultCultureDictionaryFactory>();
             composition.Register(f => f.GetInstance<ICultureDictionaryFactory>().CreateDictionary(), Lifetime.Singleton);
-<<<<<<< HEAD
+            composition.RegisterUnique<UriUtility>();
 
             // register the published snapshot accessor - the "current" published snapshot is in the umbraco context
             composition.RegisterUnique<IPublishedSnapshotAccessor, UmbracoContextPublishedSnapshotAccessor>();
 
             composition.RegisterUnique<IVariationContextAccessor, HybridVariationContextAccessor>();
-=======
-            composition.RegisterUnique<UriUtility>();
->>>>>>> 2b8be2cf
         }
     }
 }