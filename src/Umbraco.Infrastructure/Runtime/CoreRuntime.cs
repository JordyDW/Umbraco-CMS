--- conflicted
+++ resolved
@@ -2,11 +2,8 @@
 using System.Collections.Generic;
 using System.Diagnostics;
 using System.IO;
-<<<<<<< HEAD
 using Microsoft.Extensions.Logging;
-=======
 using Microsoft.Extensions.Options;
->>>>>>> d7ab7d3d
 using Umbraco.Core.Cache;
 using Umbraco.Core.Composing;
 using Umbraco.Core.Configuration;
@@ -38,12 +35,8 @@
         private readonly ConnectionStrings _connectionStrings;
 
         public CoreRuntime(
-<<<<<<< HEAD
-            Configs configs,
-=======
             GlobalSettings globalSettings,
             ConnectionStrings connectionStrings,
->>>>>>> d7ab7d3d
             IUmbracoVersion umbracoVersion,
             IIOHelper ioHelper,
             ILogger logger,
@@ -186,11 +179,7 @@
                 var typeLoader = new TypeLoader(TypeFinder, AppCaches.RuntimeCache, new DirectoryInfo(HostingEnvironment.LocalTempPath), RuntimeLoggerFactory.CreateLogger("TypeLoader"), ProfilingLogger);
 
                 // re-create the state object with the essential services
-<<<<<<< HEAD
-                _state = new RuntimeState(Configs.Global(), UmbracoVersion, databaseFactory, RuntimeLoggerFactory.CreateLogger<RuntimeState>());
-=======
-                _state = new RuntimeState(_globalSettings, UmbracoVersion, databaseFactory, Logger);
->>>>>>> d7ab7d3d
+                _state = new RuntimeState(_globalSettings, UmbracoVersion, databaseFactory, RuntimeLoggerFactory.CreateLogger<RuntimeState>());
 
                 // create the composition
                 composition = new Composition(register, typeLoader, ProfilingLogger, _state, IOHelper, AppCaches);
@@ -401,11 +390,7 @@
         /// </summary>
         /// <remarks>This is strictly internal, for tests only.</remarks>
         protected internal virtual IUmbracoDatabaseFactory CreateDatabaseFactory()
-<<<<<<< HEAD
-            => new UmbracoDatabaseFactory(RuntimeLoggerFactory.CreateLogger<UmbracoDatabaseFactory>(), RuntimeLoggerFactory, _globalSettings, _connectionStrings, new Lazy<IMapperCollection>(() => _factory.GetInstance<IMapperCollection>()), DbProviderFactoryCreator);
-=======
-            => new UmbracoDatabaseFactory(Logger, Options.Create(_globalSettings), Options.Create(_connectionStrings), new Lazy<IMapperCollection>(() => _factory.GetInstance<IMapperCollection>()), DbProviderFactoryCreator);
->>>>>>> d7ab7d3d
+            => new UmbracoDatabaseFactory(RuntimeLoggerFactory.CreateLogger<UmbracoDatabaseFactory>(), RuntimeLoggerFactory, Options.Create(_globalSettings), Options.Create(_connectionStrings), new Lazy<IMapperCollection>(() => _factory.GetInstance<IMapperCollection>()), DbProviderFactoryCreator);
 
 
         #endregion
