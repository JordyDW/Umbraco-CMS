using System;
using System.Data;
using System.Diagnostics;
using System.Linq;
using System.Threading;
using System.Threading.Tasks;
using Microsoft.Extensions.Logging;
using Microsoft.Extensions.Options;
using NPoco;
using Umbraco.Cms.Core.Configuration.Models;
using Umbraco.Cms.Core.Runtime;
using Umbraco.Cms.Infrastructure.Migrations.Install;
using Umbraco.Cms.Infrastructure.Persistence;
using Umbraco.Cms.Infrastructure.Persistence.Dtos;
using Umbraco.Cms.Infrastructure.Persistence.Mappers;
using Umbraco.Extensions;
using MapperCollection = Umbraco.Cms.Infrastructure.Persistence.Mappers.MapperCollection;

namespace Umbraco.Cms.Infrastructure.Runtime
{
    public class SqlMainDomLock : IMainDomLock
    {
        private readonly string _lockId;
        private const string MainDomKeyPrefix = "Umbraco.Core.Runtime.SqlMainDom";
        private const string UpdatedSuffix = "_updated";
        private readonly ILogger<SqlMainDomLock> _logger;
        private readonly IOptions<GlobalSettings> _globalSettings;
<<<<<<< HEAD
        private readonly IHostingEnvironment _hostingEnvironment;
        private readonly IUmbracoDatabase? _db;
=======
        private readonly IUmbracoDatabase _db;
>>>>>>> 4ebd20bb
        private readonly CancellationTokenSource _cancellationTokenSource = new CancellationTokenSource();
        private bool _mainDomChanging = false;
        private readonly UmbracoDatabaseFactory _dbFactory;
        private bool _errorDuringAcquiring;
        private readonly object _locker = new object();
        private bool _hasTable = false;
        private bool _acquireWhenTablesNotAvailable = false;

        public SqlMainDomLock(
            ILoggerFactory loggerFactory,
            IOptions<GlobalSettings> globalSettings,
            IOptionsMonitor<ConnectionStrings> connectionStrings,
            IDbProviderFactoryCreator dbProviderFactoryCreator,
            IMainDomKeyGenerator mainDomKeyGenerator,
            DatabaseSchemaCreatorFactory databaseSchemaCreatorFactory,
<<<<<<< HEAD
            NPocoMapperCollection npocoMappers,
            string? connectionStringName)
=======
            NPocoMapperCollection npocoMappers)
>>>>>>> 4ebd20bb
        {
            // unique id for our appdomain, this is more unique than the appdomain id which is just an INT counter to its safer
            _lockId = Guid.NewGuid().ToString();
            _logger = loggerFactory.CreateLogger<SqlMainDomLock>();
            _globalSettings = globalSettings;

            _dbFactory = new UmbracoDatabaseFactory(
                loggerFactory.CreateLogger<UmbracoDatabaseFactory>(),
                loggerFactory,
                _globalSettings,
                connectionStrings,
                new MapperCollection(() => Enumerable.Empty<BaseMapper>()),
                dbProviderFactoryCreator,
                databaseSchemaCreatorFactory,
                npocoMappers);

            MainDomKey = MainDomKeyPrefix + "-" + mainDomKeyGenerator.GenerateKey();
        }

        public async Task<bool> AcquireLockAsync(int millisecondsTimeout)
        {
            if (!_dbFactory.Configured)
            {
                // if we aren't configured then we're in an install state, in which case we have no choice but to assume we can acquire
                return true;
            }

<<<<<<< HEAD
            if (!(_dbFactory.SqlContext?.SqlSyntax is SqlServerSyntaxProvider sqlServerSyntaxProvider))
            {
                throw new NotSupportedException("SqlMainDomLock is only supported for Sql Server");
            }

            _sqlServerSyntax = sqlServerSyntaxProvider;

=======
>>>>>>> 4ebd20bb
            _logger.LogDebug("Acquiring lock...");

            var tempId = Guid.NewGuid().ToString();

            IUmbracoDatabase? db = null;

            try
            {
                db = _dbFactory.CreateDatabase();


                _hasTable = db!.HasTable(Cms.Core.Constants.DatabaseSchema.Tables.KeyValue);
                if (!_hasTable)
                {
                    _logger.LogDebug("The DB does not contain the required table so we must be in an install state. We have no choice but to assume we can acquire.");
                    _acquireWhenTablesNotAvailable = true;
                    return true;
                }

<<<<<<< HEAD
                db!.BeginTransaction(IsolationLevel.ReadCommitted);

                try
                {
                    // wait to get a write lock
                    _sqlServerSyntax.WriteLock(db, TimeSpan.FromMilliseconds(millisecondsTimeout), Cms.Core.Constants.Locks.MainDom);
                }
                catch(SqlException ex)
                {
                    if (IsLockTimeoutException(ex))
                    {
                        _logger.LogError(ex, "Sql timeout occurred, could not acquire MainDom.");
                        _errorDuringAcquiring = true;
                        return false;
                    }

                    // unexpected (will be caught below)
                    throw;
                }
=======
                db.BeginTransaction(IsolationLevel.Serializable);
>>>>>>> 4ebd20bb

                var result = InsertLockRecord(tempId, db); //we change the row to a random Id to signal other MainDom to shutdown
                if (result == RecordPersistenceType.Insert)
                {
                    // if we've inserted, then there was no MainDom so we can instantly acquire

                    InsertLockRecord(_lockId, db); // so update with our appdomain id
                    _logger.LogDebug("Acquired with ID {LockId}", _lockId);
                    return true;
                }

                // if we've updated, this means there is an active MainDom, now we need to wait to
                // for the current MainDom to shutdown which also requires releasing our write lock
            }
            catch (Exception ex)
            {
                // unexpected
                _logger.LogError(ex, "Unexpected error, cannot acquire MainDom");
                _errorDuringAcquiring = true;
                return false;
            }
            finally
            {
                db?.CompleteTransaction();
                db?.Dispose();
            }


            return await WaitForExistingAsync(tempId, millisecondsTimeout);
        }

        public Task ListenAsync()
        {
            if (_errorDuringAcquiring)
            {
                _logger.LogWarning("Could not acquire MainDom, listening is canceled.");
                return Task.CompletedTask;
            }

            // Create a long running task (dedicated thread)
            // to poll to check if we are still the MainDom registered in the DB
            return Task.Factory.StartNew(
                ListeningLoop,
                _cancellationTokenSource.Token,
                TaskCreationOptions.LongRunning,
                // Must explicitly specify this, see https://blog.stephencleary.com/2013/10/continuewith-is-dangerous-too.html
                TaskScheduler.Default);

        }

        /// <summary>
        /// Returns the keyvalue table key for the current server/app
        /// </summary>
        /// <remarks>
        /// The key is the the normal MainDomId which takes into account the AppDomainAppId and the physical file path of the app and this is
        /// combined with the current machine name. The machine name is required because the default semaphore lock is machine wide so it implicitly
        /// takes into account machine name whereas this needs to be explicitly per machine.
        /// </remarks>
        private string MainDomKey { get; }

        private void ListeningLoop()
        {
            while (true)
            {
                // poll every couple of seconds
                // local testing shows the actual query to be executed from client/server is approx 300ms but would change depending on environment/IO
                Thread.Sleep(_globalSettings.Value.MainDomReleaseSignalPollingInterval);

                if (!_dbFactory.Configured)
                {
                    // if we aren't configured, we just keep looping since we can't query the db
                    continue;
                }

                lock (_locker)
                {
                    // If cancellation has been requested we will just exit. Depending on timing of the shutdown,
                    // we will have already flagged _mainDomChanging = true, or we're shutting down faster than
                    // the other MainDom is taking to startup. In this case the db row will just be deleted and the
                    // new MainDom will just take over.
                    if (_cancellationTokenSource.IsCancellationRequested)
                    {
                        _logger.LogDebug("Task canceled, exiting loop");
                        return;
                    }
                    IUmbracoDatabase? db = null;

                    try
                    {
                        db = _dbFactory.CreateDatabase();

                        if (!_hasTable)
                        {
                            // re-check if its still false, we don't want to re-query once we know its there since this
                            // loop needs to use minimal resources
                            _hasTable = db!.HasTable(Cms.Core.Constants.DatabaseSchema.Tables.KeyValue);
                            if (!_hasTable)
                            {
                                // the Db does not contain the required table, we just keep looping since we can't query the db
                                continue;
                            }
                        }

                        // In case we acquired the main dom doing install when there was no database. We therefore have to insert our lockId now, but only handle this once.
                        if (_acquireWhenTablesNotAvailable)
                        {
                            _acquireWhenTablesNotAvailable = false;
                            InsertLockRecord(_lockId, db!);
                        }

<<<<<<< HEAD
                        db!.BeginTransaction(IsolationLevel.ReadCommitted);
                        // get a read lock
                        _sqlServerSyntax.ReadLock(db, Cms.Core.Constants.Locks.MainDom);
=======
                        db.BeginTransaction(IsolationLevel.Serializable);
>>>>>>> 4ebd20bb

                        if (!IsMainDomValue(_lockId, db))
                        {
                            // we are no longer main dom, another one has come online, exit
                            _mainDomChanging = true;
                            _logger.LogDebug("Detected new booting application, releasing MainDom lock.");
                            return;
                        }
                    }
                    catch (Exception ex)
                    {
                        _logger.LogError(ex, "Unexpected error during listening.");

                        // We need to keep on listening unless we've been notified by our own AppDomain to shutdown since
                        // we don't want to shutdown resources controlled by MainDom inadvertently. We'll just keep listening otherwise.
                        if (_cancellationTokenSource.IsCancellationRequested)
                        {
                            _logger.LogDebug("Task canceled, exiting loop");
                            return;
                        }
                    }
                    finally
                    {
                        db?.CompleteTransaction();
                        db?.Dispose();
                    }
                }

            }
        }

        /// <summary>
        /// Wait for any existing MainDom to release so we can continue booting
        /// </summary>
        /// <param name="tempId"></param>
        /// <param name="millisecondsTimeout"></param>
        /// <returns></returns>
        private Task<bool> WaitForExistingAsync(string tempId, int millisecondsTimeout)
        {
            var updatedTempId = tempId + UpdatedSuffix;

            using (ExecutionContext.SuppressFlow())
            {
                return Task.Run(() =>
                {
                    try
                    {
                        using var db = _dbFactory.CreateDatabase();

                        var watch = new Stopwatch();
                        watch.Start();
                        while (true)
                        {
                            // poll very often, we need to take over as fast as we can
                            // local testing shows the actual query to be executed from client/server is approx 300ms but would change depending on environment/IO
                            Thread.Sleep(1000);

                            var acquired = TryAcquire(db!, tempId, updatedTempId);
                            if (acquired.HasValue)
                                return acquired.Value;

                            if (watch.ElapsedMilliseconds >= millisecondsTimeout)
                            {
                                return AcquireWhenMaxWaitTimeElapsed(db!);
                            }
                        }
                    }
                    catch (Exception ex)
                    {
                        _logger.LogError(ex, "An error occurred trying to acquire and waiting for existing SqlMainDomLock to shutdown");
                        return false;
                    }

                }, _cancellationTokenSource.Token);
            }
        }

        private bool? TryAcquire(IUmbracoDatabase db, string tempId, string updatedTempId)
        {
            // Creates a separate transaction to the DB instance so we aren't allocating tons of new DB instances for each transaction
            // since this is executed in a tight loop

            ITransaction? transaction = null;

            try
            {
                transaction = db.GetTransaction(IsolationLevel.Serializable);

                // the row
                var mainDomRows = db.Fetch<KeyValueDto>("SELECT * FROM umbracoKeyValue WHERE [key] = @key",
                    new {key = MainDomKey});

                if (mainDomRows.Count == 0 || mainDomRows[0].Value == updatedTempId)
                {
                    // the other main dom has updated our record
                    // Or the other maindom shutdown super fast and just deleted the record
                    // which indicates that we
                    // can acquire it and it has shutdown.

                    // so now we update the row with our appdomain id
                    InsertLockRecord(_lockId, db);
                    _logger.LogDebug("Acquired with ID {LockId}", _lockId);
                    return true;
                }
                else if (mainDomRows.Count == 1 && (!mainDomRows[0].Value?.StartsWith(tempId) ?? false))
                {
                    // in this case, the prefixed ID is different which  means
                    // another new AppDomain has come online and is wanting to take over. In that case, we will not
                    // acquire.

                    _logger.LogDebug("Cannot acquire, another booting application detected.");
                    return false;
                }
            }
            catch (Exception ex)
            {
                // unexpected
                _logger.LogError(ex, "Unexpected error, waiting for existing MainDom is canceled.");
                _errorDuringAcquiring = true;
                return false;
            }
            finally
            {
                transaction?.Complete();
                transaction?.Dispose();
            }

            return null; // continue
        }

        private bool AcquireWhenMaxWaitTimeElapsed(IUmbracoDatabase db)
        {
            // Creates a separate transaction to the DB instance so we aren't allocating tons of new DB instances for each transaction
            // since this is executed in a tight loop

            // if the timeout has elapsed, it either means that the other main dom is taking too long to shutdown,
            // or it could mean that the previous appdomain was terminated and didn't clear out the main dom SQL row
            // and it's just been left as an orphan row.
            // There's really know way of knowing unless we are constantly updating the row for the current maindom
            // which isn't ideal.
            // So... we're going to 'just' take over, if the writelock works then we'll assume we're ok

            _logger.LogDebug("Timeout elapsed, assuming orphan row, acquiring MainDom.");

            ITransaction? transaction = null;

            try
            {
                transaction = db.GetTransaction(IsolationLevel.Serializable);

                // so now we update the row with our appdomain id
                InsertLockRecord(_lockId, db);
                _logger.LogDebug("Acquired with ID {LockId}", _lockId);
                return true;
            }
            catch (Exception ex)
            {
                _logger.LogError(ex, "Unexpected error, could not forcibly acquire MainDom.");
                _errorDuringAcquiring = true;
                return false;
            }
            finally
            {
                transaction?.Complete();
                transaction?.Dispose();
            }
        }

        /// <summary>
        /// Inserts or updates the key/value row
        /// </summary>
        private RecordPersistenceType InsertLockRecord(string id, IUmbracoDatabase db)
        {
            return db.InsertOrUpdate(new KeyValueDto
            {
                Key = MainDomKey,
                Value = id,
                UpdateDate = DateTime.Now
            });
        }

        /// <summary>
        /// Checks if the DB row value is equals the value
        /// </summary>
        /// <returns></returns>
        private bool IsMainDomValue(string val, IUmbracoDatabase db)
        {
            return db.ExecuteScalar<int>("SELECT COUNT(*) FROM umbracoKeyValue WHERE [key] = @key AND [value] = @val",
                    new { key = MainDomKey, val = val }) == 1;



        }

<<<<<<< HEAD
        /// <summary>
        /// Checks if the exception is an SQL timeout
        /// </summary>
        /// <param name="exception"></param>
        /// <returns></returns>
        private bool IsLockTimeoutException(SqlException? sqlException) => sqlException?.Number == 1222;

=======
>>>>>>> 4ebd20bb
        #region IDisposable Support
        private bool _disposedValue = false; // To detect redundant calls


        protected virtual void Dispose(bool disposing)
        {
            if (!_disposedValue)
            {
                if (disposing)
                {
                    lock (_locker)
                    {
                        _logger.LogDebug($"{nameof(SqlMainDomLock)} Disposing...");

                        // immediately cancel all sub-tasks, we don't want them to keep querying
                        _cancellationTokenSource.Cancel();
                        _cancellationTokenSource.Dispose();

                        if (_dbFactory.Configured && _hasTable)
                        {
                            IUmbracoDatabase? db = null;
                            try
                            {
                                db = _dbFactory.CreateDatabase();
<<<<<<< HEAD
                                db!.BeginTransaction(IsolationLevel.ReadCommitted);

                                // get a write lock
                                _sqlServerSyntax.WriteLock(db, Cms.Core.Constants.Locks.MainDom);
=======
                                db.BeginTransaction(IsolationLevel.Serializable);
>>>>>>> 4ebd20bb

                                // When we are disposed, it means we have released the MainDom lock
                                // and called all MainDom release callbacks, in this case
                                // if another maindom is actually coming online we need
                                // to signal to the MainDom coming online that we have shutdown.
                                // To do that, we update the existing main dom DB record with a suffixed "_updated" string.
                                // Otherwise, if we are just shutting down, we want to just delete the row.
                                if (_mainDomChanging)
                                {
                                    _logger.LogDebug("Releasing MainDom, updating row, new application is booting.");
                                    var count = db.Execute($"UPDATE umbracoKeyValue SET [value] = [value] + '{UpdatedSuffix}' WHERE [key] = @key", new { key = MainDomKey });
                                }
                                else
                                {
                                    _logger.LogDebug("Releasing MainDom, deleting row, application is shutting down.");
                                    var count = db.Execute("DELETE FROM umbracoKeyValue WHERE [key] = @key", new { key = MainDomKey });
                                }
                            }
                            catch (Exception ex)
                            {
                                _logger.LogError(ex, "Unexpected error during dipsose.");
                            }
                            finally
                            {
                                try
                                {
                                    db?.CompleteTransaction();
                                    db?.Dispose();
                                }
                                catch (Exception ex)
                                {
                                    _logger.LogError(ex, "Unexpected error during dispose when completing transaction.");
                                }
                            }
                        }
                    }
                }

                _disposedValue = true;
            }
        }

        // This code added to correctly implement the disposable pattern.
        public void Dispose()
        {
            // Do not change this code. Put cleanup code in Dispose(bool disposing) above.
            Dispose(true);
        }
        #endregion

    }
}<|MERGE_RESOLUTION|>--- conflicted
+++ resolved
@@ -25,12 +25,7 @@
         private const string UpdatedSuffix = "_updated";
         private readonly ILogger<SqlMainDomLock> _logger;
         private readonly IOptions<GlobalSettings> _globalSettings;
-<<<<<<< HEAD
-        private readonly IHostingEnvironment _hostingEnvironment;
         private readonly IUmbracoDatabase? _db;
-=======
-        private readonly IUmbracoDatabase _db;
->>>>>>> 4ebd20bb
         private readonly CancellationTokenSource _cancellationTokenSource = new CancellationTokenSource();
         private bool _mainDomChanging = false;
         private readonly UmbracoDatabaseFactory _dbFactory;
@@ -46,12 +41,7 @@
             IDbProviderFactoryCreator dbProviderFactoryCreator,
             IMainDomKeyGenerator mainDomKeyGenerator,
             DatabaseSchemaCreatorFactory databaseSchemaCreatorFactory,
-<<<<<<< HEAD
-            NPocoMapperCollection npocoMappers,
-            string? connectionStringName)
-=======
             NPocoMapperCollection npocoMappers)
->>>>>>> 4ebd20bb
         {
             // unique id for our appdomain, this is more unique than the appdomain id which is just an INT counter to its safer
             _lockId = Guid.NewGuid().ToString();
@@ -79,16 +69,6 @@
                 return true;
             }
 
-<<<<<<< HEAD
-            if (!(_dbFactory.SqlContext?.SqlSyntax is SqlServerSyntaxProvider sqlServerSyntaxProvider))
-            {
-                throw new NotSupportedException("SqlMainDomLock is only supported for Sql Server");
-            }
-
-            _sqlServerSyntax = sqlServerSyntaxProvider;
-
-=======
->>>>>>> 4ebd20bb
             _logger.LogDebug("Acquiring lock...");
 
             var tempId = Guid.NewGuid().ToString();
@@ -108,29 +88,7 @@
                     return true;
                 }
 
-<<<<<<< HEAD
-                db!.BeginTransaction(IsolationLevel.ReadCommitted);
-
-                try
-                {
-                    // wait to get a write lock
-                    _sqlServerSyntax.WriteLock(db, TimeSpan.FromMilliseconds(millisecondsTimeout), Cms.Core.Constants.Locks.MainDom);
-                }
-                catch(SqlException ex)
-                {
-                    if (IsLockTimeoutException(ex))
-                    {
-                        _logger.LogError(ex, "Sql timeout occurred, could not acquire MainDom.");
-                        _errorDuringAcquiring = true;
-                        return false;
-                    }
-
-                    // unexpected (will be caught below)
-                    throw;
-                }
-=======
-                db.BeginTransaction(IsolationLevel.Serializable);
->>>>>>> 4ebd20bb
+                db!.BeginTransaction(IsolationLevel.Serializable);
 
                 var result = InsertLockRecord(tempId, db); //we change the row to a random Id to signal other MainDom to shutdown
                 if (result == RecordPersistenceType.Insert)
@@ -241,13 +199,7 @@
                             InsertLockRecord(_lockId, db!);
                         }
 
-<<<<<<< HEAD
-                        db!.BeginTransaction(IsolationLevel.ReadCommitted);
-                        // get a read lock
-                        _sqlServerSyntax.ReadLock(db, Cms.Core.Constants.Locks.MainDom);
-=======
-                        db.BeginTransaction(IsolationLevel.Serializable);
->>>>>>> 4ebd20bb
+                        db!.BeginTransaction(IsolationLevel.Serializable);
 
                         if (!IsMainDomValue(_lockId, db))
                         {
@@ -442,16 +394,6 @@
 
         }
 
-<<<<<<< HEAD
-        /// <summary>
-        /// Checks if the exception is an SQL timeout
-        /// </summary>
-        /// <param name="exception"></param>
-        /// <returns></returns>
-        private bool IsLockTimeoutException(SqlException? sqlException) => sqlException?.Number == 1222;
-
-=======
->>>>>>> 4ebd20bb
         #region IDisposable Support
         private bool _disposedValue = false; // To detect redundant calls
 
@@ -476,14 +418,7 @@
                             try
                             {
                                 db = _dbFactory.CreateDatabase();
-<<<<<<< HEAD
-                                db!.BeginTransaction(IsolationLevel.ReadCommitted);
-
-                                // get a write lock
-                                _sqlServerSyntax.WriteLock(db, Cms.Core.Constants.Locks.MainDom);
-=======
-                                db.BeginTransaction(IsolationLevel.Serializable);
->>>>>>> 4ebd20bb
+                                db!.BeginTransaction(IsolationLevel.Serializable);
 
                                 // When we are disposed, it means we have released the MainDom lock
                                 // and called all MainDom release callbacks, in this case
