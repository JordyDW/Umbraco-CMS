--- conflicted
+++ resolved
@@ -1,10 +1,7 @@
 ﻿using System;
 using System.Data;
-<<<<<<< HEAD
 using Microsoft.Extensions.Logging;
-=======
 using Microsoft.Extensions.Options;
->>>>>>> d7ab7d3d
 using Umbraco.Core.Cache;
 using Umbraco.Core.Composing;
 using Umbraco.Core.Events;
@@ -32,11 +29,7 @@
         private readonly CoreDebugSettings _coreDebugSettings;
         private readonly IMediaFileSystem _mediaFileSystem;
 
-<<<<<<< HEAD
-        public ScopeProvider(IUmbracoDatabaseFactory databaseFactory, FileSystems fileSystems, ICoreDebugSettings coreDebugSettings, IMediaFileSystem mediaFileSystem, ILogger<ScopeProvider> logger, ILoggerFactory loggerFactory, ITypeFinder typeFinder, IRequestCache requestCache)
-=======
-        public ScopeProvider(IUmbracoDatabaseFactory databaseFactory, FileSystems fileSystems, IOptions<CoreDebugSettings> coreDebugSettings, IMediaFileSystem mediaFileSystem, ILogger logger, ITypeFinder typeFinder, IRequestCache requestCache)
->>>>>>> d7ab7d3d
+        public ScopeProvider(IUmbracoDatabaseFactory databaseFactory, FileSystems fileSystems, IOptions<CoreDebugSettings> coreDebugSettings, IMediaFileSystem mediaFileSystem, ILogger<ScopeProvider> logger, ILoggerFactory loggerFactory, ITypeFinder typeFinder, IRequestCache requestCache)
         {
             DatabaseFactory = databaseFactory;
             _fileSystems = fileSystems;
