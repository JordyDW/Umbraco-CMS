using System;
using System.Collections.Generic;
using System.ComponentModel;
using System.Data;
using System.Globalization;
using System.Linq;
using System.Security.Claims;
using System.Threading;
using System.Threading.Tasks;
using Microsoft.AspNetCore.Identity;
using Microsoft.Extensions.DependencyInjection;
using Microsoft.Extensions.Options;
using Umbraco.Cms.Core.Cache;
using Umbraco.Cms.Core.Configuration.Models;
using Umbraco.Cms.Core.Mapping;
using Umbraco.Cms.Core.Models;
using Umbraco.Cms.Core.Models.Membership;
using Umbraco.Cms.Core.Scoping;
using Umbraco.Cms.Core.Services;
using Umbraco.Cms.Web.Common.DependencyInjection;
using Umbraco.Extensions;

namespace Umbraco.Cms.Core.Security
{

    /// <summary>
    /// The user store for back office users
    /// </summary>
    public class BackOfficeUserStore : UmbracoUserStore<BackOfficeIdentityUser, IdentityRole<string>>, IUserSessionStore<BackOfficeIdentityUser>
    {
        private readonly IScopeProvider _scopeProvider;
        private readonly IUserService _userService;
        private readonly IEntityService _entityService;
        private readonly IExternalLoginWithKeyService _externalLoginService;
        private readonly GlobalSettings _globalSettings;
        private readonly IUmbracoMapper _mapper;
        private readonly AppCaches _appCaches;

        /// <summary>
        /// Initializes a new instance of the <see cref="BackOfficeUserStore"/> class.
        /// </summary>
        [ActivatorUtilitiesConstructor]
        public BackOfficeUserStore(
            IScopeProvider scopeProvider,
            IUserService userService,
            IEntityService entityService,
<<<<<<< HEAD
            IExternalLoginService externalLoginService,
            IOptionsSnapshot<GlobalSettings> globalSettings,
=======
            IExternalLoginWithKeyService externalLoginService,
            IOptions<GlobalSettings> globalSettings,
>>>>>>> 4b92a47e
            IUmbracoMapper mapper,
            BackOfficeErrorDescriber describer,
            AppCaches appCaches)
            : base(describer)
        {
            _scopeProvider = scopeProvider;
            _userService = userService ?? throw new ArgumentNullException(nameof(userService));
            _entityService = entityService;
            _externalLoginService = externalLoginService ?? throw new ArgumentNullException(nameof(externalLoginService));
            _globalSettings = globalSettings.Value;
            _mapper = mapper;
            _appCaches = appCaches;
            _userService = userService;
            _externalLoginService = externalLoginService;
        }

        [Obsolete("Use ctor injecting IExternalLoginWithKeyService ")]
        public BackOfficeUserStore(
            IScopeProvider scopeProvider,
            IUserService userService,
            IEntityService entityService,
            IExternalLoginService externalLoginService,
            IOptions<GlobalSettings> globalSettings,
            IUmbracoMapper mapper,
            BackOfficeErrorDescriber describer,
            AppCaches appCaches)
            : this(
                scopeProvider,
                userService,
                entityService,
                StaticServiceProvider.Instance.GetRequiredService<IExternalLoginWithKeyService>(),
                globalSettings,
                mapper,
                describer,
                appCaches)
        {

        }

        /// <inheritdoc />
        public override Task<IdentityResult> CreateAsync(BackOfficeIdentityUser user, CancellationToken cancellationToken = default)
        {
            cancellationToken.ThrowIfCancellationRequested();
            ThrowIfDisposed();
            if (user == null)
            {
                throw new ArgumentNullException(nameof(user));
            }

            // the password must be 'something' it could be empty if authenticating
            // with an external provider so we'll just generate one and prefix it, the
            // prefix will help us determine if the password hasn't actually been specified yet.
            // this will hash the guid with a salt so should be nicely random
            var aspHasher = new PasswordHasher<BackOfficeIdentityUser>();
            var emptyPasswordValue = Cms.Core.Constants.Security.EmptyPasswordPrefix +
                                      aspHasher.HashPassword(user, Guid.NewGuid().ToString("N"));

            var userEntity = new User(_globalSettings, user.Name, user.Email, user.UserName, emptyPasswordValue)
            {
                Language = user.Culture ?? _globalSettings.DefaultUILanguage,
                StartContentIds = user.StartContentIds ?? new int[] { },
                StartMediaIds = user.StartMediaIds ?? new int[] { },
                IsLockedOut = user.IsLockedOut,
            };

            // we have to remember whether Logins property is dirty, since the UpdateMemberProperties will reset it.
            var isLoginsPropertyDirty = user.IsPropertyDirty(nameof(BackOfficeIdentityUser.Logins));
            var isTokensPropertyDirty = user.IsPropertyDirty(nameof(BackOfficeIdentityUser.LoginTokens));

            UpdateMemberProperties(userEntity, user);

            _userService.Save(userEntity);

            if (!userEntity.HasIdentity)
            {
                throw new DataException("Could not create the user, check logs for details");
            }

            // re-assign id
            user.Id = UserIdToString(userEntity.Id);

            if (isLoginsPropertyDirty)
            {
                _externalLoginService.Save(
                    userEntity.Key,
                    user.Logins.Select(x => new ExternalLogin(
                        x.LoginProvider,
                        x.ProviderKey,
                        x.UserData)));
            }

            if (isTokensPropertyDirty)
            {
                _externalLoginService.Save(
                    userEntity.Key,
                    user.LoginTokens.Select(x => new ExternalLoginToken(
                        x.LoginProvider,
                        x.Name,
                        x.Value)));
            }

            return Task.FromResult(IdentityResult.Success);
        }

        /// <inheritdoc />
        public override Task<IdentityResult> UpdateAsync(BackOfficeIdentityUser user, CancellationToken cancellationToken = default)
        {
            cancellationToken.ThrowIfCancellationRequested();
            ThrowIfDisposed();
            if (user == null)
            {
                throw new ArgumentNullException(nameof(user));
            }

            if (!int.TryParse(user.Id, NumberStyles.Integer, CultureInfo.InvariantCulture, out var asInt))
            {
                throw new InvalidOperationException("The user id must be an integer to work with the Umbraco");
            }

            using (IScope scope = _scopeProvider.CreateScope())
            {
                IUser found = _userService.GetUserById(asInt);
                if (found != null)
                {
                    // we have to remember whether Logins property is dirty, since the UpdateMemberProperties will reset it.
                    var isLoginsPropertyDirty = user.IsPropertyDirty(nameof(BackOfficeIdentityUser.Logins));
                    var isTokensPropertyDirty = user.IsPropertyDirty(nameof(BackOfficeIdentityUser.LoginTokens));

                    if (UpdateMemberProperties(found, user))
                    {
                        _userService.Save(found);
                    }

                    if (isLoginsPropertyDirty)
                    {
                        _externalLoginService.Save(
                            found.Key,
                            user.Logins.Select(x => new ExternalLogin(
                                x.LoginProvider,
                                x.ProviderKey,
                                x.UserData)));
                    }

                    if (isTokensPropertyDirty)
                    {
                        _externalLoginService.Save(
                            found.Key,
                            user.LoginTokens.Select(x => new ExternalLoginToken(
                                x.LoginProvider,
                                x.Name,
                                x.Value)));
                    }
                }

                scope.Complete();
            }

            return Task.FromResult(IdentityResult.Success);
        }

        /// <inheritdoc />
        public override Task<IdentityResult> DeleteAsync(BackOfficeIdentityUser user, CancellationToken cancellationToken = default)
        {
            cancellationToken.ThrowIfCancellationRequested();
            ThrowIfDisposed();
            if (user == null)
            {
                throw new ArgumentNullException(nameof(user));
            }

            var userId = UserIdToInt(user.Id);
            IUser found = _userService.GetUserById(userId);
            if (found != null)
            {
                _userService.Delete(found);
            }

            _externalLoginService.DeleteUserLogins(userId.ToGuid());

            return Task.FromResult(IdentityResult.Success);
        }

        /// <inheritdoc />
        protected override Task<BackOfficeIdentityUser> FindUserAsync(string userId, CancellationToken cancellationToken)
        {
            cancellationToken.ThrowIfCancellationRequested();
            ThrowIfDisposed();

            IUser user = _userService.GetUserById(UserIdToInt(userId));
            if (user == null)
            {
                return Task.FromResult((BackOfficeIdentityUser)null);
            }

            return Task.FromResult(AssignLoginsCallback(_mapper.Map<BackOfficeIdentityUser>(user)));
        }

        /// <inheritdoc />
        public override Task<BackOfficeIdentityUser> FindByNameAsync(string userName, CancellationToken cancellationToken = default)
        {
            cancellationToken.ThrowIfCancellationRequested();
            ThrowIfDisposed();
            IUser user = _userService.GetByUsername(userName);
            if (user == null)
            {
                return Task.FromResult((BackOfficeIdentityUser)null);
            }

            BackOfficeIdentityUser result = AssignLoginsCallback(_mapper.Map<BackOfficeIdentityUser>(user));

            return Task.FromResult(result);
        }

        /// <inheritdoc />
        public override Task<BackOfficeIdentityUser> FindByEmailAsync(string email, CancellationToken cancellationToken = default)
        {
            cancellationToken.ThrowIfCancellationRequested();
            ThrowIfDisposed();
            IUser user = _userService.GetByEmail(email);
            BackOfficeIdentityUser result = user == null
                ? null
                : _mapper.Map<BackOfficeIdentityUser>(user);

            return Task.FromResult(AssignLoginsCallback(result));
        }

        /// <inheritdoc />
        public override async Task SetPasswordHashAsync(BackOfficeIdentityUser user, string passwordHash, CancellationToken cancellationToken = default)
        {
            await base.SetPasswordHashAsync(user, passwordHash, cancellationToken);

            // Clear this so that it's reset at the repository level
            user.PasswordConfig = null;
        }

        /// <inheritdoc />
        public override Task AddLoginAsync(BackOfficeIdentityUser user, UserLoginInfo login, CancellationToken cancellationToken = default)
        {
            cancellationToken.ThrowIfCancellationRequested();
            ThrowIfDisposed();
            if (user == null)
            {
                throw new ArgumentNullException(nameof(user));
            }

            if (login == null)
            {
                throw new ArgumentNullException(nameof(login));
            }

            ICollection<IIdentityUserLogin> logins = user.Logins;
            var instance = new IdentityUserLogin(login.LoginProvider, login.ProviderKey, user.Id.ToString());
            IdentityUserLogin userLogin = instance;
            logins.Add(userLogin);

            return Task.CompletedTask;
        }

        /// <inheritdoc />
        public override Task RemoveLoginAsync(BackOfficeIdentityUser user, string loginProvider, string providerKey, CancellationToken cancellationToken = default)
        {
            cancellationToken.ThrowIfCancellationRequested();
            ThrowIfDisposed();
            if (user == null)
            {
                throw new ArgumentNullException(nameof(user));
            }

            IIdentityUserLogin userLogin = user.Logins.SingleOrDefault(l => l.LoginProvider == loginProvider && l.ProviderKey == providerKey);
            if (userLogin != null)
            {
                user.Logins.Remove(userLogin);
            }

            return Task.CompletedTask;
        }

        /// <inheritdoc />
        public override Task<IList<UserLoginInfo>> GetLoginsAsync(BackOfficeIdentityUser user, CancellationToken cancellationToken = default)
        {
            cancellationToken.ThrowIfCancellationRequested();
            ThrowIfDisposed();
            if (user == null)
            {
                throw new ArgumentNullException(nameof(user));
            }

            return Task.FromResult((IList<UserLoginInfo>)user.Logins.Select(l => new UserLoginInfo(l.LoginProvider, l.ProviderKey, l.LoginProvider)).ToList());
        }

        /// <inheritdoc />
        protected override async Task<IdentityUserLogin<string>> FindUserLoginAsync(string userId, string loginProvider, string providerKey, CancellationToken cancellationToken)
        {
            cancellationToken.ThrowIfCancellationRequested();
            ThrowIfDisposed();

            BackOfficeIdentityUser user = await FindUserAsync(userId, cancellationToken);
            if (user == null)
            {
                return null;
            }

            IList<UserLoginInfo> logins = await GetLoginsAsync(user, cancellationToken);
            UserLoginInfo found = logins.FirstOrDefault(x => x.ProviderKey == providerKey && x.LoginProvider == loginProvider);
            if (found == null)
            {
                return null;
            }

            return new IdentityUserLogin<string>
            {
                LoginProvider = found.LoginProvider,
                ProviderKey = found.ProviderKey,
                ProviderDisplayName = found.ProviderDisplayName, // TODO: We don't store this value so it will be null
                UserId = user.Id
            };
        }

        /// <inheritdoc />
        protected override Task<IdentityUserLogin<string>> FindUserLoginAsync(string loginProvider, string providerKey, CancellationToken cancellationToken)
        {
            cancellationToken.ThrowIfCancellationRequested();
            ThrowIfDisposed();

            var logins = _externalLoginService.Find(loginProvider, providerKey).ToList();
            if (logins.Count == 0)
            {
                return Task.FromResult((IdentityUserLogin<string>)null);
            }

            IIdentityUserLogin found = logins[0];
            return Task.FromResult(new IdentityUserLogin<string>
            {
                LoginProvider = found.LoginProvider,
                ProviderKey = found.ProviderKey,
                ProviderDisplayName = null, // TODO: We don't store this value so it will be null
                UserId = found.UserId
            });
        }

        /// <summary>
        /// Lists all users of a given role.
        /// </summary>
        /// <remarks>
        ///     Identity Role names are equal to Umbraco UserGroup alias.
        /// </remarks>
        public override Task<IList<BackOfficeIdentityUser>> GetUsersInRoleAsync(string normalizedRoleName, CancellationToken cancellationToken = default)
        {
            cancellationToken.ThrowIfCancellationRequested();
            ThrowIfDisposed();
            if (normalizedRoleName == null)
            {
                throw new ArgumentNullException(nameof(normalizedRoleName));
            }

            IUserGroup userGroup = _userService.GetUserGroupByAlias(normalizedRoleName);

            IEnumerable<IUser> users = _userService.GetAllInGroup(userGroup.Id);
            IList<BackOfficeIdentityUser> backOfficeIdentityUsers = users.Select(x => _mapper.Map<BackOfficeIdentityUser>(x)).ToList();

            return Task.FromResult(backOfficeIdentityUsers);
        }

        /// <inheritdoc/>
        protected override Task<IdentityRole<string>> FindRoleAsync(string normalizedRoleName, CancellationToken cancellationToken)
        {
            IUserGroup group = _userService.GetUserGroupByAlias(normalizedRoleName);
            if (group == null)
            {
                return Task.FromResult((IdentityRole<string>)null);
            }

            return Task.FromResult(new IdentityRole<string>(group.Name)
            {
                Id = group.Alias
            });
        }

        /// <inheritdoc/>
        protected override async Task<IdentityUserRole<string>> FindUserRoleAsync(string userId, string roleId, CancellationToken cancellationToken)
        {
            BackOfficeIdentityUser user = await FindUserAsync(userId, cancellationToken);
            if (user == null)
            {
                return null;
            }

            IdentityUserRole<string> found = user.Roles.FirstOrDefault(x => x.RoleId.InvariantEquals(roleId));
            return found;
        }

        private BackOfficeIdentityUser AssignLoginsCallback(BackOfficeIdentityUser user)
        {
            if (user != null)
            {
                var userId = UserIdToInt(user.Id).ToGuid();
                user.SetLoginsCallback(new Lazy<IEnumerable<IIdentityUserLogin>>(() => _externalLoginService.GetExternalLogins(userId)));
                user.SetTokensCallback(new Lazy<IEnumerable<IIdentityUserToken>>(() => _externalLoginService.GetExternalLoginTokens(userId)));
            }

            return user;
        }

        private bool UpdateMemberProperties(IUser user, BackOfficeIdentityUser identityUser)
        {
            var anythingChanged = false;

            // don't assign anything if nothing has changed as this will trigger the track changes of the model
            if (identityUser.IsPropertyDirty(nameof(BackOfficeIdentityUser.LastLoginDateUtc))
                || (user.LastLoginDate != default && identityUser.LastLoginDateUtc.HasValue == false)
                || (identityUser.LastLoginDateUtc.HasValue && user.LastLoginDate.ToUniversalTime() != identityUser.LastLoginDateUtc.Value))
            {
                anythingChanged = true;

                // if the LastLoginDate is being set to MinValue, don't convert it ToLocalTime
                DateTime dt = identityUser.LastLoginDateUtc == DateTime.MinValue ? DateTime.MinValue : identityUser.LastLoginDateUtc.Value.ToLocalTime();
                user.LastLoginDate = dt;
            }

            if (identityUser.IsPropertyDirty(nameof(BackOfficeIdentityUser.InviteDateUtc))
                || (user.InvitedDate?.ToUniversalTime() != identityUser.InviteDateUtc))
            {
                anythingChanged = true;
                user.InvitedDate = identityUser.InviteDateUtc?.ToLocalTime();
            }

            if (identityUser.IsPropertyDirty(nameof(BackOfficeIdentityUser.LastPasswordChangeDateUtc))
                || (user.LastPasswordChangeDate != default && identityUser.LastPasswordChangeDateUtc.HasValue == false)
                || (identityUser.LastPasswordChangeDateUtc.HasValue && user.LastPasswordChangeDate.ToUniversalTime() != identityUser.LastPasswordChangeDateUtc.Value))
            {
                anythingChanged = true;
                user.LastPasswordChangeDate = identityUser.LastPasswordChangeDateUtc.Value.ToLocalTime();
            }

            if (identityUser.IsPropertyDirty(nameof(BackOfficeIdentityUser.EmailConfirmed))
                || (user.EmailConfirmedDate.HasValue && user.EmailConfirmedDate.Value != default && identityUser.EmailConfirmed == false)
                || ((user.EmailConfirmedDate.HasValue == false || user.EmailConfirmedDate.Value == default) && identityUser.EmailConfirmed))
            {
                anythingChanged = true;
                user.EmailConfirmedDate = identityUser.EmailConfirmed ? (DateTime?)DateTime.Now : null;
            }

            if (identityUser.IsPropertyDirty(nameof(BackOfficeIdentityUser.Name))
                && user.Name != identityUser.Name && identityUser.Name.IsNullOrWhiteSpace() == false)
            {
                anythingChanged = true;
                user.Name = identityUser.Name;
            }

            if (identityUser.IsPropertyDirty(nameof(BackOfficeIdentityUser.Email))
                && user.Email != identityUser.Email && identityUser.Email.IsNullOrWhiteSpace() == false)
            {
                anythingChanged = true;
                user.Email = identityUser.Email;
            }

            if (identityUser.IsPropertyDirty(nameof(BackOfficeIdentityUser.AccessFailedCount))
                && user.FailedPasswordAttempts != identityUser.AccessFailedCount)
            {
                anythingChanged = true;
                user.FailedPasswordAttempts = identityUser.AccessFailedCount;
            }

            if (user.IsApproved != identityUser.IsApproved)
            {
                anythingChanged = true;
                user.IsApproved = identityUser.IsApproved;
            }

            if (user.IsLockedOut != identityUser.IsLockedOut)
            {
                anythingChanged = true;
                user.IsLockedOut = identityUser.IsLockedOut;

                if (user.IsLockedOut)
                {
                    // need to set the last lockout date
                    user.LastLockoutDate = DateTime.Now;
                }
            }

            if (identityUser.IsPropertyDirty(nameof(BackOfficeIdentityUser.UserName))
                && user.Username != identityUser.UserName && identityUser.UserName.IsNullOrWhiteSpace() == false)
            {
                anythingChanged = true;
                user.Username = identityUser.UserName;
            }

            if (identityUser.IsPropertyDirty(nameof(BackOfficeIdentityUser.PasswordHash))
                && user.RawPasswordValue != identityUser.PasswordHash && identityUser.PasswordHash.IsNullOrWhiteSpace() == false)
            {
                anythingChanged = true;
                user.RawPasswordValue = identityUser.PasswordHash;
                user.PasswordConfiguration = identityUser.PasswordConfig;
            }

            if (identityUser.IsPropertyDirty(nameof(BackOfficeIdentityUser.Culture))
                && user.Language != identityUser.Culture && identityUser.Culture.IsNullOrWhiteSpace() == false)
            {
                anythingChanged = true;
                user.Language = identityUser.Culture;
            }

            if (identityUser.IsPropertyDirty(nameof(BackOfficeIdentityUser.StartMediaIds))
                && user.StartMediaIds.UnsortedSequenceEqual(identityUser.StartMediaIds) == false)
            {
                anythingChanged = true;
                user.StartMediaIds = identityUser.StartMediaIds;
            }

            if (identityUser.IsPropertyDirty(nameof(BackOfficeIdentityUser.StartContentIds))
                && user.StartContentIds.UnsortedSequenceEqual(identityUser.StartContentIds) == false)
            {
                anythingChanged = true;
                user.StartContentIds = identityUser.StartContentIds;
            }

            if (user.SecurityStamp != identityUser.SecurityStamp)
            {
                anythingChanged = true;
                user.SecurityStamp = identityUser.SecurityStamp;
            }

            if (identityUser.IsPropertyDirty(nameof(BackOfficeIdentityUser.Roles)))
            {
                var identityUserRoles = identityUser.Roles.Select(x => x.RoleId).ToArray();

                anythingChanged = true;

                // clear out the current groups (need to ToArray since we are modifying the iterator)
                user.ClearGroups();

                // go lookup all these groups
                IReadOnlyUserGroup[] groups = _userService.GetUserGroupsByAlias(identityUserRoles).Select(x => x.ToReadOnlyGroup()).ToArray();

                // use all of the ones assigned and add them
                foreach (IReadOnlyUserGroup group in groups)
                {
                    user.AddGroup(group);
                }

                // re-assign
                identityUser.SetGroups(groups);
            }

            // we should re-set the calculated start nodes
            identityUser.CalculatedMediaStartNodeIds = user.CalculateMediaStartNodeIds(_entityService, _appCaches);
            identityUser.CalculatedContentStartNodeIds = user.CalculateContentStartNodeIds(_entityService, _appCaches);

            // reset all changes
            identityUser.ResetDirtyProperties(false);

            return anythingChanged;
        }

        /// <inheritdoc />
        public Task<bool> ValidateSessionIdAsync(string userId, string sessionId)
        {
            if (Guid.TryParse(sessionId, out Guid guidSessionId))
            {
                return Task.FromResult(_userService.ValidateLoginSession(UserIdToInt(userId), guidSessionId));
            }

            return Task.FromResult(false);
        }


        /// <summary>
        /// Overridden to support Umbraco's own data storage requirements
        /// </summary>
        /// <remarks>
        /// The base class's implementation of this calls into FindTokenAsync and AddUserTokenAsync, both methods will only work with ORMs that are change
        /// tracking ORMs like EFCore.
        /// </remarks>
        /// <inheritdoc />
        public override Task SetTokenAsync(BackOfficeIdentityUser user, string loginProvider, string name, string value, CancellationToken cancellationToken)
        {
            cancellationToken.ThrowIfCancellationRequested();
            ThrowIfDisposed();

            if (user == null)
            {
                throw new ArgumentNullException(nameof(user));
            }

            IIdentityUserToken token = user.LoginTokens.FirstOrDefault(x => x.LoginProvider.InvariantEquals(loginProvider) && x.Name.InvariantEquals(name));
            if (token == null)
            {
                user.LoginTokens.Add(new IdentityUserToken(loginProvider, name, value, user.Id));
            }
            else
            {
                token.Value = value;
            }

            return Task.CompletedTask;
        }

        /// <summary>
        /// Overridden to support Umbraco's own data storage requirements
        /// </summary>
        /// <remarks>
        /// The base class's implementation of this calls into FindTokenAsync, RemoveUserTokenAsync and AddUserTokenAsync, both methods will only work with ORMs that are change
        /// tracking ORMs like EFCore.
        /// </remarks>
        /// <inheritdoc />
        public override Task RemoveTokenAsync(BackOfficeIdentityUser user, string loginProvider, string name, CancellationToken cancellationToken)
        {
            cancellationToken.ThrowIfCancellationRequested();
            ThrowIfDisposed();

            if (user == null)
            {
                throw new ArgumentNullException(nameof(user));
            }

            IIdentityUserToken token = user.LoginTokens.FirstOrDefault(x => x.LoginProvider.InvariantEquals(loginProvider) && x.Name.InvariantEquals(name));
            if (token != null)
            {
                user.LoginTokens.Remove(token);
            }

            return Task.CompletedTask;
        }

        /// <summary>
        /// Overridden to support Umbraco's own data storage requirements
        /// </summary>
        /// <remarks>
        /// The base class's implementation of this calls into FindTokenAsync, RemoveUserTokenAsync and AddUserTokenAsync, both methods will only work with ORMs that are change
        /// tracking ORMs like EFCore.
        /// </remarks>
        /// <inheritdoc />
        public override Task<string> GetTokenAsync(BackOfficeIdentityUser user, string loginProvider, string name, CancellationToken cancellationToken)
        {
            cancellationToken.ThrowIfCancellationRequested();
            ThrowIfDisposed();

            if (user == null)
            {
                throw new ArgumentNullException(nameof(user));
            }
            IIdentityUserToken token = user.LoginTokens.FirstOrDefault(x => x.LoginProvider.InvariantEquals(loginProvider) && x.Name.InvariantEquals(name));

            return Task.FromResult(token?.Value);
        }
    }
}<|MERGE_RESOLUTION|>--- conflicted
+++ resolved
@@ -44,13 +44,8 @@
             IScopeProvider scopeProvider,
             IUserService userService,
             IEntityService entityService,
-<<<<<<< HEAD
-            IExternalLoginService externalLoginService,
+            IExternalLoginWithKeyService externalLoginService,
             IOptionsSnapshot<GlobalSettings> globalSettings,
-=======
-            IExternalLoginWithKeyService externalLoginService,
-            IOptions<GlobalSettings> globalSettings,
->>>>>>> 4b92a47e
             IUmbracoMapper mapper,
             BackOfficeErrorDescriber describer,
             AppCaches appCaches)
