--- conflicted
+++ resolved
@@ -2,17 +2,6 @@
 using System.Collections.Generic;
 using System.Linq;
 using Microsoft.Extensions.Logging;
-<<<<<<< HEAD
-using Umbraco.Core;
-using Umbraco.Core.Events;
-using Umbraco.Core.Models;
-using Umbraco.Core.Models.Membership;
-using Umbraco.Core.Persistence.Querying;
-using Umbraco.Core.Persistence.Repositories;
-using Umbraco.Core.Scoping;
-using Umbraco.Core.Services;
-using Umbraco.Core.Services.Implement;
-=======
 using Umbraco.Cms.Core;
 using Umbraco.Cms.Core.Events;
 using Umbraco.Cms.Core.Models;
@@ -24,9 +13,9 @@
 using Umbraco.Core.Persistence.Repositories;
 using Umbraco.Core.Scoping;
 using Umbraco.Extensions;
->>>>>>> 9123c06a
-
-namespace Umbraco.Infrastructure.Services.Implement
+using Umbraco.Core.Services.Implement;
+
+namespace Umbraco.Core.Services.Implement
 {
     /// <summary>
     /// Represents the MemberService.
@@ -954,13 +943,8 @@
         {
             using (IScope scope = ScopeProvider.CreateScope(autoComplete: true))
             {
-<<<<<<< HEAD
-                scope.ReadLock(Constants.Locks.MemberTree);
+                scope.ReadLock(Cms.Core.Constants.Locks.MemberTree);
                 return _memberGroupRepository.GetMany().Distinct();
-=======
-                scope.ReadLock(Cms.Core.Constants.Locks.MemberTree);
-                return _memberGroupRepository.GetMany().Select(x => x.Name).Distinct();
->>>>>>> 9123c06a
             }
         }
 
@@ -983,13 +967,8 @@
         {
             using (IScope scope = ScopeProvider.CreateScope(autoComplete: true))
             {
-<<<<<<< HEAD
-                scope.ReadLock(Constants.Locks.MemberTree);
+                scope.ReadLock(Cms.Core.Constants.Locks.MemberTree);
                 IEnumerable<IMemberGroup> result = _memberGroupRepository.GetMemberGroupsForMember(username);
-=======
-                scope.ReadLock(Cms.Core.Constants.Locks.MemberTree);
-                var result = _memberGroupRepository.GetMemberGroupsForMember(username);
->>>>>>> 9123c06a
                 return result.Select(x => x.Name).Distinct();
             }
         }
@@ -1007,13 +986,8 @@
         {
             using (IScope scope = ScopeProvider.CreateScope(autoComplete: true))
             {
-<<<<<<< HEAD
-                scope.ReadLock(Constants.Locks.MemberTree);
+                scope.ReadLock(Cms.Core.Constants.Locks.MemberTree);
                 IEnumerable<IMemberGroup> result = _memberGroupRepository.GetMemberGroupsForMember(memberId);
-=======
-                scope.ReadLock(Cms.Core.Constants.Locks.MemberTree);
-                var result = _memberGroupRepository.GetMemberGroupsForMember(memberId);
->>>>>>> 9123c06a
                 return result.Select(x => x.Id).Distinct();
             }
         }
@@ -1022,13 +996,8 @@
         {
             using (IScope scope = ScopeProvider.CreateScope(autoComplete: true))
             {
-<<<<<<< HEAD
-                scope.ReadLock(Constants.Locks.MemberTree);
+                scope.ReadLock(Cms.Core.Constants.Locks.MemberTree);
                 IEnumerable<IMemberGroup> result = _memberGroupRepository.GetMemberGroupsForMember(username);
-=======
-                scope.ReadLock(Cms.Core.Constants.Locks.MemberTree);
-                var result = _memberGroupRepository.GetMemberGroupsForMember(username);
->>>>>>> 9123c06a
                 return result.Select(x => x.Id).Distinct();
             }
         }
@@ -1086,13 +1055,8 @@
         {
             using (IScope scope = ScopeProvider.CreateScope())
             {
-<<<<<<< HEAD
-                scope.WriteLock(Constants.Locks.MemberTree);
+                scope.WriteLock(Cms.Core.Constants.Locks.MemberTree);
                 int[] ids = _memberGroupRepository.GetMemberIds(usernames);
-=======
-                scope.WriteLock(Cms.Core.Constants.Locks.MemberTree);
-                var ids = _memberGroupRepository.GetMemberIds(usernames);
->>>>>>> 9123c06a
                 _memberGroupRepository.AssignRoles(ids, roleNames);
                 scope.Events.Dispatch(AssignedRoles, this, new RolesEventArgs(ids, roleNames), nameof(AssignedRoles));
                 scope.Complete();
@@ -1105,13 +1069,8 @@
         {
             using (IScope scope = ScopeProvider.CreateScope())
             {
-<<<<<<< HEAD
-                scope.WriteLock(Constants.Locks.MemberTree);
+                scope.WriteLock(Cms.Core.Constants.Locks.MemberTree);
                 int[] ids = _memberGroupRepository.GetMemberIds(usernames);
-=======
-                scope.WriteLock(Cms.Core.Constants.Locks.MemberTree);
-                var ids = _memberGroupRepository.GetMemberIds(usernames);
->>>>>>> 9123c06a
                 _memberGroupRepository.DissociateRoles(ids, roleNames);
                 scope.Events.Dispatch(RemovedRoles, this, new RolesEventArgs(ids, roleNames), nameof(RemovedRoles));
                 scope.Complete();
