--- conflicted
+++ resolved
@@ -19,12 +19,9 @@
 
     <ItemGroup>
       <PackageReference Include="HtmlAgilityPack" Version="1.11.34" />
-<<<<<<< HEAD
       <PackageReference Include="MailKit" Version="2.14.0" />
-=======
       <PackageReference Include="IPNetwork2" Version="2.5.329" />
       <PackageReference Include="MailKit" Version="2.13.0" />
->>>>>>> be32f776
       <PackageReference Include="Markdown" Version="2.2.1" />
       <PackageReference Include="Microsoft.CodeAnalysis.CSharp" Version="3.8.0" />
       <PackageReference Include="Microsoft.CSharp" Version="4.7.0" />
