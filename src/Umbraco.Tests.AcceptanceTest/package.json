--- conflicted
+++ resolved
@@ -10,14 +10,9 @@
   "devDependencies": {
     "cross-env": "^7.0.2",
     "cypress": "^8.7.0",
-<<<<<<< HEAD
-    "ncp": "^2.0.0",
-    "prompt": "^1.0.0",
-=======
     "del": "^6.0.0",
     "ncp": "^2.0.0",
     "prompt": "^1.2.0",
->>>>>>> 2ec77a2f
     "umbraco-cypress-testhelpers": "^1.0.0-beta-60"
   },
   "dependencies": {
