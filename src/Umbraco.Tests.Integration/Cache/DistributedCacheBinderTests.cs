using System;
using System.Linq;
using System.Threading;
using NUnit.Framework;
using Umbraco.Cms.Core.Cache;
using Umbraco.Cms.Core.Events;
using Umbraco.Cms.Core.Models;
using Umbraco.Cms.Core.Models.Membership;
using Umbraco.Cms.Core.Routing;
using Umbraco.Cms.Core.Services;
using Umbraco.Cms.Core.Web;
using Umbraco.Cms.Tests.Common.Testing;
using Umbraco.Cms.Tests.Integration.Testing;

namespace Umbraco.Cms.Tests.Integration.Cache
{
    [TestFixture]
    [UmbracoTest(Boot = true)]
    public class DistributedCacheBinderTests : UmbracoIntegrationTest
    {
        private IUserService UserService => GetRequiredService<IUserService>();
        private ILocalizationService LocalizationService => GetRequiredService<ILocalizationService>();
        private IDataTypeService DataTypeService => GetRequiredService<IDataTypeService>();
        private IFileService FileService => GetRequiredService<IFileService>();
        private IContentTypeService ContentTypeService => GetRequiredService<IContentTypeService>();
        private IMediaTypeService MediaTypeService => GetRequiredService<IMediaTypeService>();
        private IDomainService DomainService => GetRequiredService<IDomainService>();
        private IMemberTypeService MemberTypeService => GetRequiredService<IMemberTypeService>();
        private IMacroService MacroService => GetRequiredService<IMacroService>();
        private IMemberService MemberService => GetRequiredService<IMemberService>();
        private IMemberGroupService MemberGroupService => GetRequiredService<IMemberGroupService>();
        private IMediaService MediaService => GetRequiredService<IMediaService>();
        private IContentService ContentService => GetRequiredService<IContentService>();
        private IPublicAccessService PublicAccessService => GetRequiredService<IPublicAccessService>();
        private IRelationService RelationService => GetRequiredService<IRelationService>();
        private UriUtility UriUtility => GetRequiredService<UriUtility>();
        private IUmbracoContextFactory UmbracoContextFactory => GetRequiredService<IUmbracoContextFactory>();

        [Test]
        public void Can_Find_All_Event_Handlers()
        {

            var definitions = new IEventDefinition[]
            {
                new EventDefinition<IDataTypeService, SaveEventArgs<IDataType>>(null, DataTypeService, new SaveEventArgs<IDataType>(Enumerable.Empty<IDataType>())),
                new EventDefinition<IDataTypeService, DeleteEventArgs<IDataType>>(null, DataTypeService, new DeleteEventArgs<IDataType>(Enumerable.Empty<IDataType>())),

                new EventDefinition<IFileService, SaveEventArgs<IStylesheet>>(null, FileService, new SaveEventArgs<IStylesheet>(Enumerable.Empty<IStylesheet>())),
                new EventDefinition<IFileService, DeleteEventArgs<IStylesheet>>(null, FileService, new DeleteEventArgs<IStylesheet>(Enumerable.Empty<IStylesheet>())),

                new EventDefinition<IDomainService, SaveEventArgs<IDomain>>(null, DomainService, new SaveEventArgs<IDomain>(Enumerable.Empty<IDomain>())),
                new EventDefinition<IDomainService, DeleteEventArgs<IDomain>>(null, DomainService, new DeleteEventArgs<IDomain>(Enumerable.Empty<IDomain>())),

                new EventDefinition<IContentTypeService, SaveEventArgs<IContentType>>(null, ContentTypeService, new SaveEventArgs<IContentType>(Enumerable.Empty<IContentType>())),
                new EventDefinition<IContentTypeService, DeleteEventArgs<IContentType>>(null, ContentTypeService, new DeleteEventArgs<IContentType>(Enumerable.Empty<IContentType>())),
                new EventDefinition<IMediaTypeService, SaveEventArgs<IMediaType>>(null, MediaTypeService, new SaveEventArgs<IMediaType>(Enumerable.Empty<IMediaType>())),
                new EventDefinition<IMediaTypeService, DeleteEventArgs<IMediaType>>(null, MediaTypeService, new DeleteEventArgs<IMediaType>(Enumerable.Empty<IMediaType>())),

                new EventDefinition<IMemberTypeService, SaveEventArgs<IMemberType>>(null, MemberTypeService, new SaveEventArgs<IMemberType>(Enumerable.Empty<IMemberType>())),
                new EventDefinition<IMemberTypeService, DeleteEventArgs<IMemberType>>(null, MemberTypeService, new DeleteEventArgs<IMemberType>(Enumerable.Empty<IMemberType>())),

                new EventDefinition<IFileService, SaveEventArgs<ITemplate>>(null, FileService, new SaveEventArgs<ITemplate>(Enumerable.Empty<ITemplate>())),
                new EventDefinition<IFileService, DeleteEventArgs<ITemplate>>(null, FileService, new DeleteEventArgs<ITemplate>(Enumerable.Empty<ITemplate>())),

                new EventDefinition<IMacroService, SaveEventArgs<IMacro>>(null, MacroService, new SaveEventArgs<IMacro>(Enumerable.Empty<IMacro>())),
                new EventDefinition<IMacroService, DeleteEventArgs<IMacro>>(null, MacroService, new DeleteEventArgs<IMacro>(Enumerable.Empty<IMacro>())),

<<<<<<< HEAD
                new EventDefinition<IMemberService, SaveEventArgs<IMember>>(null, MemberService, new SaveEventArgs<IMember>(Enumerable.Empty<IMember>())),
                new EventDefinition<IMemberService, DeleteEventArgs<IMember>>(null, MemberService, new DeleteEventArgs<IMember>(Enumerable.Empty<IMember>())),
=======
                new EventDefinition<IMemberGroupService, SaveEventArgs<IMemberGroup>>(null, MemberGroupService, new SaveEventArgs<IMemberGroup>(Enumerable.Empty<IMemberGroup>())),
                new EventDefinition<IMemberGroupService, DeleteEventArgs<IMemberGroup>>(null, MemberGroupService, new DeleteEventArgs<IMemberGroup>(Enumerable.Empty<IMemberGroup>())),
>>>>>>> e72c9892

                // not managed
                //new EventDefinition<IContentService, SaveEventArgs<IContent>>(null, ContentService, new SaveEventArgs<IContent>(Enumerable.Empty<IContent>()), "SavedBlueprint"),
                //new EventDefinition<IContentService, DeleteEventArgs<IContent>>(null, ContentService, new DeleteEventArgs<IContent>(Enumerable.Empty<IContent>()), "DeletedBlueprint"),

                new EventDefinition<IRelationService, SaveEventArgs<IRelationType>>(null, RelationService, new SaveEventArgs<IRelationType>(Enumerable.Empty<IRelationType>())),
                new EventDefinition<IRelationService, DeleteEventArgs<IRelationType>>(null, RelationService, new DeleteEventArgs<IRelationType>(Enumerable.Empty<IRelationType>())),

                new EventDefinition<IRelationService, SaveEventArgs<IRelationType>>(null, RelationService, new SaveEventArgs<IRelationType>(Enumerable.Empty<IRelationType>())),
                new EventDefinition<IRelationService, DeleteEventArgs<IRelationType>>(null, RelationService, new DeleteEventArgs<IRelationType>(Enumerable.Empty<IRelationType>())),
            };

            var ok = true;
            foreach (var definition in definitions)
            {
                var found = DistributedCacheBinder.FindHandler(definition);
                if (found == null)
                {
                    Console.WriteLine("Couldn't find method for " + definition.EventName + " on " + definition.Sender.GetType());
                    ok = false;
                }
            }
            Assert.IsTrue(ok, "see log for details");
        }

        [Test]
        public void CanHandleEvent()
        {
            // refreshers.HandleEvents wants a UmbracoContext
            // which wants an HttpContext, which we build using a SimpleWorkerRequest
            // which requires these to be non-null
            var domain = Thread.GetDomain();
            if (domain.GetData(".appPath") == null)
                domain.SetData(".appPath", "");
            if (domain.GetData(".appVPath") == null)
                domain.SetData(".appVPath", "");

            // create some event definitions
            var definitions = new IEventDefinition[]
            {
                // works because that event definition maps to an empty handler
                new EventDefinition<IContentTypeService, SaveEventArgs<IContentType>>(null, ContentTypeService, new SaveEventArgs<IContentType>(Enumerable.Empty<IContentType>()), "Saved"),

            };

            Assert.DoesNotThrow(() =>
            {
                var refreshers = new DistributedCacheBinder(null, UmbracoContextFactory, null);
                refreshers.HandleEvents(definitions);
            });

        }
    }
}<|MERGE_RESOLUTION|>--- conflicted
+++ resolved
@@ -65,14 +65,6 @@
                 new EventDefinition<IMacroService, SaveEventArgs<IMacro>>(null, MacroService, new SaveEventArgs<IMacro>(Enumerable.Empty<IMacro>())),
                 new EventDefinition<IMacroService, DeleteEventArgs<IMacro>>(null, MacroService, new DeleteEventArgs<IMacro>(Enumerable.Empty<IMacro>())),
 
-<<<<<<< HEAD
-                new EventDefinition<IMemberService, SaveEventArgs<IMember>>(null, MemberService, new SaveEventArgs<IMember>(Enumerable.Empty<IMember>())),
-                new EventDefinition<IMemberService, DeleteEventArgs<IMember>>(null, MemberService, new DeleteEventArgs<IMember>(Enumerable.Empty<IMember>())),
-=======
-                new EventDefinition<IMemberGroupService, SaveEventArgs<IMemberGroup>>(null, MemberGroupService, new SaveEventArgs<IMemberGroup>(Enumerable.Empty<IMemberGroup>())),
-                new EventDefinition<IMemberGroupService, DeleteEventArgs<IMemberGroup>>(null, MemberGroupService, new DeleteEventArgs<IMemberGroup>(Enumerable.Empty<IMemberGroup>())),
->>>>>>> e72c9892
-
                 // not managed
                 //new EventDefinition<IContentService, SaveEventArgs<IContent>>(null, ContentService, new SaveEventArgs<IContent>(Enumerable.Empty<IContent>()), "SavedBlueprint"),
                 //new EventDefinition<IContentService, DeleteEventArgs<IContent>>(null, ContentService, new DeleteEventArgs<IContent>(Enumerable.Empty<IContent>()), "DeletedBlueprint"),
