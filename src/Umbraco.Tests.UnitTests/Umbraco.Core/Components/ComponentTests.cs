// Copyright (c) Umbraco.
// See LICENSE for more details.

using System;
using System.Collections.Generic;
using System.IO;
using System.Linq;
using Microsoft.Extensions.Configuration;
using Microsoft.Extensions.DependencyInjection;
using Microsoft.Extensions.Logging;
using Microsoft.Extensions.Logging.Abstractions;
using Microsoft.Extensions.Options;
using Moq;
using NUnit.Framework;
using Umbraco.Core;
using Umbraco.Core.Cache;
using Umbraco.Core.Composing;
using Umbraco.Core.Configuration.Models;
using Umbraco.Core.DependencyInjection;
using Umbraco.Core.Hosting;
using Umbraco.Core.IO;
using Umbraco.Core.Logging;
using Umbraco.Core.Persistence;
using Umbraco.Core.Persistence.Mappers;
using Umbraco.Core.Scoping;
using Umbraco.Tests.TestHelpers;

namespace Umbraco.Tests.UnitTests.Umbraco.Core.Components
{
    [TestFixture]
    public class ComponentTests
    {
        private static readonly List<Type> Composed = new List<Type>();
        private static readonly IIOHelper IOHelper = TestHelper.IOHelper;
        private static readonly List<Type> Initialized = new List<Type>();
        private static readonly List<Type> Terminated = new List<Type>();

        private static IServiceProvider MockFactory(Action<Mock<IServiceProvider>> setup = null)
        {
            // FIXME: use IUmbracoDatabaseFactory vs UmbracoDatabaseFactory, clean it all up!
            var mock = new Mock<IServiceProvider>();
<<<<<<< HEAD
            NullLoggerFactory loggerFactory = NullLoggerFactory.Instance;
            ILogger logger = loggerFactory.CreateLogger("GenericLogger");
            ITypeFinder typeFinder = TestHelper.GetTypeFinder();
=======
            var loggerFactory = NullLoggerFactory.Instance;
            var logger = loggerFactory.CreateLogger("GenericLogger");
>>>>>>> bb8434ee
            var globalSettings = new GlobalSettings();
            var connectionStrings = new ConnectionStrings();
            var f = new UmbracoDatabaseFactory(loggerFactory.CreateLogger<UmbracoDatabaseFactory>(), loggerFactory, Options.Create(globalSettings), Options.Create(connectionStrings), new Lazy<IMapperCollection>(() => new MapperCollection(Enumerable.Empty<BaseMapper>())), TestHelper.DbProviderFactoryCreator);
            var fs = new FileSystems(mock.Object, loggerFactory.CreateLogger<FileSystems>(), loggerFactory, IOHelper, Options.Create(globalSettings), Mock.Of<IHostingEnvironment>());
            var coreDebug = new CoreDebugSettings();
<<<<<<< HEAD
            IMediaFileSystem mediaFileSystem = Mock.Of<IMediaFileSystem>();
            var p = new ScopeProvider(f, fs, Options.Create(coreDebug), mediaFileSystem, loggerFactory.CreateLogger<ScopeProvider>(), loggerFactory, typeFinder, NoAppCache.Instance);
=======
            var mediaFileSystem = Mock.Of<IMediaFileSystem>();
            var p = new ScopeProvider(f, fs, Options.Create(coreDebug), mediaFileSystem, loggerFactory.CreateLogger<ScopeProvider>(), loggerFactory, NoAppCache.Instance);
>>>>>>> bb8434ee

            mock.Setup(x => x.GetService(typeof(ILogger))).Returns(logger);
            mock.Setup(x => x.GetService(typeof(ILogger<ComponentCollection>))).Returns(loggerFactory.CreateLogger<ComponentCollection>);
            mock.Setup(x => x.GetService(typeof(ILoggerFactory))).Returns(loggerFactory);
            mock.Setup(x => x.GetService(typeof(IProfilingLogger))).Returns(new ProfilingLogger(loggerFactory.CreateLogger<ProfilingLogger>(), Mock.Of<IProfiler>()));
            mock.Setup(x => x.GetService(typeof(IUmbracoDatabaseFactory))).Returns(f);
            mock.Setup(x => x.GetService(typeof(IScopeProvider))).Returns(p);

            setup?.Invoke(mock);
            return mock.Object;
        }

        private static IServiceCollection MockRegister() => new ServiceCollection();

        private static TypeLoader MockTypeLoader() => new TypeLoader(Mock.Of<ITypeFinder>(), Mock.Of<IAppPolicyCache>(), new DirectoryInfo(TestHelper.GetHostingEnvironment().MapPathContentRoot(Constants.SystemDirectories.TempData)), Mock.Of<ILogger<TypeLoader>>(), Mock.Of<IProfilingLogger>());

        [Test]
        public void Boot1A()
        {
            IServiceCollection register = MockRegister();
            var composition = new UmbracoBuilder(register, Mock.Of<IConfiguration>(), TestHelper.GetMockedTypeLoader());

            Type[] types = TypeArray<Composer1, Composer2, Composer4>();
            var composers = new Composers(composition, types, Enumerable.Empty<Attribute>(), Mock.Of<ILogger<Composers>>());
            Composed.Clear();

            // 2 is Core and requires 4
            // 3 is User
            // => reorder components accordingly
            composers.Compose();
            AssertTypeArray(TypeArray<Composer1, Composer4, Composer2>(), Composed);

            IServiceProvider factory = MockFactory(m =>
            {
                m.Setup(x => x.GetService(It.Is<Type>(t => t == typeof(ISomeResource)))).Returns(() => new SomeResource());
                m.Setup(x => x.GetService(It.IsAny<Type>())).Returns<Type>((type) =>
                {
                    if (type == typeof(Composer1))
                    {
                        return new Composer1();
                    }

                    if (type == typeof(Composer5))
                    {
                        return new Composer5();
                    }

                    if (type == typeof(Component5))
                    {
                        return new Component5(new SomeResource());
                    }

                    if (type == typeof(IProfilingLogger))
                    {
                        return new ProfilingLogger(Mock.Of<ILogger<ProfilingLogger>>(), Mock.Of<IProfiler>());
                    }

                    if (type == typeof(ILogger<ComponentCollection>))
                    {
                        return Mock.Of<ILogger<ComponentCollection>>();
                    }

                    throw new NotSupportedException(type.FullName);
                });
            });

            ComponentCollectionBuilder builder = composition.WithCollectionBuilder<ComponentCollectionBuilder>();
            builder.RegisterWith(register);
            ComponentCollection components = builder.CreateCollection(factory);

            Assert.IsEmpty(components);
            components.Initialize();
            Assert.IsEmpty(Initialized);
            components.Terminate();
            Assert.IsEmpty(Terminated);
        }

        [Test]
        public void Boot1B()
        {
            IServiceCollection register = MockRegister();
            var composition = new UmbracoBuilder(register, Mock.Of<IConfiguration>(), TestHelper.GetMockedTypeLoader());

            Type[] types = TypeArray<Composer1, Composer2, Composer3, Composer4>();
            var composers = new Composers(composition, types, Enumerable.Empty<Attribute>(), Mock.Of<ILogger<Composers>>());
            Composed.Clear();

            // 2 is Core and requires 4
            // 3 is User - stays with RuntimeLevel.Run
            // => reorder components accordingly
            composers.Compose();
            AssertTypeArray(TypeArray<Composer1, Composer4, Composer2, Composer3>(), Composed);
        }

        [Test]
        public void Boot2()
        {
            IServiceCollection register = MockRegister();
            var composition = new UmbracoBuilder(register, Mock.Of<IConfiguration>(), TestHelper.GetMockedTypeLoader());

            Type[] types = TypeArray<Composer20, Composer21>();
            var composers = new Composers(composition, types, Enumerable.Empty<Attribute>(), Mock.Of<ILogger<Composers>>());
            Composed.Clear();

            // 21 is required by 20
            // => reorder components accordingly
            composers.Compose();
            AssertTypeArray(TypeArray<Composer21, Composer20>(), Composed);
        }

        [Test]
        public void Boot3()
        {
            IServiceCollection register = MockRegister();
            var composition = new UmbracoBuilder(register, Mock.Of<IConfiguration>(), TestHelper.GetMockedTypeLoader());

            Type[] types = TypeArray<Composer22, Composer24, Composer25>();
            var composers = new Composers(composition, types, Enumerable.Empty<Attribute>(), Mock.Of<ILogger<Composers>>());
            Composed.Clear();

            // i23 requires 22
            // 24, 25 implement i23
            // 25 required by i23
            // => reorder components accordingly
            composers.Compose();
            AssertTypeArray(TypeArray<Composer22, Composer25, Composer24>(), Composed);
        }

        [Test]
        public void BrokenRequire()
        {
            IServiceCollection register = MockRegister();
            var composition = new UmbracoBuilder(register, Mock.Of<IConfiguration>(), TestHelper.GetMockedTypeLoader());

            Type[] types = TypeArray<Composer1, Composer2, Composer3>();
            var composers = new Composers(composition, types, Enumerable.Empty<Attribute>(), Mock.Of<ILogger<Composers>>());
            Composed.Clear();
            try
            {
                // 2 is Core and requires 4
                // 4 is missing
                // => throw
                composers.Compose();
                Assert.Fail("Expected exception.");
            }
            catch (Exception e)
            {
                Assert.AreEqual("Broken composer dependency: Umbraco.Tests.UnitTests.Umbraco.Core.Components.ComponentTests+Composer2 -> Umbraco.Tests.UnitTests.Umbraco.Core.Components.ComponentTests+Composer4.", e.Message);
            }
        }

        [Test]
        public void BrokenRequired()
        {
            IServiceCollection register = MockRegister();
            var composition = new UmbracoBuilder(register, Mock.Of<IConfiguration>(), TestHelper.GetMockedTypeLoader());

            Type[] types = TypeArray<Composer2, Composer4, Composer13>();
            var composers = new Composers(composition, types, Enumerable.Empty<Attribute>(), Mock.Of<ILogger<Composers>>());
            Composed.Clear();

            // 2 is Core and requires 4
            // 13 is required by 1
            // 1 is missing
            // => reorder components accordingly
            composers.Compose();
            AssertTypeArray(TypeArray<Composer4, Composer2, Composer13>(), Composed);
        }

        [Test]
        public void Initialize()
        {
            Composed.Clear();
            Initialized.Clear();
            Terminated.Clear();

            IServiceCollection register = MockRegister();
            TypeLoader typeLoader = MockTypeLoader();
            IServiceProvider factory = MockFactory(m =>
            {
                m.Setup(x => x.GetService(It.Is<Type>(t => t == typeof(ISomeResource)))).Returns(() => new SomeResource());
                m.Setup(x => x.GetService(It.IsAny<Type>())).Returns<Type>((type) =>
                {
                    if (type == typeof(Composer1))
                    {
                        return new Composer1();
                    }

                    if (type == typeof(Composer5))
                    {
                        return new Composer5();
                    }

                    if (type == typeof(Composer5a))
                    {
                        return new Composer5a();
                    }

                    if (type == typeof(Component5))
                    {
                        return new Component5(new SomeResource());
                    }

                    if (type == typeof(Component5a))
                    {
                        return new Component5a();
                    }

                    if (type == typeof(IProfilingLogger))
                    {
                        return new ProfilingLogger(Mock.Of<ILogger<ProfilingLogger>>(), Mock.Of<IProfiler>());
                    }

                    if (type == typeof(ILogger<ComponentCollection>))
                    {
                        return Mock.Of<ILogger<ComponentCollection>>();
                    }

                    throw new NotSupportedException(type.FullName);
                });
            });
            var composition = new UmbracoBuilder(register, Mock.Of<IConfiguration>(), TestHelper.GetMockedTypeLoader());

            Type[] types = new[] { typeof(Composer1), typeof(Composer5), typeof(Composer5a) };
            var composers = new Composers(composition, types, Enumerable.Empty<Attribute>(), Mock.Of<ILogger<Composers>>());

            Assert.IsEmpty(Composed);
            composers.Compose();
            AssertTypeArray(TypeArray<Composer1, Composer5, Composer5a>(), Composed);

            ComponentCollectionBuilder builder = composition.WithCollectionBuilder<ComponentCollectionBuilder>();
            builder.RegisterWith(register);
            ComponentCollection components = builder.CreateCollection(factory);

            Assert.IsEmpty(Initialized);
            components.Initialize();
            AssertTypeArray(TypeArray<Component5, Component5a>(), Initialized);

            Assert.IsEmpty(Terminated);
            components.Terminate();
            AssertTypeArray(TypeArray<Component5a, Component5>(), Terminated);
        }

        [Test]
        public void Requires1()
        {
            IServiceCollection register = MockRegister();
            var composition = new UmbracoBuilder(register, Mock.Of<IConfiguration>(), TestHelper.GetMockedTypeLoader());

            Type[] types = new[] { typeof(Composer6), typeof(Composer7), typeof(Composer8) };
            var composers = new Composers(composition, types, Enumerable.Empty<Attribute>(), Mock.Of<ILogger<Composers>>());
            Composed.Clear();
            composers.Compose();
            Assert.AreEqual(2, Composed.Count);
            Assert.AreEqual(typeof(Composer6), Composed[0]);
            Assert.AreEqual(typeof(Composer8), Composed[1]);
        }

        [Test]
        public void Requires2A()
        {
            IServiceCollection register = MockRegister();
            var composition = new UmbracoBuilder(register, Mock.Of<IConfiguration>(), TestHelper.GetMockedTypeLoader());

            Type[] types = new[] { typeof(Composer9), typeof(Composer2), typeof(Composer4) };
            var composers = new Composers(composition, types, Enumerable.Empty<Attribute>(), Mock.Of<ILogger<Composers>>());
            Composed.Clear();
            composers.Compose();
            Assert.AreEqual(3, Composed.Count);
            Assert.AreEqual(typeof(Composer4), Composed[0]);
            Assert.AreEqual(typeof(Composer2), Composed[1]);
        }

        [Test]
        public void Requires2B()
        {
            IServiceCollection register = MockRegister();
            TypeLoader typeLoader = MockTypeLoader();
            IServiceProvider factory = MockFactory();
            var composition = new UmbracoBuilder(register, Mock.Of<IConfiguration>(), TestHelper.GetMockedTypeLoader());

            Type[] types = new[] { typeof(Composer9), typeof(Composer2), typeof(Composer4) };
            var composers = new Composers(composition, types, Enumerable.Empty<Attribute>(), Mock.Of<ILogger<Composers>>());
            Composed.Clear();
            composers.Compose();
            ComponentCollectionBuilder builder = composition.WithCollectionBuilder<ComponentCollectionBuilder>();
            builder.RegisterWith(register);
            ComponentCollection components = builder.CreateCollection(factory);
            Assert.AreEqual(3, Composed.Count);
            Assert.AreEqual(typeof(Composer4), Composed[0]);
            Assert.AreEqual(typeof(Composer2), Composed[1]);
            Assert.AreEqual(typeof(Composer9), Composed[2]);
        }

        [Test]
        public void WeakDependencies()
        {
            IServiceCollection register = MockRegister();
            var composition = new UmbracoBuilder(register, Mock.Of<IConfiguration>(), TestHelper.GetMockedTypeLoader());

            Type[] types = new[] { typeof(Composer10) };
            var composers = new Composers(composition, types, Enumerable.Empty<Attribute>(), Mock.Of<ILogger<Composers>>());
            Composed.Clear();
            composers.Compose();
            Assert.AreEqual(1, Composed.Count);
            Assert.AreEqual(typeof(Composer10), Composed[0]);

            types = new[] { typeof(Composer11) };
            composers = new Composers(composition, types, Enumerable.Empty<Attribute>(), Mock.Of<ILogger<Composers>>());
            Composed.Clear();
            Assert.Throws<Exception>(() => composers.Compose());
            Console.WriteLine("throws:");
            composers = new Composers(composition, types, Enumerable.Empty<Attribute>(), Mock.Of<ILogger<Composers>>());
            Dictionary<Type, List<Type>> requirements = composers.GetRequirements(false);
            Console.WriteLine(Composers.GetComposersReport(requirements));

            types = new[] { typeof(Composer2) };
            composers = new Composers(composition, types, Enumerable.Empty<Attribute>(), Mock.Of<ILogger<Composers>>());
            Composed.Clear();
            Assert.Throws<Exception>(() => composers.Compose());
            Console.WriteLine("throws:");
            composers = new Composers(composition, types, Enumerable.Empty<Attribute>(), Mock.Of<ILogger<Composers>>());
            requirements = composers.GetRequirements(false);
            Console.WriteLine(Composers.GetComposersReport(requirements));

            types = new[] { typeof(Composer12) };
            composers = new Composers(composition, types, Enumerable.Empty<Attribute>(), Mock.Of<ILogger<Composers>>());
            Composed.Clear();
            composers.Compose();
            Assert.AreEqual(1, Composed.Count);
            Assert.AreEqual(typeof(Composer12), Composed[0]);
        }

        [Test]
        public void DisableMissing()
        {
            IServiceCollection register = MockRegister();
            var composition = new UmbracoBuilder(register, Mock.Of<IConfiguration>(), TestHelper.GetMockedTypeLoader());

            Type[] types = new[] { typeof(Composer6), typeof(Composer8) }; // 8 disables 7 which is not in the list
            var composers = new Composers(composition, types, Enumerable.Empty<Attribute>(), Mock.Of<ILogger<Composers>>());
            Composed.Clear();
            composers.Compose();
            Assert.AreEqual(2, Composed.Count);
            Assert.AreEqual(typeof(Composer6), Composed[0]);
            Assert.AreEqual(typeof(Composer8), Composed[1]);
        }

        [Test]
        public void AttributesPriorities()
        {
            IServiceCollection register = MockRegister();
            var composition = new UmbracoBuilder(register, Mock.Of<IConfiguration>(), TestHelper.GetMockedTypeLoader());

            Type[] types = new[] { typeof(Composer26) };
            DisableComposerAttribute[] enableDisableAttributes = new[] { new DisableComposerAttribute(typeof(Composer26)) };
            var composers = new Composers(composition, types, enableDisableAttributes, Mock.Of<ILogger<Composers>>());
            Composed.Clear();
            composers.Compose();
            Assert.AreEqual(0, Composed.Count); // 26 gone

            types = new[] { typeof(Composer26), typeof(Composer27) }; // 26 disabled by assembly attribute, enabled by 27
            composers = new Composers(composition, types, enableDisableAttributes, Mock.Of<ILogger<Composers>>());
            Composed.Clear();
            composers.Compose();
            Assert.AreEqual(2, Composed.Count); // both
            Assert.AreEqual(typeof(Composer26), Composed[0]);
            Assert.AreEqual(typeof(Composer27), Composed[1]);
        }

        [Test]
        public void AllComposers()
        {
            ITypeFinder typeFinder = TestHelper.GetTypeFinder();
            var typeLoader = new TypeLoader(typeFinder, AppCaches.Disabled.RuntimeCache, new DirectoryInfo(TestHelper.GetHostingEnvironment().MapPathContentRoot(Constants.SystemDirectories.TempData)), Mock.Of<ILogger<TypeLoader>>(), Mock.Of<IProfilingLogger>());

            IServiceCollection register = MockRegister();
            var builder = new UmbracoBuilder(register, Mock.Of<IConfiguration>(), TestHelper.GetMockedTypeLoader());

            var allComposers = typeLoader.GetTypes<IComposer>().ToList();
            var types = allComposers.Where(x => x.FullName.StartsWith("Umbraco.Core.") || x.FullName.StartsWith("Umbraco.Web")).ToList();
            var composers = new Composers(builder, types, Enumerable.Empty<Attribute>(), Mock.Of<ILogger<Composers>>());
            Dictionary<Type, List<Type>> requirements = composers.GetRequirements();
            string report = Composers.GetComposersReport(requirements);
            Console.WriteLine(report);
            IEnumerable<Type> composerTypes = composers.SortComposers(requirements);

            foreach (Type type in composerTypes)
            {
                Console.WriteLine(type);
            }
        }

        public class TestComposerBase : IComposer
        {
            public virtual void Compose(IUmbracoBuilder builder) => Composed.Add(GetType());
        }

        public class Composer1 : TestComposerBase
        {
        }

        [ComposeAfter(typeof(Composer4))]
        public class Composer2 : TestComposerBase, ICoreComposer
        {
        }

        public class Composer3 : TestComposerBase, IUserComposer
        {
        }

        public class Composer4 : TestComposerBase
        {
        }

        public class Composer5 : TestComposerBase
        {
            public override void Compose(IUmbracoBuilder builder)
            {
                base.Compose(builder);
                builder.Components().Append<Component5>();
            }
        }

        [ComposeAfter(typeof(Composer5))]
        public class Composer5a : TestComposerBase
        {
            public override void Compose(IUmbracoBuilder builder)
            {
                base.Compose(builder);
                builder.Components().Append<Component5a>();
            }
        }

        public class TestComponentBase : IComponent
        {
            public virtual void Initialize() => Initialized.Add(GetType());

            public virtual void Terminate() => Terminated.Add(GetType());
        }

        public class Component5 : TestComponentBase
        {
            private readonly ISomeResource _resource;

            public Component5(ISomeResource resource) => _resource = resource;
        }

        public class Component5a : TestComponentBase
        {
        }

        [Disable]
        public class Composer6 : TestComposerBase
        {
        }

        public class Composer7 : TestComposerBase
        {
        }

        [Disable(typeof(Composer7))]
        [Enable(typeof(Composer6))]
        public class Composer8 : TestComposerBase
        {
        }

        public interface ITestComposer : IUserComposer
        {
        }

        public class Composer9 : TestComposerBase, ITestComposer
        {
        }

        [ComposeAfter(typeof(ITestComposer))]
        public class Composer10 : TestComposerBase
        {
        }

        [ComposeAfter(typeof(ITestComposer), false)]
        public class Composer11 : TestComposerBase
        {
        }

        [ComposeAfter(typeof(Composer4), true)]
        public class Composer12 : TestComposerBase, ICoreComposer
        {
        }

        [ComposeBefore(typeof(Composer1))]
        public class Composer13 : TestComposerBase
        {
        }

        public interface ISomeResource
        {
        }

        public class SomeResource : ISomeResource
        {
        }

        public class Composer20 : TestComposerBase
        {
        }

        [ComposeBefore(typeof(Composer20))]
        public class Composer21 : TestComposerBase
        {
        }

        public class Composer22 : TestComposerBase
        {
        }

        [ComposeAfter(typeof(Composer22))]
        public interface IComposer23 : IComposer
        {
        }

        public class Composer24 : TestComposerBase, IComposer23
        {
        }

        // should insert itself between 22 and anything i23
        [ComposeBefore(typeof(IComposer23))]
        ////[RequireComponent(typeof(Component22))] - not needed, implement i23
        public class Composer25 : TestComposerBase, IComposer23
        {
        }

        public class Composer26 : TestComposerBase
        {
        }

        [Enable(typeof(Composer26))]
        public class Composer27 : TestComposerBase
        {
        }

        // FIXME: move to Testing
        private static Type[] TypeArray<T1>() => new[] { typeof(T1) };

        private static Type[] TypeArray<T1, T2>() => new[] { typeof(T1), typeof(T2) };

        private static Type[] TypeArray<T1, T2, T3>() => new[] { typeof(T1), typeof(T2), typeof(T3) };

        private static Type[] TypeArray<T1, T2, T3, T4>() => new[] { typeof(T1), typeof(T2), typeof(T3), typeof(T4) };

        private static Type[] TypeArray<T1, T2, T3, T4, T5>() => new[] { typeof(T1), typeof(T2), typeof(T3), typeof(T4), typeof(T5) };

        private static Type[] TypeArray<T1, T2, T3, T4, T5, T6>() => new[] { typeof(T1), typeof(T2), typeof(T3), typeof(T4), typeof(T5), typeof(T6) };

        private static Type[] TypeArray<T1, T2, T3, T4, T5, T6, T7>() => new[] { typeof(T1), typeof(T2), typeof(T3), typeof(T4), typeof(T5), typeof(T6), typeof(T7) };

        private static Type[] TypeArray<T1, T2, T3, T4, T5, T6, T7, T8>() => new[] { typeof(T1), typeof(T2), typeof(T3), typeof(T4), typeof(T5), typeof(T6), typeof(T7), typeof(T8) };

        private static void AssertTypeArray(IReadOnlyList<Type> expected, IReadOnlyList<Type> test)
        {
            Assert.AreEqual(expected.Count, test.Count);
            for (int i = 0; i < expected.Count; i++)
            {
                Assert.AreEqual(expected[i], test[i]);
            }
        }
    }
}<|MERGE_RESOLUTION|>--- conflicted
+++ resolved
@@ -39,26 +39,15 @@
         {
             // FIXME: use IUmbracoDatabaseFactory vs UmbracoDatabaseFactory, clean it all up!
             var mock = new Mock<IServiceProvider>();
-<<<<<<< HEAD
             NullLoggerFactory loggerFactory = NullLoggerFactory.Instance;
             ILogger logger = loggerFactory.CreateLogger("GenericLogger");
-            ITypeFinder typeFinder = TestHelper.GetTypeFinder();
-=======
-            var loggerFactory = NullLoggerFactory.Instance;
-            var logger = loggerFactory.CreateLogger("GenericLogger");
->>>>>>> bb8434ee
             var globalSettings = new GlobalSettings();
             var connectionStrings = new ConnectionStrings();
             var f = new UmbracoDatabaseFactory(loggerFactory.CreateLogger<UmbracoDatabaseFactory>(), loggerFactory, Options.Create(globalSettings), Options.Create(connectionStrings), new Lazy<IMapperCollection>(() => new MapperCollection(Enumerable.Empty<BaseMapper>())), TestHelper.DbProviderFactoryCreator);
             var fs = new FileSystems(mock.Object, loggerFactory.CreateLogger<FileSystems>(), loggerFactory, IOHelper, Options.Create(globalSettings), Mock.Of<IHostingEnvironment>());
             var coreDebug = new CoreDebugSettings();
-<<<<<<< HEAD
             IMediaFileSystem mediaFileSystem = Mock.Of<IMediaFileSystem>();
-            var p = new ScopeProvider(f, fs, Options.Create(coreDebug), mediaFileSystem, loggerFactory.CreateLogger<ScopeProvider>(), loggerFactory, typeFinder, NoAppCache.Instance);
-=======
-            var mediaFileSystem = Mock.Of<IMediaFileSystem>();
             var p = new ScopeProvider(f, fs, Options.Create(coreDebug), mediaFileSystem, loggerFactory.CreateLogger<ScopeProvider>(), loggerFactory, NoAppCache.Instance);
->>>>>>> bb8434ee
 
             mock.Setup(x => x.GetService(typeof(ILogger))).Returns(logger);
             mock.Setup(x => x.GetService(typeof(ILogger<ComponentCollection>))).Returns(loggerFactory.CreateLogger<ComponentCollection>);
