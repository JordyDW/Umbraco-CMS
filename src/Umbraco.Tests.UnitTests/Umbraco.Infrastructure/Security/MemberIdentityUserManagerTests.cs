using System;
using System.Collections.Generic;
using System.Linq;
using System.Threading;
using System.Threading.Tasks;
using Microsoft.AspNetCore.Http;
using Microsoft.AspNetCore.Identity;
using Microsoft.Extensions.Logging;
using Microsoft.Extensions.Options;
using Moq;
using NUnit.Framework;
using Umbraco.Cms.Core.Configuration.Models;
using Umbraco.Cms.Core.Net;
using Umbraco.Cms.Core.Security;
using Umbraco.Cms.Web.Common.Security;

namespace Umbraco.Cms.Tests.UnitTests.Umbraco.Infrastructure.Security
{
    [TestFixture]
    public class MemberIdentityUserManagerTests
    {
        private Mock<IUserStore<MemberIdentityUser>> _mockMemberStore;
        private Mock<IOptions<MemberIdentityOptions>> _mockIdentityOptions;
        private Mock<IPasswordHasher<MemberIdentityUser>> _mockPasswordHasher;
        private Mock<IUserValidator<MemberIdentityUser>> _mockUserValidators;
        private Mock<IEnumerable<IPasswordValidator<MemberIdentityUser>>> _mockPasswordValidators;
        private Mock<ILookupNormalizer> _mockNormalizer;
        private IdentityErrorDescriber _mockErrorDescriber;
        private Mock<IServiceProvider> _mockServiceProviders;
        private Mock<ILogger<UserManager<MemberIdentityUser>>> _mockLogger;
        private Mock<IOptions<MemberPasswordConfigurationSettings>> _mockPasswordConfiguration;

        public MemberManager CreateSut()
        {
            _mockMemberStore = new Mock<IUserStore<MemberIdentityUser>>();
            _mockIdentityOptions = new Mock<IOptions<MemberIdentityOptions>>();

            var idOptions = new MemberIdentityOptions { Lockout = { AllowedForNewUsers = false } };
            _mockIdentityOptions.Setup(o => o.Value).Returns(idOptions);
            _mockPasswordHasher = new Mock<IPasswordHasher<MemberIdentityUser>>();

            var userValidators = new List<IUserValidator<MemberIdentityUser>>();
            _mockUserValidators = new Mock<IUserValidator<MemberIdentityUser>>();
            var validator = new Mock<IUserValidator<MemberIdentityUser>>();
            userValidators.Add(validator.Object);

            _mockPasswordValidators = new Mock<IEnumerable<IPasswordValidator<MemberIdentityUser>>>();
            _mockNormalizer = new Mock<ILookupNormalizer>();
            _mockErrorDescriber = new IdentityErrorDescriber();
            _mockServiceProviders = new Mock<IServiceProvider>();
            _mockLogger = new Mock<ILogger<UserManager<MemberIdentityUser>>>();
            _mockPasswordConfiguration = new Mock<IOptions<MemberPasswordConfigurationSettings>>();
            _mockPasswordConfiguration.Setup(x => x.Value).Returns(() =>
                new MemberPasswordConfigurationSettings()
                {

                });

            var pwdValidators = new List<PasswordValidator<MemberIdentityUser>>
            {
                new PasswordValidator<MemberIdentityUser>()
            };

            var userManager = new MemberManager(
                new Mock<IIpResolver>().Object,
                _mockMemberStore.Object,
                _mockIdentityOptions.Object,
                _mockPasswordHasher.Object,
                userValidators,
                pwdValidators,
                new BackOfficeIdentityErrorDescriber(),
                _mockServiceProviders.Object,
<<<<<<< HEAD
                new Mock<IHttpContextAccessor>().Object,
                new Mock<ILogger<UserManager<MemberIdentityUser>>>().Object,
=======
                new Mock<ILogger<UserManager<MembersIdentityUser>>>().Object,
>>>>>>> 55de69b6
                _mockPasswordConfiguration.Object);

            validator.Setup(v => v.ValidateAsync(
                    userManager,
                    It.IsAny<MemberIdentityUser>()))
                .Returns(Task.FromResult(IdentityResult.Success)).Verifiable();

            return userManager;
        }

        [Test]
        public async Task GivenICreateUser_AndTheIdentityResultFailed_ThenIShouldGetAFailedResultAsync()
        {
            //arrange
            MemberManager sut = CreateSut();
            MemberIdentityUser fakeUser = new MemberIdentityUser()
            {
                PasswordConfig = "testConfig"
            };
            CancellationToken fakeCancellationToken = new CancellationToken() { };
            IdentityError[] identityErrors =
            {
                new IdentityError()
                {
                    Code = "IdentityError1",
                    Description = "There was an identity error when creating a user"
                }
            };

            _mockMemberStore.Setup(x =>
                    x.CreateAsync(fakeUser, fakeCancellationToken))
                .ReturnsAsync(IdentityResult.Failed(identityErrors));

            //act
            IdentityResult identityResult = await sut.CreateAsync(fakeUser);

            //assert
            Assert.IsFalse(identityResult.Succeeded);
            Assert.IsFalse(!identityResult.Errors.Any());

        }


        [Test]
        public async Task GivenICreateUser_AndTheUserIsNull_ThenIShouldGetAFailedResultAsync()
        {
            //arrange
            MemberManager sut = CreateSut();
            CancellationToken fakeCancellationToken = new CancellationToken() { };
            IdentityError[] identityErrors =
            {
                new IdentityError()
                {
                    Code = "IdentityError1",
                    Description = "There was an identity error when creating a user"
                }
            };

            _mockMemberStore.Setup(x =>
                    x.CreateAsync(null, fakeCancellationToken))
                .ReturnsAsync(IdentityResult.Failed(identityErrors));

            //act
            var identityResult = new Func<Task<IdentityResult>>(() => sut.CreateAsync(null));


            //assert
            Assert.That(identityResult, Throws.ArgumentNullException);
        }


        [Test]
        public async Task GivenICreateANewUser_AndTheUserIsPopulatedCorrectly_ThenIShouldGetASuccessResultAsync()
        {
            //arrange
            MemberManager sut = CreateSut();
            MemberIdentityUser fakeUser = new MemberIdentityUser()
            {
                PasswordConfig = "testConfig"
            };
            CancellationToken fakeCancellationToken = new CancellationToken() { };
            _mockMemberStore.Setup(x =>
                x.CreateAsync(fakeUser, fakeCancellationToken))
                .ReturnsAsync(IdentityResult.Success);

            //act
            IdentityResult identityResult = await sut.CreateAsync(fakeUser);

            //assert
            Assert.IsTrue(identityResult.Succeeded);
            Assert.IsTrue(!identityResult.Errors.Any());
        }
    }
}<|MERGE_RESOLUTION|>--- conflicted
+++ resolved
@@ -70,12 +70,7 @@
                 pwdValidators,
                 new BackOfficeIdentityErrorDescriber(),
                 _mockServiceProviders.Object,
-<<<<<<< HEAD
-                new Mock<IHttpContextAccessor>().Object,
                 new Mock<ILogger<UserManager<MemberIdentityUser>>>().Object,
-=======
-                new Mock<ILogger<UserManager<MembersIdentityUser>>>().Object,
->>>>>>> 55de69b6
                 _mockPasswordConfiguration.Object);
 
             validator.Setup(v => v.ValidateAsync(
