--- conflicted
+++ resolved
@@ -18,11 +18,8 @@
 using Umbraco.Core.Composing.CompositionExtensions;
 using Current = Umbraco.Web.Composing.Current;
 using FileSystems = Umbraco.Core.IO.FileSystems;
-<<<<<<< HEAD
 using ILogger = Umbraco.Core.Logging.ILogger;
-=======
 using Umbraco.Tests.Common.Builders;
->>>>>>> d7ab7d3d
 
 namespace Umbraco.Tests.IO
 {
@@ -41,14 +38,8 @@
 
             composition.Register(_ => Mock.Of<ILogger>());
             composition.Register(_ => Mock.Of<IDataTypeService>());
-<<<<<<< HEAD
-            composition.Register(_ => Mock.Of<IContentSettings>());
-
             composition.Register<ILoggerFactory>(new NullLoggerFactory());
             composition.Register(typeof(Microsoft.Extensions.Logging.ILogger<>), typeof(Logger<>));
-
-=======
->>>>>>> d7ab7d3d
             composition.Register(_ => TestHelper.ShortStringHelper);
             composition.Register(_ => TestHelper.IOHelper);
             composition.RegisterUnique<IMediaPathScheme, UniqueMediaPathScheme>();
