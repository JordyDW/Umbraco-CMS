using System;
using System.Linq;
using NUnit.Framework;
using Umbraco.Core.Models;
using Umbraco.Core.Models.EntityBase;
using Umbraco.Core.Serialization;
using Umbraco.Tests.TestHelpers;
using Umbraco.Tests.TestHelpers.Entities;

namespace Umbraco.Tests.Models
{
    [TestFixture]
    public class ContentTypeTests : BaseUmbracoConfigurationTest
    {
        [SetUp]
        public void Init()
        {
            TestHelper.EnsureUmbracoSettingsConfig();
        }

        [TearDown]
        public void Dispose()
        {
            TestHelper.CleanUmbracoSettingsConfig();
        }

        [Test]
        public void Can_Deep_Clone_Content_Type_Sort()
        {
            var contentType = new ContentTypeSort(new Lazy<int>(() => 3), 4, "test");
            var clone = (ContentTypeSort) contentType.DeepClone();
            Assert.AreNotSame(clone, contentType);
            Assert.AreEqual(clone, contentType);
            Assert.AreEqual(clone.Id.Value, contentType.Id.Value);
            Assert.AreEqual(clone.SortOrder, contentType.SortOrder);
            Assert.AreEqual(clone.Alias, contentType.Alias);

        }

        [Test]
        public void Can_Deep_Clone_Content_Type_With_Reset_Identities()
        {
            var contentType = MockedContentTypes.CreateTextpageContentType();
            contentType.Id = 99;

            var i = 200;
            foreach (var propertyType in contentType.PropertyTypes)
            {
                propertyType.Id = ++i;
            }
            foreach (var group in contentType.PropertyGroups)
            {
                group.Id = ++i;
            }
            //add a property type without a property group
            contentType.PropertyTypeCollection.Add(
                new PropertyType("test", DataTypeDatabaseType.Ntext) { Alias = "title2", Name = "Title2", Description = "", HelpText = "", Mandatory = false, SortOrder = 1, DataTypeDefinitionId = -88 });

            contentType.AllowedTemplates = new[] { new Template("-1,2", "Name", "name") { Id = 200 }, new Template("-1,3", "Name2", "name2") { Id = 201 } };
            contentType.AllowedContentTypes = new[] { new ContentTypeSort(new Lazy<int>(() => 888), 8, "sub"), new ContentTypeSort(new Lazy<int>(() => 889), 9, "sub2") };
            contentType.Id = 10;
            contentType.CreateDate = DateTime.Now;
            contentType.CreatorId = 22;
            contentType.SetDefaultTemplate(new Template("-1,2,3,4", "Test Template", "testTemplate")
            {
                Id = 88
            });
            contentType.Description = "test";
            contentType.Icon = "icon";
            contentType.IsContainer = true;
            contentType.Thumbnail = "thumb";
            contentType.Key = Guid.NewGuid();
            contentType.Level = 3;
            contentType.Path = "-1,4,10";
            contentType.SortOrder = 5;
            contentType.Trashed = false;
            contentType.UpdateDate = DateTime.Now;

            //ensure that nothing is marked as dirty
            contentType.ResetDirtyProperties(false);

            var clone = (ContentType)contentType.Clone("newAlias");

            Assert.AreEqual("newAlias", clone.Alias);
            Assert.AreNotEqual("newAlias", contentType.Alias);
            Assert.IsFalse(clone.HasIdentity);

            foreach (var propertyGroup in clone.PropertyGroups)
            {
                Assert.IsFalse(propertyGroup.HasIdentity);
                foreach (var propertyType in propertyGroup.PropertyTypes)
                {
                    Assert.IsFalse(propertyType.HasIdentity);
                }
            }

            foreach (var propertyType in clone.PropertyTypes.Where(x => x.HasIdentity))
            {
                Assert.IsFalse(propertyType.HasIdentity);
            }
        }

        [Test]
        public void Can_Deep_Clone_Content_Type()
        {
            // Arrange
            var contentType = MockedContentTypes.CreateTextpageContentType();
            contentType.Id = 99;
            
            var i = 200;
            foreach (var propertyType in contentType.PropertyTypes)
            {
                propertyType.Id = ++i;
            }
            foreach (var group in contentType.PropertyGroups)
            {
                group.Id = ++i;
            }
            contentType.AllowedTemplates = new[] { new Template("-1,2", "Name", "name") { Id = 200 }, new Template("-1,3", "Name2", "name2") { Id = 201 } };
            contentType.AllowedContentTypes = new[] {new ContentTypeSort(new Lazy<int>(() => 888), 8, "sub"), new ContentTypeSort(new Lazy<int>(() => 889), 9, "sub2")};
            contentType.Id = 10;
            contentType.CreateDate = DateTime.Now;
            contentType.CreatorId = 22;
            contentType.SetDefaultTemplate(new Template("-1,2,3,4", "Test Template", "testTemplate")
            {
                Id = 88
            });            
            contentType.Description = "test";
            contentType.Icon = "icon";
            contentType.IsContainer = true;
            contentType.Thumbnail = "thumb";
            contentType.Key = Guid.NewGuid();
            contentType.Level = 3;
            contentType.Path = "-1,4,10";
            contentType.SortOrder = 5;            
            contentType.Trashed = false;
            contentType.UpdateDate = DateTime.Now;

            ((IUmbracoEntity)contentType).AdditionalData.Add("test1", 123);
            ((IUmbracoEntity)contentType).AdditionalData.Add("test2", "hello");

            // Act
            var clone = (ContentType)contentType.DeepClone();

            // Assert
            Assert.AreNotSame(clone, contentType);
            Assert.AreEqual(clone, contentType);
            Assert.AreEqual(clone.Id, contentType.Id);
            Assert.AreEqual(((IUmbracoEntity)clone).AdditionalData, ((IUmbracoEntity)contentType).AdditionalData);
            Assert.AreEqual(clone.AllowedTemplates.Count(), contentType.AllowedTemplates.Count());
            for (var index = 0; index < contentType.AllowedTemplates.Count(); index++)
            {
                Assert.AreNotSame(clone.AllowedTemplates.ElementAt(index), contentType.AllowedTemplates.ElementAt(index));
                Assert.AreEqual(clone.AllowedTemplates.ElementAt(index), contentType.AllowedTemplates.ElementAt(index));
            }
            Assert.AreNotSame(clone.PropertyGroups, contentType.PropertyGroups);
            Assert.AreEqual(clone.PropertyGroups.Count, contentType.PropertyGroups.Count);
            for (var index = 0; index < contentType.PropertyGroups.Count; index++)
            {
                Assert.AreNotSame(clone.PropertyGroups[index], contentType.PropertyGroups[index]);
                Assert.AreEqual(clone.PropertyGroups[index], contentType.PropertyGroups[index]);
            }
            Assert.AreNotSame(clone.PropertyTypes, contentType.PropertyTypes);
            Assert.AreEqual(clone.PropertyTypes.Count(), contentType.PropertyTypes.Count());
            for (var index = 0; index < contentType.PropertyTypes.Count(); index++)
            {
                Assert.AreNotSame(clone.PropertyTypes.ElementAt(index), contentType.PropertyTypes.ElementAt(index));
                Assert.AreEqual(clone.PropertyTypes.ElementAt(index), contentType.PropertyTypes.ElementAt(index));
            }

            Assert.AreEqual(clone.CreateDate, contentType.CreateDate);
            Assert.AreEqual(clone.CreatorId, contentType.CreatorId);
            Assert.AreEqual(clone.Key, contentType.Key);
            Assert.AreEqual(clone.Level, contentType.Level);
            Assert.AreEqual(clone.Path, contentType.Path);
            Assert.AreEqual(clone.SortOrder, contentType.SortOrder);
            Assert.AreNotSame(clone.DefaultTemplate, contentType.DefaultTemplate);
            Assert.AreEqual(clone.DefaultTemplate, contentType.DefaultTemplate);
            Assert.AreEqual(clone.DefaultTemplateId, contentType.DefaultTemplateId);
            Assert.AreEqual(clone.Trashed, contentType.Trashed);
            Assert.AreEqual(clone.UpdateDate, contentType.UpdateDate);
            Assert.AreEqual(clone.Thumbnail, contentType.Thumbnail);
            Assert.AreEqual(clone.Icon, contentType.Icon);
            Assert.AreEqual(clone.IsContainer, contentType.IsContainer);
            
            //This double verifies by reflection
            var allProps = clone.GetType().GetProperties();
            foreach (var propertyInfo in allProps)
            {
                Assert.AreEqual(propertyInfo.GetValue(clone, null), propertyInfo.GetValue(contentType, null));
            }

            //need to ensure the event handlers are wired

            var asDirty = (ICanBeDirty)clone;

            Assert.IsFalse(asDirty.IsPropertyDirty("PropertyTypes"));
<<<<<<< HEAD
            clone.AddPropertyType(new PropertyType("test", DataTypeDatabaseType.Nvarchar) { Alias = "blah" });
=======
            clone.AddPropertyType(new PropertyType(Guid.NewGuid(), DataTypeDatabaseType.Nvarchar) { Alias = "blah" });
>>>>>>> 4e5019d5
            Assert.IsTrue(asDirty.IsPropertyDirty("PropertyTypes"));
            Assert.IsFalse(asDirty.IsPropertyDirty("PropertyGroups"));
            clone.AddPropertyGroup("hello");
            Assert.IsTrue(asDirty.IsPropertyDirty("PropertyGroups"));
        }

        [Test]
        public void Can_Serialize_Content_Type_Without_Error()
        {
            var ss = new SerializationService(new JsonNetSerializer());

            // Arrange
            var contentType = MockedContentTypes.CreateTextpageContentType();
            contentType.Id = 99;

            var i = 200;
            foreach (var propertyType in contentType.PropertyTypes)
            {
                propertyType.Id = ++i;
            }
            contentType.AllowedTemplates = new[] { new Template("-1,2", "Name", "name") { Id = 200 }, new Template("-1,3", "Name2", "name2") { Id = 201 } };
            contentType.AllowedContentTypes = new[] { new ContentTypeSort(new Lazy<int>(() => 888), 8, "sub"), new ContentTypeSort(new Lazy<int>(() => 889), 9, "sub2") };
            contentType.Id = 10;
            contentType.CreateDate = DateTime.Now;
            contentType.CreatorId = 22;
            contentType.SetDefaultTemplate(new Template("-1,2,3,4", "Test Template", "testTemplate")
            {
                Id = 88
            });
            contentType.Description = "test";
            contentType.Icon = "icon";
            contentType.IsContainer = true;
            contentType.Thumbnail = "thumb";
            contentType.Key = Guid.NewGuid();
            contentType.Level = 3;
            contentType.Path = "-1,4,10";
            contentType.SortOrder = 5;
            contentType.Trashed = false;
            contentType.UpdateDate = DateTime.Now;

            ((IUmbracoEntity)contentType).AdditionalData.Add("test1", 123);
            ((IUmbracoEntity)contentType).AdditionalData.Add("test2", "hello");

            var result = ss.ToStream(contentType);
            var json = result.ResultStream.ToJsonString();
            Console.WriteLine(json);
        }

        [Test]
        public void Can_Deep_Clone_Media_Type()
        {
            // Arrange
            var contentType = MockedContentTypes.CreateImageMediaType();
            contentType.Id = 99;

            var i = 200;
            foreach (var propertyType in contentType.PropertyTypes)
            {
                propertyType.Id = ++i;
            }
            contentType.Id = 10;
            contentType.CreateDate = DateTime.Now;
            contentType.CreatorId = 22;            
            contentType.Description = "test";
            contentType.Icon = "icon";
            contentType.IsContainer = true;
            contentType.Thumbnail = "thumb";
            contentType.Key = Guid.NewGuid();
            contentType.Level = 3;
            contentType.Path = "-1,4,10";
            contentType.SortOrder = 5;
            contentType.Trashed = false;
            contentType.UpdateDate = DateTime.Now;

            ((IUmbracoEntity)contentType).AdditionalData.Add("test1", 123);
            ((IUmbracoEntity)contentType).AdditionalData.Add("test2", "hello");

            // Act
            var clone = (MediaType)contentType.DeepClone();

            // Assert
            Assert.AreNotSame(clone, contentType);
            Assert.AreEqual(clone, contentType);
            Assert.AreEqual(clone.Id, contentType.Id);
            Assert.AreEqual(((IUmbracoEntity)clone).AdditionalData, ((IUmbracoEntity)contentType).AdditionalData);
            Assert.AreEqual(clone.PropertyGroups.Count, contentType.PropertyGroups.Count);
            for (var index = 0; index < contentType.PropertyGroups.Count; index++)
            {
                Assert.AreNotSame(clone.PropertyGroups[index], contentType.PropertyGroups[index]);
                Assert.AreEqual(clone.PropertyGroups[index], contentType.PropertyGroups[index]);
            }
            Assert.AreEqual(clone.PropertyTypes.Count(), contentType.PropertyTypes.Count());
            for (var index = 0; index < contentType.PropertyTypes.Count(); index++)
            {
                Assert.AreNotSame(clone.PropertyTypes.ElementAt(index), contentType.PropertyTypes.ElementAt(index));
                Assert.AreEqual(clone.PropertyTypes.ElementAt(index), contentType.PropertyTypes.ElementAt(index));
            }
            Assert.AreEqual(clone.CreateDate, contentType.CreateDate);
            Assert.AreEqual(clone.CreatorId, contentType.CreatorId);
            Assert.AreEqual(clone.Key, contentType.Key);
            Assert.AreEqual(clone.Level, contentType.Level);
            Assert.AreEqual(clone.Path, contentType.Path);
            Assert.AreEqual(clone.SortOrder, contentType.SortOrder);
            Assert.AreEqual(clone.Trashed, contentType.Trashed);
            Assert.AreEqual(clone.UpdateDate, contentType.UpdateDate);
            Assert.AreEqual(clone.Thumbnail, contentType.Thumbnail);
            Assert.AreEqual(clone.Icon, contentType.Icon);
            Assert.AreEqual(clone.IsContainer, contentType.IsContainer);

            //This double verifies by reflection
            var allProps = clone.GetType().GetProperties();
            foreach (var propertyInfo in allProps)
            {
                Assert.AreEqual(propertyInfo.GetValue(clone, null), propertyInfo.GetValue(contentType, null));
            }
        }

        [Test]
        public void Can_Serialize_Media_Type_Without_Error()
        {
            var ss = new SerializationService(new JsonNetSerializer());

            // Arrange
            var contentType = MockedContentTypes.CreateImageMediaType();
            contentType.Id = 99;

            var i = 200;
            foreach (var propertyType in contentType.PropertyTypes)
            {
                propertyType.Id = ++i;
            }
            contentType.Id = 10;
            contentType.CreateDate = DateTime.Now;
            contentType.CreatorId = 22;
            contentType.Description = "test";
            contentType.Icon = "icon";
            contentType.IsContainer = true;
            contentType.Thumbnail = "thumb";
            contentType.Key = Guid.NewGuid();
            contentType.Level = 3;
            contentType.Path = "-1,4,10";
            contentType.SortOrder = 5;
            contentType.Trashed = false;
            contentType.UpdateDate = DateTime.Now;

            ((IUmbracoEntity)contentType).AdditionalData.Add("test1", 123);
            ((IUmbracoEntity)contentType).AdditionalData.Add("test2", "hello");

            var result = ss.ToStream(contentType);
            var json = result.ResultStream.ToJsonString();
            Console.WriteLine(json);
        }

        [Test]
        public void Can_Deep_Clone_Member_Type()
        {
            // Arrange
            var contentType = MockedContentTypes.CreateSimpleMemberType();
            contentType.Id = 99;

            var i = 200;
            foreach (var propertyType in contentType.PropertyTypes)
            {
                propertyType.Id = ++i;
            }
            contentType.Id = 10;
            contentType.CreateDate = DateTime.Now;
            contentType.CreatorId = 22;
            contentType.Description = "test";
            contentType.Icon = "icon";
            contentType.IsContainer = true;
            contentType.Thumbnail = "thumb";
            contentType.Key = Guid.NewGuid();
            contentType.Level = 3;
            contentType.Path = "-1,4,10";
            contentType.SortOrder = 5;
            contentType.Trashed = false;
            contentType.UpdateDate = DateTime.Now;
            contentType.SetMemberCanEditProperty("title", true);
            contentType.SetMemberCanViewProperty("bodyText", true);
            ((IUmbracoEntity)contentType).AdditionalData.Add("test1", 123);
            ((IUmbracoEntity)contentType).AdditionalData.Add("test2", "hello");

            // Act
            var clone = (MemberType)contentType.DeepClone();

            // Assert
            Assert.AreNotSame(clone, contentType);
            Assert.AreEqual(clone, contentType);
            Assert.AreEqual(clone.Id, contentType.Id);
            Assert.AreEqual(((IUmbracoEntity)clone).AdditionalData, ((IUmbracoEntity)contentType).AdditionalData);
            Assert.AreEqual(clone.PropertyGroups.Count, contentType.PropertyGroups.Count);
            for (var index = 0; index < contentType.PropertyGroups.Count; index++)
            {
                Assert.AreNotSame(clone.PropertyGroups[index], contentType.PropertyGroups[index]);
                Assert.AreEqual(clone.PropertyGroups[index], contentType.PropertyGroups[index]);
            }
            Assert.AreEqual(clone.PropertyTypes.Count(), contentType.PropertyTypes.Count());
            for (var index = 0; index < contentType.PropertyTypes.Count(); index++)
            {
                Assert.AreNotSame(clone.PropertyTypes.ElementAt(index), contentType.PropertyTypes.ElementAt(index));
                Assert.AreEqual(clone.PropertyTypes.ElementAt(index), contentType.PropertyTypes.ElementAt(index));
            }
            Assert.AreEqual(clone.CreateDate, contentType.CreateDate);
            Assert.AreEqual(clone.CreatorId, contentType.CreatorId);
            Assert.AreEqual(clone.Key, contentType.Key);
            Assert.AreEqual(clone.Level, contentType.Level);
            Assert.AreEqual(clone.Path, contentType.Path);
            Assert.AreEqual(clone.SortOrder, contentType.SortOrder);
            Assert.AreEqual(clone.Trashed, contentType.Trashed);
            Assert.AreEqual(clone.UpdateDate, contentType.UpdateDate);
            Assert.AreEqual(clone.Thumbnail, contentType.Thumbnail);
            Assert.AreEqual(clone.Icon, contentType.Icon);
            Assert.AreEqual(clone.IsContainer, contentType.IsContainer);
            Assert.AreEqual(clone.MemberTypePropertyTypes, contentType.MemberTypePropertyTypes);

            //This double verifies by reflection
            var allProps = clone.GetType().GetProperties();
            foreach (var propertyInfo in allProps)
            {
                Assert.AreEqual(propertyInfo.GetValue(clone, null), propertyInfo.GetValue(contentType, null));
            }
        }

        [Test]
        public void Can_Serialize_Member_Type_Without_Error()
        {
            var ss = new SerializationService(new JsonNetSerializer());

            // Arrange
            var contentType = MockedContentTypes.CreateSimpleMemberType();
            contentType.Id = 99;

            var i = 200;
            foreach (var propertyType in contentType.PropertyTypes)
            {
                propertyType.Id = ++i;
            }
            contentType.Id = 10;
            contentType.CreateDate = DateTime.Now;
            contentType.CreatorId = 22;
            contentType.Description = "test";
            contentType.Icon = "icon";
            contentType.IsContainer = true;
            contentType.Thumbnail = "thumb";
            contentType.Key = Guid.NewGuid();
            contentType.Level = 3;
            contentType.Path = "-1,4,10";
            contentType.SortOrder = 5;
            contentType.Trashed = false;
            contentType.UpdateDate = DateTime.Now;
            contentType.SetMemberCanEditProperty("title", true);
            contentType.SetMemberCanViewProperty("bodyText", true);
            ((IUmbracoEntity)contentType).AdditionalData.Add("test1", 123);
            ((IUmbracoEntity)contentType).AdditionalData.Add("test2", "hello");

            var result = ss.ToStream(contentType);
            var json = result.ResultStream.ToJsonString();
            Console.WriteLine(json);
        }
    }
}<|MERGE_RESOLUTION|>--- conflicted
+++ resolved
@@ -195,11 +195,7 @@
             var asDirty = (ICanBeDirty)clone;
 
             Assert.IsFalse(asDirty.IsPropertyDirty("PropertyTypes"));
-<<<<<<< HEAD
             clone.AddPropertyType(new PropertyType("test", DataTypeDatabaseType.Nvarchar) { Alias = "blah" });
-=======
-            clone.AddPropertyType(new PropertyType(Guid.NewGuid(), DataTypeDatabaseType.Nvarchar) { Alias = "blah" });
->>>>>>> 4e5019d5
             Assert.IsTrue(asDirty.IsPropertyDirty("PropertyTypes"));
             Assert.IsFalse(asDirty.IsPropertyDirty("PropertyGroups"));
             clone.AddPropertyGroup("hello");
