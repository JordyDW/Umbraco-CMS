--- conflicted
+++ resolved
@@ -1,168 +1,143 @@
-﻿using System;
-using System.Configuration;
-using System.Data.SqlServerCe;
-using System.IO;
-using Moq;
-using NPoco;
-using NUnit.Framework;
-using Umbraco.Core;
-using Umbraco.Core.Cache;
-using Umbraco.Core.Logging;
-using Umbraco.Core.Persistence;
-using Umbraco.Core.Persistence.Mappers;
-using Umbraco.Core.Persistence.SqlSyntax;
-using Umbraco.Core.Profiling;
-using Umbraco.Core.Services;
-using Umbraco.Tests.TestHelpers;
-using Umbraco.Tests.TestHelpers.Stubs;
-
-namespace Umbraco.Tests.Persistence
-{
-
-    [TestFixture, RequiresSTA]
-    public class DatabaseContextTests
-    {
-	    private DatabaseContext _dbContext;
-        private ILogger _logger;
-        private SqlCeSyntaxProvider _sqlCeSyntaxProvider;
-        private ISqlSyntaxProvider[] _sqlSyntaxProviders;
-        private IRuntimeState _runtime;
-        private IMigrationEntryService _migrationEntryService;
-
-
-        [SetUp]
-		public void Setup()
-		{
-<<<<<<< HEAD
-            // create the database factory and database context
-            _sqlCeSyntaxProvider = new SqlCeSyntaxProvider();
-            _sqlSyntaxProviders = new[] { (ISqlSyntaxProvider) _sqlCeSyntaxProvider };
-            _logger = Mock.Of<ILogger>();
-            var dbFactory = new DefaultDatabaseFactory(Core.Configuration.GlobalSettings.UmbracoConnectionName, _sqlSyntaxProviders, _logger, new TestUmbracoDatabaseAccessor(), Mock.Of<IMapperCollection>());
-            _runtime = Mock.Of<IRuntimeState>();
-            _migrationEntryService = Mock.Of<IMigrationEntryService>();
-            _dbContext = new DatabaseContext(dbFactory, _logger, _runtime, _migrationEntryService);
-=======
-            // bah
-            SafeCallContext.Clear();
-
-            _dbContext = new DatabaseContext(
-                new DefaultDatabaseFactory(Core.Configuration.GlobalSettings.UmbracoConnectionName, Mock.Of<ILogger>()),
-                Mock.Of<ILogger>(), new SqlCeSyntaxProvider(), Constants.DatabaseProviders.SqlCe);
-
-			//unfortunately we have to set this up because the PetaPocoExtensions require singleton access
-			ApplicationContext.Current = new ApplicationContext(
-                CacheHelper.CreateDisabledCacheHelper(),
-                new ProfilingLogger(Mock.Of<ILogger>(), Mock.Of<IProfiler>()))
-				{
-					DatabaseContext = _dbContext,
-					IsReady = true
-				};
->>>>>>> 35aac2cd
-		}
-
-		[TearDown]
-		public void TearDown()
-		{
-			_dbContext = null;
-		}
-
-        [Test]
-        public void Can_Verify_Single_Database_Instance()
-        {
-			var db1 = _dbContext.Database;
-			var db2 = _dbContext.Database;
-
-            Assert.AreSame(db1, db2);
-        }
-
-        [Test]
-        public void Can_Assert_DatabaseType()
-        {
-			var databaseType = _dbContext.Database.DatabaseType;
-
-            Assert.AreEqual(DatabaseType.SQLCe, databaseType);
-        }
-
-        [Test]
-        public void Can_Assert_Created_Database()
-        {
-            var path = TestHelper.CurrentAssemblyDirectory;
-            AppDomain.CurrentDomain.SetData("DataDirectory", path);
-
-            // delete database file
-            // NOTE: using a custom db file for this test since we're re-using the one created with BaseDatabaseFactoryTest
-            var filePath = string.Concat(path, "\\DatabaseContextTests.sdf");
-            if (File.Exists(filePath))
-                File.Delete(filePath);
-
-            // get the connectionstring settings from config
-            var settings = ConfigurationManager.ConnectionStrings[Core.Configuration.GlobalSettings.UmbracoConnectionName];
-
-            // by default the conn string is: Datasource=|DataDirectory|UmbracoNPocoTests.sdf;Flush Interval=1;
-            // replace the SDF file with our own and create the sql ce database
-            var connString = settings.ConnectionString.Replace("UmbracoNPocoTests", "DatabaseContextTests");
-            using (var engine = new SqlCeEngine(connString))
-            {
-                engine.CreateDatabase();
-            }
-
-            // re-create the database factory and database context with proper connection string
-            var dbFactory = new DefaultDatabaseFactory(connString, Constants.DbProviderNames.SqlCe, _sqlSyntaxProviders, _logger, new TestUmbracoDatabaseAccessor(), Mock.Of<IMapperCollection>());
-            _dbContext = new DatabaseContext(dbFactory, _logger, _runtime, _migrationEntryService);
-
-<<<<<<< HEAD
-            // create application context
-            //var appCtx = new ApplicationContext(
-            //    _dbContext,
-            //    new ServiceContext(migrationEntryService: Mock.Of<IMigrationEntryService>()),
-            //    CacheHelper.CreateDisabledCacheHelper(),
-            //    new ProfilingLogger(Mock.Of<ILogger>(), Mock.Of<IProfiler>()));
-=======
-            var appCtx = new ApplicationContext(
-                _dbContext,
-                new ServiceContext(migrationEntryService: Mock.Of<IMigrationEntryService>()),
-                CacheHelper.CreateDisabledCacheHelper(),
-                new ProfilingLogger(Mock.Of<ILogger>(), Mock.Of<IProfiler>()));
->>>>>>> 35aac2cd
-
-            // create the umbraco database
-            var schemaHelper = new DatabaseSchemaHelper(_dbContext.Database, _logger);
-            schemaHelper.CreateDatabaseSchema(_runtime, _migrationEntryService, false);
-
-            var umbracoNodeTable = schemaHelper.TableExist("umbracoNode");
-            var umbracoUserTable = schemaHelper.TableExist("umbracoUser");
-            var cmsTagsTable = schemaHelper.TableExist("cmsTags");
-
-            Assert.That(umbracoNodeTable, Is.True);
-            Assert.That(umbracoUserTable, Is.True);
-            Assert.That(cmsTagsTable, Is.True);
-        }
-
-        [TestCase("MyServer", "MyDatabase", "MyUser", "MyPassword")]
-        [TestCase("MyServer", "MyDatabase", "MyUser@MyServer", "MyPassword")]
-        [TestCase("tcp:MyServer", "MyDatabase", "MyUser", "MyPassword")]
-        [TestCase("tcp:MyServer", "MyDatabase", "MyUser@MyServer", "MyPassword")]
-        [TestCase("tcp:MyServer,1433", "MyDatabase", "MyUser", "MyPassword")]
-        [TestCase("tcp:MyServer,1433", "MyDatabase", "MyUser@MyServer", "MyPassword")]
-        [TestCase("tcp:MyServer.database.windows.net", "MyDatabase", "MyUser", "MyPassword")]
-        [TestCase("tcp:MyServer.database.windows.net", "MyDatabase", "MyUser@MyServer", "MyPassword")]
-        [TestCase("tcp:MyServer.database.windows.net,1433", "MyDatabase", "MyUser", "MyPassword")]
-        [TestCase("tcp:MyServer.database.windows.net,1433", "MyDatabase", "MyUser@MyServer", "MyPassword")]
-        public void Build_Azure_Connection_String_Regular(string server, string databaseName, string userName, string password)
-        {
-            var connectionString = DatabaseContext.GetAzureConnectionString(server, databaseName, userName, password);
-            Assert.AreEqual(connectionString, "Server=tcp:MyServer.database.windows.net,1433;Database=MyDatabase;User ID=MyUser@MyServer;Password=MyPassword");
-        }
-
-        [TestCase("tcp:kzeej5z8ty.ssmsawacluster4.windowsazure.mscds.com,1433", "MyDatabase", "MyUser", "MyPassword")]
-        [TestCase("tcp:kzeej5z8ty.ssmsawacluster4.windowsazure.mscds.com,1433", "MyDatabase", "MyUser@kzeej5z8ty", "MyPassword")]
-        [TestCase("tcp:kzeej5z8ty.ssmsawacluster4.windowsazure.mscds.com", "MyDatabase", "MyUser", "MyPassword")]
-        [TestCase("tcp:kzeej5z8ty.ssmsawacluster4.windowsazure.mscds.com", "MyDatabase", "MyUser@kzeej5z8ty", "MyPassword")]
-        public void Build_Azure_Connection_String_CustomServer(string server, string databaseName, string userName, string password)
-        {
-            var connectionString = DatabaseContext.GetAzureConnectionString(server, databaseName, userName, password);
-            Assert.AreEqual(connectionString, "Server=tcp:kzeej5z8ty.ssmsawacluster4.windowsazure.mscds.com,1433;Database=MyDatabase;User ID=MyUser@kzeej5z8ty;Password=MyPassword");
-        }
-    }
+﻿using System;
+using System.Configuration;
+using System.Data.SqlServerCe;
+using System.IO;
+using Moq;
+using NPoco;
+using NUnit.Framework;
+using Umbraco.Core;
+using Umbraco.Core.Cache;
+using Umbraco.Core.Logging;
+using Umbraco.Core.Persistence;
+using Umbraco.Core.Persistence.Mappers;
+using Umbraco.Core.Persistence.Querying;
+using Umbraco.Core.Persistence.SqlSyntax;
+using Umbraco.Core.Profiling;
+using Umbraco.Core.Services;
+using Umbraco.Tests.TestHelpers;
+using Umbraco.Tests.TestHelpers.Stubs;
+
+namespace Umbraco.Tests.Persistence
+{
+
+    [TestFixture, RequiresSTA]
+    public class DatabaseContextTests
+    {
+	    private DatabaseContext _dbContext;
+        private ILogger _logger;
+        private SqlCeSyntaxProvider _sqlCeSyntaxProvider;
+        private ISqlSyntaxProvider[] _sqlSyntaxProviders;
+        private IRuntimeState _runtime;
+        private IMigrationEntryService _migrationEntryService;
+
+
+        [SetUp]
+		public void Setup()
+		{
+            // create the database factory and database context
+            _sqlCeSyntaxProvider = new SqlCeSyntaxProvider();
+            _sqlSyntaxProviders = new[] { (ISqlSyntaxProvider) _sqlCeSyntaxProvider };
+            _logger = Mock.Of<ILogger>();
+            var dbFactory = new DefaultDatabaseFactory(Core.Configuration.GlobalSettings.UmbracoConnectionName, _sqlSyntaxProviders, _logger, new TestUmbracoDatabaseAccessor(), Mock.Of<IQueryFactory>());
+            _runtime = Mock.Of<IRuntimeState>();
+            _migrationEntryService = Mock.Of<IMigrationEntryService>();
+            _dbContext = new DatabaseContext(dbFactory, _logger, _runtime, _migrationEntryService);
+		}
+
+		[TearDown]
+		public void TearDown()
+		{
+			_dbContext = null;
+		}
+
+        [Test]
+        public void Can_Verify_Single_Database_Instance()
+        {
+			var db1 = _dbContext.Database;
+			var db2 = _dbContext.Database;
+
+            Assert.AreSame(db1, db2);
+        }
+
+        [Test]
+        public void Can_Assert_DatabaseType()
+        {
+			var databaseType = _dbContext.Database.DatabaseType;
+
+            Assert.AreEqual(DatabaseType.SQLCe, databaseType);
+        }
+
+        [Test]
+        public void Can_Assert_Created_Database()
+        {
+            var path = TestHelper.CurrentAssemblyDirectory;
+            AppDomain.CurrentDomain.SetData("DataDirectory", path);
+
+            // delete database file
+            // NOTE: using a custom db file for this test since we're re-using the one created with BaseDatabaseFactoryTest
+            var filePath = string.Concat(path, "\\DatabaseContextTests.sdf");
+            if (File.Exists(filePath))
+                File.Delete(filePath);
+
+            // get the connectionstring settings from config
+            var settings = ConfigurationManager.ConnectionStrings[Core.Configuration.GlobalSettings.UmbracoConnectionName];
+
+            // by default the conn string is: Datasource=|DataDirectory|UmbracoNPocoTests.sdf;Flush Interval=1;
+            // replace the SDF file with our own and create the sql ce database
+            var connString = settings.ConnectionString.Replace("UmbracoNPocoTests", "DatabaseContextTests");
+            using (var engine = new SqlCeEngine(connString))
+            {
+                engine.CreateDatabase();
+            }
+
+            // re-create the database factory and database context with proper connection string
+            var dbFactory = new DefaultDatabaseFactory(connString, Constants.DbProviderNames.SqlCe, _sqlSyntaxProviders, _logger, new TestUmbracoDatabaseAccessor(), Mock.Of<IQueryFactory>());
+            _dbContext = new DatabaseContext(dbFactory, _logger, _runtime, _migrationEntryService);
+
+            // create application context
+            //var appCtx = new ApplicationContext(
+            //    _dbContext,
+            //    new ServiceContext(migrationEntryService: Mock.Of<IMigrationEntryService>()),
+            //    CacheHelper.CreateDisabledCacheHelper(),
+            //    new ProfilingLogger(Mock.Of<ILogger>(), Mock.Of<IProfiler>()));
+
+            // create the umbraco database
+            var schemaHelper = new DatabaseSchemaHelper(_dbContext.Database, _logger);
+            schemaHelper.CreateDatabaseSchema(_runtime, _migrationEntryService, false);
+
+            var umbracoNodeTable = schemaHelper.TableExist("umbracoNode");
+            var umbracoUserTable = schemaHelper.TableExist("umbracoUser");
+            var cmsTagsTable = schemaHelper.TableExist("cmsTags");
+
+            Assert.That(umbracoNodeTable, Is.True);
+            Assert.That(umbracoUserTable, Is.True);
+            Assert.That(cmsTagsTable, Is.True);
+        }
+
+        [TestCase("MyServer", "MyDatabase", "MyUser", "MyPassword")]
+        [TestCase("MyServer", "MyDatabase", "MyUser@MyServer", "MyPassword")]
+        [TestCase("tcp:MyServer", "MyDatabase", "MyUser", "MyPassword")]
+        [TestCase("tcp:MyServer", "MyDatabase", "MyUser@MyServer", "MyPassword")]
+        [TestCase("tcp:MyServer,1433", "MyDatabase", "MyUser", "MyPassword")]
+        [TestCase("tcp:MyServer,1433", "MyDatabase", "MyUser@MyServer", "MyPassword")]
+        [TestCase("tcp:MyServer.database.windows.net", "MyDatabase", "MyUser", "MyPassword")]
+        [TestCase("tcp:MyServer.database.windows.net", "MyDatabase", "MyUser@MyServer", "MyPassword")]
+        [TestCase("tcp:MyServer.database.windows.net,1433", "MyDatabase", "MyUser", "MyPassword")]
+        [TestCase("tcp:MyServer.database.windows.net,1433", "MyDatabase", "MyUser@MyServer", "MyPassword")]
+        public void Build_Azure_Connection_String_Regular(string server, string databaseName, string userName, string password)
+        {
+            var connectionString = DatabaseContext.GetAzureConnectionString(server, databaseName, userName, password);
+            Assert.AreEqual(connectionString, "Server=tcp:MyServer.database.windows.net,1433;Database=MyDatabase;User ID=MyUser@MyServer;Password=MyPassword");
+        }
+
+        [TestCase("tcp:kzeej5z8ty.ssmsawacluster4.windowsazure.mscds.com,1433", "MyDatabase", "MyUser", "MyPassword")]
+        [TestCase("tcp:kzeej5z8ty.ssmsawacluster4.windowsazure.mscds.com,1433", "MyDatabase", "MyUser@kzeej5z8ty", "MyPassword")]
+        [TestCase("tcp:kzeej5z8ty.ssmsawacluster4.windowsazure.mscds.com", "MyDatabase", "MyUser", "MyPassword")]
+        [TestCase("tcp:kzeej5z8ty.ssmsawacluster4.windowsazure.mscds.com", "MyDatabase", "MyUser@kzeej5z8ty", "MyPassword")]
+        public void Build_Azure_Connection_String_CustomServer(string server, string databaseName, string userName, string password)
+        {
+            var connectionString = DatabaseContext.GetAzureConnectionString(server, databaseName, userName, password);
+            Assert.AreEqual(connectionString, "Server=tcp:kzeej5z8ty.ssmsawacluster4.windowsazure.mscds.com,1433;Database=MyDatabase;User ID=MyUser@kzeej5z8ty;Password=MyPassword");
+        }
+    }
 }