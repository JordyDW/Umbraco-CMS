--- conflicted
+++ resolved
@@ -1,724 +1,577 @@
-﻿using System;
-using System.Linq;
-using System.Xml.Linq;
-using Moq;
-using NUnit.Framework;
-using Umbraco.Core.Configuration.UmbracoSettings;
-using Umbraco.Core.Logging;
-using Umbraco.Core.Models;
-using Umbraco.Core.Models.EntityBase;
-using Umbraco.Core.Models.Rdbms;
-using Umbraco.Core.Persistence.Querying;
-using Umbraco.Core.Persistence.Repositories;
-using Umbraco.Core.Persistence.UnitOfWork;
-using Umbraco.Tests.TestHelpers;
-using Umbraco.Tests.TestHelpers.Entities;
-using Umbraco.Core.Persistence.DatabaseModelDefinitions;
-
-namespace Umbraco.Tests.Persistence.Repositories
-{
-    [DatabaseTestBehavior(DatabaseBehavior.NewDbFileAndSchemaPerTest)]
-    [TestFixture]
-    public class MediaRepositoryTest : BaseDatabaseFactoryTest
-    {
-        public MediaRepositoryTest()
-        {
-        }
-
-        [SetUp]
-        public override void Initialize()
-        {
-            base.Initialize();
-
-            CreateTestData();
-        }
-
-        private MediaRepository CreateRepository(IDatabaseUnitOfWork unitOfWork, out MediaTypeRepository mediaTypeRepository)
-        {
-            mediaTypeRepository = new MediaTypeRepository(unitOfWork, CacheHelper, Logger, MappingResolver);
-            var tagRepository = new TagRepository(unitOfWork, CacheHelper, Logger, MappingResolver);
-            var repository = new MediaRepository(unitOfWork, CacheHelper, Logger, mediaTypeRepository, tagRepository, Mock.Of<IContentSection>(), MappingResolver);
-            return repository;
-        }
-
-        [Test]
-        public void Rebuild_All_Xml_Structures()
-        {
-<<<<<<< HEAD
-            var provider = CreateUowProvider();
-            var unitOfWork = provider.GetUnitOfWork();
-            MediaTypeRepository mediaTypeRepository;
-            using (var repository = CreateRepository(unitOfWork, out mediaTypeRepository))
-=======
-            var provider = new NPocoUnitOfWorkProvider(Logger);
-            using (var unitOfWork = provider.CreateUnitOfWork())
->>>>>>> 04ae4794
-            {
-                MediaTypeRepository mediaTypeRepository;
-                var repository = CreateRepository(unitOfWork, out mediaTypeRepository);
-
-                var mediaType = mediaTypeRepository.Get(1032);
-
-                for (var i = 0; i < 100; i++)
-                {
-                    var image = MockedMedia.CreateMediaImage(mediaType, -1);
-                    repository.AddOrUpdate(image);
-                }
-                unitOfWork.Flush();
-
-                //delete all xml                 
-                unitOfWork.Database.Execute("DELETE FROM cmsContentXml");
-                Assert.AreEqual(0, unitOfWork.Database.ExecuteScalar<int>("SELECT COUNT(*) FROM cmsContentXml"));
-
-                repository.RebuildXmlStructures(media => new XElement("test"), 10);
-
-                Assert.AreEqual(103, unitOfWork.Database.ExecuteScalar<int>("SELECT COUNT(*) FROM cmsContentXml"));
-            }
-        }
-
-        [Test]
-        public void Rebuild_All_Xml_Structures_For_Content_Type()
-        {
-<<<<<<< HEAD
-            var provider = CreateUowProvider();
-            var unitOfWork = provider.GetUnitOfWork();
-            MediaTypeRepository mediaTypeRepository;
-            using (var repository = CreateRepository(unitOfWork, out mediaTypeRepository))
-=======
-            var provider = new NPocoUnitOfWorkProvider(Logger);
-            using (var unitOfWork = provider.CreateUnitOfWork())
->>>>>>> 04ae4794
-            {
-                MediaTypeRepository mediaTypeRepository;
-                var repository = CreateRepository(unitOfWork, out mediaTypeRepository);
-
-                var imageMediaType = mediaTypeRepository.Get(1032);
-                var fileMediaType = mediaTypeRepository.Get(1033);
-                var folderMediaType = mediaTypeRepository.Get(1031);
-
-                for (var i = 0; i < 30; i++)
-                {
-                    var image = MockedMedia.CreateMediaImage(imageMediaType, -1);
-                    repository.AddOrUpdate(image);
-                }
-                for (var i = 0; i < 30; i++)
-                {
-                    var file = MockedMedia.CreateMediaFile(fileMediaType, -1);
-                    repository.AddOrUpdate(file);
-                }
-                for (var i = 0; i < 30; i++)
-                {
-                    var folder = MockedMedia.CreateMediaFolder(folderMediaType, -1);
-                    repository.AddOrUpdate(folder);
-                }
-                unitOfWork.Flush();
-
-                //delete all xml                 
-                unitOfWork.Database.Execute("DELETE FROM cmsContentXml");
-                Assert.AreEqual(0, unitOfWork.Database.ExecuteScalar<int>("SELECT COUNT(*) FROM cmsContentXml"));
-
-                repository.RebuildXmlStructures(media => new XElement("test"), 10, contentTypeIds: new[] { 1032, 1033 });
-
-                Assert.AreEqual(62, unitOfWork.Database.ExecuteScalar<int>("SELECT COUNT(*) FROM cmsContentXml"));
-            }
-        }
-
-        [Test]
-        public void Can_Perform_Add_On_MediaRepository()
-        {
-            // Arrange
-<<<<<<< HEAD
-            var provider = CreateUowProvider();
-            var unitOfWork = provider.GetUnitOfWork();
-            MediaTypeRepository mediaTypeRepository;
-            using (var repository = CreateRepository(unitOfWork, out mediaTypeRepository))
-=======
-            var provider = new NPocoUnitOfWorkProvider(Logger);
-            using (var unitOfWork = provider.CreateUnitOfWork())
->>>>>>> 04ae4794
-            {
-                MediaTypeRepository mediaTypeRepository;
-                var repository = CreateRepository(unitOfWork, out mediaTypeRepository);
-
-                var mediaType = mediaTypeRepository.Get(1032);
-                var image = MockedMedia.CreateMediaImage(mediaType, -1);
-
-                // Act
-                mediaTypeRepository.AddOrUpdate(mediaType);
-                repository.AddOrUpdate(image);
-                unitOfWork.Flush();
-
-                // Assert
-                Assert.That(mediaType.HasIdentity, Is.True);
-                Assert.That(image.HasIdentity, Is.True);
-            }
-        }
-
-        [Test]
-        public void Can_Perform_Multiple_Adds_On_MediaRepository()
-        {
-            // Arrange
-<<<<<<< HEAD
-            var provider = CreateUowProvider();
-            var unitOfWork = provider.GetUnitOfWork();
-            MediaTypeRepository mediaTypeRepository;
-            using (var repository = CreateRepository(unitOfWork, out mediaTypeRepository))
-=======
-            var provider = new NPocoUnitOfWorkProvider(Logger);
-            using (var unitOfWork = provider.CreateUnitOfWork())
->>>>>>> 04ae4794
-            {
-                MediaTypeRepository mediaTypeRepository;
-                var repository = CreateRepository(unitOfWork, out mediaTypeRepository);
-
-                var mediaType = mediaTypeRepository.Get(1032);
-                var file = MockedMedia.CreateMediaFile(mediaType, -1);
-
-                // Act
-                repository.AddOrUpdate(file);
-                unitOfWork.Flush();
-
-                var image = MockedMedia.CreateMediaImage(mediaType, -1);
-                repository.AddOrUpdate(image);
-                unitOfWork.Flush();
-
-                // Assert
-                Assert.That(file.HasIdentity, Is.True);
-                Assert.That(image.HasIdentity, Is.True);
-                Assert.That(file.Name, Is.EqualTo("Test File"));
-                Assert.That(image.Name, Is.EqualTo("Test Image"));
-                Assert.That(file.ContentTypeId, Is.EqualTo(mediaType.Id));
-                Assert.That(image.ContentTypeId, Is.EqualTo(mediaType.Id));
-            }
-        }
-
-        [Test]
-        public void Can_Perform_Multiple_Adds_On_MediaRepository_With_RepositoryResolver()
-        {
-            // Arrange
-<<<<<<< HEAD
-            var provider = CreateUowProvider();
-            var unitOfWork = provider.GetUnitOfWork();
-            MediaTypeRepository mediaTypeRepository;
-            using (var repository = CreateRepository(unitOfWork, out mediaTypeRepository))
-=======
-            var provider = new NPocoUnitOfWorkProvider(Logger);
-            using (var unitOfWork = provider.CreateUnitOfWork())
->>>>>>> 04ae4794
-            {
-                MediaTypeRepository mediaTypeRepository;
-                var repository = CreateRepository(unitOfWork, out mediaTypeRepository);
-
-                var mediaType = mediaTypeRepository.Get(1032);
-                var file = MockedMedia.CreateMediaFile(mediaType, -1);
-
-                // Act
-                repository.AddOrUpdate(file);
-                unitOfWork.Flush();
-
-                var image = MockedMedia.CreateMediaImage(mediaType, -1);
-                repository.AddOrUpdate(image);
-                unitOfWork.Flush();
-
-                // Assert
-                Assert.That(file.HasIdentity, Is.True);
-                Assert.That(image.HasIdentity, Is.True);
-                Assert.That(file.Name, Is.EqualTo("Test File"));
-                Assert.That(image.Name, Is.EqualTo("Test Image"));
-                Assert.That(file.ContentTypeId, Is.EqualTo(mediaType.Id));
-                Assert.That(image.ContentTypeId, Is.EqualTo(mediaType.Id));
-            }
-        }
-
-        [Test]
-        public void Can_Verify_Fresh_Entity_Is_Not_Dirty()
-        {
-            // Arrange
-<<<<<<< HEAD
-            var provider = CreateUowProvider();
-            var unitOfWork = provider.GetUnitOfWork();
-            MediaTypeRepository mediaTypeRepository;
-            using (var repository = CreateRepository(unitOfWork, out mediaTypeRepository))
-=======
-            var provider = new NPocoUnitOfWorkProvider(Logger);
-            using (var unitOfWork = provider.CreateUnitOfWork())
->>>>>>> 04ae4794
-            {
-                MediaTypeRepository mediaTypeRepository;
-                var repository = CreateRepository(unitOfWork, out mediaTypeRepository);
-
-                // Act
-                var media = repository.Get(NodeDto.NodeIdSeed + 1);
-                bool dirty = ((ICanBeDirty)media).IsDirty();
-
-                // Assert
-                Assert.That(dirty, Is.False);
-            }
-        }
-
-        [Test]
-        public void Can_Perform_Update_On_MediaRepository()
-        {
-            // Arrange
-<<<<<<< HEAD
-            var provider = CreateUowProvider();
-            var unitOfWork = provider.GetUnitOfWork();
-            MediaTypeRepository mediaTypeRepository;
-            using (var repository = CreateRepository(unitOfWork, out mediaTypeRepository))
-=======
-            var provider = new NPocoUnitOfWorkProvider(Logger);
-            using (var unitOfWork = provider.CreateUnitOfWork())
->>>>>>> 04ae4794
-            {
-                MediaTypeRepository mediaTypeRepository;
-                var repository = CreateRepository(unitOfWork, out mediaTypeRepository);
-
-                // Act
-                var content = repository.Get(NodeDto.NodeIdSeed + 2);
-                content.Name = "Test File Updated";
-                repository.AddOrUpdate(content);
-                unitOfWork.Flush();
-
-                var updatedContent = repository.Get(NodeDto.NodeIdSeed + 2);
-
-                // Assert
-                Assert.That(updatedContent.Id, Is.EqualTo(content.Id));
-                Assert.That(updatedContent.Name, Is.EqualTo(content.Name));
-            }
-        }
-
-        [Test]
-        public void Can_Perform_Delete_On_MediaRepository()
-        {
-            // Arrange
-<<<<<<< HEAD
-            var provider = CreateUowProvider();
-            var unitOfWork = provider.GetUnitOfWork();
-            MediaTypeRepository mediaTypeRepository;
-            using (var repository = CreateRepository(unitOfWork, out mediaTypeRepository))
-=======
-            var provider = new NPocoUnitOfWorkProvider(Logger);
-            using (var unitOfWork = provider.CreateUnitOfWork())
->>>>>>> 04ae4794
-            {
-                MediaTypeRepository mediaTypeRepository;
-                var repository = CreateRepository(unitOfWork, out mediaTypeRepository);
-
-                // Act
-                var media = repository.Get(NodeDto.NodeIdSeed + 2);
-                repository.Delete(media);
-                unitOfWork.Flush();
-
-                var deleted = repository.Get(NodeDto.NodeIdSeed + 2);
-                var exists = repository.Exists(NodeDto.NodeIdSeed + 2);
-
-                // Assert
-                Assert.That(deleted, Is.Null);
-                Assert.That(exists, Is.False);
-            }
-        }
-
-        [Test]
-        public void Can_Perform_Get_On_MediaRepository()
-        {
-            // Arrange
-<<<<<<< HEAD
-            var provider = CreateUowProvider();
-            var unitOfWork = provider.GetUnitOfWork();
-            MediaTypeRepository mediaTypeRepository;
-            using (var repository = CreateRepository(unitOfWork, out mediaTypeRepository))
-=======
-            var provider = new NPocoUnitOfWorkProvider(Logger);
-            using (var unitOfWork = provider.CreateUnitOfWork())
->>>>>>> 04ae4794
-            {
-                MediaTypeRepository mediaTypeRepository;
-                var repository = CreateRepository(unitOfWork, out mediaTypeRepository);
-
-                // Act
-                var media = repository.Get(NodeDto.NodeIdSeed + 1);
-
-                // Assert
-                Assert.That(media.Id, Is.EqualTo(NodeDto.NodeIdSeed + 1));
-                Assert.That(media.CreateDate, Is.GreaterThan(DateTime.MinValue));
-                Assert.That(media.UpdateDate, Is.GreaterThan(DateTime.MinValue));
-                Assert.That(media.ParentId, Is.Not.EqualTo(0));
-                Assert.That(media.Name, Is.EqualTo("Test Image"));
-                Assert.That(media.SortOrder, Is.EqualTo(0));
-                Assert.That(media.Version, Is.Not.EqualTo(Guid.Empty));
-                Assert.That(media.ContentTypeId, Is.EqualTo(1032));
-                Assert.That(media.Path, Is.Not.Empty);
-                Assert.That(media.Properties.Any(), Is.True);
-            }
-        }
-
-        [Test]
-        public void Can_Perform_GetByQuery_On_MediaRepository()
-        {
-            // Arrange
-<<<<<<< HEAD
-            var provider = CreateUowProvider();
-            var unitOfWork = provider.GetUnitOfWork();
-            MediaTypeRepository mediaTypeRepository;
-            using (var repository = CreateRepository(unitOfWork, out mediaTypeRepository))
-=======
-            var provider = new NPocoUnitOfWorkProvider(Logger);
-            using (var unitOfWork = provider.CreateUnitOfWork())
->>>>>>> 04ae4794
-            {
-                MediaTypeRepository mediaTypeRepository;
-                var repository = CreateRepository(unitOfWork, out mediaTypeRepository);
-
-                // Act
-                var query = new Query<IMedia>(SqlSyntax, MappingResolver).Where(x => x.Level == 2);
-                var result = repository.GetByQuery(query);
-
-                // Assert
-                Assert.That(result.Count(), Is.GreaterThanOrEqualTo(2)); //There should be two entities on level 2: File and Media
-            }
-        }
-
-        [Test]
-        public void Can_Perform_GetPagedResultsByQuery_ForFirstPage_On_MediaRepository()
-        {
-            // Arrange
-<<<<<<< HEAD
-            var provider = CreateUowProvider();
-            var unitOfWork = provider.GetUnitOfWork();
-            MediaTypeRepository mediaTypeRepository;
-            using (var repository = CreateRepository(unitOfWork, out mediaTypeRepository))
-=======
-            var provider = new NPocoUnitOfWorkProvider(Logger);
-            using (var unitOfWork = provider.CreateUnitOfWork())
->>>>>>> 04ae4794
-            {
-                MediaTypeRepository mediaTypeRepository;
-                var repository = CreateRepository(unitOfWork, out mediaTypeRepository);
-
-                // Act
-                var query = new Query<IMedia>(SqlSyntax, MappingResolver).Where(x => x.Level == 2);
-                long totalRecords;
-                var result = repository.GetPagedResultsByQuery(query, 0, 1, out totalRecords, "SortOrder", Direction.Ascending, true);
-
-                // Assert
-                Assert.That(totalRecords, Is.GreaterThanOrEqualTo(2));
-                Assert.That(result.Count(), Is.EqualTo(1));
-                Assert.That(result.First().Name, Is.EqualTo("Test Image"));
-            }
-        }
-
-        [Test]
-        public void Can_Perform_GetPagedResultsByQuery_ForSecondPage_On_MediaRepository()
-        {
-            // Arrange
-<<<<<<< HEAD
-            var provider = CreateUowProvider();
-            var unitOfWork = provider.GetUnitOfWork();
-            MediaTypeRepository mediaTypeRepository;
-            using (var repository = CreateRepository(unitOfWork, out mediaTypeRepository))
-=======
-            var provider = new NPocoUnitOfWorkProvider(Logger);
-            using (var unitOfWork = provider.CreateUnitOfWork())
->>>>>>> 04ae4794
-            {
-                MediaTypeRepository mediaTypeRepository;
-                var repository = CreateRepository(unitOfWork, out mediaTypeRepository);
-
-                // Act
-                var query = new Query<IMedia>(SqlSyntax, MappingResolver).Where(x => x.Level == 2);
-                long totalRecords;
-                var result = repository.GetPagedResultsByQuery(query, 1, 1, out totalRecords, "SortOrder", Direction.Ascending, true);
-
-                // Assert
-                Assert.That(totalRecords, Is.GreaterThanOrEqualTo(2));
-                Assert.That(result.Count(), Is.EqualTo(1));
-                Assert.That(result.First().Name, Is.EqualTo("Test File"));
-            }
-        }
-
-        [Test]
-        public void Can_Perform_GetPagedResultsByQuery_WithSinglePage_On_MediaRepository()
-        {
-            // Arrange
-<<<<<<< HEAD
-            var provider = CreateUowProvider();
-            var unitOfWork = provider.GetUnitOfWork();
-            MediaTypeRepository mediaTypeRepository;
-            using (var repository = CreateRepository(unitOfWork, out mediaTypeRepository))
-=======
-            var provider = new NPocoUnitOfWorkProvider(Logger);
-            using (var unitOfWork = provider.CreateUnitOfWork())
->>>>>>> 04ae4794
-            {
-                MediaTypeRepository mediaTypeRepository;
-                var repository = CreateRepository(unitOfWork, out mediaTypeRepository);
-
-                // Act
-                var query = new Query<IMedia>(SqlSyntax, MappingResolver).Where(x => x.Level == 2);
-                long totalRecords;
-                var result = repository.GetPagedResultsByQuery(query, 0, 2, out totalRecords, "SortOrder", Direction.Ascending, true);
-
-                // Assert
-                Assert.That(totalRecords, Is.GreaterThanOrEqualTo(2));
-                Assert.That(result.Count(), Is.EqualTo(2));
-                Assert.That(result.First().Name, Is.EqualTo("Test Image"));
-            }
-        }
-
-        [Test]
-        public void Can_Perform_GetPagedResultsByQuery_WithDescendingOrder_On_MediaRepository()
-        {
-            // Arrange
-<<<<<<< HEAD
-            var provider = CreateUowProvider();
-            var unitOfWork = provider.GetUnitOfWork();
-            MediaTypeRepository mediaTypeRepository;
-            using (var repository = CreateRepository(unitOfWork, out mediaTypeRepository))
-=======
-            var provider = new NPocoUnitOfWorkProvider(Logger);
-            using (var unitOfWork = provider.CreateUnitOfWork())
->>>>>>> 04ae4794
-            {
-                MediaTypeRepository mediaTypeRepository;
-                var repository = CreateRepository(unitOfWork, out mediaTypeRepository);
-
-                // Act
-                var query = new Query<IMedia>(SqlSyntax, MappingResolver).Where(x => x.Level == 2);
-                long totalRecords;
-                var result = repository.GetPagedResultsByQuery(query, 0, 1, out totalRecords, "SortOrder", Direction.Descending, true);
-
-                // Assert
-                Assert.That(totalRecords, Is.GreaterThanOrEqualTo(2));
-                Assert.That(result.Count(), Is.EqualTo(1));
-                Assert.That(result.First().Name, Is.EqualTo("Test File"));
-            }
-        }
-
-        [Test]
-        public void Can_Perform_GetPagedResultsByQuery_WitAlternateOrder_On_MediaRepository()
-        {
-            // Arrange
-<<<<<<< HEAD
-            var provider = CreateUowProvider();
-            var unitOfWork = provider.GetUnitOfWork();
-            MediaTypeRepository mediaTypeRepository;
-            using (var repository = CreateRepository(unitOfWork, out mediaTypeRepository))
-=======
-            var provider = new NPocoUnitOfWorkProvider(Logger);
-            using (var unitOfWork = provider.CreateUnitOfWork())
->>>>>>> 04ae4794
-            {
-                MediaTypeRepository mediaTypeRepository;
-                var repository = CreateRepository(unitOfWork, out mediaTypeRepository);
-
-                // Act
-                var query = new Query<IMedia>(SqlSyntax, MappingResolver).Where(x => x.Level == 2);
-                long totalRecords;
-                var result = repository.GetPagedResultsByQuery(query, 0, 1, out totalRecords, "Name", Direction.Ascending, true);
-
-                // Assert
-                Assert.That(totalRecords, Is.GreaterThanOrEqualTo(2));
-                Assert.That(result.Count(), Is.EqualTo(1));
-                Assert.That(result.First().Name, Is.EqualTo("Test File"));
-            }
-        }
-
-        [Test]
-        public void Can_Perform_GetPagedResultsByQuery_WithFilterMatchingSome_On_MediaRepository()
-        {
-            // Arrange
-<<<<<<< HEAD
-            var provider = CreateUowProvider();
-            var unitOfWork = provider.GetUnitOfWork();
-            MediaTypeRepository mediaTypeRepository;
-            using (var repository = CreateRepository(unitOfWork, out mediaTypeRepository))
-=======
-            var provider = new NPocoUnitOfWorkProvider(Logger);
-            using (var unitOfWork = provider.CreateUnitOfWork())
->>>>>>> 04ae4794
-            {
-                MediaTypeRepository mediaTypeRepository;
-                var repository = CreateRepository(unitOfWork, out mediaTypeRepository);
-
-                // Act
-                var query = new Query<IMedia>(SqlSyntax, MappingResolver).Where(x => x.Level == 2);
-                long totalRecords;
-
-                var filter = new Query<IMedia>(SqlSyntax, MappingResolver).Where(x => x.Name.Contains("File"));
-                var result = repository.GetPagedResultsByQuery(query, 0, 1, out totalRecords, "SortOrder", Direction.Ascending, true,
-                    filter);
-
-                // Assert
-                Assert.That(totalRecords, Is.EqualTo(1));
-                Assert.That(result.Count(), Is.EqualTo(1));
-                Assert.That(result.First().Name, Is.EqualTo("Test File"));
-            }
-        }
-
-        [Test]
-        public void Can_Perform_GetPagedResultsByQuery_WithFilterMatchingAll_On_MediaRepository()
-        {
-            // Arrange
-<<<<<<< HEAD
-            var provider = CreateUowProvider();
-            var unitOfWork = provider.GetUnitOfWork();
-            MediaTypeRepository mediaTypeRepository;
-            using (var repository = CreateRepository(unitOfWork, out mediaTypeRepository))
-=======
-            var provider = new NPocoUnitOfWorkProvider(Logger);
-            using (var unitOfWork = provider.CreateUnitOfWork())
->>>>>>> 04ae4794
-            {
-                MediaTypeRepository mediaTypeRepository;
-                var repository = CreateRepository(unitOfWork, out mediaTypeRepository);
-
-                // Act
-                var query = new Query<IMedia>(SqlSyntax, MappingResolver).Where(x => x.Level == 2);
-                long totalRecords;
-
-                var filter = new Query<IMedia>(SqlSyntax, MappingResolver).Where(x => x.Name.Contains("Test"));
-                var result = repository.GetPagedResultsByQuery(query, 0, 1, out totalRecords, "SortOrder", Direction.Ascending, true,
-                    filter);
-
-                // Assert
-                Assert.That(totalRecords, Is.EqualTo(2));
-                Assert.That(result.Count(), Is.EqualTo(1));
-                Assert.That(result.First().Name, Is.EqualTo("Test Image"));
-            }
-        }
-
-        [Test]
-        public void Can_Perform_GetAll_By_Param_Ids_On_MediaRepository()
-        {
-            // Arrange
-<<<<<<< HEAD
-            var provider = CreateUowProvider();
-            var unitOfWork = provider.GetUnitOfWork();
-            MediaTypeRepository mediaTypeRepository;
-            using (var repository = CreateRepository(unitOfWork, out mediaTypeRepository))
-=======
-            var provider = new NPocoUnitOfWorkProvider(Logger);
-            using (var unitOfWork = provider.CreateUnitOfWork())
->>>>>>> 04ae4794
-            {
-                MediaTypeRepository mediaTypeRepository;
-                var repository = CreateRepository(unitOfWork, out mediaTypeRepository);
-
-                // Act
-                var medias = repository.GetAll(NodeDto.NodeIdSeed + 1, NodeDto.NodeIdSeed + 2);
-
-                // Assert
-                Assert.That(medias, Is.Not.Null);
-                Assert.That(medias.Any(), Is.True);
-                Assert.That(medias.Count(), Is.EqualTo(2));
-            }
-        }
-
-        [Test]
-        public void Can_Perform_GetAll_On_MediaRepository()
-        {
-            // Arrange
-<<<<<<< HEAD
-            var provider = CreateUowProvider();
-            var unitOfWork = provider.GetUnitOfWork();
-            MediaTypeRepository mediaTypeRepository;
-            using (var repository = CreateRepository(unitOfWork, out mediaTypeRepository))
-=======
-            var provider = new NPocoUnitOfWorkProvider(Logger);
-            using (var unitOfWork = provider.CreateUnitOfWork())
->>>>>>> 04ae4794
-            {
-                MediaTypeRepository mediaTypeRepository;
-                var repository = CreateRepository(unitOfWork, out mediaTypeRepository);
-
-                // Act
-                var medias = repository.GetAll();
-
-                // Assert
-                Assert.That(medias, Is.Not.Null);
-                Assert.That(medias.Any(), Is.True);
-                Assert.That(medias.Count(), Is.GreaterThanOrEqualTo(3));
-            }
-        }
-
-        [Test]
-        public void Can_Perform_Exists_On_MediaRepository()
-        {
-            // Arrange
-<<<<<<< HEAD
-            var provider = CreateUowProvider();
-            var unitOfWork = provider.GetUnitOfWork();
-            MediaTypeRepository mediaTypeRepository;
-            using (var repository = CreateRepository(unitOfWork, out mediaTypeRepository))
-=======
-            var provider = new NPocoUnitOfWorkProvider(Logger);
-            using (var unitOfWork = provider.CreateUnitOfWork())
->>>>>>> 04ae4794
-            {
-                MediaTypeRepository mediaTypeRepository;
-                var repository = CreateRepository(unitOfWork, out mediaTypeRepository);
-
-                // Act
-                var exists = repository.Exists(NodeDto.NodeIdSeed + 1);
-                var existsToo = repository.Exists(NodeDto.NodeIdSeed + 1);
-                var doesntExists = repository.Exists(NodeDto.NodeIdSeed + 5);
-
-                // Assert
-                Assert.That(exists, Is.True);
-                Assert.That(existsToo, Is.True);
-                Assert.That(doesntExists, Is.False);
-            }
-        }
-
-        [Test]
-        public void Can_Perform_Count_On_MediaRepository()
-        {
-            // Arrange
-<<<<<<< HEAD
-            var provider = CreateUowProvider();
-            var unitOfWork = provider.GetUnitOfWork();
-            MediaTypeRepository mediaTypeRepository;
-            using (var repository = CreateRepository(unitOfWork, out mediaTypeRepository))
-=======
-            var provider = new NPocoUnitOfWorkProvider(Logger);
-            using (var unitOfWork = provider.CreateUnitOfWork())
->>>>>>> 04ae4794
-            {
-                MediaTypeRepository mediaTypeRepository;
-                var repository = CreateRepository(unitOfWork, out mediaTypeRepository);
-
-                // Act
-                int level = 2;
-                var query = new Query<IMedia>(SqlSyntax, MappingResolver).Where(x => x.Level == level);
-                var result = repository.Count(query);
-
-                // Assert
-                Assert.That(result, Is.GreaterThanOrEqualTo(2));
-            }
-        }
-
-        [TearDown]
-        public override void TearDown()
-        {
-            base.TearDown();
-        }
-
-        public void CreateTestData()
-        {
-            //Create and Save folder-Media -> (NodeDto.NodeIdSeed)
-            var folderMediaType = ServiceContext.ContentTypeService.GetMediaType(1031);
-            var folder = MockedMedia.CreateMediaFolder(folderMediaType, -1);
-            ServiceContext.MediaService.Save(folder, 0);
-
-            //Create and Save image-Media -> (NodeDto.NodeIdSeed + 1)
-            var imageMediaType = ServiceContext.ContentTypeService.GetMediaType(1032);
-            var image = MockedMedia.CreateMediaImage(imageMediaType, folder.Id);
-            ServiceContext.MediaService.Save(image, 0);
-
-            //Create and Save file-Media -> (NodeDto.NodeIdSeed + 2)
-            var fileMediaType = ServiceContext.ContentTypeService.GetMediaType(1033);
-            var file = MockedMedia.CreateMediaFile(fileMediaType, folder.Id);
-            ServiceContext.MediaService.Save(file, 0);
-        }
-    }
+﻿using System;
+using System.Linq;
+using System.Xml.Linq;
+using Moq;
+using NUnit.Framework;
+using Umbraco.Core.Configuration.UmbracoSettings;
+using Umbraco.Core.Logging;
+using Umbraco.Core.Models;
+using Umbraco.Core.Models.EntityBase;
+using Umbraco.Core.Models.Rdbms;
+using Umbraco.Core.Persistence.Querying;
+using Umbraco.Core.Persistence.Repositories;
+using Umbraco.Core.Persistence.UnitOfWork;
+using Umbraco.Tests.TestHelpers;
+using Umbraco.Tests.TestHelpers.Entities;
+using Umbraco.Core.Persistence.DatabaseModelDefinitions;
+
+namespace Umbraco.Tests.Persistence.Repositories
+{
+    [DatabaseTestBehavior(DatabaseBehavior.NewDbFileAndSchemaPerTest)]
+    [TestFixture]
+    public class MediaRepositoryTest : BaseDatabaseFactoryTest
+    {
+        public MediaRepositoryTest()
+        {
+        }
+
+        [SetUp]
+        public override void Initialize()
+        {
+            base.Initialize();
+
+            CreateTestData();
+        }
+
+        private MediaRepository CreateRepository(IDatabaseUnitOfWork unitOfWork, out MediaTypeRepository mediaTypeRepository)
+        {
+            mediaTypeRepository = new MediaTypeRepository(unitOfWork, CacheHelper, Logger, MappingResolver);
+            var tagRepository = new TagRepository(unitOfWork, CacheHelper, Logger, MappingResolver);
+            var repository = new MediaRepository(unitOfWork, CacheHelper, Logger, mediaTypeRepository, tagRepository, Mock.Of<IContentSection>(), MappingResolver);
+            return repository;
+        }
+
+        [Test]
+        public void Rebuild_All_Xml_Structures()
+        {
+            var provider = CreateUowProvider();
+            using (var unitOfWork = provider.CreateUnitOfWork())
+            {
+                MediaTypeRepository mediaTypeRepository;
+                var repository = CreateRepository(unitOfWork, out mediaTypeRepository);
+
+                var mediaType = mediaTypeRepository.Get(1032);
+
+                for (var i = 0; i < 100; i++)
+                {
+                    var image = MockedMedia.CreateMediaImage(mediaType, -1);
+                    repository.AddOrUpdate(image);
+                }
+                unitOfWork.Flush();
+
+                //delete all xml                 
+                unitOfWork.Database.Execute("DELETE FROM cmsContentXml");
+                Assert.AreEqual(0, unitOfWork.Database.ExecuteScalar<int>("SELECT COUNT(*) FROM cmsContentXml"));
+
+                repository.RebuildXmlStructures(media => new XElement("test"), 10);
+
+                Assert.AreEqual(103, unitOfWork.Database.ExecuteScalar<int>("SELECT COUNT(*) FROM cmsContentXml"));
+            }
+        }
+
+        [Test]
+        public void Rebuild_All_Xml_Structures_For_Content_Type()
+        {
+            var provider = CreateUowProvider();
+            using (var unitOfWork = provider.CreateUnitOfWork())
+            {
+                MediaTypeRepository mediaTypeRepository;
+                var repository = CreateRepository(unitOfWork, out mediaTypeRepository);
+
+                var imageMediaType = mediaTypeRepository.Get(1032);
+                var fileMediaType = mediaTypeRepository.Get(1033);
+                var folderMediaType = mediaTypeRepository.Get(1031);
+
+                for (var i = 0; i < 30; i++)
+                {
+                    var image = MockedMedia.CreateMediaImage(imageMediaType, -1);
+                    repository.AddOrUpdate(image);
+                }
+                for (var i = 0; i < 30; i++)
+                {
+                    var file = MockedMedia.CreateMediaFile(fileMediaType, -1);
+                    repository.AddOrUpdate(file);
+                }
+                for (var i = 0; i < 30; i++)
+                {
+                    var folder = MockedMedia.CreateMediaFolder(folderMediaType, -1);
+                    repository.AddOrUpdate(folder);
+                }
+                unitOfWork.Flush();
+
+                //delete all xml                 
+                unitOfWork.Database.Execute("DELETE FROM cmsContentXml");
+                Assert.AreEqual(0, unitOfWork.Database.ExecuteScalar<int>("SELECT COUNT(*) FROM cmsContentXml"));
+
+                repository.RebuildXmlStructures(media => new XElement("test"), 10, contentTypeIds: new[] { 1032, 1033 });
+
+                Assert.AreEqual(62, unitOfWork.Database.ExecuteScalar<int>("SELECT COUNT(*) FROM cmsContentXml"));
+            }
+        }
+
+        [Test]
+        public void Can_Perform_Add_On_MediaRepository()
+        {
+            // Arrange
+            var provider = CreateUowProvider();
+            using (var unitOfWork = provider.CreateUnitOfWork())
+            {
+                MediaTypeRepository mediaTypeRepository;
+                var repository = CreateRepository(unitOfWork, out mediaTypeRepository);
+
+                var mediaType = mediaTypeRepository.Get(1032);
+                var image = MockedMedia.CreateMediaImage(mediaType, -1);
+
+                // Act
+                mediaTypeRepository.AddOrUpdate(mediaType);
+                repository.AddOrUpdate(image);
+                unitOfWork.Flush();
+
+                // Assert
+                Assert.That(mediaType.HasIdentity, Is.True);
+                Assert.That(image.HasIdentity, Is.True);
+            }
+        }
+
+        [Test]
+        public void Can_Perform_Multiple_Adds_On_MediaRepository()
+        {
+            // Arrange
+            var provider = CreateUowProvider();
+            using (var unitOfWork = provider.CreateUnitOfWork())
+            {
+                MediaTypeRepository mediaTypeRepository;
+                var repository = CreateRepository(unitOfWork, out mediaTypeRepository);
+
+                var mediaType = mediaTypeRepository.Get(1032);
+                var file = MockedMedia.CreateMediaFile(mediaType, -1);
+
+                // Act
+                repository.AddOrUpdate(file);
+                unitOfWork.Flush();
+
+                var image = MockedMedia.CreateMediaImage(mediaType, -1);
+                repository.AddOrUpdate(image);
+                unitOfWork.Flush();
+
+                // Assert
+                Assert.That(file.HasIdentity, Is.True);
+                Assert.That(image.HasIdentity, Is.True);
+                Assert.That(file.Name, Is.EqualTo("Test File"));
+                Assert.That(image.Name, Is.EqualTo("Test Image"));
+                Assert.That(file.ContentTypeId, Is.EqualTo(mediaType.Id));
+                Assert.That(image.ContentTypeId, Is.EqualTo(mediaType.Id));
+            }
+        }
+
+        [Test]
+        public void Can_Perform_Multiple_Adds_On_MediaRepository_With_RepositoryResolver()
+        {
+            // Arrange
+            var provider = CreateUowProvider();
+            using (var unitOfWork = provider.CreateUnitOfWork())
+            {
+                MediaTypeRepository mediaTypeRepository;
+                var repository = CreateRepository(unitOfWork, out mediaTypeRepository);
+
+                var mediaType = mediaTypeRepository.Get(1032);
+                var file = MockedMedia.CreateMediaFile(mediaType, -1);
+
+                // Act
+                repository.AddOrUpdate(file);
+                unitOfWork.Flush();
+
+                var image = MockedMedia.CreateMediaImage(mediaType, -1);
+                repository.AddOrUpdate(image);
+                unitOfWork.Flush();
+
+                // Assert
+                Assert.That(file.HasIdentity, Is.True);
+                Assert.That(image.HasIdentity, Is.True);
+                Assert.That(file.Name, Is.EqualTo("Test File"));
+                Assert.That(image.Name, Is.EqualTo("Test Image"));
+                Assert.That(file.ContentTypeId, Is.EqualTo(mediaType.Id));
+                Assert.That(image.ContentTypeId, Is.EqualTo(mediaType.Id));
+            }
+        }
+
+        [Test]
+        public void Can_Verify_Fresh_Entity_Is_Not_Dirty()
+        {
+            // Arrange
+            var provider = CreateUowProvider();
+            using (var unitOfWork = provider.CreateUnitOfWork())
+            {
+                MediaTypeRepository mediaTypeRepository;
+                var repository = CreateRepository(unitOfWork, out mediaTypeRepository);
+
+                // Act
+                var media = repository.Get(NodeDto.NodeIdSeed + 1);
+                bool dirty = ((ICanBeDirty)media).IsDirty();
+
+                // Assert
+                Assert.That(dirty, Is.False);
+            }
+        }
+
+        [Test]
+        public void Can_Perform_Update_On_MediaRepository()
+        {
+            // Arrange
+            var provider = CreateUowProvider();
+            using (var unitOfWork = provider.CreateUnitOfWork())
+            {
+                MediaTypeRepository mediaTypeRepository;
+                var repository = CreateRepository(unitOfWork, out mediaTypeRepository);
+
+                // Act
+                var content = repository.Get(NodeDto.NodeIdSeed + 2);
+                content.Name = "Test File Updated";
+                repository.AddOrUpdate(content);
+                unitOfWork.Flush();
+
+                var updatedContent = repository.Get(NodeDto.NodeIdSeed + 2);
+
+                // Assert
+                Assert.That(updatedContent.Id, Is.EqualTo(content.Id));
+                Assert.That(updatedContent.Name, Is.EqualTo(content.Name));
+            }
+        }
+
+        [Test]
+        public void Can_Perform_Delete_On_MediaRepository()
+        {
+            // Arrange
+            var provider = CreateUowProvider();
+            using (var unitOfWork = provider.CreateUnitOfWork())
+            {
+                MediaTypeRepository mediaTypeRepository;
+                var repository = CreateRepository(unitOfWork, out mediaTypeRepository);
+
+                // Act
+                var media = repository.Get(NodeDto.NodeIdSeed + 2);
+                repository.Delete(media);
+                unitOfWork.Flush();
+
+                var deleted = repository.Get(NodeDto.NodeIdSeed + 2);
+                var exists = repository.Exists(NodeDto.NodeIdSeed + 2);
+
+                // Assert
+                Assert.That(deleted, Is.Null);
+                Assert.That(exists, Is.False);
+            }
+        }
+
+        [Test]
+        public void Can_Perform_Get_On_MediaRepository()
+        {
+            // Arrange
+            var provider = CreateUowProvider();
+            using (var unitOfWork = provider.CreateUnitOfWork())
+            {
+                MediaTypeRepository mediaTypeRepository;
+                var repository = CreateRepository(unitOfWork, out mediaTypeRepository);
+
+                // Act
+                var media = repository.Get(NodeDto.NodeIdSeed + 1);
+
+                // Assert
+                Assert.That(media.Id, Is.EqualTo(NodeDto.NodeIdSeed + 1));
+                Assert.That(media.CreateDate, Is.GreaterThan(DateTime.MinValue));
+                Assert.That(media.UpdateDate, Is.GreaterThan(DateTime.MinValue));
+                Assert.That(media.ParentId, Is.Not.EqualTo(0));
+                Assert.That(media.Name, Is.EqualTo("Test Image"));
+                Assert.That(media.SortOrder, Is.EqualTo(0));
+                Assert.That(media.Version, Is.Not.EqualTo(Guid.Empty));
+                Assert.That(media.ContentTypeId, Is.EqualTo(1032));
+                Assert.That(media.Path, Is.Not.Empty);
+                Assert.That(media.Properties.Any(), Is.True);
+            }
+        }
+
+        [Test]
+        public void Can_Perform_GetByQuery_On_MediaRepository()
+        {
+            // Arrange
+            var provider = CreateUowProvider();
+            using (var unitOfWork = provider.CreateUnitOfWork())
+            {
+                MediaTypeRepository mediaTypeRepository;
+                var repository = CreateRepository(unitOfWork, out mediaTypeRepository);
+
+                // Act
+                var query = new Query<IMedia>(SqlSyntax, MappingResolver).Where(x => x.Level == 2);
+                var result = repository.GetByQuery(query);
+
+                // Assert
+                Assert.That(result.Count(), Is.GreaterThanOrEqualTo(2)); //There should be two entities on level 2: File and Media
+            }
+        }
+
+        [Test]
+        public void Can_Perform_GetPagedResultsByQuery_ForFirstPage_On_MediaRepository()
+        {
+            // Arrange
+            var provider = CreateUowProvider();
+            using (var unitOfWork = provider.CreateUnitOfWork())
+            {
+                MediaTypeRepository mediaTypeRepository;
+                var repository = CreateRepository(unitOfWork, out mediaTypeRepository);
+
+                // Act
+                var query = new Query<IMedia>(SqlSyntax, MappingResolver).Where(x => x.Level == 2);
+                long totalRecords;
+                var result = repository.GetPagedResultsByQuery(query, 0, 1, out totalRecords, "SortOrder", Direction.Ascending, true);
+
+                // Assert
+                Assert.That(totalRecords, Is.GreaterThanOrEqualTo(2));
+                Assert.That(result.Count(), Is.EqualTo(1));
+                Assert.That(result.First().Name, Is.EqualTo("Test Image"));
+            }
+        }
+
+        [Test]
+        public void Can_Perform_GetPagedResultsByQuery_ForSecondPage_On_MediaRepository()
+        {
+            // Arrange
+            var provider = CreateUowProvider();
+            using (var unitOfWork = provider.CreateUnitOfWork())
+            {
+                MediaTypeRepository mediaTypeRepository;
+                var repository = CreateRepository(unitOfWork, out mediaTypeRepository);
+
+                // Act
+                var query = new Query<IMedia>(SqlSyntax, MappingResolver).Where(x => x.Level == 2);
+                long totalRecords;
+                var result = repository.GetPagedResultsByQuery(query, 1, 1, out totalRecords, "SortOrder", Direction.Ascending, true);
+
+                // Assert
+                Assert.That(totalRecords, Is.GreaterThanOrEqualTo(2));
+                Assert.That(result.Count(), Is.EqualTo(1));
+                Assert.That(result.First().Name, Is.EqualTo("Test File"));
+            }
+        }
+
+        [Test]
+        public void Can_Perform_GetPagedResultsByQuery_WithSinglePage_On_MediaRepository()
+        {
+            // Arrange
+            var provider = CreateUowProvider();
+            using (var unitOfWork = provider.CreateUnitOfWork())
+            {
+                MediaTypeRepository mediaTypeRepository;
+                var repository = CreateRepository(unitOfWork, out mediaTypeRepository);
+
+                // Act
+                var query = new Query<IMedia>(SqlSyntax, MappingResolver).Where(x => x.Level == 2);
+                long totalRecords;
+                var result = repository.GetPagedResultsByQuery(query, 0, 2, out totalRecords, "SortOrder", Direction.Ascending, true);
+
+                // Assert
+                Assert.That(totalRecords, Is.GreaterThanOrEqualTo(2));
+                Assert.That(result.Count(), Is.EqualTo(2));
+                Assert.That(result.First().Name, Is.EqualTo("Test Image"));
+            }
+        }
+
+        [Test]
+        public void Can_Perform_GetPagedResultsByQuery_WithDescendingOrder_On_MediaRepository()
+        {
+            // Arrange
+            var provider = CreateUowProvider();
+            using (var unitOfWork = provider.CreateUnitOfWork())
+            {
+                MediaTypeRepository mediaTypeRepository;
+                var repository = CreateRepository(unitOfWork, out mediaTypeRepository);
+
+                // Act
+                var query = new Query<IMedia>(SqlSyntax, MappingResolver).Where(x => x.Level == 2);
+                long totalRecords;
+                var result = repository.GetPagedResultsByQuery(query, 0, 1, out totalRecords, "SortOrder", Direction.Descending, true);
+
+                // Assert
+                Assert.That(totalRecords, Is.GreaterThanOrEqualTo(2));
+                Assert.That(result.Count(), Is.EqualTo(1));
+                Assert.That(result.First().Name, Is.EqualTo("Test File"));
+            }
+        }
+
+        [Test]
+        public void Can_Perform_GetPagedResultsByQuery_WitAlternateOrder_On_MediaRepository()
+        {
+            // Arrange
+            var provider = CreateUowProvider();
+            using (var unitOfWork = provider.CreateUnitOfWork())
+            {
+                MediaTypeRepository mediaTypeRepository;
+                var repository = CreateRepository(unitOfWork, out mediaTypeRepository);
+
+                // Act
+                var query = new Query<IMedia>(SqlSyntax, MappingResolver).Where(x => x.Level == 2);
+                long totalRecords;
+                var result = repository.GetPagedResultsByQuery(query, 0, 1, out totalRecords, "Name", Direction.Ascending, true);
+
+                // Assert
+                Assert.That(totalRecords, Is.GreaterThanOrEqualTo(2));
+                Assert.That(result.Count(), Is.EqualTo(1));
+                Assert.That(result.First().Name, Is.EqualTo("Test File"));
+            }
+        }
+
+        [Test]
+        public void Can_Perform_GetPagedResultsByQuery_WithFilterMatchingSome_On_MediaRepository()
+        {
+            // Arrange
+            var provider = CreateUowProvider();
+            using (var unitOfWork = provider.CreateUnitOfWork())
+            {
+                MediaTypeRepository mediaTypeRepository;
+                var repository = CreateRepository(unitOfWork, out mediaTypeRepository);
+
+                // Act
+                var query = new Query<IMedia>(SqlSyntax, MappingResolver).Where(x => x.Level == 2);
+                long totalRecords;
+
+                var filter = new Query<IMedia>(SqlSyntax, MappingResolver).Where(x => x.Name.Contains("File"));
+                var result = repository.GetPagedResultsByQuery(query, 0, 1, out totalRecords, "SortOrder", Direction.Ascending, true,
+                    filter);
+
+                // Assert
+                Assert.That(totalRecords, Is.EqualTo(1));
+                Assert.That(result.Count(), Is.EqualTo(1));
+                Assert.That(result.First().Name, Is.EqualTo("Test File"));
+            }
+        }
+
+        [Test]
+        public void Can_Perform_GetPagedResultsByQuery_WithFilterMatchingAll_On_MediaRepository()
+        {
+            // Arrange
+            var provider = CreateUowProvider();
+            using (var unitOfWork = provider.CreateUnitOfWork())
+            {
+                MediaTypeRepository mediaTypeRepository;
+                var repository = CreateRepository(unitOfWork, out mediaTypeRepository);
+
+                // Act
+                var query = new Query<IMedia>(SqlSyntax, MappingResolver).Where(x => x.Level == 2);
+                long totalRecords;
+
+                var filter = new Query<IMedia>(SqlSyntax, MappingResolver).Where(x => x.Name.Contains("Test"));
+                var result = repository.GetPagedResultsByQuery(query, 0, 1, out totalRecords, "SortOrder", Direction.Ascending, true,
+                    filter);
+
+                // Assert
+                Assert.That(totalRecords, Is.EqualTo(2));
+                Assert.That(result.Count(), Is.EqualTo(1));
+                Assert.That(result.First().Name, Is.EqualTo("Test Image"));
+            }
+        }
+
+        [Test]
+        public void Can_Perform_GetAll_By_Param_Ids_On_MediaRepository()
+        {
+            // Arrange
+            var provider = CreateUowProvider();
+            using (var unitOfWork = provider.CreateUnitOfWork())
+            {
+                MediaTypeRepository mediaTypeRepository;
+                var repository = CreateRepository(unitOfWork, out mediaTypeRepository);
+
+                // Act
+                var medias = repository.GetAll(NodeDto.NodeIdSeed + 1, NodeDto.NodeIdSeed + 2);
+
+                // Assert
+                Assert.That(medias, Is.Not.Null);
+                Assert.That(medias.Any(), Is.True);
+                Assert.That(medias.Count(), Is.EqualTo(2));
+            }
+        }
+
+        [Test]
+        public void Can_Perform_GetAll_On_MediaRepository()
+        {
+            // Arrange
+            var provider = CreateUowProvider();
+            using (var unitOfWork = provider.CreateUnitOfWork())
+            {
+                MediaTypeRepository mediaTypeRepository;
+                var repository = CreateRepository(unitOfWork, out mediaTypeRepository);
+
+                // Act
+                var medias = repository.GetAll();
+
+                // Assert
+                Assert.That(medias, Is.Not.Null);
+                Assert.That(medias.Any(), Is.True);
+                Assert.That(medias.Count(), Is.GreaterThanOrEqualTo(3));
+            }
+        }
+
+        [Test]
+        public void Can_Perform_Exists_On_MediaRepository()
+        {
+            // Arrange
+            var provider = CreateUowProvider();
+            using (var unitOfWork = provider.CreateUnitOfWork())
+            {
+                MediaTypeRepository mediaTypeRepository;
+                var repository = CreateRepository(unitOfWork, out mediaTypeRepository);
+
+                // Act
+                var exists = repository.Exists(NodeDto.NodeIdSeed + 1);
+                var existsToo = repository.Exists(NodeDto.NodeIdSeed + 1);
+                var doesntExists = repository.Exists(NodeDto.NodeIdSeed + 5);
+
+                // Assert
+                Assert.That(exists, Is.True);
+                Assert.That(existsToo, Is.True);
+                Assert.That(doesntExists, Is.False);
+            }
+        }
+
+        [Test]
+        public void Can_Perform_Count_On_MediaRepository()
+        {
+            // Arrange
+            var provider = CreateUowProvider();
+            using (var unitOfWork = provider.CreateUnitOfWork())
+            {
+                MediaTypeRepository mediaTypeRepository;
+                var repository = CreateRepository(unitOfWork, out mediaTypeRepository);
+
+                // Act
+                int level = 2;
+                var query = new Query<IMedia>(SqlSyntax, MappingResolver).Where(x => x.Level == level);
+                var result = repository.Count(query);
+
+                // Assert
+                Assert.That(result, Is.GreaterThanOrEqualTo(2));
+            }
+        }
+
+        [TearDown]
+        public override void TearDown()
+        {
+            base.TearDown();
+        }
+
+        public void CreateTestData()
+        {
+            //Create and Save folder-Media -> (NodeDto.NodeIdSeed)
+            var folderMediaType = ServiceContext.ContentTypeService.GetMediaType(1031);
+            var folder = MockedMedia.CreateMediaFolder(folderMediaType, -1);
+            ServiceContext.MediaService.Save(folder, 0);
+
+            //Create and Save image-Media -> (NodeDto.NodeIdSeed + 1)
+            var imageMediaType = ServiceContext.ContentTypeService.GetMediaType(1032);
+            var image = MockedMedia.CreateMediaImage(imageMediaType, folder.Id);
+            ServiceContext.MediaService.Save(image, 0);
+
+            //Create and Save file-Media -> (NodeDto.NodeIdSeed + 2)
+            var fileMediaType = ServiceContext.ContentTypeService.GetMediaType(1033);
+            var file = MockedMedia.CreateMediaFile(fileMediaType, folder.Id);
+            ServiceContext.MediaService.Save(file, 0);
+        }
+    }
 }