--- conflicted
+++ resolved
@@ -977,16 +977,12 @@
             var commonRepository = new ContentTypeCommonRepository(accessor, templateRepository, AppCaches.Disabled);
             var languageRepository = new LanguageRepository(accessor, AppCaches.Disabled, Logger);
             mediaTypeRepository = new MediaTypeRepository(accessor, AppCaches.Disabled, Logger, commonRepository, languageRepository);
-<<<<<<< HEAD
-            var repository = new MediaRepository(accessor, AppCaches.Disabled, Logger, mediaTypeRepository, tagRepository, Mock.Of<ILanguageRepository>(), ServiceContext.DataTypeService);
-=======
             var relationTypeRepository = new RelationTypeRepository(accessor, AppCaches.Disabled, Logger);
             var entityRepository = new EntityRepository(accessor);
             var relationRepository = new RelationRepository(accessor, Logger, relationTypeRepository, entityRepository);
             var propertyEditors = new Lazy<PropertyEditorCollection>(() => new PropertyEditorCollection(new DataEditorCollection(Enumerable.Empty<IDataEditor>())));
             var dataValueReferences = new DataValueReferenceFactoryCollection(Enumerable.Empty<IDataValueReferenceFactory>());
-            var repository = new MediaRepository(accessor, AppCaches.Disabled, Logger, mediaTypeRepository, tagRepository, Mock.Of<ILanguageRepository>(), relationRepository, relationTypeRepository, propertyEditors, dataValueReferences);
->>>>>>> a71ba40c
+            var repository = new MediaRepository(accessor, AppCaches.Disabled, Logger, mediaTypeRepository, tagRepository, Mock.Of<ILanguageRepository>(), relationRepository, relationTypeRepository, propertyEditors, dataValueReferences, ServiceContext.DataTypeService);
             return repository;
         }
     }
