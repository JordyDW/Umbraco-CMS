--- conflicted
+++ resolved
@@ -47,16 +47,8 @@
         public void Can_Instantiate_Repository()
         {
             // Arrange
-<<<<<<< HEAD
-            var provider = CreateUowProvider();
-            var unitOfWork = provider.GetUnitOfWork();
-
-            // Act
-            using (var repository = CreateRepository(unitOfWork))
-=======
-            var provider = new NPocoUnitOfWorkProvider(Logger);
-            using (var unitOfWork = provider.CreateUnitOfWork())
->>>>>>> 04ae4794
+            var provider = CreateUowProvider();
+            using (var unitOfWork = provider.CreateUnitOfWork())
             {
                 var repository = CreateRepository(unitOfWork);
 
@@ -70,14 +62,8 @@
         public void Can_Perform_Add_MasterPage_Detect_Content()
         {
             // Arrange
-<<<<<<< HEAD
-            var provider = CreateUowProvider();
-            var unitOfWork = provider.GetUnitOfWork();
-            using (var repository = CreateRepository(unitOfWork))
-=======
-            var provider = new NPocoUnitOfWorkProvider(Logger);
-            using (var unitOfWork = provider.CreateUnitOfWork())
->>>>>>> 04ae4794
+            var provider = CreateUowProvider();
+            using (var unitOfWork = provider.CreateUnitOfWork())
             {
                 var repository = CreateRepository(unitOfWork);
 
@@ -100,14 +86,8 @@
         public void Can_Perform_Add_MasterPage_With_Default_Content()
         {
             // Arrange
-<<<<<<< HEAD
-            var provider = CreateUowProvider();
-            var unitOfWork = provider.GetUnitOfWork();
-            using (var repository = CreateRepository(unitOfWork, Mock.Of<ITemplatesSection>(x => x.DefaultRenderingEngine == RenderingEngine.WebForms)))
-=======
-            var provider = new NPocoUnitOfWorkProvider(Logger);
-            using (var unitOfWork = provider.CreateUnitOfWork())
->>>>>>> 04ae4794
+            var provider = CreateUowProvider();
+            using (var unitOfWork = provider.CreateUnitOfWork())
             {
                 var repository = CreateRepository(unitOfWork, Mock.Of<ITemplatesSection>(x => x.DefaultRenderingEngine == RenderingEngine.WebForms));
 
@@ -133,14 +113,8 @@
         public void Can_Perform_Add_MasterPage_With_Default_Content_With_Parent()
         {
             // Arrange
-<<<<<<< HEAD
-            var provider = CreateUowProvider();
-            var unitOfWork = provider.GetUnitOfWork();
-            using (var repository = CreateRepository(unitOfWork, Mock.Of<ITemplatesSection>(x => x.DefaultRenderingEngine == RenderingEngine.WebForms)))
-=======
-            var provider = new NPocoUnitOfWorkProvider(Logger);
-            using (var unitOfWork = provider.CreateUnitOfWork())
->>>>>>> 04ae4794
+            var provider = CreateUowProvider();
+            using (var unitOfWork = provider.CreateUnitOfWork())
             {
                 var repository = CreateRepository(unitOfWork, Mock.Of<ITemplatesSection>(x => x.DefaultRenderingEngine == RenderingEngine.WebForms));
 
@@ -169,14 +143,8 @@
         public void Can_Perform_Add_View()
         {
             // Arrange
-<<<<<<< HEAD
-            var provider = CreateUowProvider();
-            var unitOfWork = provider.GetUnitOfWork();
-            using (var repository = CreateRepository(unitOfWork))
-=======
-            var provider = new NPocoUnitOfWorkProvider(Logger);
-            using (var unitOfWork = provider.CreateUnitOfWork())
->>>>>>> 04ae4794
+            var provider = CreateUowProvider();
+            using (var unitOfWork = provider.CreateUnitOfWork())
             {
                 var repository = CreateRepository(unitOfWork);
 
@@ -196,14 +164,8 @@
         public void Can_Perform_Add_View_With_Default_Content()
         {
             // Arrange
-<<<<<<< HEAD
-            var provider = CreateUowProvider();
-            var unitOfWork = provider.GetUnitOfWork();
-            using (var repository = CreateRepository(unitOfWork))
-=======
-            var provider = new NPocoUnitOfWorkProvider(Logger);
-            using (var unitOfWork = provider.CreateUnitOfWork())
->>>>>>> 04ae4794
+            var provider = CreateUowProvider();
+            using (var unitOfWork = provider.CreateUnitOfWork())
             {
                 var repository = CreateRepository(unitOfWork);
 
@@ -229,14 +191,8 @@
         public void Can_Perform_Add_View_With_Default_Content_With_Parent()
         {
             // Arrange
-<<<<<<< HEAD
-            var provider = CreateUowProvider();
-            var unitOfWork = provider.GetUnitOfWork();
-            using (var repository = CreateRepository(unitOfWork))
-=======
-            var provider = new NPocoUnitOfWorkProvider(Logger);
-            using (var unitOfWork = provider.CreateUnitOfWork())
->>>>>>> 04ae4794
+            var provider = CreateUowProvider();
+            using (var unitOfWork = provider.CreateUnitOfWork())
             {
                 var repository = CreateRepository(unitOfWork);
 
@@ -264,14 +220,8 @@
         public void Can_Perform_Add_Unique_Alias()
         {
             // Arrange
-<<<<<<< HEAD
-            var provider = CreateUowProvider();
-            var unitOfWork = provider.GetUnitOfWork();
-            using (var repository = CreateRepository(unitOfWork))
-=======
-            var provider = new NPocoUnitOfWorkProvider(Logger);
-            using (var unitOfWork = provider.CreateUnitOfWork())
->>>>>>> 04ae4794
+            var provider = CreateUowProvider();
+            using (var unitOfWork = provider.CreateUnitOfWork())
             {
                 var repository = CreateRepository(unitOfWork);
 
@@ -300,14 +250,8 @@
         public void Can_Perform_Update_Unique_Alias()
         {
             // Arrange
-<<<<<<< HEAD
-            var provider = CreateUowProvider();
-            var unitOfWork = provider.GetUnitOfWork();
-            using (var repository = CreateRepository(unitOfWork))
-=======
-            var provider = new NPocoUnitOfWorkProvider(Logger);
-            using (var unitOfWork = provider.CreateUnitOfWork())
->>>>>>> 04ae4794
+            var provider = CreateUowProvider();
+            using (var unitOfWork = provider.CreateUnitOfWork())
             {
                 var repository = CreateRepository(unitOfWork);
 
@@ -342,14 +286,8 @@
         public void Can_Perform_Update_MasterPage()
         {
             // Arrange
-<<<<<<< HEAD
-            var provider = CreateUowProvider();
-            var unitOfWork = provider.GetUnitOfWork();
-            using (var repository = CreateRepository(unitOfWork))
-=======
-            var provider = new NPocoUnitOfWorkProvider(Logger);
-            using (var unitOfWork = provider.CreateUnitOfWork())
->>>>>>> 04ae4794
+            var provider = CreateUowProvider();
+            using (var unitOfWork = provider.CreateUnitOfWork())
             {
                 var repository = CreateRepository(unitOfWork);
 
@@ -379,14 +317,8 @@
         public void Can_Perform_Update_View()
         {
             // Arrange
-<<<<<<< HEAD
-            var provider = CreateUowProvider();
-            var unitOfWork = provider.GetUnitOfWork();
-            using (var repository = CreateRepository(unitOfWork))
-=======
-            var provider = new NPocoUnitOfWorkProvider(Logger);
-            using (var unitOfWork = provider.CreateUnitOfWork())
->>>>>>> 04ae4794
+            var provider = CreateUowProvider();
+            using (var unitOfWork = provider.CreateUnitOfWork())
             {
                 var repository = CreateRepository(unitOfWork);
 
@@ -414,14 +346,8 @@
         public void Can_Perform_Delete_MasterPage()
         {
             // Arrange
-<<<<<<< HEAD
-            var provider = CreateUowProvider();
-            var unitOfWork = provider.GetUnitOfWork();
-            using (var repository = CreateRepository(unitOfWork))
-=======
-            var provider = new NPocoUnitOfWorkProvider(Logger);
-            using (var unitOfWork = provider.CreateUnitOfWork())
->>>>>>> 04ae4794
+            var provider = CreateUowProvider();
+            using (var unitOfWork = provider.CreateUnitOfWork())
             {
                 var repository = CreateRepository(unitOfWork);
 
@@ -448,14 +374,8 @@
         public void Can_Perform_Delete_View()
         {
             // Arrange
-<<<<<<< HEAD
-            var provider = CreateUowProvider();
-            var unitOfWork = provider.GetUnitOfWork();
-            using (var repository = CreateRepository(unitOfWork))
-=======
-            var provider = new NPocoUnitOfWorkProvider(Logger);
-            using (var unitOfWork = provider.CreateUnitOfWork())
->>>>>>> 04ae4794
+            var provider = CreateUowProvider();
+            using (var unitOfWork = provider.CreateUnitOfWork())
             {
                 var repository = CreateRepository(unitOfWork);
 
@@ -482,15 +402,8 @@
         public void Can_Perform_Delete_When_Assigned_To_Doc()
         {
             // Arrange
-<<<<<<< HEAD
-            var provider = CreateUowProvider();
-            var unitOfWork = provider.GetUnitOfWork();
-
-            using (var templateRepository = CreateRepository(unitOfWork))
-=======
-            var provider = new NPocoUnitOfWorkProvider(Logger);
-            using (var unitOfWork = provider.CreateUnitOfWork())
->>>>>>> 04ae4794
+            var provider = CreateUowProvider();
+            using (var unitOfWork = provider.CreateUnitOfWork())
             {
                 var templateRepository = CreateRepository(unitOfWork);
 
@@ -530,14 +443,8 @@
         public void Can_Perform_Delete_On_Nested_Templates()
         {
             // Arrange
-<<<<<<< HEAD
-            var provider = CreateUowProvider();
-            var unitOfWork = provider.GetUnitOfWork();
-            using (var repository = CreateRepository(unitOfWork))
-=======
-            var provider = new NPocoUnitOfWorkProvider(Logger);
-            using (var unitOfWork = provider.CreateUnitOfWork())
->>>>>>> 04ae4794
+            var provider = CreateUowProvider();
+            using (var unitOfWork = provider.CreateUnitOfWork())
             {
                 var repository = CreateRepository(unitOfWork);
 
@@ -576,14 +483,8 @@
         public void Can_Get_Template_Tree()
         {
             // Arrange
-<<<<<<< HEAD
-            var provider = CreateUowProvider();
-            var unitOfWork = provider.GetUnitOfWork();
-            using (var repository = CreateRepository(unitOfWork))
-=======
-            var provider = new NPocoUnitOfWorkProvider(Logger);
-            using (var unitOfWork = provider.CreateUnitOfWork())
->>>>>>> 04ae4794
+            var provider = CreateUowProvider();
+            using (var unitOfWork = provider.CreateUnitOfWork())
             {
                 var repository = CreateRepository(unitOfWork);
 
@@ -609,14 +510,8 @@
         public void Can_Get_All()
         {
             // Arrange
-<<<<<<< HEAD
-            var provider = CreateUowProvider();
-            var unitOfWork = provider.GetUnitOfWork();
-            using (var repository = CreateRepository(unitOfWork))
-=======
-            var provider = new NPocoUnitOfWorkProvider(Logger);
-            using (var unitOfWork = provider.CreateUnitOfWork())
->>>>>>> 04ae4794
+            var provider = CreateUowProvider();
+            using (var unitOfWork = provider.CreateUnitOfWork())
             {
                 var repository = CreateRepository(unitOfWork);
 
@@ -643,14 +538,8 @@
         public void Can_Get_Children()
         {
             // Arrange
-<<<<<<< HEAD
-            var provider = CreateUowProvider();
-            var unitOfWork = provider.GetUnitOfWork();
-            using (var repository = CreateRepository(unitOfWork))
-=======
-            var provider = new NPocoUnitOfWorkProvider(Logger);
-            using (var unitOfWork = provider.CreateUnitOfWork())
->>>>>>> 04ae4794
+            var provider = CreateUowProvider();
+            using (var unitOfWork = provider.CreateUnitOfWork())
             {
                 var repository = CreateRepository(unitOfWork);
 
@@ -673,14 +562,8 @@
         public void Can_Get_Children_At_Root()
         {
             // Arrange
-<<<<<<< HEAD
-            var provider = CreateUowProvider();
-            var unitOfWork = provider.GetUnitOfWork();
-            using (var repository = CreateRepository(unitOfWork))
-=======
-            var provider = new NPocoUnitOfWorkProvider(Logger);
-            using (var unitOfWork = provider.CreateUnitOfWork())
->>>>>>> 04ae4794
+            var provider = CreateUowProvider();
+            using (var unitOfWork = provider.CreateUnitOfWork())
             {
                 var repository = CreateRepository(unitOfWork);
 
@@ -700,14 +583,8 @@
         public void Can_Get_Descendants()
         {
             // Arrange
-<<<<<<< HEAD
-            var provider = CreateUowProvider();
-            var unitOfWork = provider.GetUnitOfWork();
-            using (var repository = CreateRepository(unitOfWork))
-=======
-            var provider = new NPocoUnitOfWorkProvider(Logger);
-            using (var unitOfWork = provider.CreateUnitOfWork())
->>>>>>> 04ae4794
+            var provider = CreateUowProvider();
+            using (var unitOfWork = provider.CreateUnitOfWork())
             {
                 var repository = CreateRepository(unitOfWork);
 
@@ -731,14 +608,8 @@
         public void Path_Is_Set_Correctly_On_Creation()
         {
             // Arrange
-<<<<<<< HEAD
-            var provider = CreateUowProvider();
-            var unitOfWork = provider.GetUnitOfWork();
-            using (var repository = CreateRepository(unitOfWork))
-=======
-            var provider = new NPocoUnitOfWorkProvider(Logger);
-            using (var unitOfWork = provider.CreateUnitOfWork())
->>>>>>> 04ae4794
+            var provider = CreateUowProvider();
+            using (var unitOfWork = provider.CreateUnitOfWork())
             {
                 var repository = CreateRepository(unitOfWork);
 
@@ -800,14 +671,8 @@
         public void Path_Is_Set_Correctly_On_Update()
         {
             // Arrange
-<<<<<<< HEAD
-            var provider = CreateUowProvider();
-            var unitOfWork = provider.GetUnitOfWork();
-            using (var repository = CreateRepository(unitOfWork))
-=======
-            var provider = new NPocoUnitOfWorkProvider(Logger);
-            using (var unitOfWork = provider.CreateUnitOfWork())
->>>>>>> 04ae4794
+            var provider = CreateUowProvider();
+            using (var unitOfWork = provider.CreateUnitOfWork())
             {
                 var repository = CreateRepository(unitOfWork);
 
