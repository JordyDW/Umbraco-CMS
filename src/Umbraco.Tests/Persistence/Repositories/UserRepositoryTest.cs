﻿using System;
using System.Linq;
<<<<<<< HEAD
using Microsoft.Extensions.Logging;
=======
>>>>>>> d7ab7d3d
using Moq;
using NUnit.Framework;
using Umbraco.Core;
using Umbraco.Core.Cache;
<<<<<<< HEAD
=======
using Umbraco.Core.Configuration.Models;
using Umbraco.Core.Logging;
>>>>>>> d7ab7d3d
using Umbraco.Core.Models.Membership;
using Umbraco.Core.Persistence.Repositories;
using Umbraco.Core.Persistence.Repositories.Implement;
using Umbraco.Core.PropertyEditors;
using Umbraco.Core.Scoping;
using Umbraco.Core.Serialization;
using Umbraco.Tests.Common.Builders;
using Umbraco.Tests.TestHelpers;
using Umbraco.Tests.TestHelpers.Entities;
using Umbraco.Tests.Testing;
<<<<<<< HEAD
using Umbraco.Core.PropertyEditors;
using Umbraco.Core.Configuration;
using Umbraco.Core.Serialization;
=======
>>>>>>> d7ab7d3d
using MockedUser = Umbraco.Tests.TestHelpers.Entities.MockedUser;

namespace Umbraco.Tests.Persistence.Repositories
{
    // TODO: Move the remaining parts to Integration tests

    [TestFixture]
    [UmbracoTest(Database = UmbracoTestOptions.Database.NewSchemaPerTest, WithApplication = true, Logger = UmbracoTestOptions.Logger.Console)]
    public class UserRepositoryTest : TestWithDatabaseBase
    {
        private MediaRepository CreateMediaRepository(IScopeProvider provider, out IMediaTypeRepository mediaTypeRepository)
        {
            var accessor = (IScopeAccessor) provider;
<<<<<<< HEAD
            var templateRepository = new TemplateRepository(accessor, AppCaches.Disabled, LoggerFactory_.CreateLogger<TemplateRepository>(), TestObjects.GetFileSystemsMock(), IOHelper, ShortStringHelper);
            var commonRepository = new ContentTypeCommonRepository(accessor, templateRepository, AppCaches, ShortStringHelper);
            var languageRepository = new LanguageRepository(accessor, AppCaches, LoggerFactory_.CreateLogger<LanguageRepository>(), TestObjects.GetGlobalSettings());
            mediaTypeRepository = new MediaTypeRepository(accessor, AppCaches, Mock.Of<ILogger<MediaTypeRepository>>(), commonRepository, languageRepository, ShortStringHelper);
            var tagRepository = new TagRepository(accessor, AppCaches, Mock.Of<ILogger<TagRepository>>());
            var relationTypeRepository = new RelationTypeRepository(accessor, AppCaches.Disabled, LoggerFactory_.CreateLogger<RelationTypeRepository>());
=======
            var globalSettings = new GlobalSettingsBuilder().Build();
            var templateRepository = new TemplateRepository(accessor, AppCaches.Disabled, Logger, TestObjects.GetFileSystemsMock(), IOHelper, ShortStringHelper);
            var commonRepository = new ContentTypeCommonRepository(accessor, templateRepository, AppCaches, ShortStringHelper);
            var languageRepository = new LanguageRepository(accessor, AppCaches, Logger, Microsoft.Extensions.Options.Options.Create(globalSettings));
            mediaTypeRepository = new MediaTypeRepository(accessor, AppCaches, Mock.Of<ILogger>(), commonRepository, languageRepository, ShortStringHelper);
            var tagRepository = new TagRepository(accessor, AppCaches, Mock.Of<ILogger>());
            var relationTypeRepository = new RelationTypeRepository(accessor, AppCaches.Disabled, Logger);
>>>>>>> d7ab7d3d
            var entityRepository = new EntityRepository(accessor);
            var relationRepository = new RelationRepository(accessor, LoggerFactory_.CreateLogger<RelationRepository>(), relationTypeRepository, entityRepository);
            var propertyEditors = new Lazy<PropertyEditorCollection>(() => new PropertyEditorCollection(new DataEditorCollection(Enumerable.Empty<IDataEditor>())));
            var mediaUrlGenerators = new MediaUrlGeneratorCollection(Enumerable.Empty<IMediaUrlGenerator>());
            var dataValueReferences = new DataValueReferenceFactoryCollection(Enumerable.Empty<IDataValueReferenceFactory>());
            var repository = new MediaRepository(accessor, AppCaches, Mock.Of<ILogger<MediaRepository>>(), LoggerFactory_, mediaTypeRepository, tagRepository, Mock.Of<ILanguageRepository>(), relationRepository, relationTypeRepository, propertyEditors, mediaUrlGenerators, dataValueReferences, DataTypeService);
            return repository;
        }

        private DocumentRepository CreateContentRepository(IScopeProvider provider, out IContentTypeRepository contentTypeRepository)
        {
            ITemplateRepository tr;
            return CreateContentRepository(provider, out contentTypeRepository, out tr);
        }

        private DocumentRepository CreateContentRepository(IScopeProvider provider, out IContentTypeRepository contentTypeRepository, out ITemplateRepository templateRepository)
        {
            var accessor = (IScopeAccessor) provider;
<<<<<<< HEAD
            templateRepository = new TemplateRepository(accessor, AppCaches, LoggerFactory_.CreateLogger<TemplateRepository>(), TestObjects.GetFileSystemsMock(), IOHelper, ShortStringHelper);
            var tagRepository = new TagRepository(accessor, AppCaches, LoggerFactory_.CreateLogger<TagRepository>());
            var commonRepository = new ContentTypeCommonRepository(accessor, templateRepository, AppCaches, ShortStringHelper);
            var languageRepository = new LanguageRepository(accessor, AppCaches, LoggerFactory_.CreateLogger<LanguageRepository>(), TestObjects.GetGlobalSettings());
            contentTypeRepository = new ContentTypeRepository(accessor, AppCaches, LoggerFactory_.CreateLogger<ContentTypeRepository>(), commonRepository, languageRepository, ShortStringHelper);
            var relationTypeRepository = new RelationTypeRepository(accessor, AppCaches.Disabled, LoggerFactory_.CreateLogger<RelationTypeRepository>());
=======
            var globalSettings = new GlobalSettingsBuilder().Build();
            templateRepository = new TemplateRepository(accessor, AppCaches, Logger, TestObjects.GetFileSystemsMock(), IOHelper, ShortStringHelper);
            var tagRepository = new TagRepository(accessor, AppCaches, Logger);
            var commonRepository = new ContentTypeCommonRepository(accessor, templateRepository, AppCaches, ShortStringHelper);
            var languageRepository = new LanguageRepository(accessor, AppCaches, Logger, Microsoft.Extensions.Options.Options.Create(globalSettings));
            contentTypeRepository = new ContentTypeRepository(accessor, AppCaches, Logger, commonRepository, languageRepository, ShortStringHelper);
            var relationTypeRepository = new RelationTypeRepository(accessor, AppCaches.Disabled, Logger);
>>>>>>> d7ab7d3d
            var entityRepository = new EntityRepository(accessor);
            var relationRepository = new RelationRepository(accessor, LoggerFactory_.CreateLogger<RelationRepository>(), relationTypeRepository, entityRepository);
            var propertyEditors = new Lazy<PropertyEditorCollection>(() => new PropertyEditorCollection(new DataEditorCollection(Enumerable.Empty<IDataEditor>())));
            var dataValueReferences = new DataValueReferenceFactoryCollection(Enumerable.Empty<IDataValueReferenceFactory>());
            var repository = new DocumentRepository(accessor, AppCaches, LoggerFactory_.CreateLogger<DocumentRepository>(), LoggerFactory_, contentTypeRepository, templateRepository, tagRepository, languageRepository, relationRepository, relationTypeRepository, propertyEditors, dataValueReferences, DataTypeService);
            return repository;
        }

        private UserRepository CreateRepository(IScopeProvider provider)
        {
            var accessor = (IScopeAccessor) provider;
<<<<<<< HEAD
            var repository = new UserRepository(accessor, AppCaches.Disabled, LoggerFactory_.CreateLogger<UserRepository>(), Mappers, TestObjects.GetGlobalSettings(), Mock.Of<IUserPasswordConfiguration>(), new JsonNetSerializer());
=======
            var globalSettings = new GlobalSettingsBuilder().Build();
            var repository = new UserRepository(accessor, AppCaches.Disabled, Logger, Mappers, Microsoft.Extensions.Options.Options.Create(globalSettings), Microsoft.Extensions.Options.Options.Create(new UserPasswordConfigurationSettings()), new JsonNetSerializer());
>>>>>>> d7ab7d3d
            return repository;
        }

        private UserGroupRepository CreateUserGroupRepository(IScopeProvider provider)
        {
            var accessor = (IScopeAccessor) provider;
            return new UserGroupRepository(accessor, AppCaches.Disabled, LoggerFactory_.CreateLogger<UserGroupRepository>(), LoggerFactory_, ShortStringHelper);
        }

        [Test]
        public void Can_Perform_Update_On_UserRepository()
        {
            var ct = MockedContentTypes.CreateBasicContentType("test");
            var mt = MockedContentTypes.CreateSimpleMediaType("testmedia", "TestMedia");

            // Arrange
            var provider = TestObjects.GetScopeProvider(LoggerFactory_);
            using (var scope = provider.CreateScope())
            {
                var userRepository = CreateRepository(provider);
                var contentRepository = CreateContentRepository(provider, out var contentTypeRepo);
                var mediaRepository = CreateMediaRepository(provider, out var mediaTypeRepo);
                var userGroupRepository = CreateUserGroupRepository(provider);

                contentTypeRepo.Save(ct);
                mediaTypeRepo.Save(mt);

                var content = MockedContent.CreateBasicContent(ct);
                var media = MockedMedia.CreateSimpleMedia(mt, "asdf", -1);

                contentRepository.Save(content);
                mediaRepository.Save(media);

                var user = CreateAndCommitUserWithGroup(userRepository, userGroupRepository);

                // Act
                var resolved = (User) userRepository.Get(user.Id);

                resolved.Name = "New Name";
                //the db column is not used, default permissions are taken from the user type's permissions, this is a getter only
                //resolved.DefaultPermissions = "ZYX";
                resolved.Language = "fr";
                resolved.IsApproved = false;
                resolved.RawPasswordValue = "new";
                resolved.IsLockedOut = true;
                resolved.StartContentIds = new[] { content.Id };
                resolved.StartMediaIds = new[] { media.Id };
                resolved.Email = "new@new.com";
                resolved.Username = "newName";

                userRepository.Save(resolved);

                var updatedItem = (User) userRepository.Get(user.Id);

                // Assert
                Assert.That(updatedItem.Id, Is.EqualTo(resolved.Id));
                Assert.That(updatedItem.Name, Is.EqualTo(resolved.Name));
                Assert.That(updatedItem.Language, Is.EqualTo(resolved.Language));
                Assert.That(updatedItem.IsApproved, Is.EqualTo(resolved.IsApproved));
                Assert.That(updatedItem.RawPasswordValue, Is.EqualTo(resolved.RawPasswordValue));
                Assert.That(updatedItem.IsLockedOut, Is.EqualTo(resolved.IsLockedOut));
                Assert.IsTrue(updatedItem.StartContentIds.UnsortedSequenceEqual(resolved.StartContentIds));
                Assert.IsTrue(updatedItem.StartMediaIds.UnsortedSequenceEqual(resolved.StartMediaIds));
                Assert.That(updatedItem.Email, Is.EqualTo(resolved.Email));
                Assert.That(updatedItem.Username, Is.EqualTo(resolved.Username));
                Assert.That(updatedItem.AllowedSections.Count(), Is.EqualTo(resolved.AllowedSections.Count()));
                foreach (var allowedSection in resolved.AllowedSections)
                    Assert.IsTrue(updatedItem.AllowedSections.Contains(allowedSection));
            }
        }


        private static User CreateAndCommitUserWithGroup(IUserRepository repository, IUserGroupRepository userGroupRepository)
        {
            var user = MockedUser.CreateUser();
            repository.Save(user);


            var group = MockedUserGroup.CreateUserGroup();
            userGroupRepository.AddOrUpdateGroupWithUsers(@group, new[] { user.Id });

            user.AddGroup(group);

            return user;
        }

    }
}<|MERGE_RESOLUTION|>--- conflicted
+++ resolved
@@ -1,18 +1,11 @@
 ﻿using System;
 using System.Linq;
-<<<<<<< HEAD
 using Microsoft.Extensions.Logging;
-=======
->>>>>>> d7ab7d3d
 using Moq;
 using NUnit.Framework;
 using Umbraco.Core;
 using Umbraco.Core.Cache;
-<<<<<<< HEAD
-=======
 using Umbraco.Core.Configuration.Models;
-using Umbraco.Core.Logging;
->>>>>>> d7ab7d3d
 using Umbraco.Core.Models.Membership;
 using Umbraco.Core.Persistence.Repositories;
 using Umbraco.Core.Persistence.Repositories.Implement;
@@ -23,12 +16,6 @@
 using Umbraco.Tests.TestHelpers;
 using Umbraco.Tests.TestHelpers.Entities;
 using Umbraco.Tests.Testing;
-<<<<<<< HEAD
-using Umbraco.Core.PropertyEditors;
-using Umbraco.Core.Configuration;
-using Umbraco.Core.Serialization;
-=======
->>>>>>> d7ab7d3d
 using MockedUser = Umbraco.Tests.TestHelpers.Entities.MockedUser;
 
 namespace Umbraco.Tests.Persistence.Repositories
@@ -42,22 +29,13 @@
         private MediaRepository CreateMediaRepository(IScopeProvider provider, out IMediaTypeRepository mediaTypeRepository)
         {
             var accessor = (IScopeAccessor) provider;
-<<<<<<< HEAD
+            var globalSettings = new GlobalSettingsBuilder().Build();
             var templateRepository = new TemplateRepository(accessor, AppCaches.Disabled, LoggerFactory_.CreateLogger<TemplateRepository>(), TestObjects.GetFileSystemsMock(), IOHelper, ShortStringHelper);
             var commonRepository = new ContentTypeCommonRepository(accessor, templateRepository, AppCaches, ShortStringHelper);
-            var languageRepository = new LanguageRepository(accessor, AppCaches, LoggerFactory_.CreateLogger<LanguageRepository>(), TestObjects.GetGlobalSettings());
+            var languageRepository = new LanguageRepository(accessor, AppCaches, LoggerFactory_.CreateLogger<LanguageRepository>(), Microsoft.Extensions.Options.Options.Create(globalSettings));
             mediaTypeRepository = new MediaTypeRepository(accessor, AppCaches, Mock.Of<ILogger<MediaTypeRepository>>(), commonRepository, languageRepository, ShortStringHelper);
             var tagRepository = new TagRepository(accessor, AppCaches, Mock.Of<ILogger<TagRepository>>());
             var relationTypeRepository = new RelationTypeRepository(accessor, AppCaches.Disabled, LoggerFactory_.CreateLogger<RelationTypeRepository>());
-=======
-            var globalSettings = new GlobalSettingsBuilder().Build();
-            var templateRepository = new TemplateRepository(accessor, AppCaches.Disabled, Logger, TestObjects.GetFileSystemsMock(), IOHelper, ShortStringHelper);
-            var commonRepository = new ContentTypeCommonRepository(accessor, templateRepository, AppCaches, ShortStringHelper);
-            var languageRepository = new LanguageRepository(accessor, AppCaches, Logger, Microsoft.Extensions.Options.Options.Create(globalSettings));
-            mediaTypeRepository = new MediaTypeRepository(accessor, AppCaches, Mock.Of<ILogger>(), commonRepository, languageRepository, ShortStringHelper);
-            var tagRepository = new TagRepository(accessor, AppCaches, Mock.Of<ILogger>());
-            var relationTypeRepository = new RelationTypeRepository(accessor, AppCaches.Disabled, Logger);
->>>>>>> d7ab7d3d
             var entityRepository = new EntityRepository(accessor);
             var relationRepository = new RelationRepository(accessor, LoggerFactory_.CreateLogger<RelationRepository>(), relationTypeRepository, entityRepository);
             var propertyEditors = new Lazy<PropertyEditorCollection>(() => new PropertyEditorCollection(new DataEditorCollection(Enumerable.Empty<IDataEditor>())));
@@ -76,22 +54,13 @@
         private DocumentRepository CreateContentRepository(IScopeProvider provider, out IContentTypeRepository contentTypeRepository, out ITemplateRepository templateRepository)
         {
             var accessor = (IScopeAccessor) provider;
-<<<<<<< HEAD
+            var globalSettings = new GlobalSettingsBuilder().Build();
             templateRepository = new TemplateRepository(accessor, AppCaches, LoggerFactory_.CreateLogger<TemplateRepository>(), TestObjects.GetFileSystemsMock(), IOHelper, ShortStringHelper);
             var tagRepository = new TagRepository(accessor, AppCaches, LoggerFactory_.CreateLogger<TagRepository>());
             var commonRepository = new ContentTypeCommonRepository(accessor, templateRepository, AppCaches, ShortStringHelper);
-            var languageRepository = new LanguageRepository(accessor, AppCaches, LoggerFactory_.CreateLogger<LanguageRepository>(), TestObjects.GetGlobalSettings());
+            var languageRepository = new LanguageRepository(accessor, AppCaches, LoggerFactory_.CreateLogger<LanguageRepository>(), Microsoft.Extensions.Options.Options.Create(globalSettings));
             contentTypeRepository = new ContentTypeRepository(accessor, AppCaches, LoggerFactory_.CreateLogger<ContentTypeRepository>(), commonRepository, languageRepository, ShortStringHelper);
             var relationTypeRepository = new RelationTypeRepository(accessor, AppCaches.Disabled, LoggerFactory_.CreateLogger<RelationTypeRepository>());
-=======
-            var globalSettings = new GlobalSettingsBuilder().Build();
-            templateRepository = new TemplateRepository(accessor, AppCaches, Logger, TestObjects.GetFileSystemsMock(), IOHelper, ShortStringHelper);
-            var tagRepository = new TagRepository(accessor, AppCaches, Logger);
-            var commonRepository = new ContentTypeCommonRepository(accessor, templateRepository, AppCaches, ShortStringHelper);
-            var languageRepository = new LanguageRepository(accessor, AppCaches, Logger, Microsoft.Extensions.Options.Options.Create(globalSettings));
-            contentTypeRepository = new ContentTypeRepository(accessor, AppCaches, Logger, commonRepository, languageRepository, ShortStringHelper);
-            var relationTypeRepository = new RelationTypeRepository(accessor, AppCaches.Disabled, Logger);
->>>>>>> d7ab7d3d
             var entityRepository = new EntityRepository(accessor);
             var relationRepository = new RelationRepository(accessor, LoggerFactory_.CreateLogger<RelationRepository>(), relationTypeRepository, entityRepository);
             var propertyEditors = new Lazy<PropertyEditorCollection>(() => new PropertyEditorCollection(new DataEditorCollection(Enumerable.Empty<IDataEditor>())));
@@ -103,12 +72,8 @@
         private UserRepository CreateRepository(IScopeProvider provider)
         {
             var accessor = (IScopeAccessor) provider;
-<<<<<<< HEAD
-            var repository = new UserRepository(accessor, AppCaches.Disabled, LoggerFactory_.CreateLogger<UserRepository>(), Mappers, TestObjects.GetGlobalSettings(), Mock.Of<IUserPasswordConfiguration>(), new JsonNetSerializer());
-=======
             var globalSettings = new GlobalSettingsBuilder().Build();
-            var repository = new UserRepository(accessor, AppCaches.Disabled, Logger, Mappers, Microsoft.Extensions.Options.Options.Create(globalSettings), Microsoft.Extensions.Options.Options.Create(new UserPasswordConfigurationSettings()), new JsonNetSerializer());
->>>>>>> d7ab7d3d
+            var repository = new UserRepository(accessor, AppCaches.Disabled, LoggerFactory_.CreateLogger<UserRepository>(), Mappers, Microsoft.Extensions.Options.Options.Create(globalSettings), Microsoft.Extensions.Options.Options.Create(new UserPasswordConfigurationSettings()), new JsonNetSerializer());
             return repository;
         }
 
