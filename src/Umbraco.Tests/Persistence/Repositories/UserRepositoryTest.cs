﻿using System.Linq;
using Moq;
using NUnit.Framework;
using Umbraco.Core;
using Umbraco.Core.Logging;
using Umbraco.Core.Models.Membership;
using Umbraco.Core.Persistence.Querying;
using Umbraco.Core.Persistence.Repositories;
using Umbraco.Core.Persistence.UnitOfWork;
using Umbraco.Tests.TestHelpers;
using Umbraco.Tests.TestHelpers.Entities;

namespace Umbraco.Tests.Persistence.Repositories
{
    [DatabaseTestBehavior(DatabaseBehavior.NewDbFileAndSchemaPerTest)]
    [TestFixture]
    public class UserRepositoryTest : BaseDatabaseFactoryTest
    {
        [SetUp]
        public override void Initialize()
        {
            base.Initialize();
        }

        [TearDown]
        public override void TearDown()
        {
            base.TearDown();
        }

<<<<<<< HEAD
        private UserRepository CreateRepository(IScopeUnitOfWork unitOfWork, out UserTypeRepository userTypeRepository)
=======
        private UserRepository CreateRepository(IDatabaseUnitOfWork unitOfWork)
>>>>>>> 11b97c52
        {
            return new UserRepository(unitOfWork, CacheHelper.CreateDisabledCacheHelper(), Mock.Of<ILogger>(), SqlSyntax);
        }

        private UserGroupRepository CreateUserGroupRepository(IDatabaseUnitOfWork unitOfWork)
        {
            return new UserGroupRepository(unitOfWork, CacheHelper.CreateDisabledCacheHelper(), Mock.Of<ILogger>(), SqlSyntax);
        }

        [Test]
        public void Can_Perform_Add_On_UserRepository()
        {
            // Arrange
            var provider = new PetaPocoUnitOfWorkProvider(Logger);
            var unitOfWork = provider.GetUnitOfWork();
            using (var repository = CreateRepository(unitOfWork))
            {
                var user = MockedUser.CreateUser();

                // Act
                repository.AddOrUpdate(user);
                unitOfWork.Commit();

                // Assert
                Assert.That(user.HasIdentity, Is.True);
            }
        }

        [Test]
        public void Can_Perform_Multiple_Adds_On_UserRepository()
        {
            // Arrange
            var provider = new PetaPocoUnitOfWorkProvider(Logger);
            var unitOfWork = provider.GetUnitOfWork();
            using (var repository = CreateRepository(unitOfWork))
            {
                var user1 = MockedUser.CreateUser("1");
                var use2 = MockedUser.CreateUser("2");

                // Act
                repository.AddOrUpdate(user1);
                unitOfWork.Commit();
                repository.AddOrUpdate(use2);
                unitOfWork.Commit();

                // Assert
                Assert.That(user1.HasIdentity, Is.True);
                Assert.That(use2.HasIdentity, Is.True);
            }
        }

        [Test]
        public void Can_Verify_Fresh_Entity_Is_Not_Dirty()
        {
            // Arrange
            var provider = new PetaPocoUnitOfWorkProvider(Logger);
            var unitOfWork = provider.GetUnitOfWork();
            using (var repository = CreateRepository(unitOfWork))
            {
                var user = MockedUser.CreateUser();
                repository.AddOrUpdate(user);
                unitOfWork.Commit();

                // Act
                var resolved = repository.Get((int)user.Id);
                bool dirty = ((User)resolved).IsDirty();

                // Assert
                Assert.That(dirty, Is.False);
            }
        }

        [Test]
        public void Can_Perform_Update_On_UserRepository()
        {
            // Arrange
            var provider = new PetaPocoUnitOfWorkProvider(Logger);
            var unitOfWork = provider.GetUnitOfWork();
            using (var repository = CreateRepository(unitOfWork))
            using (var userGroupRepository = CreateUserGroupRepository(unitOfWork))
            {
                var user = CreateAndCommitUserWithGroup(repository, userGroupRepository, unitOfWork);

                // Act
                var resolved = (User)repository.Get((int)user.Id);

                resolved.Name = "New Name";
                resolved.Language = "fr";
                resolved.IsApproved = false;
                resolved.RawPasswordValue = "new";
                resolved.IsLockedOut = true;
                resolved.StartContentId = 10;
                resolved.StartMediaId = 11;
                resolved.Email = "new@new.com";
                resolved.Username = "newName";

                repository.AddOrUpdate(resolved);
                unitOfWork.Commit();
                var updatedItem = (User)repository.Get((int)user.Id);

                // Assert
                Assert.That(updatedItem.Id, Is.EqualTo(resolved.Id));
                Assert.That(updatedItem.Name, Is.EqualTo(resolved.Name));
                Assert.That(updatedItem.Language, Is.EqualTo(resolved.Language));
                Assert.That(updatedItem.IsApproved, Is.EqualTo(resolved.IsApproved));
                Assert.That(updatedItem.RawPasswordValue, Is.EqualTo(resolved.RawPasswordValue));
                Assert.That(updatedItem.IsLockedOut, Is.EqualTo(resolved.IsLockedOut));
                Assert.That(updatedItem.StartContentId, Is.EqualTo(resolved.StartContentId));
                Assert.That(updatedItem.StartMediaId, Is.EqualTo(resolved.StartMediaId));
                Assert.That(updatedItem.Email, Is.EqualTo(resolved.Email));
                Assert.That(updatedItem.Username, Is.EqualTo(resolved.Username));
                Assert.That(updatedItem.AllowedSections.Count(), Is.EqualTo(2));
                Assert.IsTrue(updatedItem.AllowedSections.Contains("content"));
                Assert.IsTrue(updatedItem.AllowedSections.Contains("media"));
            }
        }

        [Test]
        public void Can_Perform_Delete_On_UserRepository()
        {
            // Arrange
            var provider = new PetaPocoUnitOfWorkProvider(Logger);
            var unitOfWork = provider.GetUnitOfWork();
            using (var repository = CreateRepository(unitOfWork))
            {

                var user = MockedUser.CreateUser();

                // Act
                repository.AddOrUpdate(user);
                unitOfWork.Commit();
                var id = user.Id;

                using (var repository2 = new UserRepository(unitOfWork, CacheHelper.CreateDisabledCacheHelper(), Logger, SqlSyntax))
                {
                    repository2.Delete(user);
                    unitOfWork.Commit();

                    var resolved = repository2.Get((int) id);

                    // Assert
                    Assert.That(resolved, Is.Null);
                }
            }
        }

        //[Test]
        //public void Can_Perform_Delete_On_UserRepository_With_Permissions_Assigned()
        //{
        //    // Arrange
        //    var provider = new PetaPocoUnitOfWorkProvider(Logger);
        //    var unitOfWork = provider.GetUnitOfWork();
        //using (var repository = CreateRepository(unitOfWork))
        //{

        //    var user = MockedUser.CreateUser(CreateAndCommitUserType());
        //    //repository.AssignPermissions()

        //    // Act
        //    repository.AddOrUpdate(user);
        //    unitOfWork.Commit();
        //    var id = user.Id;

        //    var repository2 = RepositoryResolver.Current.ResolveByType<IUserRepository>(unitOfWork);
        //    repository2.Delete(user);
        //    unitOfWork.Commit();

        //    var resolved = repository2.Get((int)id);

        //    // Assert
        //    Assert.That(resolved, Is.Null);
        //}

        //}

        [Test]
        public void Can_Perform_Get_On_UserRepository()
        {
            // Arrange
            var provider = new PetaPocoUnitOfWorkProvider(Logger);
            var unitOfWork = provider.GetUnitOfWork();
            using (var repository = CreateRepository(unitOfWork))
            using (var userGroupRepository = CreateUserGroupRepository(unitOfWork))
            {
                var user = CreateAndCommitUserWithGroup(repository, userGroupRepository, unitOfWork);

                // Act
                var updatedItem = repository.Get((int)user.Id);

                // Assert
                AssertPropertyValues(updatedItem, user);
            }
        }

        [Test]
        public void Can_Perform_GetByQuery_On_UserRepository()
        {
            // Arrange
            var provider = new PetaPocoUnitOfWorkProvider(Logger);
            var unitOfWork = provider.GetUnitOfWork();
            using (var repository = CreateRepository(unitOfWork))
            {
                CreateAndCommitMultipleUsers(repository, unitOfWork);

                // Act
                var query = Query<IUser>.Builder.Where(x => x.Username == "TestUser1");
                var result = repository.GetByQuery(query);

                // Assert
                Assert.That(result.Count(), Is.GreaterThanOrEqualTo(1));
            }
        }

        [Test]
        public void Can_Perform_GetAll_By_Param_Ids_On_UserRepository()
        {
            // Arrange
            var provider = new PetaPocoUnitOfWorkProvider(Logger);
            var unitOfWork = provider.GetUnitOfWork();
            using (var repository = CreateRepository(unitOfWork))
            {
                var users = CreateAndCommitMultipleUsers(repository, unitOfWork);

                // Act
                var result = repository.GetAll((int) users[0].Id, (int) users[1].Id);

                // Assert
                Assert.That(result, Is.Not.Null);
                Assert.That(result.Any(), Is.True);
                Assert.That(result.Count(), Is.EqualTo(2));
            }
        }

        [Test]
        public void Can_Perform_GetAll_On_UserRepository()
        {
            // Arrange
            var provider = new PetaPocoUnitOfWorkProvider(Logger);
            var unitOfWork = provider.GetUnitOfWork();
            using (var repository = CreateRepository(unitOfWork))
            {
                CreateAndCommitMultipleUsers(repository, unitOfWork);

                // Act
                var result = repository.GetAll();

                // Assert
                Assert.That(result, Is.Not.Null);
                Assert.That(result.Any(), Is.True);
                Assert.That(result.Count(), Is.GreaterThanOrEqualTo(3));
            }
        }

        [Test]
        public void Can_Perform_Exists_On_UserRepository()
        {
            // Arrange
            var provider = new PetaPocoUnitOfWorkProvider(Logger);
            var unitOfWork = provider.GetUnitOfWork();
            using (var repository = CreateRepository(unitOfWork))
            {
                var users = CreateAndCommitMultipleUsers(repository, unitOfWork);

                // Act
                var exists = repository.Exists((int) users[0].Id);

                // Assert
                Assert.That(exists, Is.True);
            }
        }

        [Test]
        public void Can_Perform_Count_On_UserRepository()
        {
            // Arrange
            var provider = new PetaPocoUnitOfWorkProvider(Logger);
            var unitOfWork = provider.GetUnitOfWork();
            using (var repository = CreateRepository(unitOfWork))
            {
                var users = CreateAndCommitMultipleUsers(repository, unitOfWork);

                // Act
                var query = Query<IUser>.Builder.Where(x => x.Username == "TestUser1" || x.Username == "TestUser2");
                var result = repository.Count(query);

                // Assert
                Assert.That(result, Is.GreaterThanOrEqualTo(2));
            }
        }

        private void AssertPropertyValues(IUser updatedItem, IUser originalUser)
        {
            Assert.That(updatedItem.Id, Is.EqualTo(originalUser.Id));
            Assert.That(updatedItem.Name, Is.EqualTo(originalUser.Name));
            Assert.That(updatedItem.Language, Is.EqualTo(originalUser.Language));
            Assert.That(updatedItem.IsApproved, Is.EqualTo(originalUser.IsApproved));
            Assert.That(updatedItem.RawPasswordValue, Is.EqualTo(originalUser.RawPasswordValue));
            Assert.That(updatedItem.IsLockedOut, Is.EqualTo(originalUser.IsLockedOut));
            Assert.That(updatedItem.StartContentId, Is.EqualTo(originalUser.StartContentId));
            Assert.That(updatedItem.StartMediaId, Is.EqualTo(originalUser.StartMediaId));
            Assert.That(updatedItem.Email, Is.EqualTo(originalUser.Email));
            Assert.That(updatedItem.Username, Is.EqualTo(originalUser.Username));
            Assert.That(updatedItem.AllowedSections.Count(), Is.EqualTo(2));
            Assert.IsTrue(updatedItem.AllowedSections.Contains("media"));
            Assert.IsTrue(updatedItem.AllowedSections.Contains("content"));
        }

        private static User CreateAndCommitUserWithGroup(IUserRepository repository, IUserGroupRepository userGroupRepository, IDatabaseUnitOfWork unitOfWork)
        {
            var group = MockedUserGroup.CreateUserGroup();
            userGroupRepository.AddOrUpdate(@group);
            unitOfWork.Commit();

            var user = MockedUser.CreateUser();
            repository.AddOrUpdate(user);
            unitOfWork.Commit();

            userGroupRepository.AddUsersToGroup(@group.Id, new[] { user.Id });
            unitOfWork.Commit();
            return user;
        }

        private IUser[] CreateAndCommitMultipleUsers(IUserRepository repository, IUnitOfWork unitOfWork)
        {
            var user1 = MockedUser.CreateUser("1");
            var user2 = MockedUser.CreateUser("2");
            var user3 = MockedUser.CreateUser("3");
            repository.AddOrUpdate(user1);
            repository.AddOrUpdate(user2);
            repository.AddOrUpdate(user3);
            unitOfWork.Commit();
            return new IUser[] { user1, user2, user3 };
        }
    }
}<|MERGE_RESOLUTION|>--- conflicted
+++ resolved
@@ -1,370 +1,368 @@
-﻿using System.Linq;
-using Moq;
-using NUnit.Framework;
-using Umbraco.Core;
-using Umbraco.Core.Logging;
-using Umbraco.Core.Models.Membership;
-using Umbraco.Core.Persistence.Querying;
-using Umbraco.Core.Persistence.Repositories;
-using Umbraco.Core.Persistence.UnitOfWork;
-using Umbraco.Tests.TestHelpers;
-using Umbraco.Tests.TestHelpers.Entities;
-
-namespace Umbraco.Tests.Persistence.Repositories
-{
-    [DatabaseTestBehavior(DatabaseBehavior.NewDbFileAndSchemaPerTest)]
-    [TestFixture]
-    public class UserRepositoryTest : BaseDatabaseFactoryTest
-    {
-        [SetUp]
-        public override void Initialize()
-        {
-            base.Initialize();
-        }
-
-        [TearDown]
-        public override void TearDown()
-        {
-            base.TearDown();
-        }
-
-<<<<<<< HEAD
-        private UserRepository CreateRepository(IScopeUnitOfWork unitOfWork, out UserTypeRepository userTypeRepository)
-=======
-        private UserRepository CreateRepository(IDatabaseUnitOfWork unitOfWork)
->>>>>>> 11b97c52
-        {
-            return new UserRepository(unitOfWork, CacheHelper.CreateDisabledCacheHelper(), Mock.Of<ILogger>(), SqlSyntax);
-        }
-
-        private UserGroupRepository CreateUserGroupRepository(IDatabaseUnitOfWork unitOfWork)
-        {
-            return new UserGroupRepository(unitOfWork, CacheHelper.CreateDisabledCacheHelper(), Mock.Of<ILogger>(), SqlSyntax);
-        }
-
-        [Test]
-        public void Can_Perform_Add_On_UserRepository()
-        {
-            // Arrange
-            var provider = new PetaPocoUnitOfWorkProvider(Logger);
-            var unitOfWork = provider.GetUnitOfWork();
-            using (var repository = CreateRepository(unitOfWork))
-            {
-                var user = MockedUser.CreateUser();
-
-                // Act
-                repository.AddOrUpdate(user);
-                unitOfWork.Commit();
-
-                // Assert
-                Assert.That(user.HasIdentity, Is.True);
-            }
-        }
-
-        [Test]
-        public void Can_Perform_Multiple_Adds_On_UserRepository()
-        {
-            // Arrange
-            var provider = new PetaPocoUnitOfWorkProvider(Logger);
-            var unitOfWork = provider.GetUnitOfWork();
-            using (var repository = CreateRepository(unitOfWork))
-            {
-                var user1 = MockedUser.CreateUser("1");
-                var use2 = MockedUser.CreateUser("2");
-
-                // Act
-                repository.AddOrUpdate(user1);
-                unitOfWork.Commit();
-                repository.AddOrUpdate(use2);
-                unitOfWork.Commit();
-
-                // Assert
-                Assert.That(user1.HasIdentity, Is.True);
-                Assert.That(use2.HasIdentity, Is.True);
-            }
-        }
-
-        [Test]
-        public void Can_Verify_Fresh_Entity_Is_Not_Dirty()
-        {
-            // Arrange
-            var provider = new PetaPocoUnitOfWorkProvider(Logger);
-            var unitOfWork = provider.GetUnitOfWork();
-            using (var repository = CreateRepository(unitOfWork))
-            {
-                var user = MockedUser.CreateUser();
-                repository.AddOrUpdate(user);
-                unitOfWork.Commit();
-
-                // Act
-                var resolved = repository.Get((int)user.Id);
-                bool dirty = ((User)resolved).IsDirty();
-
-                // Assert
-                Assert.That(dirty, Is.False);
-            }
-        }
-
-        [Test]
-        public void Can_Perform_Update_On_UserRepository()
-        {
-            // Arrange
-            var provider = new PetaPocoUnitOfWorkProvider(Logger);
-            var unitOfWork = provider.GetUnitOfWork();
-            using (var repository = CreateRepository(unitOfWork))
-            using (var userGroupRepository = CreateUserGroupRepository(unitOfWork))
-            {
-                var user = CreateAndCommitUserWithGroup(repository, userGroupRepository, unitOfWork);
-
-                // Act
-                var resolved = (User)repository.Get((int)user.Id);
-
-                resolved.Name = "New Name";
-                resolved.Language = "fr";
-                resolved.IsApproved = false;
-                resolved.RawPasswordValue = "new";
-                resolved.IsLockedOut = true;
-                resolved.StartContentId = 10;
-                resolved.StartMediaId = 11;
-                resolved.Email = "new@new.com";
-                resolved.Username = "newName";
-
-                repository.AddOrUpdate(resolved);
-                unitOfWork.Commit();
-                var updatedItem = (User)repository.Get((int)user.Id);
-
-                // Assert
-                Assert.That(updatedItem.Id, Is.EqualTo(resolved.Id));
-                Assert.That(updatedItem.Name, Is.EqualTo(resolved.Name));
-                Assert.That(updatedItem.Language, Is.EqualTo(resolved.Language));
-                Assert.That(updatedItem.IsApproved, Is.EqualTo(resolved.IsApproved));
-                Assert.That(updatedItem.RawPasswordValue, Is.EqualTo(resolved.RawPasswordValue));
-                Assert.That(updatedItem.IsLockedOut, Is.EqualTo(resolved.IsLockedOut));
-                Assert.That(updatedItem.StartContentId, Is.EqualTo(resolved.StartContentId));
-                Assert.That(updatedItem.StartMediaId, Is.EqualTo(resolved.StartMediaId));
-                Assert.That(updatedItem.Email, Is.EqualTo(resolved.Email));
-                Assert.That(updatedItem.Username, Is.EqualTo(resolved.Username));
-                Assert.That(updatedItem.AllowedSections.Count(), Is.EqualTo(2));
-                Assert.IsTrue(updatedItem.AllowedSections.Contains("content"));
-                Assert.IsTrue(updatedItem.AllowedSections.Contains("media"));
-            }
-        }
-
-        [Test]
-        public void Can_Perform_Delete_On_UserRepository()
-        {
-            // Arrange
-            var provider = new PetaPocoUnitOfWorkProvider(Logger);
-            var unitOfWork = provider.GetUnitOfWork();
-            using (var repository = CreateRepository(unitOfWork))
-            {
-
-                var user = MockedUser.CreateUser();
-
-                // Act
-                repository.AddOrUpdate(user);
-                unitOfWork.Commit();
-                var id = user.Id;
-
-                using (var repository2 = new UserRepository(unitOfWork, CacheHelper.CreateDisabledCacheHelper(), Logger, SqlSyntax))
-                {
-                    repository2.Delete(user);
-                    unitOfWork.Commit();
-
-                    var resolved = repository2.Get((int) id);
-
-                    // Assert
-                    Assert.That(resolved, Is.Null);
-                }
-            }
-        }
-
-        //[Test]
-        //public void Can_Perform_Delete_On_UserRepository_With_Permissions_Assigned()
-        //{
-        //    // Arrange
-        //    var provider = new PetaPocoUnitOfWorkProvider(Logger);
-        //    var unitOfWork = provider.GetUnitOfWork();
-        //using (var repository = CreateRepository(unitOfWork))
-        //{
-
-        //    var user = MockedUser.CreateUser(CreateAndCommitUserType());
-        //    //repository.AssignPermissions()
-
-        //    // Act
-        //    repository.AddOrUpdate(user);
-        //    unitOfWork.Commit();
-        //    var id = user.Id;
-
-        //    var repository2 = RepositoryResolver.Current.ResolveByType<IUserRepository>(unitOfWork);
-        //    repository2.Delete(user);
-        //    unitOfWork.Commit();
-
-        //    var resolved = repository2.Get((int)id);
-
-        //    // Assert
-        //    Assert.That(resolved, Is.Null);
-        //}
-
-        //}
-
-        [Test]
-        public void Can_Perform_Get_On_UserRepository()
-        {
-            // Arrange
-            var provider = new PetaPocoUnitOfWorkProvider(Logger);
-            var unitOfWork = provider.GetUnitOfWork();
-            using (var repository = CreateRepository(unitOfWork))
-            using (var userGroupRepository = CreateUserGroupRepository(unitOfWork))
-            {
-                var user = CreateAndCommitUserWithGroup(repository, userGroupRepository, unitOfWork);
-
-                // Act
-                var updatedItem = repository.Get((int)user.Id);
-
-                // Assert
-                AssertPropertyValues(updatedItem, user);
-            }
-        }
-
-        [Test]
-        public void Can_Perform_GetByQuery_On_UserRepository()
-        {
-            // Arrange
-            var provider = new PetaPocoUnitOfWorkProvider(Logger);
-            var unitOfWork = provider.GetUnitOfWork();
-            using (var repository = CreateRepository(unitOfWork))
-            {
-                CreateAndCommitMultipleUsers(repository, unitOfWork);
-
-                // Act
-                var query = Query<IUser>.Builder.Where(x => x.Username == "TestUser1");
-                var result = repository.GetByQuery(query);
-
-                // Assert
-                Assert.That(result.Count(), Is.GreaterThanOrEqualTo(1));
-            }
-        }
-
-        [Test]
-        public void Can_Perform_GetAll_By_Param_Ids_On_UserRepository()
-        {
-            // Arrange
-            var provider = new PetaPocoUnitOfWorkProvider(Logger);
-            var unitOfWork = provider.GetUnitOfWork();
-            using (var repository = CreateRepository(unitOfWork))
-            {
-                var users = CreateAndCommitMultipleUsers(repository, unitOfWork);
-
-                // Act
-                var result = repository.GetAll((int) users[0].Id, (int) users[1].Id);
-
-                // Assert
-                Assert.That(result, Is.Not.Null);
-                Assert.That(result.Any(), Is.True);
-                Assert.That(result.Count(), Is.EqualTo(2));
-            }
-        }
-
-        [Test]
-        public void Can_Perform_GetAll_On_UserRepository()
-        {
-            // Arrange
-            var provider = new PetaPocoUnitOfWorkProvider(Logger);
-            var unitOfWork = provider.GetUnitOfWork();
-            using (var repository = CreateRepository(unitOfWork))
-            {
-                CreateAndCommitMultipleUsers(repository, unitOfWork);
-
-                // Act
-                var result = repository.GetAll();
-
-                // Assert
-                Assert.That(result, Is.Not.Null);
-                Assert.That(result.Any(), Is.True);
-                Assert.That(result.Count(), Is.GreaterThanOrEqualTo(3));
-            }
-        }
-
-        [Test]
-        public void Can_Perform_Exists_On_UserRepository()
-        {
-            // Arrange
-            var provider = new PetaPocoUnitOfWorkProvider(Logger);
-            var unitOfWork = provider.GetUnitOfWork();
-            using (var repository = CreateRepository(unitOfWork))
-            {
-                var users = CreateAndCommitMultipleUsers(repository, unitOfWork);
-
-                // Act
-                var exists = repository.Exists((int) users[0].Id);
-
-                // Assert
-                Assert.That(exists, Is.True);
-            }
-        }
-
-        [Test]
-        public void Can_Perform_Count_On_UserRepository()
-        {
-            // Arrange
-            var provider = new PetaPocoUnitOfWorkProvider(Logger);
-            var unitOfWork = provider.GetUnitOfWork();
-            using (var repository = CreateRepository(unitOfWork))
-            {
-                var users = CreateAndCommitMultipleUsers(repository, unitOfWork);
-
-                // Act
-                var query = Query<IUser>.Builder.Where(x => x.Username == "TestUser1" || x.Username == "TestUser2");
-                var result = repository.Count(query);
-
-                // Assert
-                Assert.That(result, Is.GreaterThanOrEqualTo(2));
-            }
-        }
-
-        private void AssertPropertyValues(IUser updatedItem, IUser originalUser)
-        {
-            Assert.That(updatedItem.Id, Is.EqualTo(originalUser.Id));
-            Assert.That(updatedItem.Name, Is.EqualTo(originalUser.Name));
-            Assert.That(updatedItem.Language, Is.EqualTo(originalUser.Language));
-            Assert.That(updatedItem.IsApproved, Is.EqualTo(originalUser.IsApproved));
-            Assert.That(updatedItem.RawPasswordValue, Is.EqualTo(originalUser.RawPasswordValue));
-            Assert.That(updatedItem.IsLockedOut, Is.EqualTo(originalUser.IsLockedOut));
-            Assert.That(updatedItem.StartContentId, Is.EqualTo(originalUser.StartContentId));
-            Assert.That(updatedItem.StartMediaId, Is.EqualTo(originalUser.StartMediaId));
-            Assert.That(updatedItem.Email, Is.EqualTo(originalUser.Email));
-            Assert.That(updatedItem.Username, Is.EqualTo(originalUser.Username));
-            Assert.That(updatedItem.AllowedSections.Count(), Is.EqualTo(2));
-            Assert.IsTrue(updatedItem.AllowedSections.Contains("media"));
-            Assert.IsTrue(updatedItem.AllowedSections.Contains("content"));
-        }
-
-        private static User CreateAndCommitUserWithGroup(IUserRepository repository, IUserGroupRepository userGroupRepository, IDatabaseUnitOfWork unitOfWork)
-        {
-            var group = MockedUserGroup.CreateUserGroup();
-            userGroupRepository.AddOrUpdate(@group);
-            unitOfWork.Commit();
-
-            var user = MockedUser.CreateUser();
-            repository.AddOrUpdate(user);
-            unitOfWork.Commit();
-
-            userGroupRepository.AddUsersToGroup(@group.Id, new[] { user.Id });
-            unitOfWork.Commit();
-            return user;
-        }
-
-        private IUser[] CreateAndCommitMultipleUsers(IUserRepository repository, IUnitOfWork unitOfWork)
-        {
-            var user1 = MockedUser.CreateUser("1");
-            var user2 = MockedUser.CreateUser("2");
-            var user3 = MockedUser.CreateUser("3");
-            repository.AddOrUpdate(user1);
-            repository.AddOrUpdate(user2);
-            repository.AddOrUpdate(user3);
-            unitOfWork.Commit();
-            return new IUser[] { user1, user2, user3 };
-        }
-    }
+﻿using System.Linq;
+using Moq;
+using NUnit.Framework;
+using Umbraco.Core;
+using Umbraco.Core.Logging;
+using Umbraco.Core.Models.Membership;
+using Umbraco.Core.Persistence.Querying;
+using Umbraco.Core.Persistence.Repositories;
+using Umbraco.Core.Persistence.UnitOfWork;
+using Umbraco.Tests.TestHelpers;
+using Umbraco.Tests.TestHelpers.Entities;
+
+namespace Umbraco.Tests.Persistence.Repositories
+{
+    [DatabaseTestBehavior(DatabaseBehavior.NewDbFileAndSchemaPerTest)]
+    [TestFixture]
+    public class UserRepositoryTest : BaseDatabaseFactoryTest
+    {
+        [SetUp]
+        public override void Initialize()
+        {
+            base.Initialize();
+        }
+
+        [TearDown]
+        public override void TearDown()
+        {
+            base.TearDown();
+        }
+
+        private UserRepository CreateRepository(IScopeUnitOfWork unitOfWork, out UserTypeRepository userTypeRepository)
+        {
+            userTypeRepository = new UserTypeRepository(unitOfWork, CacheHelper.CreateDisabledCacheHelper(), Mock.Of<ILogger>(), SqlSyntax);
+            var repository = new UserRepository(unitOfWork, CacheHelper.CreateDisabledCacheHelper(), Mock.Of<ILogger>(), SqlSyntax, userTypeRepository);
+            return repository;
+        }
+
+        private UserGroupRepository CreateUserGroupRepository(IDatabaseUnitOfWork unitOfWork)
+        {
+            return new UserGroupRepository(unitOfWork, CacheHelper.CreateDisabledCacheHelper(), Mock.Of<ILogger>(), SqlSyntax);
+        }
+
+        [Test]
+        public void Can_Perform_Add_On_UserRepository()
+        {
+            // Arrange
+            var provider = new PetaPocoUnitOfWorkProvider(Logger);
+            var unitOfWork = provider.GetUnitOfWork();
+            using (var repository = CreateRepository(unitOfWork))
+            {
+                var user = MockedUser.CreateUser();
+
+                // Act
+                repository.AddOrUpdate(user);
+                unitOfWork.Commit();
+
+                // Assert
+                Assert.That(user.HasIdentity, Is.True);
+            }
+        }
+
+        [Test]
+        public void Can_Perform_Multiple_Adds_On_UserRepository()
+        {
+            // Arrange
+            var provider = new PetaPocoUnitOfWorkProvider(Logger);
+            var unitOfWork = provider.GetUnitOfWork();
+            using (var repository = CreateRepository(unitOfWork))
+            {
+                var user1 = MockedUser.CreateUser("1");
+                var use2 = MockedUser.CreateUser("2");
+
+                // Act
+                repository.AddOrUpdate(user1);
+                unitOfWork.Commit();
+                repository.AddOrUpdate(use2);
+                unitOfWork.Commit();
+
+                // Assert
+                Assert.That(user1.HasIdentity, Is.True);
+                Assert.That(use2.HasIdentity, Is.True);
+            }
+        }
+
+        [Test]
+        public void Can_Verify_Fresh_Entity_Is_Not_Dirty()
+        {
+            // Arrange
+            var provider = new PetaPocoUnitOfWorkProvider(Logger);
+            var unitOfWork = provider.GetUnitOfWork();
+            using (var repository = CreateRepository(unitOfWork))
+            {
+                var user = MockedUser.CreateUser();
+                repository.AddOrUpdate(user);
+                unitOfWork.Commit();
+
+                // Act
+                var resolved = repository.Get((int)user.Id);
+                bool dirty = ((User)resolved).IsDirty();
+
+                // Assert
+                Assert.That(dirty, Is.False);
+            }
+        }
+
+        [Test]
+        public void Can_Perform_Update_On_UserRepository()
+        {
+            // Arrange
+            var provider = new PetaPocoUnitOfWorkProvider(Logger);
+            var unitOfWork = provider.GetUnitOfWork();
+            using (var repository = CreateRepository(unitOfWork))
+            using (var userGroupRepository = CreateUserGroupRepository(unitOfWork))
+            {
+                var user = CreateAndCommitUserWithGroup(repository, userGroupRepository, unitOfWork);
+
+                // Act
+                var resolved = (User)repository.Get((int)user.Id);
+
+                resolved.Name = "New Name";
+                resolved.Language = "fr";
+                resolved.IsApproved = false;
+                resolved.RawPasswordValue = "new";
+                resolved.IsLockedOut = true;
+                resolved.StartContentId = 10;
+                resolved.StartMediaId = 11;
+                resolved.Email = "new@new.com";
+                resolved.Username = "newName";
+
+                repository.AddOrUpdate(resolved);
+                unitOfWork.Commit();
+                var updatedItem = (User)repository.Get((int)user.Id);
+
+                // Assert
+                Assert.That(updatedItem.Id, Is.EqualTo(resolved.Id));
+                Assert.That(updatedItem.Name, Is.EqualTo(resolved.Name));
+                Assert.That(updatedItem.Language, Is.EqualTo(resolved.Language));
+                Assert.That(updatedItem.IsApproved, Is.EqualTo(resolved.IsApproved));
+                Assert.That(updatedItem.RawPasswordValue, Is.EqualTo(resolved.RawPasswordValue));
+                Assert.That(updatedItem.IsLockedOut, Is.EqualTo(resolved.IsLockedOut));
+                Assert.That(updatedItem.StartContentId, Is.EqualTo(resolved.StartContentId));
+                Assert.That(updatedItem.StartMediaId, Is.EqualTo(resolved.StartMediaId));
+                Assert.That(updatedItem.Email, Is.EqualTo(resolved.Email));
+                Assert.That(updatedItem.Username, Is.EqualTo(resolved.Username));
+                Assert.That(updatedItem.AllowedSections.Count(), Is.EqualTo(2));
+                Assert.IsTrue(updatedItem.AllowedSections.Contains("content"));
+                Assert.IsTrue(updatedItem.AllowedSections.Contains("media"));
+            }
+        }
+
+        [Test]
+        public void Can_Perform_Delete_On_UserRepository()
+        {
+            // Arrange
+            var provider = new PetaPocoUnitOfWorkProvider(Logger);
+            var unitOfWork = provider.GetUnitOfWork();
+            using (var repository = CreateRepository(unitOfWork))
+            {
+
+                var user = MockedUser.CreateUser();
+
+                // Act
+                repository.AddOrUpdate(user);
+                unitOfWork.Commit();
+                var id = user.Id;
+
+                using (var repository2 = new UserRepository(unitOfWork, CacheHelper.CreateDisabledCacheHelper(), Logger, SqlSyntax))
+                {
+                    repository2.Delete(user);
+                    unitOfWork.Commit();
+
+                    var resolved = repository2.Get((int) id);
+
+                    // Assert
+                    Assert.That(resolved, Is.Null);
+                }
+            }
+        }
+
+        //[Test]
+        //public void Can_Perform_Delete_On_UserRepository_With_Permissions_Assigned()
+        //{
+        //    // Arrange
+        //    var provider = new PetaPocoUnitOfWorkProvider(Logger);
+        //    var unitOfWork = provider.GetUnitOfWork();
+        //using (var repository = CreateRepository(unitOfWork))
+        //{
+
+        //    var user = MockedUser.CreateUser(CreateAndCommitUserType());
+        //    //repository.AssignPermissions()
+
+        //    // Act
+        //    repository.AddOrUpdate(user);
+        //    unitOfWork.Commit();
+        //    var id = user.Id;
+
+        //    var repository2 = RepositoryResolver.Current.ResolveByType<IUserRepository>(unitOfWork);
+        //    repository2.Delete(user);
+        //    unitOfWork.Commit();
+
+        //    var resolved = repository2.Get((int)id);
+
+        //    // Assert
+        //    Assert.That(resolved, Is.Null);
+        //}
+
+        //}
+
+        [Test]
+        public void Can_Perform_Get_On_UserRepository()
+        {
+            // Arrange
+            var provider = new PetaPocoUnitOfWorkProvider(Logger);
+            var unitOfWork = provider.GetUnitOfWork();
+            using (var repository = CreateRepository(unitOfWork))
+            using (var userGroupRepository = CreateUserGroupRepository(unitOfWork))
+            {
+                var user = CreateAndCommitUserWithGroup(repository, userGroupRepository, unitOfWork);
+
+                // Act
+                var updatedItem = repository.Get((int)user.Id);
+
+                // Assert
+                AssertPropertyValues(updatedItem, user);
+            }
+        }
+
+        [Test]
+        public void Can_Perform_GetByQuery_On_UserRepository()
+        {
+            // Arrange
+            var provider = new PetaPocoUnitOfWorkProvider(Logger);
+            var unitOfWork = provider.GetUnitOfWork();
+            using (var repository = CreateRepository(unitOfWork))
+            {
+                CreateAndCommitMultipleUsers(repository, unitOfWork);
+
+                // Act
+                var query = Query<IUser>.Builder.Where(x => x.Username == "TestUser1");
+                var result = repository.GetByQuery(query);
+
+                // Assert
+                Assert.That(result.Count(), Is.GreaterThanOrEqualTo(1));
+            }
+        }
+
+        [Test]
+        public void Can_Perform_GetAll_By_Param_Ids_On_UserRepository()
+        {
+            // Arrange
+            var provider = new PetaPocoUnitOfWorkProvider(Logger);
+            var unitOfWork = provider.GetUnitOfWork();
+            using (var repository = CreateRepository(unitOfWork))
+            {
+                var users = CreateAndCommitMultipleUsers(repository, unitOfWork);
+
+                // Act
+                var result = repository.GetAll((int) users[0].Id, (int) users[1].Id);
+
+                // Assert
+                Assert.That(result, Is.Not.Null);
+                Assert.That(result.Any(), Is.True);
+                Assert.That(result.Count(), Is.EqualTo(2));
+            }
+        }
+
+        [Test]
+        public void Can_Perform_GetAll_On_UserRepository()
+        {
+            // Arrange
+            var provider = new PetaPocoUnitOfWorkProvider(Logger);
+            var unitOfWork = provider.GetUnitOfWork();
+            using (var repository = CreateRepository(unitOfWork))
+            {
+                CreateAndCommitMultipleUsers(repository, unitOfWork);
+
+                // Act
+                var result = repository.GetAll();
+
+                // Assert
+                Assert.That(result, Is.Not.Null);
+                Assert.That(result.Any(), Is.True);
+                Assert.That(result.Count(), Is.GreaterThanOrEqualTo(3));
+            }
+        }
+
+        [Test]
+        public void Can_Perform_Exists_On_UserRepository()
+        {
+            // Arrange
+            var provider = new PetaPocoUnitOfWorkProvider(Logger);
+            var unitOfWork = provider.GetUnitOfWork();
+            using (var repository = CreateRepository(unitOfWork))
+            {
+                var users = CreateAndCommitMultipleUsers(repository, unitOfWork);
+
+                // Act
+                var exists = repository.Exists((int) users[0].Id);
+
+                // Assert
+                Assert.That(exists, Is.True);
+            }
+        }
+
+        [Test]
+        public void Can_Perform_Count_On_UserRepository()
+        {
+            // Arrange
+            var provider = new PetaPocoUnitOfWorkProvider(Logger);
+            var unitOfWork = provider.GetUnitOfWork();
+            using (var repository = CreateRepository(unitOfWork))
+            {
+                var users = CreateAndCommitMultipleUsers(repository, unitOfWork);
+
+                // Act
+                var query = Query<IUser>.Builder.Where(x => x.Username == "TestUser1" || x.Username == "TestUser2");
+                var result = repository.Count(query);
+
+                // Assert
+                Assert.That(result, Is.GreaterThanOrEqualTo(2));
+            }
+        }
+
+        private void AssertPropertyValues(IUser updatedItem, IUser originalUser)
+        {
+            Assert.That(updatedItem.Id, Is.EqualTo(originalUser.Id));
+            Assert.That(updatedItem.Name, Is.EqualTo(originalUser.Name));
+            Assert.That(updatedItem.Language, Is.EqualTo(originalUser.Language));
+            Assert.That(updatedItem.IsApproved, Is.EqualTo(originalUser.IsApproved));
+            Assert.That(updatedItem.RawPasswordValue, Is.EqualTo(originalUser.RawPasswordValue));
+            Assert.That(updatedItem.IsLockedOut, Is.EqualTo(originalUser.IsLockedOut));
+            Assert.That(updatedItem.StartContentId, Is.EqualTo(originalUser.StartContentId));
+            Assert.That(updatedItem.StartMediaId, Is.EqualTo(originalUser.StartMediaId));
+            Assert.That(updatedItem.Email, Is.EqualTo(originalUser.Email));
+            Assert.That(updatedItem.Username, Is.EqualTo(originalUser.Username));
+            Assert.That(updatedItem.AllowedSections.Count(), Is.EqualTo(2));
+            Assert.IsTrue(updatedItem.AllowedSections.Contains("media"));
+            Assert.IsTrue(updatedItem.AllowedSections.Contains("content"));
+        }
+
+        private static User CreateAndCommitUserWithGroup(IUserRepository repository, IUserGroupRepository userGroupRepository, IDatabaseUnitOfWork unitOfWork)
+        {
+            var group = MockedUserGroup.CreateUserGroup();
+            userGroupRepository.AddOrUpdate(@group);
+            unitOfWork.Commit();
+
+            var user = MockedUser.CreateUser();
+            repository.AddOrUpdate(user);
+            unitOfWork.Commit();
+
+            userGroupRepository.AddUsersToGroup(@group.Id, new[] { user.Id });
+            unitOfWork.Commit();
+            return user;
+        }
+
+        private IUser[] CreateAndCommitMultipleUsers(IUserRepository repository, IUnitOfWork unitOfWork)
+        {
+            var user1 = MockedUser.CreateUser("1");
+            var user2 = MockedUser.CreateUser("2");
+            var user3 = MockedUser.CreateUser("3");
+            repository.AddOrUpdate(user1);
+            repository.AddOrUpdate(user2);
+            repository.AddOrUpdate(user3);
+            unitOfWork.Commit();
+            return new IUser[] { user1, user2, user3 };
+        }
+    }
 }