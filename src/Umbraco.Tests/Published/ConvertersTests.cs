﻿using System;
using System.Collections.Generic;
using System.Linq;
using Moq;
using NUnit.Framework;
using Umbraco.Core;
using Umbraco.Core.Composing;
using Umbraco.Core.Configuration;
using Umbraco.Core.Logging;
using Umbraco.Core.Models;
using Umbraco.Core.Models.PublishedContent;
using Umbraco.Core.PropertyEditors;
using Umbraco.Tests.Components;
using Umbraco.Tests.PublishedContent;
using Umbraco.Tests.TestHelpers;
using Umbraco.Web;
using Umbraco.Web.PublishedCache;

namespace Umbraco.Tests.Published
{
    [TestFixture]
    public class ConvertersTests
    {
        #region SimpleConverter1

        [Test]
        public void SimpleConverter1Test()
        {
            var converters = new PropertyValueConverterCollection(new IPropertyValueConverter[]
            {
                new SimpleConverter1(),
            });

            var dataTypeService = new TestObjects.TestDataTypeService(
                new DataType(new VoidEditor(Mock.Of<ILogger>())) { Id = 1 });

            var contentTypeFactory = new PublishedContentTypeFactory(Mock.Of<IPublishedModelFactory>(), converters, dataTypeService);

            IEnumerable<IPublishedPropertyType> CreatePropertyTypes(IPublishedContentType contentType)
            {
                yield return contentTypeFactory.CreatePropertyType(contentType, "prop1", 1);
            }

            var elementType1 = contentTypeFactory.CreateContentType(1000, "element1", CreatePropertyTypes);

            var element1 = new PublishedElement(elementType1, Guid.NewGuid(), new Dictionary<string, object> { { "prop1", "1234" } }, false);

            Assert.AreEqual(1234, element1.Value("prop1"));

            // 'null' would be considered a 'missing' value by the default, magic logic
            var e = new PublishedElement(elementType1, Guid.NewGuid(), new Dictionary<string, object> { { "prop1", null } }, false);
            Assert.IsFalse(e.HasValue("prop1"));

            // '0' would not - it's a valid integer - but the converter knows better
            e = new PublishedElement(elementType1, Guid.NewGuid(), new Dictionary<string, object> { { "prop1", "0" } }, false);
            Assert.IsFalse(e.HasValue("prop1"));
        }

        private class SimpleConverter1 : IPropertyValueConverter
        {
            public bool? IsValue(object value, PropertyValueLevel level)
            {
                switch (level)
                {
                    case PropertyValueLevel.Source:
                        return null;
                    case PropertyValueLevel.Inter:
                        return value is int ivalue && ivalue != 0;
                    default:
                        throw new NotSupportedException($"Invalid level: {level}.");
                }
            }

            public bool IsConverter(IPublishedPropertyType propertyType)
                => propertyType.EditorAlias.InvariantEquals("Umbraco.Void");

            public Type GetPropertyValueType(IPublishedPropertyType propertyType)
                => typeof (int);

            public PropertyCacheLevel GetPropertyCacheLevel(IPublishedPropertyType propertyType)
                => PropertyCacheLevel.Element;

            public object ConvertSourceToIntermediate(IPublishedElement owner, IPublishedPropertyType propertyType, object source, bool preview)
                => int.TryParse(source as string, out int i) ? i : 0;

            public object ConvertIntermediateToObject(IPublishedElement owner, IPublishedPropertyType propertyType, PropertyCacheLevel referenceCacheLevel, object inter, bool preview)
                => (int) inter;

            public object ConvertIntermediateToXPath(IPublishedElement owner, IPublishedPropertyType propertyType, PropertyCacheLevel referenceCacheLevel, object inter, bool preview)
                => ((int) inter).ToString();
        }

        #endregion

        #region SimpleConverter2

        [Test]
        public void SimpleConverter2Test()
        {
            var cacheMock = new Mock<IPublishedContentCache>();
            var cacheContent = new Dictionary<int, IPublishedContent>();
            cacheMock.Setup(x => x.GetById(It.IsAny<int>())).Returns<int>(id => cacheContent.TryGetValue(id, out IPublishedContent content) ? content : null);
            var publishedSnapshotMock = new Mock<IPublishedSnapshot>();
            publishedSnapshotMock.Setup(x => x.Content).Returns(cacheMock.Object);
            var publishedSnapshotAccessorMock = new Mock<IPublishedSnapshotAccessor>();
            publishedSnapshotAccessorMock.Setup(x => x.PublishedSnapshot).Returns(publishedSnapshotMock.Object);
            var publishedSnapshotAccessor = publishedSnapshotAccessorMock.Object;

            var converters = new PropertyValueConverterCollection(new IPropertyValueConverter[]
            {
                new SimpleConverter2(publishedSnapshotAccessor),
            });

            var dataTypeService = new TestObjects.TestDataTypeService(
                new DataType(new VoidEditor(Mock.Of<ILogger>())) { Id = 1 });

            var contentTypeFactory = new PublishedContentTypeFactory(Mock.Of<IPublishedModelFactory>(), converters, dataTypeService);

            IEnumerable<IPublishedPropertyType> CreatePropertyTypes(IPublishedContentType contentType)
            {
                yield return contentTypeFactory.CreatePropertyType(contentType, "prop1", 1);
            }

            var elementType1 = contentTypeFactory.CreateContentType(1000, "element1", CreatePropertyTypes);

            var element1 = new PublishedElement(elementType1, Guid.NewGuid(), new Dictionary<string, object> { { "prop1", "1234" } }, false);

            var cntType1 = contentTypeFactory.CreateContentType(1001, "cnt1", t => Enumerable.Empty<PublishedPropertyType>());
            var cnt1 = new SolidPublishedContent(cntType1) { Id = 1234 };
            cacheContent[cnt1.Id] = cnt1;

            Assert.AreSame(cnt1, element1.Value("prop1"));
        }

        private class SimpleConverter2 : IPropertyValueConverter
        {
            private readonly IPublishedSnapshotAccessor _publishedSnapshotAccessor;
            private readonly PropertyCacheLevel _cacheLevel;

            public SimpleConverter2(IPublishedSnapshotAccessor publishedSnapshotAccessor, PropertyCacheLevel cacheLevel = PropertyCacheLevel.None)
            {
                _publishedSnapshotAccessor = publishedSnapshotAccessor;
                _cacheLevel = cacheLevel;
            }

            public bool? IsValue(object value, PropertyValueLevel level)
                => value != null && (!(value is string) || string.IsNullOrWhiteSpace((string) value) == false);

            public bool IsConverter(IPublishedPropertyType propertyType)
                => propertyType.EditorAlias.InvariantEquals("Umbraco.Void");

            public Type GetPropertyValueType(IPublishedPropertyType propertyType)
                // the first version would be the "generic" version, but say we want to be more precise
                // and return: whatever Clr type is generated for content type with alias "cnt1" -- which
                // we cannot really typeof() at the moment because it has not been generated, hence ModelType.
                // => typeof (IPublishedContent);
                => ModelType.For("cnt1");

            public PropertyCacheLevel GetPropertyCacheLevel(IPublishedPropertyType propertyType)
                => _cacheLevel;

            public object ConvertSourceToIntermediate(IPublishedElement owner, IPublishedPropertyType propertyType, object source, bool preview)
                => int.TryParse(source as string, out int i) ? i : -1;

            public object ConvertIntermediateToObject(IPublishedElement owner, IPublishedPropertyType propertyType, PropertyCacheLevel referenceCacheLevel, object inter, bool preview)
                => _publishedSnapshotAccessor.PublishedSnapshot.Content.GetById((int) inter);

            public object ConvertIntermediateToXPath(IPublishedElement owner, IPublishedPropertyType propertyType, PropertyCacheLevel referenceCacheLevel, object inter, bool preview)
                => ((int) inter).ToString();
        }

        #endregion

        #region SimpleConverter3

        [Test]
        public void SimpleConverter3Test()
        {
            Current.Reset();
            var register = RegisterFactory.Create();

<<<<<<< HEAD
            var composition = new Composition(register, new TypeLoader(), Mock.Of<IProfilingLogger>(), ComponentTests.MockRuntimeState(RuntimeLevel.Run), new ConfigsFactory().Create());
=======
            var composition = new Composition(register, TestHelper.GetMockedTypeLoader(), Mock.Of<IProfilingLogger>(), ComponentTests.MockRuntimeState(RuntimeLevel.Run));
>>>>>>> 9b4c26bf

            composition.WithCollectionBuilder<PropertyValueConverterCollectionBuilder>()
                .Append<SimpleConverter3A>()
                .Append<SimpleConverter3B>();

            IPublishedModelFactory factory = new PublishedModelFactory(new[]
            {
                typeof (PublishedSnapshotTestObjects.TestElementModel1), typeof (PublishedSnapshotTestObjects.TestElementModel2),
                typeof (PublishedSnapshotTestObjects.TestContentModel1), typeof (PublishedSnapshotTestObjects.TestContentModel2),
            });
            register.Register(f => factory);

            Current.Factory = composition.CreateFactory();
            CurrentCore.Factory = composition.CreateFactory();

            var cacheMock = new Mock<IPublishedContentCache>();
            var cacheContent = new Dictionary<int, IPublishedContent>();
            cacheMock.Setup(x => x.GetById(It.IsAny<int>())).Returns<int>(id => cacheContent.TryGetValue(id, out IPublishedContent content) ? content : null);
            var publishedSnapshotMock = new Mock<IPublishedSnapshot>();
            publishedSnapshotMock.Setup(x => x.Content).Returns(cacheMock.Object);
            var publishedSnapshotAccessorMock = new Mock<IPublishedSnapshotAccessor>();
            publishedSnapshotAccessorMock.Setup(x => x.PublishedSnapshot).Returns(publishedSnapshotMock.Object);
            register.Register(f => publishedSnapshotAccessorMock.Object);

            var converters = Current.Factory.GetInstance<PropertyValueConverterCollection>();

            var dataTypeService = new TestObjects.TestDataTypeService(
                new DataType(new VoidEditor(Mock.Of<ILogger>())) { Id = 1 },
                new DataType(new VoidEditor("2", Mock.Of<ILogger>())) { Id = 2 });

            var contentTypeFactory = new PublishedContentTypeFactory(factory, converters, dataTypeService);

            IEnumerable<IPublishedPropertyType> CreatePropertyTypes(IPublishedContentType contentType, int i)
            {
                yield return contentTypeFactory.CreatePropertyType(contentType, "prop" + i, i);
            }

            var elementType1 = contentTypeFactory.CreateContentType(1000, "element1", t => CreatePropertyTypes(t, 1));
            var elementType2 = contentTypeFactory.CreateContentType(1001, "element2", t => CreatePropertyTypes(t, 2));
            var contentType1 = contentTypeFactory.CreateContentType(1002, "content1", t => CreatePropertyTypes(t, 1));
            var contentType2 = contentTypeFactory.CreateContentType(1003, "content2", t => CreatePropertyTypes(t, 2));

            var element1 = new PublishedElement(elementType1, Guid.NewGuid(), new Dictionary<string, object> { { "prop1", "val1" } }, false);
            var element2 = new PublishedElement(elementType2, Guid.NewGuid(), new Dictionary<string, object> { { "prop2", "1003" } }, false);
            var cnt1 = new SolidPublishedContent(contentType1)
            {
                Id = 1003,
                Properties = new[] { new SolidPublishedProperty { Alias = "prop1", SolidHasValue = true, SolidValue = "val1" } }
            };
            var cnt2 = new SolidPublishedContent(contentType1)
            {
                Id = 1004,
                Properties = new[] { new SolidPublishedProperty { Alias = "prop2", SolidHasValue = true, SolidValue = "1003" } }
            };

            cacheContent[cnt1.Id] = cnt1.CreateModel();
            cacheContent[cnt2.Id] = cnt2.CreateModel();

            // can get the actual property Clr type
            // ie ModelType gets properly mapped by IPublishedContentModelFactory
            // must test ModelClrType with special equals 'cos they are not ref-equals
            Assert.IsTrue(ModelType.Equals(typeof (IEnumerable<>).MakeGenericType(ModelType.For("content1")), contentType2.GetPropertyType("prop2").ModelClrType));
            Assert.AreEqual(typeof (IEnumerable<PublishedSnapshotTestObjects.TestContentModel1>), contentType2.GetPropertyType("prop2").ClrType);

            // can create a model for an element
            var model1 = factory.CreateModel(element1);
            Assert.IsInstanceOf<PublishedSnapshotTestObjects.TestElementModel1>(model1);
            Assert.AreEqual("val1", ((PublishedSnapshotTestObjects.TestElementModel1) model1).Prop1);

            // can create a model for a published content
            var model2 = factory.CreateModel(element2);
            Assert.IsInstanceOf<PublishedSnapshotTestObjects.TestElementModel2>(model2);
            var mmodel2 = (PublishedSnapshotTestObjects.TestElementModel2) model2;

            // and get direct property
            Assert.IsInstanceOf<PublishedSnapshotTestObjects.TestContentModel1[]>(model2.Value("prop2"));
            Assert.AreEqual(1, ((PublishedSnapshotTestObjects.TestContentModel1[]) model2.Value("prop2")).Length);

            // and get model property
            Assert.IsInstanceOf<IEnumerable<PublishedSnapshotTestObjects.TestContentModel1>>(mmodel2.Prop2);
            Assert.IsInstanceOf<PublishedSnapshotTestObjects.TestContentModel1[]>(mmodel2.Prop2);
            var mmodel1 = mmodel2.Prop2.First();

            // and we get what we want
            Assert.AreSame(cacheContent[mmodel1.Id], mmodel1);
        }

        public class SimpleConverter3A : PropertyValueConverterBase
        {
            public override bool IsConverter(IPublishedPropertyType propertyType)
                => propertyType.EditorAlias == "Umbraco.Void";

            public override Type GetPropertyValueType(IPublishedPropertyType propertyType)
                => typeof (string);

            public override PropertyCacheLevel GetPropertyCacheLevel(IPublishedPropertyType propertyType)
                => PropertyCacheLevel.Element;
        }

        public class SimpleConverter3B : PropertyValueConverterBase
        {
            private readonly IPublishedSnapshotAccessor _publishedSnapshotAccessor;

            public SimpleConverter3B(IPublishedSnapshotAccessor publishedSnapshotAccessor)
            {
                _publishedSnapshotAccessor = publishedSnapshotAccessor;
            }

            public override bool IsConverter(IPublishedPropertyType propertyType)
                => propertyType.EditorAlias == "Umbraco.Void.2";

            public override Type GetPropertyValueType(IPublishedPropertyType propertyType)
                => typeof (IEnumerable<>).MakeGenericType(ModelType.For("content1"));

            public override PropertyCacheLevel GetPropertyCacheLevel(IPublishedPropertyType propertyType)
                => PropertyCacheLevel.Elements;

            public override object ConvertSourceToIntermediate(IPublishedElement owner, IPublishedPropertyType propertyType, object source, bool preview)
            {
                var s = source as string;
                return s?.Split(',').Select(int.Parse).ToArray() ?? Array.Empty<int>();
            }

            public override object ConvertIntermediateToObject(IPublishedElement owner, IPublishedPropertyType propertyType, PropertyCacheLevel referenceCacheLevel, object inter, bool preview)
            {
                return ((int[]) inter).Select(x => (PublishedSnapshotTestObjects.TestContentModel1) _publishedSnapshotAccessor.PublishedSnapshot.Content.GetById(x)).ToArray();
            }
        }

        #endregion
    }
}<|MERGE_RESOLUTION|>--- conflicted
+++ resolved
@@ -5,7 +5,6 @@
 using NUnit.Framework;
 using Umbraco.Core;
 using Umbraco.Core.Composing;
-using Umbraco.Core.Configuration;
 using Umbraco.Core.Logging;
 using Umbraco.Core.Models;
 using Umbraco.Core.Models.PublishedContent;
@@ -179,11 +178,7 @@
             Current.Reset();
             var register = RegisterFactory.Create();
 
-<<<<<<< HEAD
-            var composition = new Composition(register, new TypeLoader(), Mock.Of<IProfilingLogger>(), ComponentTests.MockRuntimeState(RuntimeLevel.Run), new ConfigsFactory().Create());
-=======
-            var composition = new Composition(register, TestHelper.GetMockedTypeLoader(), Mock.Of<IProfilingLogger>(), ComponentTests.MockRuntimeState(RuntimeLevel.Run));
->>>>>>> 9b4c26bf
+            var composition = new Composition(register, TestHelper.GetMockedTypeLoader(), Mock.Of<IProfilingLogger>(), ComponentTests.MockRuntimeState(RuntimeLevel.Run), TestHelper.GetConfigs());
 
             composition.WithCollectionBuilder<PropertyValueConverterCollectionBuilder>()
                 .Append<SimpleConverter3A>()
@@ -197,7 +192,6 @@
             register.Register(f => factory);
 
             Current.Factory = composition.CreateFactory();
-            CurrentCore.Factory = composition.CreateFactory();
 
             var cacheMock = new Mock<IPublishedContentCache>();
             var cacheContent = new Dictionary<int, IPublishedContent>();
