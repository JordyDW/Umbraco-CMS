﻿using System;
using System.Collections.Generic;
using System.Data;
using System.Linq;
using Moq;
using NUnit.Framework;
using Umbraco.Core;
using Umbraco.Core.Composing;
using Umbraco.Core.Configuration;
using Umbraco.Core.Events;
using Umbraco.Core.Logging;
using Umbraco.Core.Models;
using Umbraco.Core.Models.PublishedContent;
using Umbraco.Core.Persistence.Repositories;
using Umbraco.Core.PropertyEditors;
using Umbraco.Core.Scoping;
using Umbraco.Core.Services;
using Umbraco.Core.Services.Changes;
using Umbraco.Core.Strings;
using Umbraco.Tests.TestHelpers;
using Umbraco.Tests.Testing.Objects;
using Umbraco.Tests.Testing.Objects.Accessors;
using Umbraco.Web;
using Umbraco.Web.Cache;
using Umbraco.Web.PublishedCache;
using Umbraco.Web.PublishedCache.NuCache;
using Umbraco.Web.PublishedCache.NuCache.DataSource;

namespace Umbraco.Tests.PublishedContent
{
    [TestFixture]
    public class NuCacheChildrenTests
    {
        private IPublishedSnapshotService _snapshotService;
        private IVariationContextAccessor _variationAccesor;
        private IPublishedSnapshotAccessor _snapshotAccessor;
        private ContentType _contentTypeInvariant;
        private ContentType _contentTypeVariant;
        private TestDataSource _source;

        [TearDown]
        public void Teardown()
        {
            _snapshotService?.Dispose();
        }

        private void Init(Func<IEnumerable<ContentNodeKit>> kits)
        {
            Current.Reset();

            var factory = Mock.Of<IFactory>();
            Current.Factory = factory;

            var configs = new Configs();
            Mock.Get(factory).Setup(x => x.GetInstance(typeof(Configs))).Returns(configs);
            var globalSettings = new GlobalSettings();
            configs.Add(SettingsForTests.GenerateMockUmbracoSettings);
            configs.Add<IGlobalSettings>(() => globalSettings);

            var publishedModelFactory = new NoopPublishedModelFactory();
            Mock.Get(factory).Setup(x => x.GetInstance(typeof(IPublishedModelFactory))).Returns(publishedModelFactory);

            var runtime = Mock.Of<IRuntimeState>();
            Mock.Get(runtime).Setup(x => x.Level).Returns(RuntimeLevel.Run);

            // create data types, property types and content types
            var dataType = new DataType(new VoidEditor("Editor", Mock.Of<ILogger>())) { Id = 3 };

            var dataTypes = new[]
            {
                dataType
            };

            var propertyType = new PropertyType("Umbraco.Void.Editor", ValueStorageType.Nvarchar) { Alias = "prop", DataTypeId = 3, Variations = ContentVariation.Nothing };
            _contentTypeInvariant = new ContentType(-1) { Id = 2, Alias = "itype", Variations = ContentVariation.Nothing };
            _contentTypeInvariant.AddPropertyType(propertyType);

            propertyType = new PropertyType("Umbraco.Void.Editor", ValueStorageType.Nvarchar) { Alias = "prop", DataTypeId = 3, Variations = ContentVariation.Culture };
            _contentTypeVariant = new ContentType(-1) { Id = 3, Alias = "vtype", Variations = ContentVariation.Culture };
            _contentTypeVariant.AddPropertyType(propertyType);

            var contentTypes = new[]
            {
                _contentTypeInvariant,
                _contentTypeVariant
            };

            var contentTypeService = new Mock<IContentTypeService>();
            contentTypeService.Setup(x => x.GetAll()).Returns(contentTypes);
            contentTypeService.Setup(x => x.GetAll(It.IsAny<int[]>())).Returns(contentTypes);

            var mediaTypeService = new Mock<IMediaTypeService>();
            mediaTypeService.Setup(x => x.GetAll()).Returns(Enumerable.Empty<IMediaType>());
            mediaTypeService.Setup(x => x.GetAll(It.IsAny<int[]>())).Returns(Enumerable.Empty<IMediaType>());

            var contentTypeServiceBaseFactory = new Mock<IContentTypeBaseServiceProvider>();
            contentTypeServiceBaseFactory.Setup(x => x.For(It.IsAny<IContentBase>())).Returns(contentTypeService.Object);

            var dataTypeService = Mock.Of<IDataTypeService>();
            Mock.Get(dataTypeService).Setup(x => x.GetAll()).Returns(dataTypes);

            // create a service context
            var serviceContext = ServiceContext.CreatePartial(
                dataTypeService: dataTypeService,
                memberTypeService: Mock.Of<IMemberTypeService>(),
                memberService: Mock.Of<IMemberService>(),
                contentTypeService: contentTypeService.Object,
                mediaTypeService: mediaTypeService.Object,
                localizationService: Mock.Of<ILocalizationService>(),
                domainService: Mock.Of<IDomainService>()
            );

            // create a scope provider
            var scopeProvider = new Mock<IScopeProvider>();
            scopeProvider
                .Setup(x => x.CreateScope(
                    It.IsAny<IsolationLevel>(),
                    It.IsAny<RepositoryCacheMode>(),
                    It.IsAny<IEventDispatcher>(),
                    It.IsAny<bool?>(),
                    It.IsAny<bool>(),
                    It.IsAny<bool>()))
                .Returns(Mock.Of<IScope>);

            // create a published content type factory
            var contentTypeFactory = new PublishedContentTypeFactory(
                Mock.Of<IPublishedModelFactory>(),
                new PropertyValueConverterCollection(Array.Empty<IPropertyValueConverter>()),
                dataTypeService);

            // create accessors
            _variationAccesor = new TestVariationContextAccessor();
            _snapshotAccessor = new TestPublishedSnapshotAccessor();

            // create a data source for NuCache
            _source = new TestDataSource(kits());

            // at last, create the complete NuCache snapshot service!
            var options = new PublishedSnapshotServiceOptions { IgnoreLocalDb = true };
            _snapshotService = new PublishedSnapshotService(options,
                null,
                runtime,
                serviceContext,
                contentTypeFactory,
                null,
                _snapshotAccessor,
                _variationAccesor,
                Mock.Of<IProfilingLogger>(),
                scopeProvider.Object,
                Mock.Of<IDocumentRepository>(),
                Mock.Of<IMediaRepository>(),
                Mock.Of<IMemberRepository>(),
                new TestDefaultCultureAccessor(),
                _source,
                globalSettings,
                Mock.Of<IEntityXmlSerializer>(),
                Mock.Of<IPublishedModelFactory>(),
                new UrlSegmentProviderCollection(new[] { new DefaultUrlSegmentProvider() }));

            // invariant is the current default
            _variationAccesor.VariationContext = new VariationContext();

            Mock.Get(factory).Setup(x => x.GetInstance(typeof(IVariationContextAccessor))).Returns(_variationAccesor);
        }

        private IEnumerable<ContentNodeKit> GetNestedVariantKits()
        {
            var paths = new Dictionary<int, string> { { -1, "-1" } };

            //1x variant (root)
            yield return CreateVariantKit(1, -1, 1, paths);

            //1x invariant under root
            yield return CreateInvariantKit(4, 1, 1, paths);

            //1x variant under root
            yield return CreateVariantKit(7, 1, 4, paths);

            //2x mixed under invariant
            yield return CreateVariantKit(10, 4, 1, paths);
            yield return CreateInvariantKit(11, 4, 2, paths);

            //2x mixed under variant
            yield return CreateVariantKit(12, 7, 1, paths);
            yield return CreateInvariantKit(13, 7, 2, paths);
        }

        private IEnumerable<ContentNodeKit> GetInvariantKits()
        {
            var paths = new Dictionary<int, string> { { -1, "-1" } };

            yield return CreateInvariantKit(1, -1, 1, paths);
            yield return CreateInvariantKit(2, -1, 2, paths);
            yield return CreateInvariantKit(3, -1, 3, paths);

            yield return CreateInvariantKit(4, 1, 1, paths);
            yield return CreateInvariantKit(5, 1, 2, paths);
            yield return CreateInvariantKit(6, 1, 3, paths);

            yield return CreateInvariantKit(7, 2, 3, paths);
            yield return CreateInvariantKit(8, 2, 2, paths);
            yield return CreateInvariantKit(9, 2, 1, paths);

            yield return CreateInvariantKit(10, 3, 1, paths);

            yield return CreateInvariantKit(11, 4, 1, paths);
            yield return CreateInvariantKit(12, 4, 2, paths);
        }

        private ContentNodeKit CreateInvariantKit(int id, int parentId, int sortOrder, Dictionary<int, string> paths)
        {
            if (!paths.TryGetValue(parentId, out var parentPath))
                throw new Exception("Unknown parent.");

            var path = paths[id] = parentPath + "," + id;
            var level = path.Count(x => x == ',');
            var now = DateTime.Now;

            var contentData = new ContentData
            {
                Name = "N" + id,
                Published = true,
                TemplateId = 0,
                VersionId = 1,
                VersionDate = now,
                WriterId = 0,
                Properties = new Dictionary<string, PropertyData[]>(),
                CultureInfos = new Dictionary<string, CultureVariation>()
            };

            return new ContentNodeKit
            {
                ContentTypeId = _contentTypeInvariant.Id,
                Node = new ContentNode(id, Guid.NewGuid(), level, path, sortOrder, parentId, DateTime.Now, 0),
                DraftData = null,
                PublishedData = contentData
            };
        }

        private IEnumerable<ContentNodeKit> GetVariantKits()
        {
            var paths = new Dictionary<int, string> { { -1, "-1" } };

            yield return CreateVariantKit(1, -1, 1, paths);
            yield return CreateVariantKit(2, -1, 2, paths);
            yield return CreateVariantKit(3, -1, 3, paths);

            yield return CreateVariantKit(4, 1, 1, paths);
            yield return CreateVariantKit(5, 1, 2, paths);
            yield return CreateVariantKit(6, 1, 3, paths);

            yield return CreateVariantKit(7, 2, 3, paths);
            yield return CreateVariantKit(8, 2, 2, paths);
            yield return CreateVariantKit(9, 2, 1, paths);

            yield return CreateVariantKit(10, 3, 1, paths);

            yield return CreateVariantKit(11, 4, 1, paths);
            yield return CreateVariantKit(12, 4, 2, paths);
        }

        private static Dictionary<string, CultureVariation> GetCultureInfos(int id, DateTime now)
        {
            var en = new[] { 1, 2, 3, 4, 5, 6, 7, 8, 9, 10, 11, 12 };
            var fr = new[] { 1, 3, 4, 6, 7, 9, 10, 12 };

            var infos = new Dictionary<string, CultureVariation>();
            if (en.Contains(id))
                infos["en-US"] = new CultureVariation { Name = "N" + id + "-" + "en-US", Date = now, IsDraft = false };
            if (fr.Contains(id))
                infos["fr-FR"] = new CultureVariation { Name = "N" + id + "-" + "fr-FR", Date = now, IsDraft = false };
            return infos;
        }

        private ContentNodeKit CreateVariantKit(int id, int parentId, int sortOrder, Dictionary<int, string> paths)
        {
            if (!paths.TryGetValue(parentId, out var parentPath))
                throw new Exception("Unknown parent.");

            var path = paths[id] = parentPath + "," + id;
            var level = path.Count(x => x == ',');
            var now = DateTime.Now;

            return new ContentNodeKit
            {
                ContentTypeId = _contentTypeVariant.Id,
                Node = new ContentNode(id, Guid.NewGuid(), level, path, sortOrder, parentId, DateTime.Now, 0),
                DraftData = null,
                PublishedData = new ContentData
                {
                    Name = "N" + id,
                    Published = true,
                    TemplateId = 0,
                    VersionId = 1,
                    VersionDate = now,
                    WriterId = 0,
                    Properties = new Dictionary<string, PropertyData[]>(),
                    CultureInfos = GetCultureInfos(id, now)
                }
            };
        }

        private IEnumerable<ContentNodeKit> GetVariantWithDraftKits()
        {
            var paths = new Dictionary<int, string> { { -1, "-1" } };

            Dictionary<string, CultureVariation> GetCultureInfos(int id, DateTime now)
            {
                var en = new[] { 1, 2, 3, 4, 5, 6, 7, 8, 9, 10, 11, 12 };
                var fr = new[] { 1, 3, 4, 6, 7, 9, 10, 12 };

                var infos = new Dictionary<string, CultureVariation>();
                if (en.Contains(id))
                    infos["en-US"] = new CultureVariation { Name = "N" + id + "-" + "en-US", Date = now, IsDraft = false };
                if (fr.Contains(id))
                    infos["fr-FR"] = new CultureVariation { Name = "N" + id + "-" + "fr-FR", Date = now, IsDraft = false };
                return infos;
            }

            ContentNodeKit CreateKit(int id, int parentId, int sortOrder)
            {
                if (!paths.TryGetValue(parentId, out var parentPath))
                    throw new Exception("Unknown parent.");

                var path = paths[id] = parentPath + "," + id;
                var level = path.Count(x => x == ',');
                var now = DateTime.Now;

                ContentData CreateContentData(bool published) => new ContentData
                {
                    Name = "N" + id,
                    Published = published,
                    TemplateId = 0,
                    VersionId = 1,
                    VersionDate = now,
                    WriterId = 0,
                    Properties = new Dictionary<string, PropertyData[]>(),
                    CultureInfos = GetCultureInfos(id, now)
                };

                var withDraft = id % 2 == 0;
                var withPublished = !withDraft;

                return new ContentNodeKit
                {
                    ContentTypeId = _contentTypeVariant.Id,
                    Node = new ContentNode(id, Guid.NewGuid(), level, path, sortOrder, parentId, DateTime.Now, 0),
                    DraftData = withDraft ? CreateContentData(false) : null,
                    PublishedData = withPublished ? CreateContentData(true) : null
                };
            }

            yield return CreateKit(1, -1, 1);
            yield return CreateKit(2, -1, 2);
            yield return CreateKit(3, -1, 3);

            yield return CreateKit(4, 1, 1);
            yield return CreateKit(5, 1, 2);
            yield return CreateKit(6, 1, 3);

            yield return CreateKit(7, 2, 3);
            yield return CreateKit(8, 2, 2);
            yield return CreateKit(9, 2, 1);

            yield return CreateKit(10, 3, 1);

            yield return CreateKit(11, 4, 1);
            yield return CreateKit(12, 4, 2);
        }

        [Test]
        public void EmptyTest()
        {
            Init(() => Enumerable.Empty<ContentNodeKit>());

            var snapshot = _snapshotService.CreatePublishedSnapshot(previewToken: null);
            _snapshotAccessor.PublishedSnapshot = snapshot;

            var documents = snapshot.Content.GetAtRoot().ToArray();
            Assert.AreEqual(0, documents.Length);
        }

        [Test]
        public void ChildrenTest()
        {
            Init(GetInvariantKits);

            var snapshot = _snapshotService.CreatePublishedSnapshot(previewToken: null);
            _snapshotAccessor.PublishedSnapshot = snapshot;

            var documents = snapshot.Content.GetAtRoot().ToArray();
            AssertDocuments(documents, "N1", "N2", "N3");

            documents = snapshot.Content.GetById(1).Children().ToArray();
            AssertDocuments(documents, "N4", "N5", "N6");

            documents = snapshot.Content.GetById(2).Children().ToArray();
            AssertDocuments(documents, "N9", "N8", "N7");

            documents = snapshot.Content.GetById(3).Children().ToArray();
            AssertDocuments(documents, "N10");

            documents = snapshot.Content.GetById(4).Children().ToArray();
            AssertDocuments(documents, "N11", "N12");

            documents = snapshot.Content.GetById(10).Children().ToArray();
            AssertDocuments(documents);
        }

        [Test]
        public void ParentTest()
        {
            Init(GetInvariantKits);

            var snapshot = _snapshotService.CreatePublishedSnapshot(previewToken: null);
            _snapshotAccessor.PublishedSnapshot = snapshot;

            Assert.IsNull(snapshot.Content.GetById(1).Parent);
            Assert.IsNull(snapshot.Content.GetById(2).Parent);
            Assert.IsNull(snapshot.Content.GetById(3).Parent);

            Assert.AreEqual(1, snapshot.Content.GetById(4).Parent?.Id);
            Assert.AreEqual(1, snapshot.Content.GetById(5).Parent?.Id);
            Assert.AreEqual(1, snapshot.Content.GetById(6).Parent?.Id);

            Assert.AreEqual(2, snapshot.Content.GetById(7).Parent?.Id);
            Assert.AreEqual(2, snapshot.Content.GetById(8).Parent?.Id);
            Assert.AreEqual(2, snapshot.Content.GetById(9).Parent?.Id);

            Assert.AreEqual(3, snapshot.Content.GetById(10).Parent?.Id);

            Assert.AreEqual(4, snapshot.Content.GetById(11).Parent?.Id);
            Assert.AreEqual(4, snapshot.Content.GetById(12).Parent?.Id);
        }

        [Test]
        public void MoveToRootTest()
        {
            Init(GetInvariantKits);

            // get snapshot
            var snapshot = _snapshotService.CreatePublishedSnapshot(previewToken: null);
            _snapshotAccessor.PublishedSnapshot = snapshot;

            // do some changes
            var kit = _source.Kits[10];
            _source.Kits[10] = new ContentNodeKit
            {
                ContentTypeId = 2,
                Node = new ContentNode(kit.Node.Id, Guid.NewGuid(), 1, "-1,10", 4, -1, DateTime.Now, 0),
                DraftData = null,
                PublishedData = new ContentData
                {
                    Name = kit.PublishedData.Name,
                    Published = true,
                    TemplateId = 0,
                    VersionId = 1,
                    VersionDate = DateTime.Now,
                    WriterId = 0,
                    Properties = new Dictionary<string, PropertyData[]>(),
                    CultureInfos = new Dictionary<string, CultureVariation>()
                }
            };

            // notify
            _snapshotService.Notify(new[] { new ContentCacheRefresher.JsonPayload(10, Guid.Empty, TreeChangeTypes.RefreshBranch) }, out _, out _);

            // changes that *I* make are immediately visible on the current snapshot
            var documents = snapshot.Content.GetAtRoot().ToArray();
            AssertDocuments(documents, "N1", "N2", "N3", "N10");

            documents = snapshot.Content.GetById(3).Children().ToArray();
            AssertDocuments(documents);

            Assert.IsNull(snapshot.Content.GetById(10).Parent);
        }

        [Test]
        public void MoveFromRootTest()
        {
            Init(GetInvariantKits);

            // get snapshot
            var snapshot = _snapshotService.CreatePublishedSnapshot(previewToken: null);
            _snapshotAccessor.PublishedSnapshot = snapshot;

            // do some changes
            var kit = _source.Kits[1];
            _source.Kits[1] = new ContentNodeKit
            {
                ContentTypeId = 2,
                Node = new ContentNode(kit.Node.Id, Guid.NewGuid(), 1, "-1,3,10,1", 1, 10, DateTime.Now, 0),
                DraftData = null,
                PublishedData = new ContentData
                {
                    Name = kit.PublishedData.Name,
                    Published = true,
                    TemplateId = 0,
                    VersionId = 1,
                    VersionDate = DateTime.Now,
                    WriterId = 0,
                    Properties = new Dictionary<string, PropertyData[]>(),
                    CultureInfos = new Dictionary<string, CultureVariation>()
                }
            };

            // notify
            _snapshotService.Notify(new[] { new ContentCacheRefresher.JsonPayload(1, Guid.Empty, TreeChangeTypes.RefreshBranch) }, out _, out _);

            // changes that *I* make are immediately visible on the current snapshot
            var documents = snapshot.Content.GetAtRoot().ToArray();
            AssertDocuments(documents, "N2", "N3");

            documents = snapshot.Content.GetById(10).Children().ToArray();
            AssertDocuments(documents, "N1");

            Assert.AreEqual(10, snapshot.Content.GetById(1).Parent?.Id);
        }

        [Test]
        public void ReOrderTest()
        {
            Init(GetInvariantKits);

            // get snapshot
            var snapshot = _snapshotService.CreatePublishedSnapshot(previewToken: null);
            _snapshotAccessor.PublishedSnapshot = snapshot;

            // do some changes
            var kit = _source.Kits[7];
            _source.Kits[7] = new ContentNodeKit
            {
                ContentTypeId = 2,
                Node = new ContentNode(kit.Node.Id, Guid.NewGuid(), kit.Node.Level, kit.Node.Path, 1, kit.Node.ParentContentId, DateTime.Now, 0),
                DraftData = null,
                PublishedData = new ContentData
                {
                    Name = kit.PublishedData.Name,
                    Published = true,
                    TemplateId = 0,
                    VersionId = 1,
                    VersionDate = DateTime.Now,
                    WriterId = 0,
                    Properties = new Dictionary<string, PropertyData[]>(),
                    CultureInfos = new Dictionary<string, CultureVariation>()
                }
            };

            kit = _source.Kits[8];
            _source.Kits[8] = new ContentNodeKit
            {
                ContentTypeId = 2,
                Node = new ContentNode(kit.Node.Id, Guid.NewGuid(), kit.Node.Level, kit.Node.Path, 3, kit.Node.ParentContentId, DateTime.Now, 0),
                DraftData = null,
                PublishedData = new ContentData
                {
                    Name = kit.PublishedData.Name,
                    Published = true,
                    TemplateId = 0,
                    VersionId = 1,
                    VersionDate = DateTime.Now,
                    WriterId = 0,
                    Properties = new Dictionary<string, PropertyData[]>(),
                    CultureInfos = new Dictionary<string, CultureVariation>()
                }
            };

            kit = _source.Kits[9];
            _source.Kits[9] = new ContentNodeKit
            {
                ContentTypeId = 2,
                Node = new ContentNode(kit.Node.Id, Guid.NewGuid(), kit.Node.Level, kit.Node.Path, 2, kit.Node.ParentContentId, DateTime.Now, 0),
                DraftData = null,
                PublishedData = new ContentData
                {
                    Name = kit.PublishedData.Name,
                    Published = true,
                    TemplateId = 0,
                    VersionId = 1,
                    VersionDate = DateTime.Now,
                    WriterId = 0,
                    Properties = new Dictionary<string, PropertyData[]>(),
                    CultureInfos = new Dictionary<string, CultureVariation>()
                }
            };

            // notify
            _snapshotService.Notify(new[] { new ContentCacheRefresher.JsonPayload(kit.Node.ParentContentId, Guid.Empty, TreeChangeTypes.RefreshBranch) }, out _, out _);

            // changes that *I* make are immediately visible on the current snapshot
            var documents = snapshot.Content.GetById(kit.Node.ParentContentId).Children().ToArray();
            AssertDocuments(documents, "N7", "N9", "N8");
        }

        [Test]
        public void MoveTest()
        {
            Init(GetInvariantKits);

            // get snapshot
            var snapshot = _snapshotService.CreatePublishedSnapshot(previewToken: null);
            _snapshotAccessor.PublishedSnapshot = snapshot;

            // do some changes
            var kit = _source.Kits[4];
            _source.Kits[4] = new ContentNodeKit
            {
                ContentTypeId = 2,
                Node = new ContentNode(kit.Node.Id, Guid.NewGuid(), kit.Node.Level, kit.Node.Path, 2, kit.Node.ParentContentId, DateTime.Now, 0),
                DraftData = null,
                PublishedData = new ContentData
                {
                    Name = kit.PublishedData.Name,
                    Published = true,
                    TemplateId = 0,
                    VersionId = 1,
                    VersionDate = DateTime.Now,
                    WriterId = 0,
                    Properties = new Dictionary<string, PropertyData[]>(),
                    CultureInfos = new Dictionary<string, CultureVariation>()
                }
            };

            kit = _source.Kits[5];
            _source.Kits[5] = new ContentNodeKit
            {
                ContentTypeId = 2,
                Node = new ContentNode(kit.Node.Id, Guid.NewGuid(), kit.Node.Level, kit.Node.Path, 3, kit.Node.ParentContentId, DateTime.Now, 0),
                DraftData = null,
                PublishedData = new ContentData
                {
                    Name = kit.PublishedData.Name,
                    Published = true,
                    TemplateId = 0,
                    VersionId = 1,
                    VersionDate = DateTime.Now,
                    WriterId = 0,
                    Properties = new Dictionary<string, PropertyData[]>(),
                    CultureInfos = new Dictionary<string, CultureVariation>()
                }
            };

            kit = _source.Kits[6];
            _source.Kits[6] = new ContentNodeKit
            {
                ContentTypeId = 2,
                Node = new ContentNode(kit.Node.Id, Guid.NewGuid(), kit.Node.Level, kit.Node.Path, 4, kit.Node.ParentContentId, DateTime.Now, 0),
                DraftData = null,
                PublishedData = new ContentData
                {
                    Name = kit.PublishedData.Name,
                    Published = true,
                    TemplateId = 0,
                    VersionId = 1,
                    VersionDate = DateTime.Now,
                    WriterId = 0,
                    Properties = new Dictionary<string, PropertyData[]>(),
                    CultureInfos = new Dictionary<string, CultureVariation>()
                }
            };

            kit = _source.Kits[7];
            _source.Kits[7] = new ContentNodeKit
            {
                ContentTypeId = 2,
                Node = new ContentNode(kit.Node.Id, Guid.NewGuid(), kit.Node.Level, "-1,1,7", 1, 1, DateTime.Now, 0),
                DraftData = null,
                PublishedData = new ContentData
                {
                    Name = kit.PublishedData.Name,
                    Published = true,
                    TemplateId = 0,
                    VersionId = 1,
                    VersionDate = DateTime.Now,
                    WriterId = 0,
                    Properties = new Dictionary<string, PropertyData[]>(),
                    CultureInfos = new Dictionary<string, CultureVariation>()
                }
            };

            // notify
            _snapshotService.Notify(new[]
            {
                // removal must come first
                new ContentCacheRefresher.JsonPayload(2, Guid.Empty, TreeChangeTypes.RefreshBranch),
                new ContentCacheRefresher.JsonPayload(1, Guid.Empty, TreeChangeTypes.RefreshBranch)
            }, out _, out _);

            // changes that *I* make are immediately visible on the current snapshot
            var documents = snapshot.Content.GetById(1).Children().ToArray();
            AssertDocuments(documents, "N7", "N4", "N5", "N6");

            documents = snapshot.Content.GetById(2).Children().ToArray();
            AssertDocuments(documents, "N9", "N8");

            Assert.AreEqual(1, snapshot.Content.GetById(7).Parent?.Id);
        }

        [Test]
        public void Clear_Branch_Locked()
        {
            // This test replicates an issue we saw here https://github.com/umbraco/Umbraco-CMS/pull/7907#issuecomment-610259393
            // The data was sent to me and this replicates it's structure

            var paths = new Dictionary<int, string> { { -1, "-1" } };

            Init(() => new List<ContentNodeKit>
            {
                CreateInvariantKit(1, -1, 1, paths),    // first level
                CreateInvariantKit(2, 1, 1, paths),     // second level
                CreateInvariantKit(3, 2, 1, paths),     // third level

                CreateInvariantKit(4, 3, 1, paths),     // fourth level (we'll copy this one to the same level)

                CreateInvariantKit(5, 4, 1, paths),     // 6th level

                CreateInvariantKit(6, 5, 2, paths),     // 7th level
                CreateInvariantKit(7, 5, 3, paths),
                CreateInvariantKit(8, 5, 4, paths),
                CreateInvariantKit(9, 5, 5, paths),
                CreateInvariantKit(10, 5, 6, paths)
            });

            // get snapshot
            var snapshot = _snapshotService.CreatePublishedSnapshot(previewToken: null);
            _snapshotAccessor.PublishedSnapshot = snapshot;

            var snapshotService = (PublishedSnapshotService)_snapshotService;
            var contentStore = snapshotService.GetContentStore();
            //This will set a flag to force creating a new Gen next time the store is locked (i.e. In Notify)
            contentStore.CreateSnapshot();

            // notify - which ensures there are 2 generations in the cache meaning each LinkedNode has a Next value.
            _snapshotService.Notify(new[]
            {
                new ContentCacheRefresher.JsonPayload(4, Guid.Empty, TreeChangeTypes.RefreshBranch)
            }, out _, out _);

            // refresh the branch again, this used to show the issue where a null ref exception would occur
            // because in the ClearBranchLocked logic, when SetValueLocked was called within a recursive call
            // to a child, we null out the .Value of the LinkedNode within the while loop because we didn't capture
            // this value before recursing.
            Assert.DoesNotThrow(() =>
                _snapshotService.Notify(new[]
                {
                    new ContentCacheRefresher.JsonPayload(4, Guid.Empty, TreeChangeTypes.RefreshBranch)
                }, out _, out _));
        }

        [Test]
        public void NestedVariationChildrenTest()
        {
            Init(GetNestedVariantKits);

            var snapshot = _snapshotService.CreatePublishedSnapshot(previewToken: null);
            _snapshotAccessor.PublishedSnapshot = snapshot;

            //TEST with en-us variation context

            _variationAccesor.VariationContext = new VariationContext("en-US");

            var documents = snapshot.Content.GetAtRoot().ToArray();
            AssertDocuments(documents, "N1-en-US");

            documents = snapshot.Content.GetById(1).Children().ToArray();
            AssertDocuments(documents, "N4", "N7-en-US");

            //Get the invariant and list children, there's a variation context so it should return invariant AND en-us variants
            documents = snapshot.Content.GetById(4).Children().ToArray();
            AssertDocuments(documents, "N10-en-US", "N11");

            //Get the variant and list children, there's a variation context so it should return invariant AND en-us variants
            documents = snapshot.Content.GetById(7).Children().ToArray();
            AssertDocuments(documents, "N12-en-US", "N13");

            //TEST with fr-fr variation context

            _variationAccesor.VariationContext = new VariationContext("fr-FR");

            documents = snapshot.Content.GetAtRoot().ToArray();
            AssertDocuments(documents, "N1-fr-FR");

            documents = snapshot.Content.GetById(1).Children().ToArray();
            AssertDocuments(documents, "N4", "N7-fr-FR");

            //Get the invariant and list children, there's a variation context so it should return invariant AND en-us variants
            documents = snapshot.Content.GetById(4).Children().ToArray();
            AssertDocuments(documents, "N10-fr-FR", "N11");

            //Get the variant and list children, there's a variation context so it should return invariant AND en-us variants
            documents = snapshot.Content.GetById(7).Children().ToArray();
            AssertDocuments(documents, "N12-fr-FR", "N13");

            //TEST specific cultures

            documents = snapshot.Content.GetAtRoot("fr-FR").ToArray();
            AssertDocuments(documents, "N1-fr-FR");

            documents = snapshot.Content.GetById(1).Children("fr-FR").ToArray();
            AssertDocuments(documents, "N4", "N7-fr-FR"); //NOTE: Returns invariant, this is expected
            documents = snapshot.Content.GetById(1).Children("").ToArray();
            AssertDocuments(documents, "N4"); //Only returns invariant since that is what was requested

            documents = snapshot.Content.GetById(4).Children("fr-FR").ToArray();
            AssertDocuments(documents, "N10-fr-FR", "N11"); //NOTE: Returns invariant, this is expected
            documents = snapshot.Content.GetById(4).Children("").ToArray();
            AssertDocuments(documents, "N11"); //Only returns invariant since that is what was requested

            documents = snapshot.Content.GetById(7).Children("fr-FR").ToArray();
            AssertDocuments(documents, "N12-fr-FR", "N13"); //NOTE: Returns invariant, this is expected
            documents = snapshot.Content.GetById(7).Children("").ToArray();
            AssertDocuments(documents, "N13"); //Only returns invariant since that is what was requested

            //TEST without variation context
            // This will actually convert the culture to "" which will be invariant since that's all it will know how to do
            // This will return a NULL name for culture specific entities because there is no variation context

            _variationAccesor.VariationContext = null;

            documents = snapshot.Content.GetAtRoot().ToArray();
            //will return nothing because there's only variant at root
            Assert.AreEqual(0, documents.Length);
            //so we'll continue to getting the known variant, do not fully assert this because the Name will NULL
            documents = snapshot.Content.GetAtRoot("fr-FR").ToArray();
            Assert.AreEqual(1, documents.Length);

            documents = snapshot.Content.GetById(1).Children().ToArray();
            AssertDocuments(documents, "N4");

            //Get the invariant and list children
            documents = snapshot.Content.GetById(4).Children().ToArray();
            AssertDocuments(documents, "N11");

            //Get the variant and list children
            documents = snapshot.Content.GetById(7).Children().ToArray();
            AssertDocuments(documents, "N13");
        }

        [Test]
        public void VariantChildrenTest()
        {
            Init(GetVariantKits);

            var snapshot = _snapshotService.CreatePublishedSnapshot(previewToken: null);
            _snapshotAccessor.PublishedSnapshot = snapshot;

            _variationAccesor.VariationContext = new VariationContext("en-US");

            var documents = snapshot.Content.GetAtRoot().ToArray();
            AssertDocuments(documents, "N1-en-US", "N2-en-US", "N3-en-US");

            documents = snapshot.Content.GetById(1).Children().ToArray();
            AssertDocuments(documents, "N4-en-US", "N5-en-US", "N6-en-US");

            documents = snapshot.Content.GetById(2).Children().ToArray();
            AssertDocuments(documents, "N9-en-US", "N8-en-US", "N7-en-US");

            documents = snapshot.Content.GetById(3).Children().ToArray();
            AssertDocuments(documents, "N10-en-US");

            documents = snapshot.Content.GetById(4).Children().ToArray();
            AssertDocuments(documents, "N11-en-US", "N12-en-US");

            documents = snapshot.Content.GetById(10).Children().ToArray();
            AssertDocuments(documents);


            _variationAccesor.VariationContext = new VariationContext("fr-FR");

            documents = snapshot.Content.GetAtRoot().ToArray();
            AssertDocuments(documents, "N1-fr-FR", "N3-fr-FR");

            documents = snapshot.Content.GetById(1).Children().ToArray();
            AssertDocuments(documents, "N4-fr-FR", "N6-fr-FR");

            documents = snapshot.Content.GetById(2).Children().ToArray();
            AssertDocuments(documents, "N9-fr-FR", "N7-fr-FR");

            documents = snapshot.Content.GetById(3).Children().ToArray();
            AssertDocuments(documents, "N10-fr-FR");

            documents = snapshot.Content.GetById(4).Children().ToArray();
            AssertDocuments(documents, "N12-fr-FR");

            documents = snapshot.Content.GetById(10).Children().ToArray();
            AssertDocuments(documents);

            documents = snapshot.Content.GetById(1).Children("*").ToArray();
            AssertDocuments(documents, "N4-fr-FR", null, "N6-fr-FR");
            AssertDocuments("en-US", documents, "N4-en-US", "N5-en-US", "N6-en-US");

            documents = snapshot.Content.GetById(1).Children("en-US").ToArray();
            AssertDocuments(documents, "N4-fr-FR", null, "N6-fr-FR");
            AssertDocuments("en-US", documents, "N4-en-US", "N5-en-US", "N6-en-US");

            documents = snapshot.Content.GetById(1).ChildrenForAllCultures.ToArray();
            AssertDocuments(documents, "N4-fr-FR", null, "N6-fr-FR");
            AssertDocuments("en-US", documents, "N4-en-US", "N5-en-US", "N6-en-US");


            documents = snapshot.Content.GetAtRoot("*").ToArray();
            AssertDocuments(documents, "N1-fr-FR", null, "N3-fr-FR");

            documents = snapshot.Content.GetById(1).DescendantsOrSelf().ToArray();
            AssertDocuments(documents, "N1-fr-FR", "N4-fr-FR", "N12-fr-FR", "N6-fr-FR");

            documents = snapshot.Content.GetById(1).DescendantsOrSelf("*").ToArray();
            AssertDocuments(documents, "N1-fr-FR", "N4-fr-FR", null /*11*/, "N12-fr-FR", null /*5*/, "N6-fr-FR");
        }

        [Test]
        public void RemoveTest()
        {
            Init(GetInvariantKits);

            var snapshot = _snapshotService.CreatePublishedSnapshot(previewToken: null);
            _snapshotAccessor.PublishedSnapshot = snapshot;

            var documents = snapshot.Content.GetAtRoot().ToArray();
            AssertDocuments(documents, "N1", "N2", "N3");

            documents = snapshot.Content.GetById(1).Children().ToArray();
            AssertDocuments(documents, "N4", "N5", "N6");

            documents = snapshot.Content.GetById(2).Children().ToArray();
            AssertDocuments(documents, "N9", "N8", "N7");

            // notify
            _snapshotService.Notify(new[]
            {
                new ContentCacheRefresher.JsonPayload(3, Guid.Empty, TreeChangeTypes.Remove), // remove last
                new ContentCacheRefresher.JsonPayload(5, Guid.Empty, TreeChangeTypes.Remove), // remove middle
                new ContentCacheRefresher.JsonPayload(9, Guid.Empty, TreeChangeTypes.Remove), // remove first
            }, out _, out _);

            documents = snapshot.Content.GetAtRoot().ToArray();
            AssertDocuments(documents, "N1", "N2");

            documents = snapshot.Content.GetById(1).Children().ToArray();
            AssertDocuments(documents, "N4", "N6");

            documents = snapshot.Content.GetById(2).Children().ToArray();
            AssertDocuments(documents, "N8", "N7");

            // notify
            _snapshotService.Notify(new[]
            {
                new ContentCacheRefresher.JsonPayload(1, Guid.Empty, TreeChangeTypes.Remove), // remove first
                new ContentCacheRefresher.JsonPayload(8, Guid.Empty, TreeChangeTypes.Remove), // remove
                new ContentCacheRefresher.JsonPayload(7, Guid.Empty, TreeChangeTypes.Remove), // remove
            }, out _, out _);

            documents = snapshot.Content.GetAtRoot().ToArray();
            AssertDocuments(documents, "N2");

            documents = snapshot.Content.GetById(2).Children().ToArray();
            AssertDocuments(documents);
        }

        [Test]
        public void UpdateTest()
        {
            Init(GetInvariantKits);

            var snapshot = _snapshotService.CreatePublishedSnapshot(previewToken: null);
            _snapshotAccessor.PublishedSnapshot = snapshot;

            var snapshotService = (PublishedSnapshotService)_snapshotService;
            var contentStore = snapshotService.GetContentStore();

            var parentNodes = contentStore.Test.GetValues(1);
            var parentNode = parentNodes[0];
            AssertLinkedNode(parentNode.contentNode, -1, -1, 2, 4, 6);
            Assert.AreEqual(1, parentNode.gen);

            var documents = snapshot.Content.GetAtRoot().ToArray();
            AssertDocuments(documents, "N1", "N2", "N3");

            documents = snapshot.Content.GetById(1).Children().ToArray();
            AssertDocuments(documents, "N4", "N5", "N6");

            documents = snapshot.Content.GetById(2).Children().ToArray();
            AssertDocuments(documents, "N9", "N8", "N7");

            // notify
            _snapshotService.Notify(new[]
            {
                new ContentCacheRefresher.JsonPayload(1, Guid.Empty, TreeChangeTypes.RefreshBranch),
                new ContentCacheRefresher.JsonPayload(2, Guid.Empty, TreeChangeTypes.RefreshNode),
            }, out _, out _);

            parentNodes = contentStore.Test.GetValues(1);
            Assert.AreEqual(2, parentNodes.Length);
            parentNode = parentNodes[1]; // get the first gen
            AssertLinkedNode(parentNode.contentNode, -1, -1, 2, 4, 6); // the structure should have remained the same
            Assert.AreEqual(1, parentNode.gen);
            parentNode = parentNodes[0]; // get the latest gen
            AssertLinkedNode(parentNode.contentNode, -1, -1, 2, 4, 6); // the structure should have remained the same
            Assert.AreEqual(2, parentNode.gen);

            documents = snapshot.Content.GetAtRoot().ToArray();
            AssertDocuments(documents, "N1", "N2", "N3");

            documents = snapshot.Content.GetById(1).Children().ToArray();
            AssertDocuments(documents, "N4", "N5", "N6");

            documents = snapshot.Content.GetById(2).Children().ToArray();
            AssertDocuments(documents, "N9", "N8", "N7");


        }

        [Test]
        public void AtRootTest()
        {
            Init(GetVariantWithDraftKits);

            var snapshot = _snapshotService.CreatePublishedSnapshot(previewToken: null);
            _snapshotAccessor.PublishedSnapshot = snapshot;

            _variationAccesor.VariationContext = new VariationContext("en-US");

            // N2 is draft only

            var documents = snapshot.Content.GetAtRoot().ToArray();
            AssertDocuments(documents, "N1-en-US", /*"N2-en-US",*/ "N3-en-US");

            documents = snapshot.Content.GetAtRoot(true).ToArray();
            AssertDocuments(documents, "N1-en-US", "N2-en-US", "N3-en-US");
        }

        [Test]
        public void Set_All_Fast_Sorted_Ensure_LastChildContentId()
        {
            //see https://github.com/umbraco/Umbraco-CMS/issues/6353

            IEnumerable<ContentNodeKit> GetKits()
            {
                var paths = new Dictionary<int, string> { { -1, "-1" } };

                yield return CreateInvariantKit(1, -1, 1, paths);
                yield return CreateInvariantKit(2, 1, 1, paths);
            }

            Init(GetKits);

            var snapshotService = (PublishedSnapshotService)_snapshotService;
            var contentStore = snapshotService.GetContentStore();

            var parentNodes = contentStore.Test.GetValues(1);
            var parentNode = parentNodes[0];
            AssertLinkedNode(parentNode.contentNode, -1, -1, -1, 2, 2);

            _snapshotService.Notify(new[]
            {
                new ContentCacheRefresher.JsonPayload(2, Guid.Empty, TreeChangeTypes.Remove)
            }, out _, out _);

            parentNodes = contentStore.Test.GetValues(1);
            parentNode = parentNodes[0];

            AssertLinkedNode(parentNode.contentNode, -1, -1, -1, -1, -1);
        }

        [Test]
        public void Remove_Node_Ensures_Linked_List()
        {
            // NOTE: these tests are not using real scopes, in which case a Scope does not control
            // how the snapshots generations work. We are forcing new snapshot generations manually.

            IEnumerable<ContentNodeKit> GetKits()
            {
                var paths = new Dictionary<int, string> { { -1, "-1" } };

                //root
                yield return CreateInvariantKit(1, -1, 1, paths);

                //children
                yield return CreateInvariantKit(2, 1, 1, paths);
                yield return CreateInvariantKit(3, 1, 2, paths); //middle child
                yield return CreateInvariantKit(4, 1, 3, paths);
            }

            Init(GetKits);

            var snapshotService = (PublishedSnapshotService)_snapshotService;
            var contentStore = snapshotService.GetContentStore();

            Assert.AreEqual(1, contentStore.Test.LiveGen);
            Assert.IsTrue(contentStore.Test.NextGen);

            var parentNode = contentStore.Test.GetValues(1)[0];
            Assert.AreEqual(1, parentNode.gen);
            AssertLinkedNode(parentNode.contentNode, -1, -1, -1, 2, 4);

            var child1 = contentStore.Test.GetValues(2)[0];
            Assert.AreEqual(1, child1.gen);
            AssertLinkedNode(child1.contentNode, 1, -1, 3, -1, -1);

            var child2 = contentStore.Test.GetValues(3)[0];
            Assert.AreEqual(1, child2.gen);
            AssertLinkedNode(child2.contentNode, 1, 2, 4, -1, -1);

            var child3 = contentStore.Test.GetValues(4)[0];
            Assert.AreEqual(1, child3.gen);
            AssertLinkedNode(child3.contentNode, 1, 3, -1, -1, -1);

            //This will set a flag to force creating a new Gen next time the store is locked (i.e. In Notify)
            contentStore.CreateSnapshot();

            Assert.IsFalse(contentStore.Test.NextGen);

            _snapshotService.Notify(new[]
            {
                new ContentCacheRefresher.JsonPayload(3, Guid.Empty, TreeChangeTypes.Remove) //remove middle child
            }, out _, out _);

            Assert.AreEqual(2, contentStore.Test.LiveGen);
            Assert.IsTrue(contentStore.Test.NextGen);

            var parentNodes = contentStore.Test.GetValues(1);
            Assert.AreEqual(1, parentNodes.Length); // the parent doesn't get changed, not new gen's are added
            parentNode = parentNodes[0];
            Assert.AreEqual(1, parentNode.gen); // the parent node's gen has not changed
            AssertLinkedNode(parentNode.contentNode, -1, -1, -1, 2, 4);

            child1 = contentStore.Test.GetValues(2)[0];
            Assert.AreEqual(2, child1.gen); // there is now 2x gen's of this item
            AssertLinkedNode(child1.contentNode, 1, -1, 4, -1, -1);

            child2 = contentStore.Test.GetValues(3)[0];
            Assert.AreEqual(2, child2.gen); // there is now 2x gen's of this item
            Assert.IsNull(child2.contentNode);  // because it doesn't exist anymore

            child3 = contentStore.Test.GetValues(4)[0];
            Assert.AreEqual(2, child3.gen); // there is now 2x gen's of this item
            AssertLinkedNode(child3.contentNode, 1, 2, -1, -1, -1);
        }

        [Test]
        public void Refresh_Node_Ensures_Linked_list()
        {
            // NOTE: these tests are not using real scopes, in which case a Scope does not control
            // how the snapshots generations work. We are forcing new snapshot generations manually.

            IEnumerable<ContentNodeKit> GetKits()
            {
                var paths = new Dictionary<int, string> { { -1, "-1" } };

                //root
                yield return CreateInvariantKit(100, -1, 1, paths);

                //site
                yield return CreateInvariantKit(2, 100, 1, paths);
                yield return CreateInvariantKit(1, 100, 2, paths); //middle child
                yield return CreateInvariantKit(3, 100, 3, paths);

                //children of 1
                yield return CreateInvariantKit(20, 1, 1, paths);
                yield return CreateInvariantKit(30, 1, 2, paths);
                yield return CreateInvariantKit(40, 1, 3, paths);
            }

            Init(GetKits);

            var snapshotService = (PublishedSnapshotService)_snapshotService;
            var contentStore = snapshotService.GetContentStore();

            Assert.AreEqual(1, contentStore.Test.LiveGen);
            Assert.IsTrue(contentStore.Test.NextGen);

            var middleNode = contentStore.Test.GetValues(1)[0];
            Assert.AreEqual(1, middleNode.gen);
            AssertLinkedNode(middleNode.contentNode, 100, 2, 3, 20, 40);

            //This will set a flag to force creating a new Gen next time the store is locked (i.e. In Notify)
            contentStore.CreateSnapshot();

            Assert.IsFalse(contentStore.Test.NextGen);

            _snapshotService.Notify(new[]
            {
                new ContentCacheRefresher.JsonPayload(1, Guid.Empty, TreeChangeTypes.RefreshNode)
            }, out _, out _);

            Assert.AreEqual(2, contentStore.Test.LiveGen);
            Assert.IsTrue(contentStore.Test.NextGen);

            middleNode = contentStore.Test.GetValues(1)[0];
            Assert.AreEqual(2, middleNode.gen);
            AssertLinkedNode(middleNode.contentNode, 100, 2, 3, 20, 40);
        }

        /// <summary>
        /// This addresses issue: https://github.com/umbraco/Umbraco-CMS/issues/6698
        /// </summary>
        /// <remarks>
        /// This test mimics if someone were to:
        ///  1) Unpublish a "middle child"
        ///  2) Save and publish it
        ///  3) Publish it with descendants
        ///  4) Repeat steps 2 and 3
        ///  
        /// Which has caused an exception. To replicate this test:
        ///  1) RefreshBranch with kits for a branch where the top most node is unpublished
        ///  2) RefreshBranch with kits for the branch where the top most node is published
        ///  3) RefreshBranch with kits for the branch where the top most node is published
        ///  4) RefreshNode
        ///  5) RefreshBranch with kits for the branch where the top most node is published
        /// </remarks>
        [Test]
        public void Refresh_Branch_With_Alternating_Publish_Flags()
        {
            // NOTE: these tests are not using real scopes, in which case a Scope does not control
            // how the snapshots generations work. We are forcing new snapshot generations manually.

            IEnumerable<ContentNodeKit> GetKits()
            {
                var paths = new Dictionary<int, string> { { -1, "-1" } };

                //root
                yield return CreateInvariantKit(100, -1, 1, paths);

                //site
                yield return CreateInvariantKit(2, 100, 1, paths);
                yield return CreateInvariantKit(1, 100, 2, paths); //middle child
                yield return CreateInvariantKit(3, 100, 3, paths);

                //children of 1
                yield return CreateInvariantKit(20, 1, 1, paths);
                yield return CreateInvariantKit(30, 1, 2, paths);
                yield return CreateInvariantKit(40, 1, 3, paths);
            }

            //init with all published
            Init(GetKits);

            var snapshotService = (PublishedSnapshotService)_snapshotService;
            var contentStore = snapshotService.GetContentStore();

            var rootKit = _source.Kits[1].Clone();

            void ChangePublishFlagOfRoot(bool published, int assertGen, TreeChangeTypes changeType)
            {
                //This will set a flag to force creating a new Gen next time the store is locked (i.e. In Notify)
                contentStore.CreateSnapshot();

                Assert.IsFalse(contentStore.Test.NextGen);

                //Change the root publish flag
                var kit = rootKit.Clone();
                kit.DraftData = published ? null : kit.PublishedData;
                kit.PublishedData = published ? kit.PublishedData : null;
                _source.Kits[1] = kit;

                _snapshotService.Notify(new[]
                {
                    new ContentCacheRefresher.JsonPayload(1, Guid.Empty, changeType)
                }, out _, out _);

                Assert.AreEqual(assertGen, contentStore.Test.LiveGen);
                Assert.IsTrue(contentStore.Test.NextGen);

                //get the latest gen for content Id 1
                var (gen, contentNode) = contentStore.Test.GetValues(1)[0];
                Assert.AreEqual(assertGen, gen);
                //even when unpublishing/re-publishing/etc... the linked list is always maintained
                AssertLinkedNode(contentNode, 100, 2, 3, 20, 40);
            }

            //unpublish the root
            ChangePublishFlagOfRoot(false, 2, TreeChangeTypes.RefreshBranch);

            //publish the root (since it's not published, it will cause a RefreshBranch)
            ChangePublishFlagOfRoot(true, 3, TreeChangeTypes.RefreshBranch);

            //publish root + descendants
            ChangePublishFlagOfRoot(true, 4, TreeChangeTypes.RefreshBranch);

            //save/publish the root (since it's already published, it will just cause a RefreshNode
            ChangePublishFlagOfRoot(true, 5, TreeChangeTypes.RefreshNode);

            //publish root + descendants
            ChangePublishFlagOfRoot(true, 6, TreeChangeTypes.RefreshBranch);
        }

        [Test]
        public void Refresh_Branch_Ensures_Linked_List()
        {
            // NOTE: these tests are not using real scopes, in which case a Scope does not control
            // how the snapshots generations work. We are forcing new snapshot generations manually.

            IEnumerable<ContentNodeKit> GetKits()
            {
                var paths = new Dictionary<int, string> { { -1, "-1" } };

                //root
                yield return CreateInvariantKit(1, -1, 1, paths);

                //children
                yield return CreateInvariantKit(2, 1, 1, paths);
                yield return CreateInvariantKit(3, 1, 2, paths); //middle child
                yield return CreateInvariantKit(4, 1, 3, paths);
            }

            Init(GetKits);

            var snapshotService = (PublishedSnapshotService)_snapshotService;
            var contentStore = snapshotService.GetContentStore();

            Assert.AreEqual(1, contentStore.Test.LiveGen);
            Assert.IsTrue(contentStore.Test.NextGen);

            var parentNode = contentStore.Test.GetValues(1)[0];
            Assert.AreEqual(1, parentNode.gen);
            AssertLinkedNode(parentNode.contentNode, -1, -1, -1, 2, 4);

            var child1 = contentStore.Test.GetValues(2)[0];
            Assert.AreEqual(1, child1.gen);
            AssertLinkedNode(child1.contentNode, 1, -1, 3, -1, -1);

            var child2 = contentStore.Test.GetValues(3)[0];
            Assert.AreEqual(1, child2.gen);
            AssertLinkedNode(child2.contentNode, 1, 2, 4, -1, -1);

            var child3 = contentStore.Test.GetValues(4)[0];
            Assert.AreEqual(1, child3.gen);
            AssertLinkedNode(child3.contentNode, 1, 3, -1, -1, -1);

            //This will set a flag to force creating a new Gen next time the store is locked (i.e. In Notify)
            contentStore.CreateSnapshot();

            Assert.IsFalse(contentStore.Test.NextGen);

            _snapshotService.Notify(new[]
            {
                new ContentCacheRefresher.JsonPayload(3, Guid.Empty, TreeChangeTypes.RefreshBranch) //remove middle child
            }, out _, out _);

            Assert.AreEqual(2, contentStore.Test.LiveGen);
            Assert.IsTrue(contentStore.Test.NextGen);

            var parentNodes = contentStore.Test.GetValues(1);
            Assert.AreEqual(1, parentNodes.Length); // the parent doesn't get changed, not new gen's are added
            parentNode = parentNodes[0];
            Assert.AreEqual(1, parentNode.gen); // the parent node's gen has not changed
            AssertLinkedNode(parentNode.contentNode, -1, -1, -1, 2, 4);

            child1 = contentStore.Test.GetValues(2)[0];
            Assert.AreEqual(2, child1.gen); // there is now 2x gen's of this item
            AssertLinkedNode(child1.contentNode, 1, -1, 3, -1, -1);

            child2 = contentStore.Test.GetValues(3)[0];
            Assert.AreEqual(2, child2.gen); // there is now 2x gen's of this item
            AssertLinkedNode(child2.contentNode, 1, 2, 4, -1, -1);

            child3 = contentStore.Test.GetValues(4)[0];
            Assert.AreEqual(2, child3.gen); // there is now 2x gen's of this item
            AssertLinkedNode(child3.contentNode, 1, 3, -1, -1, -1);
        }

        [Test]
        public void MultipleCacheIteration()
        {
            //see https://github.com/umbraco/Umbraco-CMS/issues/7798
<<<<<<< HEAD
            this.Init(this.GetInvariantKits());
            var snapshot = this._snapshotService.CreatePublishedSnapshot(previewToken: null);
            this._snapshotAccessor.PublishedSnapshot = snapshot;
=======
            Init(GetInvariantKits);
            var snapshot = this._snapshotService.CreatePublishedSnapshot(previewToken: null);
            _snapshotAccessor.PublishedSnapshot = snapshot;
>>>>>>> ee6d3e04

            var items = snapshot.Content.GetByXPath("/root/itype");
            Assert.AreEqual(items.Count(), items.Count());
        }
<<<<<<< HEAD

=======
>>>>>>> ee6d3e04
        private void AssertLinkedNode(ContentNode node, int parent, int prevSibling, int nextSibling, int firstChild, int lastChild)
        {
            Assert.AreEqual(parent, node.ParentContentId);
            Assert.AreEqual(prevSibling, node.PreviousSiblingContentId);
            Assert.AreEqual(nextSibling, node.NextSiblingContentId);
            Assert.AreEqual(firstChild, node.FirstChildContentId);
            Assert.AreEqual(lastChild, node.LastChildContentId);
        }

        private void AssertDocuments(IPublishedContent[] documents, params string[] names)
        {
            Assert.AreEqual(names.Length, documents.Length);
            for (var i = 0; i < names.Length; i++)
                Assert.AreEqual(names[i], documents[i].Name);
        }

        private void AssertDocuments(string culture, IPublishedContent[] documents, params string[] names)
        {
            Assert.AreEqual(names.Length, documents.Length);
            for (var i = 0; i < names.Length; i++)
                Assert.AreEqual(names[i], documents[i].Name(culture));
        }
    }
}<|MERGE_RESOLUTION|>--- conflicted
+++ resolved
@@ -1200,7 +1200,7 @@
         ///  2) Save and publish it
         ///  3) Publish it with descendants
         ///  4) Repeat steps 2 and 3
-        ///  
+        ///
         /// Which has caused an exception. To replicate this test:
         ///  1) RefreshBranch with kits for a branch where the top most node is unpublished
         ///  2) RefreshBranch with kits for the branch where the top most node is published
@@ -1363,23 +1363,13 @@
         public void MultipleCacheIteration()
         {
             //see https://github.com/umbraco/Umbraco-CMS/issues/7798
-<<<<<<< HEAD
-            this.Init(this.GetInvariantKits());
-            var snapshot = this._snapshotService.CreatePublishedSnapshot(previewToken: null);
-            this._snapshotAccessor.PublishedSnapshot = snapshot;
-=======
             Init(GetInvariantKits);
             var snapshot = this._snapshotService.CreatePublishedSnapshot(previewToken: null);
             _snapshotAccessor.PublishedSnapshot = snapshot;
->>>>>>> ee6d3e04
 
             var items = snapshot.Content.GetByXPath("/root/itype");
             Assert.AreEqual(items.Count(), items.Count());
         }
-<<<<<<< HEAD
-
-=======
->>>>>>> ee6d3e04
         private void AssertLinkedNode(ContentNode node, int parent, int prevSibling, int nextSibling, int firstChild, int lastChild)
         {
             Assert.AreEqual(parent, node.ParentContentId);
