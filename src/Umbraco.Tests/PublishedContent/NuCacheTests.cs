--- conflicted
+++ resolved
@@ -153,11 +153,8 @@
                 dataSource,
                 globalSettings,
                 new SiteDomainHelper(),
-<<<<<<< HEAD
-                contentTypeService);
-=======
+                contentTypeService,
                 Mock.Of<IEntityXmlSerializer>());
->>>>>>> 2c3b65c8
 
             // get a snapshot, get a published content
             var snapshot = snapshotService.CreatePublishedSnapshot(previewToken: null);
