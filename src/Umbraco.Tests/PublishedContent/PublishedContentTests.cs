﻿using System;
using System.Collections.Generic;
using System.IO;
using System.Linq;
using NUnit.Framework;
using Umbraco.Core;
using Umbraco.Core.Models.PublishedContent;
using Umbraco.Core.PropertyEditors;
using Umbraco.Web;
using Umbraco.Web.PublishedCache;
using Moq;
using Umbraco.Core.Cache;
using Umbraco.Core.Composing;
using Umbraco.Core.Hosting;
using Umbraco.Core.IO;
using Umbraco.Core.Logging;
using Umbraco.Core.Models;
using Umbraco.Core.Services;
using Umbraco.Core.Strings;
using Umbraco.Tests.TestHelpers;
using Umbraco.Tests.Testing;
using Umbraco.Web.Models.PublishedContent;
using Umbraco.Web.PropertyEditors;
using Umbraco.Web.Templates;
<<<<<<< HEAD
using Current = Umbraco.Web.Composing.Current;
=======
using Umbraco.Web.Models;
>>>>>>> 43094891

namespace Umbraco.Tests.PublishedContent
{
    /// <summary>
    /// Tests the methods on IPublishedContent using the DefaultPublishedContentStore
    /// </summary>
    [TestFixture]
    [UmbracoTest(TypeLoader = UmbracoTestOptions.TypeLoader.PerFixture)]
    public class PublishedContentTests : PublishedContentTestBase
    {
        protected override void Compose()
        {
            base.Compose();
            _publishedSnapshotAccessorMock = new Mock<IPublishedSnapshotAccessor>();
            Composition.RegisterUnique<IPublishedSnapshotAccessor>(_publishedSnapshotAccessorMock.Object);

            Composition.RegisterUnique<IPublishedModelFactory>(f => new PublishedModelFactory(f.GetInstance<TypeLoader>().GetTypes<PublishedContentModel>()));
            Composition.RegisterUnique<IPublishedContentTypeFactory, PublishedContentTypeFactory>();
            Composition.RegisterUnique<IPublishedValueFallback, PublishedValueFallback>();

            var logger = Mock.Of<ILogger>();
            var mediaService = Mock.Of<IMediaService>();
            var mediaFileService = Mock.Of<IMediaFileSystem>();
            var contentTypeBaseServiceProvider = Mock.Of<IContentTypeBaseServiceProvider>();
            var umbracoContextAccessor = Mock.Of<IUmbracoContextAccessor>();
            var imageSourceParser = new HtmlImageSourceParser(umbracoContextAccessor);
            var pastedImages = new RichTextEditorPastedImages(umbracoContextAccessor, logger, IOHelper, mediaService, contentTypeBaseServiceProvider, mediaFileService, ShortStringHelper);
            var linkParser = new HtmlLocalLinkParser(umbracoContextAccessor);
            var localizationService = Mock.Of<ILocalizationService>();

            var dataTypeService = new TestObjects.TestDataTypeService(
<<<<<<< HEAD
                new DataType(new VoidEditor(logger, Mock.Of<IDataTypeService>(), localizationService, LocalizedTextService, ShortStringHelper)) { Id = 1 },
                new DataType(new TrueFalsePropertyEditor(logger, Mock.Of<IDataTypeService>(), localizationService, IOHelper, ShortStringHelper, LocalizedTextService)) { Id = 1001 },
                new DataType(new RichTextPropertyEditor(logger, mediaService, contentTypeBaseServiceProvider, umbracoContextAccessor, Mock.Of<IDataTypeService>(),  localizationService, imageSourceParser, linkParser, pastedImages, ShortStringHelper, IOHelper, LocalizedTextService)) { Id = 1002 },
                new DataType(new IntegerPropertyEditor(logger, Mock.Of<IDataTypeService>(), localizationService, ShortStringHelper, LocalizedTextService)) { Id = 1003 },
                new DataType(new TextboxPropertyEditor(logger, Mock.Of<IDataTypeService>(), localizationService, IOHelper, ShortStringHelper, LocalizedTextService)) { Id = 1004 },
                new DataType(new MediaPickerPropertyEditor(logger, Mock.Of<IDataTypeService>(), localizationService, IOHelper, ShortStringHelper, LocalizedTextService)) { Id = 1005 });
=======
                new DataType(new VoidEditor(logger)) { Id = 1 },
                new DataType(new TrueFalsePropertyEditor(logger)) { Id = 1001 },
                new DataType(new RichTextPropertyEditor(logger, umbracoContextAccessor, imageSourceParser, linkParser, pastedImages, Mock.Of<IImageUrlGenerator>())) { Id = 1002 },
                new DataType(new IntegerPropertyEditor(logger)) { Id = 1003 },
                new DataType(new TextboxPropertyEditor(logger)) { Id = 1004 },
                new DataType(new MediaPickerPropertyEditor(logger)) { Id = 1005 });
>>>>>>> 43094891
            Composition.RegisterUnique<IDataTypeService>(f => dataTypeService);
        }

        protected override void Initialize()
        {
            base.Initialize();

            var factory = Factory.GetInstance<IPublishedContentTypeFactory>() as PublishedContentTypeFactory;

            // need to specify a custom callback for unit tests
            // AutoPublishedContentTypes generates properties automatically
            // when they are requested, but we must declare those that we
            // explicitely want to be here...

            IEnumerable<IPublishedPropertyType> CreatePropertyTypes(IPublishedContentType contentType)
            {
                // AutoPublishedContentType will auto-generate other properties
                yield return factory.CreatePropertyType(contentType, "umbracoNaviHide", 1001);
                yield return factory.CreatePropertyType(contentType, "selectedNodes", 1);
                yield return factory.CreatePropertyType(contentType, "umbracoUrlAlias", 1);
                yield return factory.CreatePropertyType(contentType, "content", 1002);
                yield return factory.CreatePropertyType(contentType, "testRecursive", 1);
            }

            var compositionAliases = new[] { "MyCompositionAlias" };
            var anythingType = new AutoPublishedContentType(0, "anything", compositionAliases, CreatePropertyTypes);
            var homeType = new AutoPublishedContentType(0, "home", compositionAliases, CreatePropertyTypes);
            ContentTypesCache.GetPublishedContentTypeByAlias = alias => alias.InvariantEquals("home") ? homeType : anythingType;
        }


        protected override TypeLoader CreateTypeLoader(IIOHelper ioHelper, ITypeFinder typeFinder, IAppPolicyCache runtimeCache, IProfilingLogger logger, IHostingEnvironment hostingEnvironment)
        {
            var baseLoader = base.CreateTypeLoader(ioHelper, typeFinder, runtimeCache, logger, hostingEnvironment);

            return new TypeLoader(ioHelper, typeFinder, runtimeCache, new DirectoryInfo(hostingEnvironment.LocalTempPath), logger, false,
                // this is so the model factory looks into the test assembly
                baseLoader.AssembliesToScan
                    .Union(new[] { typeof(PublishedContentTests).Assembly })
                    .ToList());
        }

        private readonly Guid _node1173Guid = Guid.NewGuid();
        private Mock<IPublishedSnapshotAccessor> _publishedSnapshotAccessorMock;

        protected override string GetXmlContent(int templateId)
        {
            return @"<?xml version=""1.0"" encoding=""utf-8""?>
<!DOCTYPE root[
<!ELEMENT Home ANY>
<!ATTLIST Home id ID #REQUIRED>
<!ELEMENT CustomDocument ANY>
<!ATTLIST CustomDocument id ID #REQUIRED>
]>
<root id=""-1"">
    <Home id=""1046"" parentID=""-1"" level=""1"" writerID=""0"" creatorID=""0"" nodeType=""1044"" template=""" + templateId + @""" sortOrder=""1"" createDate=""2012-06-12T14:13:17"" updateDate=""2012-07-20T18:50:43"" nodeName=""Home"" urlName=""home"" writerName=""admin"" creatorName=""admin"" path=""-1,1046"" isDoc="""">
        <content><![CDATA[]]></content>
        <umbracoUrlAlias><![CDATA[this/is/my/alias, anotheralias]]></umbracoUrlAlias>
        <umbracoNaviHide>1</umbracoNaviHide>
        <testRecursive><![CDATA[This is the recursive val]]></testRecursive>
        <Home id=""1173"" parentID=""1046"" level=""2"" writerID=""0"" creatorID=""0"" nodeType=""1044"" template=""" + templateId + @""" sortOrder=""1"" createDate=""2012-07-20T18:06:45"" updateDate=""2012-07-20T19:07:31"" nodeName=""Sub1"" urlName=""sub1"" writerName=""admin"" creatorName=""admin"" path=""-1,1046,1173"" isDoc="""" key=""" + _node1173Guid + @""">
            <content><![CDATA[<div>This is some content</div>]]></content>
            <umbracoUrlAlias><![CDATA[page2/alias, 2ndpagealias]]></umbracoUrlAlias>
            <testRecursive><![CDATA[]]></testRecursive>
            <Home id=""1174"" parentID=""1173"" level=""3"" writerID=""0"" creatorID=""0"" nodeType=""1044"" template=""" + templateId + @""" sortOrder=""1"" createDate=""2012-07-20T18:07:54"" updateDate=""2012-07-20T19:10:27"" nodeName=""Sub2"" urlName=""sub2"" writerName=""admin"" creatorName=""admin"" path=""-1,1046,1173,1174"" isDoc="""">
                <content><![CDATA[]]></content>
                <umbracoUrlAlias><![CDATA[only/one/alias]]></umbracoUrlAlias>
                <creatorName><![CDATA[Custom data with same property name as the member name]]></creatorName>
                <testRecursive><![CDATA[]]></testRecursive>
            </Home>
			<CustomDocument id=""117"" parentID=""1173"" level=""3"" writerID=""0"" creatorID=""0"" nodeType=""1234"" template=""" + templateId + @""" sortOrder=""2"" createDate=""2018-07-18T10:06:37"" updateDate=""2018-07-18T10:06:37"" nodeName=""custom sub 1"" urlName=""custom-sub-1"" writerName=""admin"" creatorName=""admin"" path=""-1,1046,1173,117"" isDoc="""" />
			<CustomDocument id=""1177"" parentID=""1173"" level=""3"" writerID=""0"" creatorID=""0"" nodeType=""1234"" template=""" + templateId + @""" sortOrder=""3"" createDate=""2012-07-16T15:26:59"" updateDate=""2012-07-18T14:23:35"" nodeName=""custom sub 1"" urlName=""custom-sub-1"" writerName=""admin"" creatorName=""admin"" path=""-1,1046,1173,1177"" isDoc="""" />
			<CustomDocument id=""1178"" parentID=""1173"" level=""3"" writerID=""0"" creatorID=""0"" nodeType=""1234"" template=""" + templateId + @""" sortOrder=""4"" createDate=""2012-07-16T15:26:59"" updateDate=""2012-07-16T14:23:35"" nodeName=""custom sub 2"" urlName=""custom-sub-2"" writerName=""admin"" creatorName=""admin"" path=""-1,1046,1173,1178"" isDoc="""">
				<CustomDocument id=""1179"" parentID=""1178"" level=""4"" writerID=""0"" creatorID=""0"" nodeType=""1234"" template=""" + templateId + @""" sortOrder=""1"" createDate=""2012-07-16T15:26:59"" updateDate=""2012-07-18T14:23:35"" nodeName=""custom sub sub 1"" urlName=""custom-sub-sub-1"" writerName=""admin"" creatorName=""admin"" path=""-1,1046,1173,1178,1179"" isDoc="""" />
			</CustomDocument>
			<Home id=""1176"" parentID=""1173"" level=""3"" writerID=""0"" creatorID=""0"" nodeType=""1044"" template=""" + templateId + @""" sortOrder=""5"" createDate=""2012-07-20T18:08:08"" updateDate=""2012-07-20T19:10:52"" nodeName=""Sub 3"" urlName=""sub-3"" writerName=""admin"" creatorName=""admin"" path=""-1,1046,1173,1176"" isDoc="""" key=""CDB83BBC-A83B-4BA6-93B8-AADEF67D3C09"">
                <content><![CDATA[]]></content>
                <umbracoNaviHide>1</umbracoNaviHide>
            </Home>
        </Home>
        <Home id=""1175"" parentID=""1046"" level=""2"" writerID=""0"" creatorID=""0"" nodeType=""1044"" template=""" + templateId + @""" sortOrder=""2"" createDate=""2012-07-20T18:08:01"" updateDate=""2012-07-20T18:49:32"" nodeName=""Sub 2"" urlName=""sub-2"" writerName=""admin"" creatorName=""admin"" path=""-1,1046,1175"" isDoc=""""><content><![CDATA[]]></content>
        </Home>
        <CustomDocument id=""4444"" parentID=""1046"" level=""2"" writerID=""0"" creatorID=""0"" nodeType=""1234"" template=""" + templateId + @""" sortOrder=""3"" createDate=""2012-07-16T15:26:59"" updateDate=""2012-07-18T14:23:35"" nodeName=""Test"" urlName=""test-page"" writerName=""admin"" creatorName=""admin"" path=""-1,1046,4444"" isDoc="""">
            <selectedNodes><![CDATA[1172,1176,1173]]></selectedNodes>
        </CustomDocument>
    </Home>
    <CustomDocument id=""1172"" parentID=""-1"" level=""1"" writerID=""0"" creatorID=""0"" nodeType=""1234"" template=""" + templateId + @""" sortOrder=""2"" createDate=""2012-07-16T15:26:59"" updateDate=""2012-07-18T14:23:35"" nodeName=""Test"" urlName=""test-page"" writerName=""admin"" creatorName=""admin"" path=""-1,1172"" isDoc="""" />
</root>";
        }

        internal IPublishedContent GetNode(int id)
        {
            var ctx = GetUmbracoContext("/test");
            var doc = ctx.Content.GetById(id);
            Assert.IsNotNull(doc);
            return doc;
        }

        [Test]
        public void GetNodeByIds()
        {
            var ctx = GetUmbracoContext("/test");
            var contentById = ctx.Content.GetById(1173);
            Assert.IsNotNull(contentById);
            var contentByGuid = ctx.Content.GetById(_node1173Guid);
            Assert.IsNotNull(contentByGuid);
            Assert.AreEqual(contentById.Id, contentByGuid.Id);
            Assert.AreEqual(contentById.Key, contentByGuid.Key);

            contentById = ctx.Content.GetById(666);
            Assert.IsNull(contentById);
            contentByGuid = ctx.Content.GetById(Guid.NewGuid());
            Assert.IsNull(contentByGuid);
        }

        [Test]
        public void Is_Last_From_Where_Filter_Dynamic_Linq()
        {
            var doc = GetNode(1173);

            var items = doc.Children(VariationContextAccessor).Where(x => x.IsVisible()).ToIndexedArray();

            foreach (var item in items)
            {
                if (item.Content.Id != 1178)
                {
                    Assert.IsFalse(item.IsLast());
                }
                else
                {
                    Assert.IsTrue(item.IsLast());
                }
            }
        }

        [Test]
        public void Is_Last_From_Where_Filter()
        {
            var doc = GetNode(1173);

            var items = doc
                .Children(VariationContextAccessor)
                .Where(x => x.IsVisible())
                .ToIndexedArray();

            Assert.AreEqual(4, items.Length);

            foreach (var d in items)
            {
                switch (d.Content.Id)
                {
                    case 1174:
                        Assert.IsTrue(d.IsFirst());
                        Assert.IsFalse(d.IsLast());
                        break;
                    case 117:
                        Assert.IsFalse(d.IsFirst());
                        Assert.IsFalse(d.IsLast());
                        break;
                    case 1177:
                        Assert.IsFalse(d.IsFirst());
                        Assert.IsFalse(d.IsLast());
                        break;
                    case 1178:
                        Assert.IsFalse(d.IsFirst());
                        Assert.IsTrue(d.IsLast());
                        break;
                    default:
                        Assert.Fail("Invalid id.");
                        break;
                }
            }
        }

        [PublishedModel("Home")]
        internal class Home : PublishedContentModel
        {
            public Home(IPublishedContent content)
                : base(content)
            {}
        }

        [PublishedModel("anything")]
        internal class Anything : PublishedContentModel
        {
            public Anything(IPublishedContent content)
                : base(content)
            { }
        }

        [Test]
        public void Is_Last_From_Where_Filter2()
        {
            var doc = GetNode(1173);
            var ct = doc.ContentType;

            var items = doc.Children(VariationContextAccessor)
                .Select(x => x.CreateModel(Current.PublishedModelFactory)) // linq, returns IEnumerable<IPublishedContent>

                // only way around this is to make sure every IEnumerable<T> extension
                // explicitely returns a PublishedContentSet, not an IEnumerable<T>

                .OfType<Home>() // ours, return IEnumerable<Home> (actually a PublishedContentSet<Home>)
                .Where(x => x.IsVisible()) // so, here it's linq again :-(
                .ToIndexedArray(); // so, we need that one for the test to pass

            Assert.AreEqual(1, items.Length);

            foreach (var d in items)
            {
                switch (d.Content.Id)
                {
                    case 1174:
                        Assert.IsTrue(d.IsFirst());
                        Assert.IsTrue(d.IsLast());
                        break;
                    default:
                        Assert.Fail("Invalid id.");
                        break;
                }
            }
        }

        [Test]
        public void Is_Last_From_Take()
        {
            var doc = GetNode(1173);

            var items = doc.Children(VariationContextAccessor).Take(4).ToIndexedArray();

            foreach (var item in items)
            {
                if (item.Content.Id != 1178)
                {
                    Assert.IsFalse(item.IsLast());
                }
                else
                {
                    Assert.IsTrue(item.IsLast());
                }
            }
        }

        [Test]
        public void Is_Last_From_Skip()
        {
            var doc = GetNode(1173);

            foreach (var d in doc.Children(VariationContextAccessor).Skip(1).ToIndexedArray())
            {
                if (d.Content.Id != 1176)
                {
                    Assert.IsFalse(d.IsLast());
                }
                else
                {
                    Assert.IsTrue(d.IsLast());
                }
            }
        }

        [Test]
        public void Is_Last_From_Concat()
        {
            var doc = GetNode(1173);

            var items = doc.Children(VariationContextAccessor)
                .Concat(new[] { GetNode(1175), GetNode(4444) })
                .ToIndexedArray();

            foreach (var item in items)
            {
                if (item.Content.Id != 4444)
                {
                    Assert.IsFalse(item.IsLast());
                }
                else
                {
                    Assert.IsTrue(item.IsLast());
                }
            }
        }

        [Test]
        public void Descendants_Ordered_Properly()
        {
            var doc = GetNode(1046);

            var expected = new[] { 1046, 1173, 1174, 117, 1177, 1178, 1179, 1176, 1175, 4444, 1172 };
            var exindex = 0;

            // must respect the XPath descendants-or-self axis!
            foreach (var d in doc.DescendantsOrSelf())
                Assert.AreEqual(expected[exindex++], d.Id);
        }

        [Test]
        public void Get_Property_Value_Recursive()
        {
            var doc = GetNode(1174);
            var rVal = doc.Value("testRecursive", fallback: Fallback.ToAncestors);
            var nullVal = doc.Value("DoNotFindThis", fallback: Fallback.ToAncestors);
            Assert.AreEqual("This is the recursive val", rVal);
            Assert.AreEqual(null, nullVal);
        }

        [Test]
        public void Get_Property_Value_Uses_Converter()
        {
            var doc = GetNode(1173);

            var propVal = doc.Value("content");
            Assert.IsInstanceOf(typeof(IHtmlEncodedString), propVal);
            Assert.AreEqual("<div>This is some content</div>", propVal.ToString());

            var propVal2 = doc.Value<IHtmlEncodedString>("content");
            Assert.IsInstanceOf(typeof(IHtmlEncodedString), propVal2);
            Assert.AreEqual("<div>This is some content</div>", propVal2.ToString());

            var propVal3 = doc.Value("Content");
            Assert.IsInstanceOf(typeof(IHtmlEncodedString), propVal3);
            Assert.AreEqual("<div>This is some content</div>", propVal3.ToString());
        }

        [Test]
        public void Complex_Linq()
        {
            var doc = GetNode(1173);

            var result = doc.Ancestors().OrderBy(x => x.Level)
                .Single()
                .Descendants()
                .FirstOrDefault(x => x.Value<string>("selectedNodes", defaultValue: "").Split(',').Contains("1173"));

            Assert.IsNotNull(result);
        }

        [Test]
        public void Children_GroupBy_DocumentTypeAlias()
        {
            var home = new AutoPublishedContentType(22, "Home", new PublishedPropertyType[] { });
            var custom = new AutoPublishedContentType(23, "CustomDocument", new PublishedPropertyType[] { });
            var contentTypes = new Dictionary<string, PublishedContentType>
            {
                { home.Alias, home },
                { custom.Alias, custom }
            };
            ContentTypesCache.GetPublishedContentTypeByAlias = alias => contentTypes[alias];

            var doc = GetNode(1046);

            var found1 = doc.Children(VariationContextAccessor).GroupBy(x => x.ContentType.Alias).ToArray();

            Assert.AreEqual(2, found1.Length);
            Assert.AreEqual(2, found1.Single(x => x.Key.ToString() == "Home").Count());
            Assert.AreEqual(1, found1.Single(x => x.Key.ToString() == "CustomDocument").Count());
        }

        [Test]
        public void Children_Where_DocumentTypeAlias()
        {
            var home = new AutoPublishedContentType(22, "Home", new PublishedPropertyType[] { });
            var custom = new AutoPublishedContentType(23, "CustomDocument", new PublishedPropertyType[] { });
            var contentTypes = new Dictionary<string, PublishedContentType>
            {
                { home.Alias, home },
                { custom.Alias, custom }
            };
            ContentTypesCache.GetPublishedContentTypeByAlias = alias => contentTypes[alias];

            var doc = GetNode(1046);

            var found1 = doc.Children(VariationContextAccessor).Where(x => x.ContentType.Alias == "CustomDocument");
            var found2 = doc.Children(VariationContextAccessor).Where(x => x.ContentType.Alias == "Home");

            Assert.AreEqual(1, found1.Count());
            Assert.AreEqual(2, found2.Count());
        }

        [Test]
        public void Children_Order_By_Update_Date()
        {
            var doc = GetNode(1173);

            var ordered = doc.Children(VariationContextAccessor).OrderBy(x => x.UpdateDate);

            var correctOrder = new[] { 1178, 1177, 1174, 1176 };
            for (var i = 0; i < correctOrder.Length; i++)
            {
                Assert.AreEqual(correctOrder[i], ordered.ElementAt(i).Id);
            }

        }

        [Test]
        public void FirstChild()
        {
            var doc = GetNode(1173); // has child nodes
            Assert.IsNotNull(doc.FirstChild());
            Assert.IsNotNull(doc.FirstChild(x => true));
            Assert.IsNotNull(doc.FirstChild<IPublishedContent>());

            doc = GetNode(1175); // does not have child nodes
            Assert.IsNull(doc.FirstChild());
            Assert.IsNull(doc.FirstChild(x => true));
            Assert.IsNull(doc.FirstChild<IPublishedContent>());
        }

        [Test]
        public void FirstChildAsT()
        {
            var doc = GetNode(1046); // has child nodes

            var model = doc.FirstChild<Home>(x => true); // predicate

            Assert.IsNotNull(model);
            Assert.IsTrue(model.Id == 1173);
            Assert.IsInstanceOf<Home>(model);
            Assert.IsInstanceOf<IPublishedContent>(model);

            doc = GetNode(1175); // does not have child nodes
            Assert.IsNull(doc.FirstChild<Anything>());
            Assert.IsNull(doc.FirstChild<Anything>(x => true));
        }

        [Test]
        public void IsComposedOf()
        {
            var doc = GetNode(1173);

            var isComposedOf = doc.IsComposedOf("MyCompositionAlias");

            Assert.IsTrue(isComposedOf);
        }

        [Test]
        public void HasProperty()
        {
            var doc = GetNode(1173);

            var hasProp = doc.HasProperty(Constants.Conventions.Content.UrlAlias);

            Assert.IsTrue(hasProp);
        }

        [Test]
        public void HasValue()
        {
            var doc = GetNode(1173);

            var hasValue = doc.HasValue(Constants.Conventions.Content.UrlAlias);
            var noValue = doc.HasValue("blahblahblah");

            Assert.IsTrue(hasValue);
            Assert.IsFalse(noValue);
        }

        [Test]
        public void Ancestors_Where_Visible()
        {
            var doc = GetNode(1174);

            var whereVisible = doc.Ancestors().Where(x => x.IsVisible());
            Assert.AreEqual(1, whereVisible.Count());

        }

        [Test]
        public void Visible()
        {
            var hidden = GetNode(1046);
            var visible = GetNode(1173);

            Assert.IsFalse(hidden.IsVisible());
            Assert.IsTrue(visible.IsVisible());
        }

        [Test]
        public void Ancestor_Or_Self()
        {
            var doc = GetNode(1173);

            var result = doc.AncestorOrSelf();

            Assert.IsNotNull(result);

            // ancestor-or-self has to be self!
            Assert.AreEqual(1173, result.Id);
        }

        [Test]
        public void U4_4559()
        {
            var doc = GetNode(1174);
            var result = doc.AncestorOrSelf(1);
            Assert.IsNotNull(result);
            Assert.AreEqual(1046, result.Id);
        }

        [Test]
        public void Ancestors_Or_Self()
        {
            var doc = GetNode(1174);

            var result = doc.AncestorsOrSelf().ToArray();

            Assert.IsNotNull(result);

            Assert.AreEqual(3, result.Length);
            Assert.IsTrue(result.Select(x => ((dynamic)x).Id).ContainsAll(new dynamic[] { 1174, 1173, 1046 }));
        }

        [Test]
        public void Ancestors()
        {
            var doc = GetNode(1174);

            var result = doc.Ancestors().ToArray();

            Assert.IsNotNull(result);

            Assert.AreEqual(2, result.Length);
            Assert.IsTrue(result.Select(x => ((dynamic)x).Id).ContainsAll(new dynamic[] { 1173, 1046 }));
        }

        [Test]
        public void IsAncestor()
        {
            // Structure:
            // - Root : 1046 (no parent)
            // -- Home: 1173 (parent 1046)
            // -- Custom Doc: 1178 (parent 1173)
            // --- Custom Doc2: 1179 (parent: 1178)
            // -- Custom Doc4: 117 (parent 1173)
            // - Custom Doc3: 1172 (no parent)

            var home = GetNode(1173);
            var root = GetNode(1046);
            var customDoc = GetNode(1178);
            var customDoc2 = GetNode(1179);
            var customDoc3 = GetNode(1172);
            var customDoc4 = GetNode(117);

            Assert.IsTrue(root.IsAncestor(customDoc4));
            Assert.IsFalse(root.IsAncestor(customDoc3));
            Assert.IsTrue(root.IsAncestor(customDoc2));
            Assert.IsTrue(root.IsAncestor(customDoc));
            Assert.IsTrue(root.IsAncestor(home));
            Assert.IsFalse(root.IsAncestor(root));

            Assert.IsTrue(home.IsAncestor(customDoc4));
            Assert.IsFalse(home.IsAncestor(customDoc3));
            Assert.IsTrue(home.IsAncestor(customDoc2));
            Assert.IsTrue(home.IsAncestor(customDoc));
            Assert.IsFalse(home.IsAncestor(home));
            Assert.IsFalse(home.IsAncestor(root));

            Assert.IsFalse(customDoc.IsAncestor(customDoc4));
            Assert.IsFalse(customDoc.IsAncestor(customDoc3));
            Assert.IsTrue(customDoc.IsAncestor(customDoc2));
            Assert.IsFalse(customDoc.IsAncestor(customDoc));
            Assert.IsFalse(customDoc.IsAncestor(home));
            Assert.IsFalse(customDoc.IsAncestor(root));

            Assert.IsFalse(customDoc2.IsAncestor(customDoc4));
            Assert.IsFalse(customDoc2.IsAncestor(customDoc3));
            Assert.IsFalse(customDoc2.IsAncestor(customDoc2));
            Assert.IsFalse(customDoc2.IsAncestor(customDoc));
            Assert.IsFalse(customDoc2.IsAncestor(home));
            Assert.IsFalse(customDoc2.IsAncestor(root));

            Assert.IsFalse(customDoc3.IsAncestor(customDoc3));
        }

        [Test]
        public void IsAncestorOrSelf()
        {
            // Structure:
            // - Root : 1046 (no parent)
            // -- Home: 1173 (parent 1046)
            // -- Custom Doc: 1178 (parent 1173)
            // --- Custom Doc2: 1179 (parent: 1178)
            // -- Custom Doc4: 117 (parent 1173)
            // - Custom Doc3: 1172 (no parent)

            var home = GetNode(1173);
            var root = GetNode(1046);
            var customDoc = GetNode(1178);
            var customDoc2 = GetNode(1179);
            var customDoc3 = GetNode(1172);
            var customDoc4 = GetNode(117);

            Assert.IsTrue(root.IsAncestorOrSelf(customDoc4));
            Assert.IsFalse(root.IsAncestorOrSelf(customDoc3));
            Assert.IsTrue(root.IsAncestorOrSelf(customDoc2));
            Assert.IsTrue(root.IsAncestorOrSelf(customDoc));
            Assert.IsTrue(root.IsAncestorOrSelf(home));
            Assert.IsTrue(root.IsAncestorOrSelf(root));

            Assert.IsTrue(home.IsAncestorOrSelf(customDoc4));
            Assert.IsFalse(home.IsAncestorOrSelf(customDoc3));
            Assert.IsTrue(home.IsAncestorOrSelf(customDoc2));
            Assert.IsTrue(home.IsAncestorOrSelf(customDoc));
            Assert.IsTrue(home.IsAncestorOrSelf(home));
            Assert.IsFalse(home.IsAncestorOrSelf(root));

            Assert.IsFalse(customDoc.IsAncestorOrSelf(customDoc4));
            Assert.IsFalse(customDoc.IsAncestorOrSelf(customDoc3));
            Assert.IsTrue(customDoc.IsAncestorOrSelf(customDoc2));
            Assert.IsTrue(customDoc.IsAncestorOrSelf(customDoc));
            Assert.IsFalse(customDoc.IsAncestorOrSelf(home));
            Assert.IsFalse(customDoc.IsAncestorOrSelf(root));

            Assert.IsFalse(customDoc2.IsAncestorOrSelf(customDoc4));
            Assert.IsFalse(customDoc2.IsAncestorOrSelf(customDoc3));
            Assert.IsTrue(customDoc2.IsAncestorOrSelf(customDoc2));
            Assert.IsFalse(customDoc2.IsAncestorOrSelf(customDoc));
            Assert.IsFalse(customDoc2.IsAncestorOrSelf(home));
            Assert.IsFalse(customDoc2.IsAncestorOrSelf(root));

            Assert.IsTrue(customDoc4.IsAncestorOrSelf(customDoc4));
            Assert.IsTrue(customDoc3.IsAncestorOrSelf(customDoc3));
        }


        [Test]
        public void Descendants_Or_Self()
        {
            var doc = GetNode(1046);

            var result = doc.DescendantsOrSelf().ToArray();

            Assert.IsNotNull(result);

            Assert.AreEqual(10, result.Count());
            Assert.IsTrue(result.Select(x => ((dynamic)x).Id).ContainsAll(new dynamic[] { 1046, 1173, 1174, 1176, 1175 }));
        }

        [Test]
        public void Descendants()
        {
            var doc = GetNode(1046);

            var result = doc.Descendants().ToArray();

            Assert.IsNotNull(result);

            Assert.AreEqual(9, result.Count());
            Assert.IsTrue(result.Select(x => ((dynamic)x).Id).ContainsAll(new dynamic[] { 1173, 1174, 1176, 1175, 4444 }));
        }

        [Test]
        public void IsDescendant()
        {
            // Structure:
            // - Root : 1046 (no parent)
            // -- Home: 1173 (parent 1046)
            // -- Custom Doc: 1178 (parent 1173)
            // --- Custom Doc2: 1179 (parent: 1178)
            // -- Custom Doc4: 117 (parent 1173)
            // - Custom Doc3: 1172 (no parent)

            var home = GetNode(1173);
            var root = GetNode(1046);
            var customDoc = GetNode(1178);
            var customDoc2 = GetNode(1179);
            var customDoc3 = GetNode(1172);
            var customDoc4 = GetNode(117);

            Assert.IsFalse(root.IsDescendant(root));
            Assert.IsFalse(root.IsDescendant(home));
            Assert.IsFalse(root.IsDescendant(customDoc));
            Assert.IsFalse(root.IsDescendant(customDoc2));
            Assert.IsFalse(root.IsDescendant(customDoc3));
            Assert.IsFalse(root.IsDescendant(customDoc4));

            Assert.IsTrue(home.IsDescendant(root));
            Assert.IsFalse(home.IsDescendant(home));
            Assert.IsFalse(home.IsDescendant(customDoc));
            Assert.IsFalse(home.IsDescendant(customDoc2));
            Assert.IsFalse(home.IsDescendant(customDoc3));
            Assert.IsFalse(home.IsDescendant(customDoc4));

            Assert.IsTrue(customDoc.IsDescendant(root));
            Assert.IsTrue(customDoc.IsDescendant(home));
            Assert.IsFalse(customDoc.IsDescendant(customDoc));
            Assert.IsFalse(customDoc.IsDescendant(customDoc2));
            Assert.IsFalse(customDoc.IsDescendant(customDoc3));
            Assert.IsFalse(customDoc.IsDescendant(customDoc4));

            Assert.IsTrue(customDoc2.IsDescendant(root));
            Assert.IsTrue(customDoc2.IsDescendant(home));
            Assert.IsTrue(customDoc2.IsDescendant(customDoc));
            Assert.IsFalse(customDoc2.IsDescendant(customDoc2));
            Assert.IsFalse(customDoc2.IsDescendant(customDoc3));
            Assert.IsFalse(customDoc2.IsDescendant(customDoc4));

            Assert.IsFalse(customDoc3.IsDescendant(customDoc3));
        }

        [Test]
        public void IsDescendantOrSelf()
        {
            // Structure:
            // - Root : 1046 (no parent)
            // -- Home: 1173 (parent 1046)
            // -- Custom Doc: 1178 (parent 1173)
            // --- Custom Doc2: 1179 (parent: 1178)
            // -- Custom Doc4: 117 (parent 1173)
            // - Custom Doc3: 1172 (no parent)

            var home = GetNode(1173);
            var root = GetNode(1046);
            var customDoc = GetNode(1178);
            var customDoc2 = GetNode(1179);
            var customDoc3 = GetNode(1172);
            var customDoc4 = GetNode(117);

            Assert.IsTrue(root.IsDescendantOrSelf(root));
            Assert.IsFalse(root.IsDescendantOrSelf(home));
            Assert.IsFalse(root.IsDescendantOrSelf(customDoc));
            Assert.IsFalse(root.IsDescendantOrSelf(customDoc2));
            Assert.IsFalse(root.IsDescendantOrSelf(customDoc3));
            Assert.IsFalse(root.IsDescendantOrSelf(customDoc4));

            Assert.IsTrue(home.IsDescendantOrSelf(root));
            Assert.IsTrue(home.IsDescendantOrSelf(home));
            Assert.IsFalse(home.IsDescendantOrSelf(customDoc));
            Assert.IsFalse(home.IsDescendantOrSelf(customDoc2));
            Assert.IsFalse(home.IsDescendantOrSelf(customDoc3));
            Assert.IsFalse(home.IsDescendantOrSelf(customDoc4));

            Assert.IsTrue(customDoc.IsDescendantOrSelf(root));
            Assert.IsTrue(customDoc.IsDescendantOrSelf(home));
            Assert.IsTrue(customDoc.IsDescendantOrSelf(customDoc));
            Assert.IsFalse(customDoc.IsDescendantOrSelf(customDoc2));
            Assert.IsFalse(customDoc.IsDescendantOrSelf(customDoc3));
            Assert.IsFalse(customDoc.IsDescendantOrSelf(customDoc4));

            Assert.IsTrue(customDoc2.IsDescendantOrSelf(root));
            Assert.IsTrue(customDoc2.IsDescendantOrSelf(home));
            Assert.IsTrue(customDoc2.IsDescendantOrSelf(customDoc));
            Assert.IsTrue(customDoc2.IsDescendantOrSelf(customDoc2));
            Assert.IsFalse(customDoc2.IsDescendantOrSelf(customDoc3));
            Assert.IsFalse(customDoc2.IsDescendantOrSelf(customDoc4));

            Assert.IsTrue(customDoc3.IsDescendantOrSelf(customDoc3));
        }

        [Test]
        public void SiblingsAndSelf()
        {
            // Structure:
            // - Root : 1046 (no parent)
            // -- Level1.1: 1173 (parent 1046)
            // --- Level1.1.1: 1174 (parent 1173)
            // --- Level1.1.2: 117 (parent 1173)
            // --- Level1.1.3: 1177 (parent 1173)
            // --- Level1.1.4: 1178 (parent 1173)
            // --- Level1.1.5: 1176 (parent 1173)
            // -- Level1.2: 1175 (parent 1046)
            // -- Level1.3: 4444 (parent 1046)
            var root = GetNode(1046);
            var level1_1 = GetNode(1173);
            var level1_1_1 = GetNode(1174);
            var level1_1_2 = GetNode(117);
            var level1_1_3 = GetNode(1177);
            var level1_1_4 = GetNode(1178);
            var level1_1_5 = GetNode(1176);
            var level1_2 = GetNode(1175);
            var level1_3 = GetNode(4444);

            _publishedSnapshotAccessorMock.Setup(x => x.PublishedSnapshot.Content.GetAtRoot(It.IsAny<string>())).Returns(new []{root});

            CollectionAssertAreEqual(new []{root}, root.SiblingsAndSelf());

            CollectionAssertAreEqual( new []{level1_1, level1_2, level1_3}, level1_1.SiblingsAndSelf());
            CollectionAssertAreEqual( new []{level1_1, level1_2, level1_3}, level1_2.SiblingsAndSelf());
            CollectionAssertAreEqual( new []{level1_1, level1_2, level1_3}, level1_3.SiblingsAndSelf());

            CollectionAssertAreEqual( new []{level1_1_1, level1_1_2, level1_1_3, level1_1_4, level1_1_5}, level1_1_1.SiblingsAndSelf());
            CollectionAssertAreEqual( new []{level1_1_1, level1_1_2, level1_1_3, level1_1_4, level1_1_5}, level1_1_2.SiblingsAndSelf());
            CollectionAssertAreEqual( new []{level1_1_1, level1_1_2, level1_1_3, level1_1_4, level1_1_5}, level1_1_3.SiblingsAndSelf());
            CollectionAssertAreEqual( new []{level1_1_1, level1_1_2, level1_1_3, level1_1_4, level1_1_5}, level1_1_4.SiblingsAndSelf());
            CollectionAssertAreEqual( new []{level1_1_1, level1_1_2, level1_1_3, level1_1_4, level1_1_5}, level1_1_5.SiblingsAndSelf());

        }

         [Test]
        public void Siblings()
        {
            // Structure:
            // - Root : 1046 (no parent)
            // -- Level1.1: 1173 (parent 1046)
            // --- Level1.1.1: 1174 (parent 1173)
            // --- Level1.1.2: 117 (parent 1173)
            // --- Level1.1.3: 1177 (parent 1173)
            // --- Level1.1.4: 1178 (parent 1173)
            // --- Level1.1.5: 1176 (parent 1173)
            // -- Level1.2: 1175 (parent 1046)
            // -- Level1.3: 4444 (parent 1046)
            var root = GetNode(1046);
            var level1_1 = GetNode(1173);
            var level1_1_1 = GetNode(1174);
            var level1_1_2 = GetNode(117);
            var level1_1_3 = GetNode(1177);
            var level1_1_4 = GetNode(1178);
            var level1_1_5 = GetNode(1176);
            var level1_2 = GetNode(1175);
            var level1_3 = GetNode(4444);

            _publishedSnapshotAccessorMock.Setup(x => x.PublishedSnapshot.Content.GetAtRoot(It.IsAny<string>())).Returns(new []{root});

            CollectionAssertAreEqual(new IPublishedContent[0], root.Siblings());

            CollectionAssertAreEqual( new []{level1_2, level1_3}, level1_1.Siblings());
            CollectionAssertAreEqual( new []{level1_1,  level1_3}, level1_2.Siblings());
            CollectionAssertAreEqual( new []{level1_1, level1_2}, level1_3.Siblings());

            CollectionAssertAreEqual( new []{ level1_1_2, level1_1_3, level1_1_4, level1_1_5}, level1_1_1.Siblings());
            CollectionAssertAreEqual( new []{level1_1_1,  level1_1_3, level1_1_4, level1_1_5}, level1_1_2.Siblings());
            CollectionAssertAreEqual( new []{level1_1_1, level1_1_2,  level1_1_4, level1_1_5}, level1_1_3.Siblings());
            CollectionAssertAreEqual( new []{level1_1_1, level1_1_2, level1_1_3,  level1_1_5}, level1_1_4.Siblings());
            CollectionAssertAreEqual( new []{level1_1_1, level1_1_2, level1_1_3, level1_1_4}, level1_1_5.Siblings());

        }

        private void CollectionAssertAreEqual<T>(IEnumerable<T> expected, IEnumerable<T> actual)
        where T: IPublishedContent
        {
            var e = expected.Select(x => x.Id);
            var a = actual.Select(x => x.Id);
            CollectionAssert.AreEquivalent(e, a, $"\nExpected:\n{string.Join(", ", e)}\n\nActual:\n{string.Join(", ", a)}");
        }

        [Test]
        public void FragmentProperty()
        {
            var factory = Factory.GetInstance<IPublishedContentTypeFactory>() as PublishedContentTypeFactory;

            IEnumerable<IPublishedPropertyType> CreatePropertyTypes(IPublishedContentType contentType)
            {
                yield return factory.CreatePropertyType(contentType, "detached", 1003);
            }

            var ct = factory.CreateContentType(0, "alias", CreatePropertyTypes);
            var pt = ct.GetPropertyType("detached");
            var prop = new PublishedElementPropertyBase(pt, null, false, PropertyCacheLevel.None, 5548);
            Assert.IsInstanceOf<int>(prop.GetValue());
            Assert.AreEqual(5548, prop.GetValue());
        }

        public void Fragment1()
        {
            var type = ContentTypesCache.Get(PublishedItemType.Content, "detachedSomething");
            var values = new Dictionary<string, object>();
            var f = new PublishedElement(type, Guid.NewGuid(), values, false);
        }

        [Test]
        public void Fragment2()
        {
            var factory = Factory.GetInstance<IPublishedContentTypeFactory>() as PublishedContentTypeFactory;

            IEnumerable<IPublishedPropertyType> CreatePropertyTypes(IPublishedContentType contentType)
            {
                yield return factory.CreatePropertyType(contentType, "legend", 1004);
                yield return factory.CreatePropertyType(contentType, "image", 1005);
                yield return factory.CreatePropertyType(contentType, "size", 1003);
            }

            const string val1 = "boom bam";
            const int val2 = 0;
            const int val3 = 666;

            var guid = Guid.NewGuid();

            var ct = factory.CreateContentType(0, "alias", CreatePropertyTypes);

            var c = new ImageWithLegendModel(ct, guid, new Dictionary<string, object>
            {
                { "legend", val1 },
                { "image", val2 },
                { "size", val3 },
            }, false);

            Assert.AreEqual(val1, c.Legend);
            Assert.AreEqual(val3, c.Size);
        }

        class ImageWithLegendModel : PublishedElement
        {
            public ImageWithLegendModel(IPublishedContentType contentType, Guid fragmentKey, Dictionary<string, object> values, bool previewing)
                : base(contentType, fragmentKey, values, previewing)
            { }


            public string Legend => this.Value<string>("legend");

            public IPublishedContent Image => this.Value<IPublishedContent>("image");

            public int Size => this.Value<int>("size");
        }
    }
}<|MERGE_RESOLUTION|>--- conflicted
+++ resolved
@@ -22,11 +22,8 @@
 using Umbraco.Web.Models.PublishedContent;
 using Umbraco.Web.PropertyEditors;
 using Umbraco.Web.Templates;
-<<<<<<< HEAD
+using Umbraco.Web.Models;
 using Current = Umbraco.Web.Composing.Current;
-=======
-using Umbraco.Web.Models;
->>>>>>> 43094891
 
 namespace Umbraco.Tests.PublishedContent
 {
@@ -58,21 +55,12 @@
             var localizationService = Mock.Of<ILocalizationService>();
 
             var dataTypeService = new TestObjects.TestDataTypeService(
-<<<<<<< HEAD
                 new DataType(new VoidEditor(logger, Mock.Of<IDataTypeService>(), localizationService, LocalizedTextService, ShortStringHelper)) { Id = 1 },
                 new DataType(new TrueFalsePropertyEditor(logger, Mock.Of<IDataTypeService>(), localizationService, IOHelper, ShortStringHelper, LocalizedTextService)) { Id = 1001 },
-                new DataType(new RichTextPropertyEditor(logger, mediaService, contentTypeBaseServiceProvider, umbracoContextAccessor, Mock.Of<IDataTypeService>(),  localizationService, imageSourceParser, linkParser, pastedImages, ShortStringHelper, IOHelper, LocalizedTextService)) { Id = 1002 },
+                new DataType(new RichTextPropertyEditor(logger, mediaService, contentTypeBaseServiceProvider, umbracoContextAccessor, Mock.Of<IDataTypeService>(),  localizationService, imageSourceParser, linkParser, pastedImages, ShortStringHelper, IOHelper, LocalizedTextService, Mock.Of<IImageUrlGenerator>())) { Id = 1002 },
                 new DataType(new IntegerPropertyEditor(logger, Mock.Of<IDataTypeService>(), localizationService, ShortStringHelper, LocalizedTextService)) { Id = 1003 },
                 new DataType(new TextboxPropertyEditor(logger, Mock.Of<IDataTypeService>(), localizationService, IOHelper, ShortStringHelper, LocalizedTextService)) { Id = 1004 },
                 new DataType(new MediaPickerPropertyEditor(logger, Mock.Of<IDataTypeService>(), localizationService, IOHelper, ShortStringHelper, LocalizedTextService)) { Id = 1005 });
-=======
-                new DataType(new VoidEditor(logger)) { Id = 1 },
-                new DataType(new TrueFalsePropertyEditor(logger)) { Id = 1001 },
-                new DataType(new RichTextPropertyEditor(logger, umbracoContextAccessor, imageSourceParser, linkParser, pastedImages, Mock.Of<IImageUrlGenerator>())) { Id = 1002 },
-                new DataType(new IntegerPropertyEditor(logger)) { Id = 1003 },
-                new DataType(new TextboxPropertyEditor(logger)) { Id = 1004 },
-                new DataType(new MediaPickerPropertyEditor(logger)) { Id = 1005 });
->>>>>>> 43094891
             Composition.RegisterUnique<IDataTypeService>(f => dataTypeService);
         }
 
