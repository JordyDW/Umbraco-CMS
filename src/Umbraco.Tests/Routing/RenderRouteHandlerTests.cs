﻿using System;
using System.Linq;
using System.Web.Mvc;
using System.Web.Routing;
using System.Web.Security;
using Moq;
using NUnit.Framework;
using Umbraco.Core;
using Umbraco.Core.Cache;
using Umbraco.Core.Logging;
using Umbraco.Core.Models;
using Umbraco.Tests.TestHelpers;
using Umbraco.Tests.TestHelpers.Stubs;
using Umbraco.Web;
using Umbraco.Web.Models;
using Umbraco.Web.Mvc;
using Umbraco.Web.WebApi;
using Umbraco.Core.Strings;
using Umbraco.Core.Composing;
using Umbraco.Core.Configuration;
using Umbraco.Core.Dictionary;
using Umbraco.Core.Models.PublishedContent;
using Umbraco.Core.Persistence;
using Umbraco.Core.Services;
using Umbraco.Tests.PublishedContent;
using Umbraco.Tests.Testing;
using Umbraco.Tests.Testing.Objects.Accessors;
using Umbraco.Web.PublishedCache;
using Umbraco.Web.Runtime;
using Umbraco.Web.Security;
using Current = Umbraco.Web.Composing.Current;

namespace Umbraco.Tests.Routing
{
    [TestFixture]
    [UmbracoTest(Database = UmbracoTestOptions.Database.NewSchemaPerFixture)]
    public class RenderRouteHandlerTests : BaseWebTest
    {
        public override void SetUp()
        {
            base.SetUp();

            WebRuntimeComponent.CreateRoutes(
                new TestUmbracoContextAccessor(),
                TestObjects.GetGlobalSettings(),
                new SurfaceControllerTypeCollection(Enumerable.Empty<Type>()),
                new UmbracoApiControllerTypeCollection(Enumerable.Empty<Type>()));
        }

        public class TestRuntime : WebRuntime
        {
            public TestRuntime(UmbracoApplicationBase umbracoApplication)
                : base(umbracoApplication)
            { }

            protected override ILogger GetLogger() => Mock.Of<ILogger>();
            protected override IProfiler GetProfiler() => Mock.Of<IProfiler>();
        }

        protected override void Compose()
        {
            base.Compose();

            // set the default RenderMvcController
            Current.DefaultRenderMvcControllerType = typeof(RenderMvcController); // FIXME: Wrong!

            var surfaceControllerTypes = new SurfaceControllerTypeCollection(Composition.TypeLoader.GetSurfaceControllers());
            Composition.RegisterUnique(surfaceControllerTypes);

            var umbracoApiControllerTypes = new UmbracoApiControllerTypeCollection(Composition.TypeLoader.GetUmbracoApiControllers());
            Composition.RegisterUnique(umbracoApiControllerTypes);

            Composition.RegisterUnique<IShortStringHelper>(_ => new DefaultShortStringHelper(SettingsForTests.GetDefaultUmbracoSettings()));
        }

        public override void TearDown()
        {
            base.TearDown();
            RouteTable.Routes.Clear();
        }

        Template CreateTemplate(string alias)
        {
            var name = "Template";
            var template = new Template(name, alias);
            template.Content = ""; // else saving throws with a dirty internal error
            Current.Services.FileService.SaveTemplate(template);
            return template;
        }

        /// <summary>
        /// Will route to the default controller and action since no custom controller is defined for this node route
        /// </summary>
        [Test]
        public void Umbraco_Route_Umbraco_Defined_Controller_Action()
        {
            var template = CreateTemplate("homePage");
            var route = RouteTable.Routes["Umbraco_default"];
            var routeData = new RouteData { Route = route };
            var umbracoContext = GetUmbracoContext("~/dummy-page", template.Id, routeData);
            var publishedRouter = CreatePublishedRouter();
            var frequest = publishedRouter.CreateRequest(umbracoContext);
            frequest.PublishedContent = umbracoContext.ContentCache.GetById(1174);
            frequest.TemplateModel = template;

            var umbracoContextAccessor = new TestUmbracoContextAccessor(umbracoContext);
            var handler = new RenderRouteHandler(umbracoContext, new TestControllerFactory(umbracoContextAccessor, Mock.Of<ILogger>()));

            handler.GetHandlerForRoute(umbracoContext.HttpContext.Request.RequestContext, frequest);
            Assert.AreEqual("RenderMvc", routeData.Values["controller"].ToString());
            //the route action will still be the one we've asked for because our RenderActionInvoker is the thing that decides
            // if the action matches.
            Assert.AreEqual("homePage", routeData.Values["action"].ToString());
        }

        //test all template name styles to match the ActionName

        //[TestCase("home-\\234^^*32page")]        // TODO: This fails!
        [TestCase("home-page")]
        [TestCase("home-page")]
        [TestCase("home-page")]
        [TestCase("Home-Page")]
        [TestCase("HomePage")]
        [TestCase("homePage")]
        [TestCase("site1/template2")]
        [TestCase("site1\\template2")]
        public void Umbraco_Route_User_Defined_Controller_Action(string templateName)
        {
            // NOTE - here we create templates with crazy aliases... assuming that these
            // could exist in the database... yet creating templates should sanitize
            // aliases one way or another...

            var template = CreateTemplate(templateName);
            var route = RouteTable.Routes["Umbraco_default"];
            var routeData = new RouteData() {Route = route};
            var umbracoContext = GetUmbracoContext("~/dummy-page", template.Id, routeData, true);
            var publishedRouter = CreatePublishedRouter();
            var frequest = publishedRouter.CreateRequest(umbracoContext);
            frequest.PublishedContent = umbracoContext.ContentCache.GetById(1172);
            frequest.TemplateModel = template;

            var umbracoContextAccessor = new TestUmbracoContextAccessor(umbracoContext);
            var type = new AutoPublishedContentType(22, "CustomDocument", new PublishedPropertyType[] { });
            ContentTypesCache.GetPublishedContentTypeByAlias = alias => type;

            var handler = new RenderRouteHandler(umbracoContext, new TestControllerFactory(umbracoContextAccessor, Mock.Of<ILogger>(), context =>
            {
<<<<<<< HEAD
                var membershipHelper = new MembershipHelper(umbracoContextAccessor, Mock.Of<MembershipProvider>(), Mock.Of<RoleProvider>(), Mock.Of<IMemberService>(), Mock.Of<IMemberTypeService>(), Mock.Of<IUserService>(), Mock.Of<IPublicAccessService>(), Mock.Of<AppCaches>(), Mock.Of<ILogger>());
=======
                var membershipHelper = new MembershipHelper(
                    umbracoContext.HttpContext, Mock.Of<IPublishedMemberCache>(), Mock.Of<MembershipProvider>(), Mock.Of<RoleProvider>(), Mock.Of<IMemberService>(), Mock.Of<IMemberTypeService>(), Mock.Of<IUserService>(), Mock.Of<IPublicAccessService>(), Mock.Of<AppCaches>(), Mock.Of<ILogger>());
>>>>>>> f079f3d6
                return new CustomDocumentController(Factory.GetInstance<IGlobalSettings>(),
                    umbracoContextAccessor,
                    Factory.GetInstance<ServiceContext>(),
                    Factory.GetInstance<AppCaches>(),
                    Factory.GetInstance<IProfilingLogger>(),
                    new UmbracoHelper(Mock.Of<IPublishedContent>(), Mock.Of<ITagQuery>(), Mock.Of<ICultureDictionaryFactory>(), Mock.Of<IUmbracoComponentRenderer>(), Mock.Of<IPublishedContentQuery>(), membershipHelper));
            }));

            handler.GetHandlerForRoute(umbracoContext.HttpContext.Request.RequestContext, frequest);
            Assert.AreEqual("CustomDocument", routeData.Values["controller"].ToString());
            Assert.AreEqual(
                //global::umbraco.cms.helpers.Casing.SafeAlias(template.Alias),
                template.Alias.ToSafeAlias(),
                routeData.Values["action"].ToString());
        }


        #region Internal classes

        ///// <summary>
        ///// Used to test a user route (non-umbraco)
        ///// </summary>
        //private class CustomUserController : Controller
        //{

        //    public ActionResult Index()
        //    {
        //        return View();
        //    }

        //    public ActionResult Test(int id)
        //    {
        //        return View();
        //    }

        //}

        /// <summary>
        /// Used to test a user route umbraco route
        /// </summary>
        public class CustomDocumentController : RenderMvcController
        {
            public CustomDocumentController(IGlobalSettings globalSettings, IUmbracoContextAccessor umbracoContextAccessor, ServiceContext services, AppCaches appCaches, IProfilingLogger profilingLogger, UmbracoHelper umbracoHelper)
                : base(globalSettings, umbracoContextAccessor, services, appCaches, profilingLogger, umbracoHelper)
            {
            }

            public ActionResult HomePage(ContentModel model)
            {
                return View();
            }

        }

        #endregion
    }
}<|MERGE_RESOLUTION|>--- conflicted
+++ resolved
@@ -145,13 +145,9 @@
 
             var handler = new RenderRouteHandler(umbracoContext, new TestControllerFactory(umbracoContextAccessor, Mock.Of<ILogger>(), context =>
             {
-<<<<<<< HEAD
-                var membershipHelper = new MembershipHelper(umbracoContextAccessor, Mock.Of<MembershipProvider>(), Mock.Of<RoleProvider>(), Mock.Of<IMemberService>(), Mock.Of<IMemberTypeService>(), Mock.Of<IUserService>(), Mock.Of<IPublicAccessService>(), Mock.Of<AppCaches>(), Mock.Of<ILogger>());
-=======
                 var membershipHelper = new MembershipHelper(
                     umbracoContext.HttpContext, Mock.Of<IPublishedMemberCache>(), Mock.Of<MembershipProvider>(), Mock.Of<RoleProvider>(), Mock.Of<IMemberService>(), Mock.Of<IMemberTypeService>(), Mock.Of<IUserService>(), Mock.Of<IPublicAccessService>(), Mock.Of<AppCaches>(), Mock.Of<ILogger>());
->>>>>>> f079f3d6
-                return new CustomDocumentController(Factory.GetInstance<IGlobalSettings>(),
+               return new CustomDocumentController(Factory.GetInstance<IGlobalSettings>(),
                     umbracoContextAccessor,
                     Factory.GetInstance<ServiceContext>(),
                     Factory.GetInstance<AppCaches>(),
