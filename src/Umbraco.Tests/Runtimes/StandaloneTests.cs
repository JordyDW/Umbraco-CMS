--- conflicted
+++ resolved
@@ -61,12 +61,8 @@
             var profilingLogger = new ProfilingLogger(logger, profiler);
             var appCaches = AppCaches.Disabled;
             var databaseFactory = new UmbracoDatabaseFactory(logger, new Lazy<IMapperCollection>(() => factory.GetInstance<IMapperCollection>()));
-<<<<<<< HEAD
             var typeFinder = new TypeFinder(logger);
             var typeLoader = new TypeLoader(typeFinder, appCaches.RuntimeCache, IOHelper.MapPath("~/App_Data/TEMP"), profilingLogger);
-=======
-            var typeLoader = new TypeLoader(appCaches.RuntimeCache, Current.IOHelper.MapPath("~/App_Data/TEMP"), profilingLogger);
->>>>>>> 297b497e
             var mainDom = new SimpleMainDom();
             var runtimeState = new RuntimeState(logger, null, null, new Lazy<IMainDom>(() => mainDom), new Lazy<IServerRegistrar>(() => factory.GetInstance<IServerRegistrar>()));
 
@@ -254,12 +250,8 @@
             var profilingLogger = new ProfilingLogger(logger, profiler);
             var appCaches = AppCaches.Disabled;
             var databaseFactory = Mock.Of<IUmbracoDatabaseFactory>();
-<<<<<<< HEAD
             var typeFinder = new TypeFinder(Mock.Of<ILogger>());
             var typeLoader = new TypeLoader(typeFinder, appCaches.RuntimeCache, IOHelper.MapPath("~/App_Data/TEMP"), profilingLogger);
-=======
-            var typeLoader = new TypeLoader(appCaches.RuntimeCache, Current.IOHelper.MapPath("~/App_Data/TEMP"), profilingLogger);
->>>>>>> 297b497e
             var runtimeState = Mock.Of<IRuntimeState>();
             Mock.Get(runtimeState).Setup(x => x.Level).Returns(RuntimeLevel.Run);
             var mainDom = Mock.Of<IMainDom>();
