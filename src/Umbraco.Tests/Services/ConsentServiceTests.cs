--- conflicted
+++ resolved
@@ -8,13 +8,8 @@
 namespace Umbraco.Tests.Services
 {
     [TestFixture]
-<<<<<<< HEAD
     [UmbracoTest(Database = UmbracoTestOptions.Database.NewSchemaPerFixture)]
     public class ConsentServiceTests : TestWithDatabaseBase
-=======
-    [DatabaseTestBehavior(DatabaseBehavior.NewDbFileAndSchemaPerTest)]
-    public class ConsentServiceTests : BaseServiceTest
->>>>>>> ec9d4dc5
     {
         [Test]
         public void CanCrudConsent()
