--- conflicted
+++ resolved
@@ -68,11 +68,7 @@
                 documentRepository, mediaRepository, memberRepository,
                 DefaultCultureAccessor,
                 new DatabaseDataSource(),
-<<<<<<< HEAD
-                Container.GetInstance<IGlobalSettings>(), new SiteDomainHelper(), contentTypeService);
-=======
-                Factory.GetInstance<IGlobalSettings>(), new SiteDomainHelper());
->>>>>>> 677311aa
+                Factory.GetInstance<IGlobalSettings>(), new SiteDomainHelper(), contentTypeService);
         }
 
         public class LocalServerMessenger : ServerMessengerBase
