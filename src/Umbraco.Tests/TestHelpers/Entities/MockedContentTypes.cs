﻿using System;
using System.Linq;
using Umbraco.Core;
using Umbraco.Core.Models;

namespace Umbraco.Tests.TestHelpers.Entities
{
    public class MockedContentTypes
    {
        public static ContentType CreateBasicContentType(string alias = "basePage", string name = "Base Page", IContentType parent = null)
        {
            var contentType = parent == null ? new ContentType(-1) : new ContentType(parent, alias);

            contentType.Alias = alias;
            contentType.Name = name;
            contentType.Description = "ContentType used for basic pages";
            contentType.Icon = ".sprTreeDoc3";
            contentType.Thumbnail = "doc2.png";
            contentType.SortOrder = 1;
            contentType.CreatorId = 0;
            contentType.Trashed = false;

            //ensure that nothing is marked as dirty
            contentType.ResetDirtyProperties(false);

            return contentType;
        }

        public static ContentType CreateTextPageContentType(string alias = "textPage", string name = "Text Page")
        {
            var contentType = new ContentType(-1)
                                  {
                                      Alias = alias,
                                      Name = name,
                                      Description = "ContentType used for Text pages",
                                      Icon = ".sprTreeDoc3",
                                      Thumbnail = "doc.png",
                                      SortOrder = 1,
                                      CreatorId = 0,
                                      Trashed = false
                                  };

            var contentCollection = new PropertyTypeCollection(true);
            contentCollection.Add(new PropertyType("test", ValueStorageType.Ntext) { Alias = "title", Name = "Title", Description = "",  Mandatory = false, SortOrder = 1, DataTypeId = -88 });
            contentCollection.Add(new PropertyType("test", ValueStorageType.Ntext) { Alias = "bodyText", Name = "Body Text", Description = "",  Mandatory = false, SortOrder = 2, DataTypeId = -87 });

            var metaCollection = new PropertyTypeCollection(true);
            metaCollection.Add(new PropertyType("test", ValueStorageType.Ntext) { Alias = "keywords", Name = "Meta Keywords", Description = "",  Mandatory = false, SortOrder = 1, DataTypeId = -88 });
            metaCollection.Add(new PropertyType("test", ValueStorageType.Ntext) { Alias = "description", Name = "Meta Description", Description = "",  Mandatory = false, SortOrder = 2, DataTypeId = -89 });

            contentType.PropertyGroups.Add(new PropertyGroup(contentCollection) { Name = "Content", SortOrder = 1 });
            contentType.PropertyGroups.Add(new PropertyGroup(metaCollection) { Name = "Meta", SortOrder = 2 });

            //ensure that nothing is marked as dirty
            contentType.ResetDirtyProperties(false);

            contentType.SetDefaultTemplate(new Template("Textpage", "textpage"));

            return contentType;
        }

        public static ContentType CreateMetaContentType()
        {
            var contentType = new ContentType(-1)
                                  {
                                      Alias = "meta",
                                      Name = "Meta",
                                      Description = "ContentType used for Meta tags",
                                      Icon = ".sprTreeDoc3",
                                      Thumbnail = "doc.png",
                                      SortOrder = 1,
                                      CreatorId = 0,
                                      Trashed = false
                                  };

            var metaCollection = new PropertyTypeCollection(true);
            metaCollection.Add(new PropertyType("test", ValueStorageType.Ntext) { Alias = "metakeywords", Name = "Meta Keywords", Description = "",  Mandatory = false, SortOrder = 1, DataTypeId = -88 });
            metaCollection.Add(new PropertyType("test", ValueStorageType.Ntext) { Alias = "metadescription", Name = "Meta Description", Description = "",  Mandatory = false, SortOrder = 2, DataTypeId = -89 });

            contentType.PropertyGroups.Add(new PropertyGroup(metaCollection) { Name = "Meta", SortOrder = 2 });

            //ensure that nothing is marked as dirty
            contentType.ResetDirtyProperties(false);

            return contentType;
        }

        public static ContentType CreateContentMetaContentType()
        {
            var contentType = new ContentType(-1)
            {
                Alias = "contentMeta",
                Name = "Content Meta",
                Description = "ContentType used for Content Meta",
                Icon = ".sprTreeDoc3",
                Thumbnail = "doc.png",
                SortOrder = 1,
                CreatorId = 0,
                Trashed = false
            };

            var metaCollection = new PropertyTypeCollection(true);
            metaCollection.Add(new PropertyType("test", ValueStorageType.Ntext) { Alias = "title", Name = "Title", Description = "",  Mandatory = false, SortOrder = 1, DataTypeId = -88 });

            contentType.PropertyGroups.Add(new PropertyGroup(metaCollection) { Name = "Content", SortOrder = 2 });

            //ensure that nothing is marked as dirty
            contentType.ResetDirtyProperties(false);

            return contentType;
        }

        public static ContentType CreateSeoContentType()
        {
            var contentType = new ContentType(-1)
            {
                Alias = "seo",
                Name = "Seo",
                Description = "ContentType used for Seo",
                Icon = ".sprTreeDoc3",
                Thumbnail = "doc.png",
                SortOrder = 1,
                CreatorId = 0,
                Trashed = false
            };

            var metaCollection = new PropertyTypeCollection(true);
            metaCollection.Add(new PropertyType("seotest", ValueStorageType.Ntext) { Alias = "seokeywords", Name = "Seo Keywords", Description = "",  Mandatory = false, SortOrder = 1, DataTypeId = -88 });
            metaCollection.Add(new PropertyType("seotest", ValueStorageType.Ntext) { Alias = "seodescription", Name = "Seo Description", Description = "",  Mandatory = false, SortOrder = 2, DataTypeId = -89 });

            contentType.PropertyGroups.Add(new PropertyGroup(metaCollection) { Name = "Seo", SortOrder = 5 });

            //ensure that nothing is marked as dirty
            contentType.ResetDirtyProperties(false);

            return contentType;
        }

        public static ContentType CreateSimpleContentType()
        {
            var contentType = new ContentType(-1)
                                  {
                                      Alias = "simple",
                                      Name = "Simple Page",
                                      Description = "ContentType used for simple text pages",
                                      Icon = ".sprTreeDoc3",
                                      Thumbnail = "doc.png",
                                      SortOrder = 1,
                                      CreatorId = 0,
                                      Trashed = false
                                  };

            var contentCollection = new PropertyTypeCollection(true);
            contentCollection.Add(new PropertyType(Constants.PropertyEditors.Aliases.TextBox, ValueStorageType.Ntext) { Alias = "title", Name = "Title", Description = "",  Mandatory = false, SortOrder = 1, DataTypeId = -88 });
            contentCollection.Add(new PropertyType(Constants.PropertyEditors.Aliases.TinyMce, ValueStorageType.Ntext) { Alias = "bodyText", Name = "Body Text", Description = "",  Mandatory = false, SortOrder = 2, DataTypeId = -87 });
            contentCollection.Add(new PropertyType(Constants.PropertyEditors.Aliases.TextBox, ValueStorageType.Ntext) { Alias = "author", Name = "Author", Description = "Name of the author",  Mandatory = false, SortOrder = 3, DataTypeId = -88 });

            contentType.PropertyGroups.Add(new PropertyGroup(contentCollection) { Name = "Content", SortOrder = 1 });

            //ensure that nothing is marked as dirty
            contentType.ResetDirtyProperties(false);

            return contentType;
        }

        public static ContentType CreateSimpleContentType3(string alias, string name, IContentType parent = null, bool randomizeAliases = false, string propertyGroupName = "Content")
        {
            var contentType = CreateSimpleContentType(alias, name, parent, randomizeAliases, propertyGroupName);

            var propertyType = new PropertyType(Constants.PropertyEditors.Aliases.Tags, ValueStorageType.Nvarchar)
            {
                Alias = RandomAlias("tags", randomizeAliases),
                Name = "Tags",
                Description = "Tags",
                Mandatory = false,
                SortOrder = 99,
                DataTypeId = Constants.DataTypes.Tags
            };
            contentType.AddPropertyType(propertyType);

            return contentType;
        }

        public static ContentType CreateSimpleContentType2(string alias, string name, IContentType parent = null, bool randomizeAliases = false, string propertyGroupName = "Content")
        {
            var contentType = CreateSimpleContentType(alias, name, parent, randomizeAliases, propertyGroupName);

            var propertyType = new PropertyType(Constants.PropertyEditors.Aliases.TextBox, ValueStorageType.Ntext)
            {
                Alias = RandomAlias("gen", randomizeAliases),
                Name = "Gen",
                Description = "",
                Mandatory = false,
                SortOrder = 1,
                DataTypeId = -88
            };
            contentType.AddPropertyType(propertyType);

            return contentType;
        }

        public static ContentType CreateSimpleContentType(string alias, string name, IContentType parent = null, bool randomizeAliases = false, string propertyGroupName = "Content")
        {
            var contentType = parent == null ? new ContentType(-1) : new ContentType(parent, alias);

            contentType.Alias = alias;
            contentType.Name = name;
            contentType.Description = "ContentType used for simple text pages";
            contentType.Icon = ".sprTreeDoc3";
            contentType.Thumbnail = "doc2.png";
            contentType.SortOrder = 1;
            contentType.CreatorId = 0;
            contentType.Trashed = false;

            var contentCollection = new PropertyTypeCollection(true);
            contentCollection.Add(new PropertyType(Constants.PropertyEditors.Aliases.TextBox, ValueStorageType.Ntext) { Alias = RandomAlias("title", randomizeAliases), Name = "Title", Description = "",  Mandatory = false, SortOrder = 1, DataTypeId = -88 });
            contentCollection.Add(new PropertyType(Constants.PropertyEditors.Aliases.TinyMce, ValueStorageType.Ntext) { Alias = RandomAlias("bodyText", randomizeAliases), Name = "Body Text", Description = "",  Mandatory = false, SortOrder = 2, DataTypeId = -87 });
            contentCollection.Add(new PropertyType(Constants.PropertyEditors.Aliases.TextBox, ValueStorageType.Ntext) { Alias = RandomAlias("author", randomizeAliases) , Name = "Author", Description = "Name of the author",  Mandatory = false, SortOrder = 3, DataTypeId = -88 });

            var pg = new PropertyGroup(contentCollection) {Name = propertyGroupName, SortOrder = 1};
            contentType.PropertyGroups.Add(pg);

            //ensure that nothing is marked as dirty
            contentType.ResetDirtyProperties(false);

            contentType.SetDefaultTemplate(new Template("Textpage", "textpage"));

            return contentType;
        }

        public static MediaType CreateSimpleMediaType(string alias, string name, IMediaType parent = null, bool randomizeAliases = false, string propertyGroupName = "Content")
        {
            var contentType = parent == null ? new MediaType(-1) : new MediaType(parent, alias);

            contentType.Alias = alias;
            contentType.Name = name;
            contentType.Description = "ContentType used for simple text pages";
            contentType.Icon = ".sprTreeDoc3";
            contentType.Thumbnail = "doc2.png";
            contentType.SortOrder = 1;
            contentType.CreatorId = 0;
            contentType.Trashed = false;

            var contentCollection = new PropertyTypeCollection(false);
            contentCollection.Add(new PropertyType(Constants.PropertyEditors.Aliases.TextBox, ValueStorageType.Ntext) { Alias = RandomAlias("title", randomizeAliases), Name = "Title", Description = "", Mandatory = false, SortOrder = 1, DataTypeId = -88 });
            contentCollection.Add(new PropertyType(Constants.PropertyEditors.Aliases.TinyMce, ValueStorageType.Ntext) { Alias = RandomAlias("bodyText", randomizeAliases), Name = "Body Text", Description = "", Mandatory = false, SortOrder = 2, DataTypeId = -87 });
            contentCollection.Add(new PropertyType(Constants.PropertyEditors.Aliases.TextBox, ValueStorageType.Ntext) { Alias = RandomAlias("author", randomizeAliases), Name = "Author", Description = "Name of the author", Mandatory = false, SortOrder = 3, DataTypeId = -88 });

            var pg = new PropertyGroup(contentCollection) { Name = propertyGroupName, SortOrder = 1 };
            contentType.PropertyGroups.Add(pg);

            //ensure that nothing is marked as dirty
            contentType.ResetDirtyProperties(false);

            return contentType;
        }

        public static ContentType CreateSimpleContentType(string alias, string name, bool mandatory)
        {
            var contentType = new ContentType(-1)
            {
                Alias = alias,
                Name = name,
                Description = "ContentType used for simple text pages",
                Icon = ".sprTreeDoc3",
                Thumbnail = "doc2.png",
                SortOrder = 1,
                CreatorId = 0,
                Trashed = false
            };

            var contentCollection = new PropertyTypeCollection(true);
            contentCollection.Add(new PropertyType("test", ValueStorageType.Ntext) { Alias = "title", Name = "Title", Description = "",  Mandatory = mandatory, SortOrder = 1, DataTypeId = -88 });
            contentCollection.Add(new PropertyType("test", ValueStorageType.Ntext) { Alias = "bodyText", Name = "Body Text", Description = "",  Mandatory = mandatory, SortOrder = 2, DataTypeId = -87 });
            contentCollection.Add(new PropertyType("test", ValueStorageType.Ntext) { Alias = "author", Name = "Author", Description = "Name of the author",  Mandatory = mandatory, SortOrder = 3, DataTypeId = -88 });

            contentType.PropertyGroups.Add(new PropertyGroup(contentCollection) { Name = "Content", SortOrder = 1 });

            //ensure that nothing is marked as dirty
            contentType.ResetDirtyProperties(false);

            return contentType;
        }

        public static ContentType CreateSimpleContentType(string alias, string name, PropertyTypeCollection collection)
        {
            var contentType = new ContentType(-1)
                                  {
                                      Alias = alias,
                                      Name = name,
                                      Description = "ContentType used for simple text pages",
                                      Icon = ".sprTreeDoc3",
                                      Thumbnail = "doc3.png",
                                      SortOrder = 1,
                                      CreatorId = 0,
                                      Trashed = false
                                  };

            contentType.PropertyGroups.Add(new PropertyGroup(collection) { Name = "Content", SortOrder = 1 });

            //ensure that nothing is marked as dirty
            contentType.ResetDirtyProperties(false);

            return contentType;
        }

        public static ContentType CreateSimpleContentType(string alias, string name, PropertyTypeCollection collection, string propertyGroupName, IContentType parent = null)
        {
            var contentType = parent == null ? new ContentType(-1) : new ContentType(parent, alias);

            contentType.Alias = alias;
            contentType.Name = name;
            contentType.Description = "ContentType used for simple text pages";
            contentType.Icon = ".sprTreeDoc3";
            contentType.Thumbnail = "doc2.png";
            contentType.SortOrder = 1;
            contentType.CreatorId = 0;
            contentType.Trashed = false;

            contentType.PropertyGroups.Add(new PropertyGroup(collection) { Name = propertyGroupName, SortOrder = 1 });

            //ensure that nothing is marked as dirty
            contentType.ResetDirtyProperties(false);

            return contentType;
        }

        public static ContentType CreateSimpleContentType(string alias, string name, PropertyTypeCollection groupedCollection, PropertyTypeCollection nonGroupedCollection)
        {
            var contentType = CreateSimpleContentType(alias, name, groupedCollection);
            //now add the non-grouped properties
            foreach (var x in nonGroupedCollection)
                contentType.AddPropertyType(x);

            //ensure that nothing is marked as dirty
            contentType.ResetDirtyProperties(false);

            return contentType;
        }

        public static ContentType CreateAllTypesContentType(string alias, string name)
        {
            var contentType = new ContentType(-1)
                              {
                                  Alias = alias,
                                  Name = name,
                                  Description = "ContentType containing all standard DataTypes",
                                  Icon = ".sprTreeDoc3",
                                  Thumbnail = "doc.png",
                                  SortOrder = 1,
                                  CreatorId = 0,
                                  Trashed = false
                              };

            var contentCollection = new PropertyTypeCollection(true);
            contentCollection.Add(new PropertyType(Constants.PropertyEditors.Aliases.Boolean, ValueStorageType.Integer) { Alias = "isTrue", Name = "Is True or False", Mandatory = false, SortOrder = 1, DataTypeId = -49 });
            contentCollection.Add(new PropertyType(Constants.PropertyEditors.Aliases.Integer, ValueStorageType.Integer) { Alias = "number", Name = "Number", Mandatory = false, SortOrder = 2, DataTypeId = -51 });
            contentCollection.Add(new PropertyType(Constants.PropertyEditors.Aliases.TinyMce, ValueStorageType.Ntext) { Alias = "bodyText", Name = "Body Text", Mandatory = false, SortOrder = 3, DataTypeId = -87 });
            contentCollection.Add(new PropertyType(Constants.PropertyEditors.Aliases.TextBox, ValueStorageType.Nvarchar) { Alias = "singleLineText", Name = "Text String", Mandatory = false, SortOrder = 4, DataTypeId = -88 });
            contentCollection.Add(new PropertyType(Constants.PropertyEditors.Aliases.TextArea, ValueStorageType.Ntext) { Alias = "multilineText", Name = "Multiple Text Strings", Mandatory = false, SortOrder = 5, DataTypeId = -89 });
            contentCollection.Add(new PropertyType(Constants.PropertyEditors.Aliases.UploadField, ValueStorageType.Nvarchar) { Alias = "upload", Name = "Upload Field", Mandatory = false, SortOrder = 6, DataTypeId = -90 });
            contentCollection.Add(new PropertyType(Constants.PropertyEditors.Aliases.Label, ValueStorageType.Nvarchar) { Alias = "label", Name = "Label", Mandatory = false, SortOrder = 7, DataTypeId = -92 });
            contentCollection.Add(new PropertyType(Constants.PropertyEditors.Aliases.DateTime, ValueStorageType.Date) { Alias = "dateTime", Name = "Date Time", Mandatory = false, SortOrder = 8, DataTypeId = -36 });
            contentCollection.Add(new PropertyType(Constants.PropertyEditors.Aliases.ColorPicker, ValueStorageType.Nvarchar) { Alias = "colorPicker", Name = "Color Picker", Mandatory = false, SortOrder = 9, DataTypeId = -37 });
            contentCollection.Add(new PropertyType(Constants.PropertyEditors.Aliases.DropDownListFlexible, ValueStorageType.Nvarchar) { Alias = "ddlMultiple", Name = "Dropdown List Multiple", Mandatory = false, SortOrder = 11, DataTypeId = -39 });
            contentCollection.Add(new PropertyType(Constants.PropertyEditors.Aliases.RadioButtonList, ValueStorageType.Nvarchar) { Alias = "rbList", Name = "Radio Button List", Mandatory = false, SortOrder = 12, DataTypeId = -40 });
            contentCollection.Add(new PropertyType(Constants.PropertyEditors.Aliases.DateTime, ValueStorageType.Date) { Alias = "date", Name = "Date", Mandatory = false, SortOrder = 13, DataTypeId = -36 });
            contentCollection.Add(new PropertyType(Constants.PropertyEditors.Aliases.DropDownListFlexible, ValueStorageType.Integer) { Alias = "ddl", Name = "Dropdown List", Mandatory = false, SortOrder = 14, DataTypeId = -42 });
            contentCollection.Add(new PropertyType(Constants.PropertyEditors.Aliases.CheckBoxList, ValueStorageType.Nvarchar) { Alias = "chklist", Name = "Checkbox List", Mandatory = false, SortOrder = 15, DataTypeId = -43 });
            contentCollection.Add(new PropertyType(Constants.PropertyEditors.Aliases.ContentPicker, ValueStorageType.Integer) { Alias = "contentPicker", Name = "Content Picker", Mandatory = false, SortOrder = 16, DataTypeId = 1046 });
            contentCollection.Add(new PropertyType(Constants.PropertyEditors.Aliases.MediaPicker, ValueStorageType.Integer) { Alias = "mediaPicker", Name = "Media Picker", Mandatory = false, SortOrder = 17, DataTypeId = 1048 });
            contentCollection.Add(new PropertyType(Constants.PropertyEditors.Aliases.MemberPicker, ValueStorageType.Integer) { Alias = "memberPicker", Name = "Member Picker", Mandatory = false, SortOrder = 18, DataTypeId = 1047 });
            contentCollection.Add(new PropertyType(Constants.PropertyEditors.Aliases.MultiUrlPicker, ValueStorageType.Nvarchar) { Alias = "multiUrlPicker", Name = "Multi URL Picker", Mandatory = false, SortOrder = 21, DataTypeId = 1050 });
            contentCollection.Add(new PropertyType(Constants.PropertyEditors.Aliases.Tags, ValueStorageType.Ntext) { Alias = "tags", Name = "Tags", Mandatory = false, SortOrder = 22, DataTypeId = 1041 });

            contentType.PropertyGroups.Add(new PropertyGroup(contentCollection) { Name = "Content", SortOrder = 1 });

            return contentType;
        }

        public static MediaType CreateVideoMediaType()
        {
            var mediaType = new MediaType(-1)
                                {
                                    Alias = "video",
                                    Name = "Video",
                                    Description = "ContentType used for videos",
                                    Icon = ".sprTreeDoc3",
                                    Thumbnail = "doc.png",
                                    SortOrder = 1,
                                    CreatorId = 0,
                                    Trashed = false
                                };

            var contentCollection = new PropertyTypeCollection(false);
            contentCollection.Add(new PropertyType("test", ValueStorageType.Ntext) { Alias = "title", Name = "Title", Description = "",  Mandatory = false, SortOrder = 1, DataTypeId = -88 });
            contentCollection.Add(new PropertyType("test", ValueStorageType.Nvarchar) { Alias = "videoFile", Name = "Video File", Description = "",  Mandatory = false, SortOrder = 2, DataTypeId = -90 });

            mediaType.PropertyGroups.Add(new PropertyGroup(contentCollection) { Name = "Media", SortOrder = 1 });

            //ensure that nothing is marked as dirty
            mediaType.ResetDirtyProperties(false);

            return mediaType;
        }

        public static MediaType CreateImageMediaType(string alias = Constants.Conventions.MediaTypes.Image)
        {
            var mediaType = new MediaType(-1)
            {
                Alias = alias,
                Name = "Image",
                Description = "ContentType used for images",
                Icon = ".sprTreeDoc3",
                Thumbnail = "doc.png",
                SortOrder = 1,
                CreatorId = 0,
                Trashed = false
            };

            var contentCollection = new PropertyTypeCollection(false);
<<<<<<< HEAD
            contentCollection.Add(new PropertyType(Constants.PropertyEditors.Aliases.UploadField, ValueStorageType.Nvarchar) { Alias = Constants.Conventions.Media.File, Name = "File", Description = "", Mandatory = false, SortOrder = 1, DataTypeId = -90 });
            contentCollection.Add(new PropertyType(Constants.PropertyEditors.Aliases.Label, ValueStorageType.Integer) { Alias = Constants.Conventions.Media.Width, Name = "Width", Description = "",  Mandatory = false, SortOrder = 2, DataTypeId = -92 });
            contentCollection.Add(new PropertyType(Constants.PropertyEditors.Aliases.Label, ValueStorageType.Integer) { Alias = Constants.Conventions.Media.Height, Name = "Height", Description = "",  Mandatory = false, SortOrder = 2, DataTypeId = -92 });
            contentCollection.Add(new PropertyType(Constants.PropertyEditors.Aliases.Label, ValueStorageType.Integer) { Alias = Constants.Conventions.Media.Bytes, Name = "Bytes", Description = "",  Mandatory = false, SortOrder = 2, DataTypeId = -92 });
            contentCollection.Add(new PropertyType(Constants.PropertyEditors.Aliases.Label, ValueStorageType.Nvarchar) { Alias = Constants.Conventions.Media.Extension, Name = "File Extension", Description = "",  Mandatory = false, SortOrder = 2, DataTypeId = -92 });
=======
            contentCollection.Add(new PropertyType(Constants.PropertyEditors.Aliases.UploadField, ValueStorageType.Nvarchar) { Alias = Constants.Conventions.Media.File, Name = "File", Description = "",  Mandatory = false, SortOrder = 1, DataTypeId = -90 });
            contentCollection.Add(new PropertyType(Constants.PropertyEditors.Aliases.Label, ValueStorageType.Integer) { Alias = Constants.Conventions.Media.Width, Name = "Width", Description = "",  Mandatory = false, SortOrder = 2, DataTypeId = Constants.System.DefaultLabelDataTypeId });
            contentCollection.Add(new PropertyType(Constants.PropertyEditors.Aliases.Label, ValueStorageType.Integer) { Alias = Constants.Conventions.Media.Height, Name = "Height", Description = "",  Mandatory = false, SortOrder = 2, DataTypeId = Constants.System.DefaultLabelDataTypeId });
            contentCollection.Add(new PropertyType(Constants.PropertyEditors.Aliases.Label, ValueStorageType.Integer) { Alias = Constants.Conventions.Media.Bytes, Name = "Bytes", Description = "",  Mandatory = false, SortOrder = 2, DataTypeId = Constants.System.DefaultLabelDataTypeId });
            contentCollection.Add(new PropertyType(Constants.PropertyEditors.Aliases.Label, ValueStorageType.Nvarchar) { Alias = Constants.Conventions.Media.Extension, Name = "File Extension", Description = "",  Mandatory = false, SortOrder = 2, DataTypeId = Constants.System.DefaultLabelDataTypeId });
>>>>>>> a71ba40c

            mediaType.PropertyGroups.Add(new PropertyGroup(contentCollection) { Name = "Media", SortOrder = 1 });

            //ensure that nothing is marked as dirty
            mediaType.ResetDirtyProperties(false);

            return mediaType;
        }

        public static MediaType CreateImageMediaTypeWithCrop(string alias = Constants.Conventions.MediaTypes.Image)
        {
            var mediaType = new MediaType(-1)
            {
                Alias = alias,
                Name = "Image",
                Description = "ContentType used for images",
                Icon = ".sprTreeDoc3",
                Thumbnail = "doc.png",
                SortOrder = 1,
                CreatorId = 0,
                Trashed = false
            };

            var contentCollection = new PropertyTypeCollection(false);
<<<<<<< HEAD
            contentCollection.Add(new PropertyType(Constants.PropertyEditors.Aliases.ImageCropper, ValueStorageType.Nvarchar) { Alias = Constants.Conventions.Media.File, Name = "File", Description = "", Mandatory = false, SortOrder = 1, DataTypeId = 1043 });
            contentCollection.Add(new PropertyType(Constants.PropertyEditors.Aliases.Label, ValueStorageType.Integer) { Alias = Constants.Conventions.Media.Width, Name = "Width", Description = "", Mandatory = false, SortOrder = 2, DataTypeId = -92 });
            contentCollection.Add(new PropertyType(Constants.PropertyEditors.Aliases.Label, ValueStorageType.Integer) { Alias = Constants.Conventions.Media.Height, Name = "Height", Description = "", Mandatory = false, SortOrder = 2, DataTypeId = -92 });
            contentCollection.Add(new PropertyType(Constants.PropertyEditors.Aliases.Label, ValueStorageType.Integer) { Alias = Constants.Conventions.Media.Bytes, Name = "Bytes", Description = "", Mandatory = false, SortOrder = 2, DataTypeId = -92 });
            contentCollection.Add(new PropertyType(Constants.PropertyEditors.Aliases.Label, ValueStorageType.Nvarchar) { Alias = Constants.Conventions.Media.Extension, Name = "File Extension", Description = "", Mandatory = false, SortOrder = 2, DataTypeId = -92 });
=======
            contentCollection.Add(new PropertyType(Constants.PropertyEditors.Aliases.ImageCropper, ValueStorageType.Ntext) { Alias = Constants.Conventions.Media.File, Name = "File", Description = "",  Mandatory = false, SortOrder = 1, DataTypeId = 1043 });
            contentCollection.Add(new PropertyType(Constants.PropertyEditors.Aliases.Label, ValueStorageType.Integer) { Alias = Constants.Conventions.Media.Width, Name = "Width", Description = "",  Mandatory = false, SortOrder = 2, DataTypeId = Constants.System.DefaultLabelDataTypeId });
            contentCollection.Add(new PropertyType(Constants.PropertyEditors.Aliases.Label, ValueStorageType.Integer) { Alias = Constants.Conventions.Media.Height, Name = "Height", Description = "",  Mandatory = false, SortOrder = 2, DataTypeId = Constants.System.DefaultLabelDataTypeId });
            contentCollection.Add(new PropertyType(Constants.PropertyEditors.Aliases.Label, ValueStorageType.Integer) { Alias = Constants.Conventions.Media.Bytes, Name = "Bytes", Description = "",  Mandatory = false, SortOrder = 2, DataTypeId = Constants.System.DefaultLabelDataTypeId });
            contentCollection.Add(new PropertyType(Constants.PropertyEditors.Aliases.Label, ValueStorageType.Nvarchar) { Alias = Constants.Conventions.Media.Extension, Name = "File Extension", Description = "",  Mandatory = false, SortOrder = 2, DataTypeId = Constants.System.DefaultLabelDataTypeId });
>>>>>>> a71ba40c

            mediaType.PropertyGroups.Add(new PropertyGroup(contentCollection) { Name = "Media", SortOrder = 1 });

            //ensure that nothing is marked as dirty
            mediaType.ResetDirtyProperties(false);

            return mediaType;
        }

        public static MemberType CreateSimpleMemberType(string alias = null, string name = null)
        {
            var contentType = new MemberType(-1)
            {
                Alias = alias ?? "simple",
                Name = name ?? "Simple Page",
                Description = "Some member type",
                Icon = ".sprTreeDoc3",
                Thumbnail = "doc.png",
                SortOrder = 1,
                CreatorId = 0,
                Trashed = false
            };

            var contentCollection = new PropertyTypeCollection(false);
            contentCollection.Add(new PropertyType(Constants.PropertyEditors.Aliases.TextBox, ValueStorageType.Ntext) { Alias = "title", Name = "Title", Description = "", Mandatory = false, SortOrder = 1, DataTypeId = -88 });
            contentCollection.Add(new PropertyType(Constants.PropertyEditors.Aliases.TextBox, ValueStorageType.Ntext) { Alias = "bodyText", Name = "Body Text", Description = "", Mandatory = false, SortOrder = 2, DataTypeId = -87 });
            contentCollection.Add(new PropertyType(Constants.PropertyEditors.Aliases.TextBox, ValueStorageType.Ntext) { Alias = "author", Name = "Author", Description = "Name of the author", Mandatory = false, SortOrder = 3, DataTypeId = -88 });

            contentType.PropertyGroups.Add(new PropertyGroup(contentCollection) { Name = "Content", SortOrder = 1 });

            //ensure that nothing is marked as dirty
            contentType.ResetDirtyProperties(false);

            return contentType;
        }

        public static void EnsureAllIds(ContentTypeCompositionBase contentType, int seedId)
        {
            //ensure everything has ids
            contentType.Id = seedId;
            var itemid = seedId + 1;
            foreach (var propertyGroup in contentType.PropertyGroups)
            {
                propertyGroup.Id = itemid++;
            }
            foreach (var propertyType in contentType.PropertyTypes)
            {
                propertyType.Id = itemid++;
            }
        }


        private static string RandomAlias(string alias, bool randomizeAliases)
        {
            if (randomizeAliases)
            {
                return string.Concat(alias, Guid.NewGuid().ToString("N"));
            }

            return alias;
        }
    }
}<|MERGE_RESOLUTION|>--- conflicted
+++ resolved
@@ -419,19 +419,11 @@
             };
 
             var contentCollection = new PropertyTypeCollection(false);
-<<<<<<< HEAD
             contentCollection.Add(new PropertyType(Constants.PropertyEditors.Aliases.UploadField, ValueStorageType.Nvarchar) { Alias = Constants.Conventions.Media.File, Name = "File", Description = "", Mandatory = false, SortOrder = 1, DataTypeId = -90 });
-            contentCollection.Add(new PropertyType(Constants.PropertyEditors.Aliases.Label, ValueStorageType.Integer) { Alias = Constants.Conventions.Media.Width, Name = "Width", Description = "",  Mandatory = false, SortOrder = 2, DataTypeId = -92 });
-            contentCollection.Add(new PropertyType(Constants.PropertyEditors.Aliases.Label, ValueStorageType.Integer) { Alias = Constants.Conventions.Media.Height, Name = "Height", Description = "",  Mandatory = false, SortOrder = 2, DataTypeId = -92 });
-            contentCollection.Add(new PropertyType(Constants.PropertyEditors.Aliases.Label, ValueStorageType.Integer) { Alias = Constants.Conventions.Media.Bytes, Name = "Bytes", Description = "",  Mandatory = false, SortOrder = 2, DataTypeId = -92 });
-            contentCollection.Add(new PropertyType(Constants.PropertyEditors.Aliases.Label, ValueStorageType.Nvarchar) { Alias = Constants.Conventions.Media.Extension, Name = "File Extension", Description = "",  Mandatory = false, SortOrder = 2, DataTypeId = -92 });
-=======
-            contentCollection.Add(new PropertyType(Constants.PropertyEditors.Aliases.UploadField, ValueStorageType.Nvarchar) { Alias = Constants.Conventions.Media.File, Name = "File", Description = "",  Mandatory = false, SortOrder = 1, DataTypeId = -90 });
             contentCollection.Add(new PropertyType(Constants.PropertyEditors.Aliases.Label, ValueStorageType.Integer) { Alias = Constants.Conventions.Media.Width, Name = "Width", Description = "",  Mandatory = false, SortOrder = 2, DataTypeId = Constants.System.DefaultLabelDataTypeId });
             contentCollection.Add(new PropertyType(Constants.PropertyEditors.Aliases.Label, ValueStorageType.Integer) { Alias = Constants.Conventions.Media.Height, Name = "Height", Description = "",  Mandatory = false, SortOrder = 2, DataTypeId = Constants.System.DefaultLabelDataTypeId });
             contentCollection.Add(new PropertyType(Constants.PropertyEditors.Aliases.Label, ValueStorageType.Integer) { Alias = Constants.Conventions.Media.Bytes, Name = "Bytes", Description = "",  Mandatory = false, SortOrder = 2, DataTypeId = Constants.System.DefaultLabelDataTypeId });
             contentCollection.Add(new PropertyType(Constants.PropertyEditors.Aliases.Label, ValueStorageType.Nvarchar) { Alias = Constants.Conventions.Media.Extension, Name = "File Extension", Description = "",  Mandatory = false, SortOrder = 2, DataTypeId = Constants.System.DefaultLabelDataTypeId });
->>>>>>> a71ba40c
 
             mediaType.PropertyGroups.Add(new PropertyGroup(contentCollection) { Name = "Media", SortOrder = 1 });
 
@@ -456,19 +448,11 @@
             };
 
             var contentCollection = new PropertyTypeCollection(false);
-<<<<<<< HEAD
-            contentCollection.Add(new PropertyType(Constants.PropertyEditors.Aliases.ImageCropper, ValueStorageType.Nvarchar) { Alias = Constants.Conventions.Media.File, Name = "File", Description = "", Mandatory = false, SortOrder = 1, DataTypeId = 1043 });
-            contentCollection.Add(new PropertyType(Constants.PropertyEditors.Aliases.Label, ValueStorageType.Integer) { Alias = Constants.Conventions.Media.Width, Name = "Width", Description = "", Mandatory = false, SortOrder = 2, DataTypeId = -92 });
-            contentCollection.Add(new PropertyType(Constants.PropertyEditors.Aliases.Label, ValueStorageType.Integer) { Alias = Constants.Conventions.Media.Height, Name = "Height", Description = "", Mandatory = false, SortOrder = 2, DataTypeId = -92 });
-            contentCollection.Add(new PropertyType(Constants.PropertyEditors.Aliases.Label, ValueStorageType.Integer) { Alias = Constants.Conventions.Media.Bytes, Name = "Bytes", Description = "", Mandatory = false, SortOrder = 2, DataTypeId = -92 });
-            contentCollection.Add(new PropertyType(Constants.PropertyEditors.Aliases.Label, ValueStorageType.Nvarchar) { Alias = Constants.Conventions.Media.Extension, Name = "File Extension", Description = "", Mandatory = false, SortOrder = 2, DataTypeId = -92 });
-=======
             contentCollection.Add(new PropertyType(Constants.PropertyEditors.Aliases.ImageCropper, ValueStorageType.Ntext) { Alias = Constants.Conventions.Media.File, Name = "File", Description = "",  Mandatory = false, SortOrder = 1, DataTypeId = 1043 });
             contentCollection.Add(new PropertyType(Constants.PropertyEditors.Aliases.Label, ValueStorageType.Integer) { Alias = Constants.Conventions.Media.Width, Name = "Width", Description = "",  Mandatory = false, SortOrder = 2, DataTypeId = Constants.System.DefaultLabelDataTypeId });
             contentCollection.Add(new PropertyType(Constants.PropertyEditors.Aliases.Label, ValueStorageType.Integer) { Alias = Constants.Conventions.Media.Height, Name = "Height", Description = "",  Mandatory = false, SortOrder = 2, DataTypeId = Constants.System.DefaultLabelDataTypeId });
             contentCollection.Add(new PropertyType(Constants.PropertyEditors.Aliases.Label, ValueStorageType.Integer) { Alias = Constants.Conventions.Media.Bytes, Name = "Bytes", Description = "",  Mandatory = false, SortOrder = 2, DataTypeId = Constants.System.DefaultLabelDataTypeId });
             contentCollection.Add(new PropertyType(Constants.PropertyEditors.Aliases.Label, ValueStorageType.Nvarchar) { Alias = Constants.Conventions.Media.Extension, Name = "File Extension", Description = "",  Mandatory = false, SortOrder = 2, DataTypeId = Constants.System.DefaultLabelDataTypeId });
->>>>>>> a71ba40c
 
             mediaType.PropertyGroups.Add(new PropertyGroup(contentCollection) { Name = "Media", SortOrder = 1 });
 
