﻿<?xml version="1.0" encoding="utf-8"?>
<Project ToolsVersion="15.0">
  <Import Project="$(MSBuildExtensionsPath)\$(MSBuildToolsVersion)\Microsoft.Common.props" Condition="Exists('$(MSBuildExtensionsPath)\$(MSBuildToolsVersion)\Microsoft.Common.props')" />
  <PropertyGroup>
    <Configuration Condition=" '$(Configuration)' == '' ">Debug</Configuration>
    <Platform Condition=" '$(Platform)' == '' ">AnyCPU</Platform>
    <ProductVersion>8.0.30703</ProductVersion>
    <SchemaVersion>2.0</SchemaVersion>
    <ProjectGuid>{5D3B8245-ADA6-453F-A008-50ED04BFE770}</ProjectGuid>
    <OutputType>Library</OutputType>
    <AppDesignerFolder>Properties</AppDesignerFolder>
    <RootNamespace>Umbraco.Tests</RootNamespace>
    <AssemblyName>Umbraco.Tests</AssemblyName>
    <TargetFrameworkVersion>v4.7.2</TargetFrameworkVersion>
    <FileAlignment>512</FileAlignment>
    <SolutionDir Condition="$(SolutionDir) == '' Or $(SolutionDir) == '*Undefined*'">..\</SolutionDir>
    <PublishUrl>publish\</PublishUrl>
    <Install>true</Install>
    <InstallFrom>Disk</InstallFrom>
    <UpdateEnabled>false</UpdateEnabled>
    <UpdateMode>Foreground</UpdateMode>
    <UpdateInterval>7</UpdateInterval>
    <UpdateIntervalUnits>Days</UpdateIntervalUnits>
    <UpdatePeriodically>false</UpdatePeriodically>
    <UpdateRequired>false</UpdateRequired>
    <MapFileExtensions>true</MapFileExtensions>
    <ApplicationRevision>0</ApplicationRevision>
    <ApplicationVersion>1.0.0.%2a</ApplicationVersion>
    <IsWebBootstrapper>false</IsWebBootstrapper>
    <UseApplicationTrust>false</UseApplicationTrust>
    <BootstrapperEnabled>true</BootstrapperEnabled>
    <TargetFrameworkProfile />
    <NuGetPackageImportStamp>
    </NuGetPackageImportStamp>
  </PropertyGroup>
  <PropertyGroup>
    <AutoGenerateBindingRedirects>true</AutoGenerateBindingRedirects>
    <GenerateBindingRedirectsOutputType>true</GenerateBindingRedirectsOutputType>
  </PropertyGroup>
  <PropertyGroup Condition=" '$(Configuration)|$(Platform)' == 'Debug|AnyCPU' ">
    <DebugSymbols>true</DebugSymbols>
    <DebugType>full</DebugType>
    <Optimize>false</Optimize>
    <OutputPath>bin\Debug\</OutputPath>
    <DefineConstants>DEBUG;TRACE</DefineConstants>
    <ErrorReport>prompt</ErrorReport>
    <WarningLevel>4</WarningLevel>
    <Prefer32Bit>false</Prefer32Bit>
    <LangVersion>8</LangVersion>
  </PropertyGroup>
  <PropertyGroup Condition=" '$(Configuration)|$(Platform)' == 'Release|AnyCPU' ">
    <DebugType>pdbonly</DebugType>
    <Optimize>true</Optimize>
    <OutputPath>bin\Release\</OutputPath>
    <DefineConstants>TRACE</DefineConstants>
    <ErrorReport>prompt</ErrorReport>
    <WarningLevel>4</WarningLevel>
    <Prefer32Bit>false</Prefer32Bit>
    <LangVersion>latest</LangVersion>
  </PropertyGroup>
  <ItemGroup>
    <Reference Include="System" />
    <Reference Include="System.configuration" />
    <Reference Include="System.Core" />
    <Reference Include="System.Data.Entity.Design" />
    <Reference Include="System.Drawing" />
    <Reference Include="System.IO" />
    <Reference Include="System.IO.Compression" />
    <Reference Include="System.IO.Compression.FileSystem" />
    <Reference Include="System.Runtime.Caching" />
    <Reference Include="System.Runtime.Serialization" />
    <Reference Include="System.Text.Encoding" />
    <Reference Include="System.Web" />
    <Reference Include="System.Web.ApplicationServices" />
    <Reference Include="System.Web.Extensions" />
    <Reference Include="System.Web.Services" />
    <Reference Include="System.Xml.Linq" />
    <Reference Include="System.Data.DataSetExtensions" />
    <Reference Include="Microsoft.CSharp" />
    <Reference Include="System.Data" />
    <Reference Include="System.Xml" />
  </ItemGroup>
  <ItemGroup>
<<<<<<< HEAD
    <PackageReference Include="Castle.Core" Version="4.4.1" />
    <PackageReference Include="Examine.Core">
      <Version>2.0.0-alpha.20200128.15</Version>
    </PackageReference>
=======
    <PackageReference Include="Castle.Core" Version="4.3.1" />
    <PackageReference Include="Examine" Version="1.1.0" />
>>>>>>> e75178e8
    <PackageReference Include="HtmlAgilityPack">
      <Version>1.11.30</Version>
    </PackageReference>
    <PackageReference Include="Lucene.Net.Contrib" Version="3.0.3" />
    <PackageReference Include="Microsoft.AspNet.Identity.Core" Version="2.2.3" />
    <PackageReference Include="Microsoft.AspNet.Mvc" Version="5.2.7" />
    <PackageReference Include="Microsoft.AspNet.WebApi" Version="5.2.7" />
    <PackageReference Include="Microsoft.AspNet.WebApi.Client" Version="5.2.7" />
    <PackageReference Include="Microsoft.AspNet.WebApi.Owin" Version="5.2.7" />
    <PackageReference Include="Microsoft.AspNet.WebApi.SelfHost" Version="5.2.7" />
    <PackageReference Include="Microsoft.AspNet.WebApi.Tracing" Version="5.2.7" />
    <PackageReference Include="Microsoft.AspNet.WebApi.WebHost" Version="5.2.7" />
    <PackageReference Include="Microsoft.Extensions.Configuration.Abstractions">
      <Version>5.0.0</Version>
    </PackageReference>
    <PackageReference Include="Microsoft.Extensions.Logging" Version="5.0.0" />
    <PackageReference Include="Microsoft.Extensions.Logging.Abstractions" Version="5.0.0" />
    <PackageReference Include="Microsoft.Extensions.Logging.Console">
      <Version>5.0.0</Version>
    </PackageReference>
    <PackageReference Include="Microsoft.Extensions.Logging.Debug" Version="5.0.0" />
    <PackageReference Include="Microsoft.Owin" Version="4.1.1" />
    <PackageReference Include="Microsoft.Owin.Hosting" Version="4.1.1" />
    <PackageReference Include="Microsoft.Owin.Security" Version="4.1.1" />
    <PackageReference Include="Microsoft.Owin.Testing" Version="4.1.1" />
    <PackageReference Include="Microsoft.Web.Infrastructure" Version="1.0.0.0" />
    <PackageReference Include="MiniProfiler" Version="4.2.1" />
    <PackageReference Include="Moq" Version="4.15.2" />
    <PackageReference Include="NPoco" Version="4.0.2" />
    <PackageReference Include="NUnit" Version="3.12.0" />
    <PackageReference Include="NUnit3TestAdapter" Version="3.17.0" />
    <PackageReference Include="Newtonsoft.Json" Version="12.0.3" />
    <PackageReference Include="MiniProfiler" Version="4.0.138" />
    <PackageReference Include="Moq" Version="4.10.1" />
    <PackageReference Include="NPoco" Version="3.9.4" />
    <PackageReference Include="NUnit" Version="3.11.0" />
    <PackageReference Include="NUnit3TestAdapter" Version="3.12.0" />
    <PackageReference Include="Newtonsoft.Json" Version="12.0.1" />
    <PackageReference Include="Owin" Version="1.0" />
    <PackageReference Include="Selenium.WebDriver" Version="3.141.0" />
    <PackageReference Include="System.Configuration.ConfigurationManager" Version="5.0.0" />
    <PackageReference Include="System.ComponentModel.Annotations" Version="5.0.0" />
    <PackageReference Include="System.Data.SqlClient" Version="4.8.2" />
    <PackageReference Include="Umbraco.SqlServerCE" Version="4.0.0.1" />
    <PackageReference Include="System.Threading.Tasks.Extensions" Version="4.5.4" />
    <PackageReference Include="System.Threading.Tasks.Extensions" Version="4.5.2" />
    <PackageReference Include="Umbraco.SqlServerCE" Version="4.0.0.1" />
  </ItemGroup>
  <ItemGroup>
    <Compile Include="LegacyXmlPublishedCache\ContentXmlDto.cs" />
    <Compile Include="LegacyXmlPublishedCache\LegacyBackgroundTask\BackgroundTaskRunner.cs" />
    <Compile Include="LegacyXmlPublishedCache\LegacyBackgroundTask\BackgroundTaskRunnerOptions.cs" />
    <Compile Include="LegacyXmlPublishedCache\LegacyBackgroundTask\IBackgroundTask.cs" />
    <Compile Include="LegacyXmlPublishedCache\LegacyBackgroundTask\IBackgroundTaskRunner.cs" />
    <Compile Include="LegacyXmlPublishedCache\LegacyBackgroundTask\ILatchedBackgroundTask.cs" />
    <Compile Include="LegacyXmlPublishedCache\LegacyBackgroundTask\LatchedBackgroundTaskBase.cs" />
    <Compile Include="LegacyXmlPublishedCache\LegacyBackgroundTask\TaskEventArgs.cs" />
    <Compile Include="LegacyXmlPublishedCache\LegacyBackgroundTask\ThreadingTaskImmutable.cs" />
    <Compile Include="LegacyXmlPublishedCache\PreviewXmlDto.cs" />
<<<<<<< HEAD
    <Compile Include="Models\ContentXmlTest.cs" />
    <Compile Include="PublishedContent\SolidPublishedSnapshot.cs" />
    <Compile Include="Published\ModelTypeTests.cs" />
    <Compile Include="Routing\BaseUrlProviderTest.cs" />
    <Compile Include="Routing\UrlProviderWithHideTopLevelNodeFromPathTests.cs" />
    <Compile Include="Services\TestWithSomeContentBase.cs" />
    <Compile Include="TestHelpers\Entities\MockedContent.cs" />
    <Compile Include="TestHelpers\Entities\MockedContentTypes.cs" />
    <Compile Include="TestHelpers\Entities\MockedEntity.cs" />
    <Compile Include="TestHelpers\Entities\MockedMedia.cs" />
    <Compile Include="TestHelpers\Entities\MockedMember.cs" />
    <Compile Include="TestHelpers\Entities\MockedPropertyTypes.cs" />
    <Compile Include="TestHelpers\Entities\MockedUser.cs" />
    <Compile Include="TestHelpers\Entities\MockedUserGroup.cs" />
    <Compile Include="UmbracoExamine\ExamineExtensions.cs" />
=======
    <Compile Include="Logging\LogviewerTests.cs" />
    <Compile Include="Manifest\ManifestContentAppTests.cs" />
    <Compile Include="Mapping\MappingTests.cs" />
    <Compile Include="Membership\MembersMembershipProviderTests.cs" />
    <Compile Include="Migrations\MigrationPlanTests.cs" />
    <Compile Include="Migrations\MigrationTests.cs" />
    <Compile Include="ModelsBuilder\BuilderTests.cs" />
    <Compile Include="ModelsBuilder\ConfigTests.cs" />
    <Compile Include="ModelsBuilder\StringExtensions.cs" />
    <Compile Include="ModelsBuilder\UmbracoApplicationTests.cs" />
    <Compile Include="Models\ContentScheduleTests.cs" />
    <Compile Include="Models\CultureImpactTests.cs" />
    <Compile Include="Models\ImageProcessorImageUrlGeneratorTest.cs" />
    <Compile Include="Models\PathValidationTests.cs" />
    <Compile Include="Models\PropertyTests.cs" />
    <Compile Include="Models\RangeTests.cs" />
    <Compile Include="Models\VariationTests.cs" />
>>>>>>> e75178e8
    <Compile Include="Persistence\Mappers\MapperTestBase.cs" />
    <Compile Include="PublishedContent\NuCacheChildrenTests.cs" />
    <Compile Include="PublishedContent\PublishedContentLanguageVariantTests.cs" />
    <Compile Include="PublishedContent\PublishedContentSnapshotTestBase.cs" />
    <Compile Include="PublishedContent\NuCacheTests.cs" />
    <Compile Include="Routing\MediaUrlProviderTests.cs" />
    <Compile Include="Routing\GetContentUrlsTests.cs" />
    <Compile Include="TestHelpers\RandomIdRamDirectory.cs" />
    <Compile Include="TestHelpers\Stubs\TestUserPasswordConfig.cs" />
    <Compile Include="Testing\Objects\TestDataSource.cs" />
    <Compile Include="Issues\U9560.cs" />
    <Compile Include="Routing\ContentFinderByUrlAndTemplateTests.cs" />
    <Compile Include="Routing\ContentFinderByUrlTests.cs" />
    <Compile Include="Routing\ContentFinderByUrlWithDomainsTests.cs" />
    <Compile Include="Routing\UrlProviderWithoutHideTopLevelNodeFromPathTests.cs" />
    <Compile Include="Routing\UrlRoutesTests.cs" />
    <Compile Include="Routing\UrlsProviderWithDomainsTests.cs" />
    <Compile Include="Scoping\PassThroughEventDispatcherTests.cs" />
    <Compile Include="Scoping\ScopedXmlTests.cs" />
    <Compile Include="Scoping\ScopedNuCacheTests.cs" />
    <Compile Include="TestHelpers\ControllerTesting\AuthenticateEverythingExtensions.cs" />
    <Compile Include="TestHelpers\ControllerTesting\AuthenticateEverythingMiddleware.cs" />
    <Compile Include="TestHelpers\ControllerTesting\SpecificAssemblyResolver.cs" />
    <Compile Include="TestHelpers\ControllerTesting\TestControllerActivator.cs" />
    <Compile Include="TestHelpers\ControllerTesting\TestControllerActivatorBase.cs" />
    <Compile Include="TestHelpers\ControllerTesting\TestStartup.cs" />
    <Compile Include="TestHelpers\ControllerTesting\TraceExceptionLogger.cs" />
    <Compile Include="Testing\Objects\Accessors\NoHttpContextAccessor.cs" />
    <Compile Include="TestHelpers\Stubs\TestExamineManager.cs" />
    <Compile Include="Testing\UmbracoTestBase.cs" />
    <Compile Include="TestHelpers\TestObjects-Mocks.cs" />
    <Compile Include="TestHelpers\TestObjects.cs" />
    <Compile Include="UmbracoExamine\RandomIdRamDirectory.cs" />
    <Compile Include="Web\Controllers\AuthenticationControllerTests.cs" />
    <Compile Include="Web\HttpCookieExtensionsTests.cs" />
    <Compile Include="Persistence\NPocoTests\PetaPocoCachesTest.cs" />
    <Compile Include="Routing\RoutesCacheTests.cs" />
    <Compile Include="Routing\UrlRoutingTestBase.cs" />
    <Compile Include="Web\PublishedContentQueryTests.cs" />
    <Compile Include="Web\Mvc\ViewDataDictionaryExtensionTests.cs" />
    <Compile Include="Persistence\Querying\ContentTypeSqlMappingTests.cs" />
    <Compile Include="PublishedContent\PublishedContentExtensionTests.cs" />
    <Compile Include="PublishedContent\PublishedRouterTests.cs" />
    <Compile Include="PublishedContent\RootNodeTests.cs" />
    <Compile Include="Cache\PublishedCache\PublishedMediaCacheTests.cs" />
    <Compile Include="Models\MediaXmlTest.cs" />
    <Compile Include="Persistence\FaultHandling\ConnectionRetryTest.cs" />
    <Compile Include="PublishedContent\PublishedContentDataTableTests.cs" />
    <Compile Include="PublishedContent\PublishedContentTestBase.cs" />
    <Compile Include="PublishedContent\PublishedContentTests.cs" />
    <Compile Include="PublishedContent\PublishedMediaTests.cs" />
    <Compile Include="PublishedContent\PublishedContentMoreTests.cs" />
    <Compile Include="Cache\PublishedCache\PublishedContentCacheTests.cs" />
    <Compile Include="Routing\ContentFinderByAliasWithDomainsTests.cs" />
    <Compile Include="Routing\DomainsAndCulturesTests.cs" />
    <Compile Include="Routing\UrlsWithNestedDomains.cs" />
    <Compile Include="TestHelpers\TestWithDatabaseBase.cs" />
    <Compile Include="Routing\ContentFinderByAliasTests.cs" />
    <Compile Include="Routing\ContentFinderByIdTests.cs" />
    <Compile Include="Routing\ContentFinderByPageIdQueryTests.cs" />
    <Compile Include="Routing\RouteTestExtensions.cs" />
    <Compile Include="TestHelpers\Stubs\TestControllerFactory.cs" />
    <Compile Include="TestHelpers\BaseUsingSqlCeSyntax.cs" />
    <Compile Include="TestHelpers\BaseWebTest.cs" />
    <Compile Include="UmbracoExamine\EventsTest.cs" />
    <Compile Include="UmbracoExamine\ExamineBaseTest.cs" />
    <Compile Include="UmbracoExamine\IndexInitializer.cs" />
    <Compile Include="UmbracoExamine\IndexTest.cs" />
    <Compile Include="UmbracoExamine\SearchTests.cs" />
    <Compile Include="UmbracoExamine\TestFiles.Designer.cs">
      <AutoGen>True</AutoGen>
      <DesignTime>True</DesignTime>
      <DependentUpon>TestFiles.resx</DependentUpon>
    </Compile>
    <Compile Include="UmbracoExamine\ExamineDemoDataMediaService.cs" />
    <Compile Include="UmbracoExamine\ExamineDemoDataContentService.cs" />
    <Compile Include="TestHelpers\Stubs\TestLastChanceFinder.cs" />
    <Compile Include="TestHelpers\TestHelper.cs" />
    <Compile Include="Properties\AssemblyInfo.cs" />
    <Compile Include="TestHelpers\FakeHttpContextFactory.cs" />
    <Compile Include="LegacyXmlPublishedCache\DictionaryPublishedContent.cs" />
    <Compile Include="LegacyXmlPublishedCache\DomainCache.cs" />
    <Compile Include="LegacyXmlPublishedCache\PreviewContent.cs" />
    <Compile Include="LegacyXmlPublishedCache\PublishedContentCache.cs" />
    <Compile Include="LegacyXmlPublishedCache\PublishedMediaCache.cs" />
    <Compile Include="LegacyXmlPublishedCache\PublishedMemberCache.cs" />
    <Compile Include="LegacyXmlPublishedCache\PublishedSnapshot.cs" />
    <Compile Include="LegacyXmlPublishedCache\XmlPublishedSnapshotService.cs" />
    <Compile Include="LegacyXmlPublishedCache\RoutesCache.cs" />
    <Compile Include="LegacyXmlPublishedCache\SafeXmlReaderWriter.cs" />
    <Compile Include="LegacyXmlPublishedCache\UmbracoContextCache.cs" />
    <Compile Include="LegacyXmlPublishedCache\XmlPublishedContent.cs" />
    <Compile Include="LegacyXmlPublishedCache\XmlPublishedProperty.cs" />
    <Compile Include="LegacyXmlPublishedCache\XmlStore.cs" />
    <Compile Include="LegacyXmlPublishedCache\XmlStoreFilePersister.cs" />
  </ItemGroup>
  <ItemGroup>
    <None Include="App.config">
      <SubType>Designer</SubType>
    </None>
    <None Include="UmbracoExamine\TestFiles\umbraco-sort.config">
      <SubType>Designer</SubType>
    </None>
    <None Include="UmbracoExamine\TestFiles\umbraco.config" />
    <None Include="unit-test-logger.config">
      <CopyToOutputDirectory>Always</CopyToOutputDirectory>
    </None>
  </ItemGroup>
  <ItemGroup>
    <ProjectReference Include="..\Umbraco.Core\Umbraco.Core.csproj">
      <Project>{29aa69d9-b597-4395-8d42-43b1263c240a}</Project>
      <Name>Umbraco.Core</Name>
    </ProjectReference>
    <ProjectReference Include="..\Umbraco.Examine.Lucene\Umbraco.Examine.Lucene.csproj">
      <Project>{0fad7d2a-d7dd-45b1-91fd-488bb6cdacea}</Project>
      <Name>Umbraco.Examine.Lucene</Name>
    </ProjectReference>
    <ProjectReference Include="..\Umbraco.Infrastructure\Umbraco.Infrastructure.csproj">
      <Project>{3ae7bf57-966b-45a5-910a-954d7c554441}</Project>
      <Name>Umbraco.Infrastructure</Name>
    </ProjectReference>
    <ProjectReference Include="..\Umbraco.Persistence.SqlCe\Umbraco.Persistence.SqlCe.csproj">
      <Project>{33085570-9bf2-4065-a9b0-a29d920d13ba}</Project>
      <Name>Umbraco.Persistence.SqlCe</Name>
    </ProjectReference>
    <ProjectReference Include="..\Umbraco.PublishedCache.NuCache\Umbraco.PublishedCache.NuCache.csproj">
      <Project>{f6de8da0-07cc-4ef2-8a59-2bc81dbb3830}</Project>
      <Name>Umbraco.PublishedCache.NuCache</Name>
    </ProjectReference>
    <ProjectReference Include="..\Umbraco.Tests.Common\Umbraco.Tests.Common.csproj">
      <Project>{a499779c-1b3b-48a8-b551-458e582e6e96}</Project>
      <Name>Umbraco.Tests.Common</Name>
    </ProjectReference>
    <ProjectReference Include="..\Umbraco.Web\Umbraco.Web.csproj">
      <Project>{651E1350-91B6-44B7-BD60-7207006D7003}</Project>
      <Name>Umbraco.Web</Name>
    </ProjectReference>
  </ItemGroup>
  <ItemGroup>
    <EmbeddedResource Include="UmbracoExamine\TestFiles.resx">
      <Generator>ResXFileCodeGenerator</Generator>
      <LastGenOutput>TestFiles.Designer.cs</LastGenOutput>
      <SubType>Designer</SubType>
    </EmbeddedResource>
  </ItemGroup>
  <ItemGroup>
    <Content Include="Services\Importing\Dictionary-Package.xml" />
    <Content Include="UmbracoExamine\TestFiles\media.xml" />
  </ItemGroup>
  <ItemGroup>
    <Service Include="{82A7F48D-3B50-4B1E-B82E-3ADA8210C358}" />
  </ItemGroup>
  <ItemGroup>
    <Folder Include="Persistence\SyntaxProvider\" />
  </ItemGroup>
  <!-- get NuGet packages directory -->
  <PropertyGroup>
    <NuGetPackages>$(NuGetPackageFolders.Split(';')[0])</NuGetPackages>
  </PropertyGroup>
  <Import Project="$(MSBuildToolsPath)\Microsoft.CSharp.targets" />
  <Target Name="BeforeBuild">
    <Message Text="-BeforeBuild-" Importance="high" />
    <Message Text="MSBuildExtensionsPath: $(MSBuildExtensionsPath)" Importance="high" />
    <Message Text="WebPublishingTasks:    $(WebPublishingTasks)" Importance="high" />
    <Message Text="NuGetPackageFolders:   $(NuGetPackageFolders)" Importance="high" />
    <Message Text="NuGetPackages:         $(NuGetPackages)" Importance="high" />
  </Target>
</Project><|MERGE_RESOLUTION|>--- conflicted
+++ resolved
@@ -81,15 +81,11 @@
     <Reference Include="System.Xml" />
   </ItemGroup>
   <ItemGroup>
-<<<<<<< HEAD
     <PackageReference Include="Castle.Core" Version="4.4.1" />
     <PackageReference Include="Examine.Core">
       <Version>2.0.0-alpha.20200128.15</Version>
     </PackageReference>
-=======
     <PackageReference Include="Castle.Core" Version="4.3.1" />
-    <PackageReference Include="Examine" Version="1.1.0" />
->>>>>>> e75178e8
     <PackageReference Include="HtmlAgilityPack">
       <Version>1.11.30</Version>
     </PackageReference>
@@ -149,7 +145,6 @@
     <Compile Include="LegacyXmlPublishedCache\LegacyBackgroundTask\TaskEventArgs.cs" />
     <Compile Include="LegacyXmlPublishedCache\LegacyBackgroundTask\ThreadingTaskImmutable.cs" />
     <Compile Include="LegacyXmlPublishedCache\PreviewXmlDto.cs" />
-<<<<<<< HEAD
     <Compile Include="Models\ContentXmlTest.cs" />
     <Compile Include="PublishedContent\SolidPublishedSnapshot.cs" />
     <Compile Include="Published\ModelTypeTests.cs" />
@@ -165,25 +160,7 @@
     <Compile Include="TestHelpers\Entities\MockedUser.cs" />
     <Compile Include="TestHelpers\Entities\MockedUserGroup.cs" />
     <Compile Include="UmbracoExamine\ExamineExtensions.cs" />
-=======
-    <Compile Include="Logging\LogviewerTests.cs" />
-    <Compile Include="Manifest\ManifestContentAppTests.cs" />
-    <Compile Include="Mapping\MappingTests.cs" />
     <Compile Include="Membership\MembersMembershipProviderTests.cs" />
-    <Compile Include="Migrations\MigrationPlanTests.cs" />
-    <Compile Include="Migrations\MigrationTests.cs" />
-    <Compile Include="ModelsBuilder\BuilderTests.cs" />
-    <Compile Include="ModelsBuilder\ConfigTests.cs" />
-    <Compile Include="ModelsBuilder\StringExtensions.cs" />
-    <Compile Include="ModelsBuilder\UmbracoApplicationTests.cs" />
-    <Compile Include="Models\ContentScheduleTests.cs" />
-    <Compile Include="Models\CultureImpactTests.cs" />
-    <Compile Include="Models\ImageProcessorImageUrlGeneratorTest.cs" />
-    <Compile Include="Models\PathValidationTests.cs" />
-    <Compile Include="Models\PropertyTests.cs" />
-    <Compile Include="Models\RangeTests.cs" />
-    <Compile Include="Models\VariationTests.cs" />
->>>>>>> e75178e8
     <Compile Include="Persistence\Mappers\MapperTestBase.cs" />
     <Compile Include="PublishedContent\NuCacheChildrenTests.cs" />
     <Compile Include="PublishedContent\PublishedContentLanguageVariantTests.cs" />
