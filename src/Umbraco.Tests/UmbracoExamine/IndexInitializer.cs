﻿using System;
using System.Linq;
using Examine;
using Examine.LuceneEngine.Config;
using Examine.LuceneEngine.Providers;
using Lucene.Net.Analysis;
using Lucene.Net.Analysis.Standard;
using Lucene.Net.Store;
using Moq;
using Umbraco.Core.Models;
using Umbraco.Core.Models.Membership;
using Umbraco.Core.Persistence.DatabaseModelDefinitions;
using Umbraco.Core.Services;
using UmbracoExamine;
using UmbracoExamine.Config;
using UmbracoExamine.DataServices;
using IContentService = Umbraco.Core.Services.IContentService;
using IMediaService = Umbraco.Core.Services.IMediaService;
using Version = Lucene.Net.Util.Version;

namespace Umbraco.Tests.UmbracoExamine
{
    /// <summary>
    /// Used internally by test classes to initialize a new index from the template
    /// </summary>
    internal static class IndexInitializer
    {
        public static UmbracoContentIndexer GetUmbracoIndexer(
                Directory luceneDir,
                Analyzer analyzer = null,
                IDataService dataService = null,
                IContentService contentService = null,
                IMediaService mediaService = null,
                IDataTypeService dataTypeService = null,
                IMemberService memberService = null,
                IUserService userService = null)
        {
            if (dataService == null)
            {
                dataService = new TestDataService();
            }
            if (contentService == null)
            {
                contentService = Mock.Of<IContentService>();
            }
            if (userService == null)
            {
                userService = Mock.Of<IUserService>(x => x.GetProfileById(It.IsAny<int>()) == Mock.Of<IProfile>(p => p.Id == (object)0 && p.Name == "admin"));
            }
            if (mediaService == null)
            {
                long totalRecs;

                var allRecs = dataService.MediaService.GetLatestMediaByXpath("//node")
                    .Root
                    .Elements()
                    .Select(x => Mock.Of<IMedia>(
                        m =>
                            m.Id == (int)x.Attribute("id") &&
                            m.ParentId == (int)x.Attribute("parentID") &&
                            m.Level == (int)x.Attribute("level") &&
                            m.CreatorId == 0 &&
                            m.SortOrder == (int)x.Attribute("sortOrder") &&
                            m.CreateDate == (DateTime)x.Attribute("createDate") &&
                            m.UpdateDate == (DateTime)x.Attribute("updateDate") &&
                            m.Name == (string)x.Attribute("nodeName") &&
                            m.Path == (string)x.Attribute("path") &&
                            m.Properties == new PropertyCollection() &&
                            m.ContentType == Mock.Of<IMediaType>(mt =>
                                mt.Alias == (string)x.Attribute("nodeTypeAlias") &&
                                mt.Id == (int)x.Attribute("nodeType"))))
                    .ToArray();


                mediaService = Mock.Of<IMediaService>(
                    x => x.GetPagedDescendants(
<<<<<<< HEAD
                        It.IsAny<int>(), It.IsAny<int>(), It.IsAny<int>(), out totalRecs, It.IsAny<string>(), It.IsAny<Direction>(), It.IsAny<bool>(), It.IsAny<string>()) 
=======
                        It.IsAny<int>(), It.IsAny<long>(), It.IsAny<int>(), out totalRecs, It.IsAny<string>(), It.IsAny<Direction>(), It.IsAny<bool>(), It.IsAny<string>())
>>>>>>> c147db13
                        ==
                        allRecs);
            }
            if (dataTypeService == null)
            {
                dataTypeService = Mock.Of<IDataTypeService>();
            }

            if (memberService == null)
            {
                memberService = Mock.Of<IMemberService>();
            }

            if (analyzer == null)
            {
                analyzer = new StandardAnalyzer(Version.LUCENE_29);
            }

            var indexSet = new IndexSet();
            var indexCriteria = indexSet.ToIndexCriteria(dataService, UmbracoContentIndexer.IndexFieldPolicies);

            var i = new UmbracoContentIndexer(indexCriteria,
                                              luceneDir, //custom lucene directory
                                                  dataService,
                                                  contentService,
                                                  mediaService,
                                                  dataTypeService,
                                                  userService,
                                              analyzer,
                                              false);

            //i.IndexSecondsInterval = 1;

            i.IndexingError += IndexingError;

            return i;
        }
        public static UmbracoExamineSearcher GetUmbracoSearcher(Directory luceneDir, Analyzer analyzer = null)
        {
            if (analyzer == null)
            {
                analyzer = new StandardAnalyzer(Version.LUCENE_29);
            }
            return new UmbracoExamineSearcher(luceneDir, analyzer);
        }

        public static LuceneSearcher GetLuceneSearcher(Directory luceneDir)
        {
            return new LuceneSearcher(luceneDir, new StandardAnalyzer(Version.LUCENE_29));
        }

        public static MultiIndexSearcher GetMultiSearcher(Directory pdfDir, Directory simpleDir, Directory conventionDir, Directory cwsDir)
        {
            var i = new MultiIndexSearcher(new[] { pdfDir, simpleDir, conventionDir, cwsDir }, new StandardAnalyzer(Version.LUCENE_29));
            return i;
        }


        internal static void IndexingError(object sender, IndexingErrorEventArgs e)
        {
            throw new ApplicationException(e.Message, e.InnerException);
        }


    }
}<|MERGE_RESOLUTION|>--- conflicted
+++ resolved
@@ -1,147 +1,143 @@
-﻿using System;
-using System.Linq;
-using Examine;
-using Examine.LuceneEngine.Config;
-using Examine.LuceneEngine.Providers;
-using Lucene.Net.Analysis;
-using Lucene.Net.Analysis.Standard;
-using Lucene.Net.Store;
-using Moq;
-using Umbraco.Core.Models;
-using Umbraco.Core.Models.Membership;
-using Umbraco.Core.Persistence.DatabaseModelDefinitions;
-using Umbraco.Core.Services;
-using UmbracoExamine;
-using UmbracoExamine.Config;
-using UmbracoExamine.DataServices;
-using IContentService = Umbraco.Core.Services.IContentService;
-using IMediaService = Umbraco.Core.Services.IMediaService;
-using Version = Lucene.Net.Util.Version;
-
-namespace Umbraco.Tests.UmbracoExamine
-{
-    /// <summary>
-    /// Used internally by test classes to initialize a new index from the template
-    /// </summary>
-    internal static class IndexInitializer
-    {
-        public static UmbracoContentIndexer GetUmbracoIndexer(
-                Directory luceneDir,
-                Analyzer analyzer = null,
-                IDataService dataService = null,
-                IContentService contentService = null,
-                IMediaService mediaService = null,
-                IDataTypeService dataTypeService = null,
-                IMemberService memberService = null,
-                IUserService userService = null)
-        {
-            if (dataService == null)
-            {
-                dataService = new TestDataService();
-            }
-            if (contentService == null)
-            {
-                contentService = Mock.Of<IContentService>();
-            }
-            if (userService == null)
-            {
-                userService = Mock.Of<IUserService>(x => x.GetProfileById(It.IsAny<int>()) == Mock.Of<IProfile>(p => p.Id == (object)0 && p.Name == "admin"));
-            }
-            if (mediaService == null)
-            {
-                long totalRecs;
-
-                var allRecs = dataService.MediaService.GetLatestMediaByXpath("//node")
-                    .Root
-                    .Elements()
-                    .Select(x => Mock.Of<IMedia>(
-                        m =>
-                            m.Id == (int)x.Attribute("id") &&
-                            m.ParentId == (int)x.Attribute("parentID") &&
-                            m.Level == (int)x.Attribute("level") &&
-                            m.CreatorId == 0 &&
-                            m.SortOrder == (int)x.Attribute("sortOrder") &&
-                            m.CreateDate == (DateTime)x.Attribute("createDate") &&
-                            m.UpdateDate == (DateTime)x.Attribute("updateDate") &&
-                            m.Name == (string)x.Attribute("nodeName") &&
-                            m.Path == (string)x.Attribute("path") &&
-                            m.Properties == new PropertyCollection() &&
-                            m.ContentType == Mock.Of<IMediaType>(mt =>
-                                mt.Alias == (string)x.Attribute("nodeTypeAlias") &&
-                                mt.Id == (int)x.Attribute("nodeType"))))
-                    .ToArray();
-
-
-                mediaService = Mock.Of<IMediaService>(
-                    x => x.GetPagedDescendants(
-<<<<<<< HEAD
-                        It.IsAny<int>(), It.IsAny<int>(), It.IsAny<int>(), out totalRecs, It.IsAny<string>(), It.IsAny<Direction>(), It.IsAny<bool>(), It.IsAny<string>()) 
-=======
-                        It.IsAny<int>(), It.IsAny<long>(), It.IsAny<int>(), out totalRecs, It.IsAny<string>(), It.IsAny<Direction>(), It.IsAny<bool>(), It.IsAny<string>())
->>>>>>> c147db13
-                        ==
-                        allRecs);
-            }
-            if (dataTypeService == null)
-            {
-                dataTypeService = Mock.Of<IDataTypeService>();
-            }
-
-            if (memberService == null)
-            {
-                memberService = Mock.Of<IMemberService>();
-            }
-
-            if (analyzer == null)
-            {
-                analyzer = new StandardAnalyzer(Version.LUCENE_29);
-            }
-
-            var indexSet = new IndexSet();
-            var indexCriteria = indexSet.ToIndexCriteria(dataService, UmbracoContentIndexer.IndexFieldPolicies);
-
-            var i = new UmbracoContentIndexer(indexCriteria,
-                                              luceneDir, //custom lucene directory
-                                                  dataService,
-                                                  contentService,
-                                                  mediaService,
-                                                  dataTypeService,
-                                                  userService,
-                                              analyzer,
-                                              false);
-
-            //i.IndexSecondsInterval = 1;
-
-            i.IndexingError += IndexingError;
-
-            return i;
-        }
-        public static UmbracoExamineSearcher GetUmbracoSearcher(Directory luceneDir, Analyzer analyzer = null)
-        {
-            if (analyzer == null)
-            {
-                analyzer = new StandardAnalyzer(Version.LUCENE_29);
-            }
-            return new UmbracoExamineSearcher(luceneDir, analyzer);
-        }
-
-        public static LuceneSearcher GetLuceneSearcher(Directory luceneDir)
-        {
-            return new LuceneSearcher(luceneDir, new StandardAnalyzer(Version.LUCENE_29));
-        }
-
-        public static MultiIndexSearcher GetMultiSearcher(Directory pdfDir, Directory simpleDir, Directory conventionDir, Directory cwsDir)
-        {
-            var i = new MultiIndexSearcher(new[] { pdfDir, simpleDir, conventionDir, cwsDir }, new StandardAnalyzer(Version.LUCENE_29));
-            return i;
-        }
-
-
-        internal static void IndexingError(object sender, IndexingErrorEventArgs e)
-        {
-            throw new ApplicationException(e.Message, e.InnerException);
-        }
-
-
-    }
+﻿using System;
+using System.Linq;
+using Examine;
+using Examine.LuceneEngine.Config;
+using Examine.LuceneEngine.Providers;
+using Lucene.Net.Analysis;
+using Lucene.Net.Analysis.Standard;
+using Lucene.Net.Store;
+using Moq;
+using Umbraco.Core.Models;
+using Umbraco.Core.Models.Membership;
+using Umbraco.Core.Persistence.DatabaseModelDefinitions;
+using Umbraco.Core.Services;
+using UmbracoExamine;
+using UmbracoExamine.Config;
+using UmbracoExamine.DataServices;
+using IContentService = Umbraco.Core.Services.IContentService;
+using IMediaService = Umbraco.Core.Services.IMediaService;
+using Version = Lucene.Net.Util.Version;
+
+namespace Umbraco.Tests.UmbracoExamine
+{
+    /// <summary>
+    /// Used internally by test classes to initialize a new index from the template
+    /// </summary>
+    internal static class IndexInitializer
+    {
+        public static UmbracoContentIndexer GetUmbracoIndexer(
+                Directory luceneDir,
+                Analyzer analyzer = null,
+                IDataService dataService = null,
+                IContentService contentService = null,
+                IMediaService mediaService = null,
+                IDataTypeService dataTypeService = null,
+                IMemberService memberService = null,
+                IUserService userService = null)
+        {
+            if (dataService == null)
+            {
+                dataService = new TestDataService();
+            }
+            if (contentService == null)
+            {
+                contentService = Mock.Of<IContentService>();
+            }
+            if (userService == null)
+            {
+                userService = Mock.Of<IUserService>(x => x.GetProfileById(It.IsAny<int>()) == Mock.Of<IProfile>(p => p.Id == (object)0 && p.Name == "admin"));
+            }
+            if (mediaService == null)
+            {
+                long totalRecs;
+
+                var allRecs = dataService.MediaService.GetLatestMediaByXpath("//node")
+                    .Root
+                    .Elements()
+                    .Select(x => Mock.Of<IMedia>(
+                        m =>
+                            m.Id == (int)x.Attribute("id") &&
+                            m.ParentId == (int)x.Attribute("parentID") &&
+                            m.Level == (int)x.Attribute("level") &&
+                            m.CreatorId == 0 &&
+                            m.SortOrder == (int)x.Attribute("sortOrder") &&
+                            m.CreateDate == (DateTime)x.Attribute("createDate") &&
+                            m.UpdateDate == (DateTime)x.Attribute("updateDate") &&
+                            m.Name == (string)x.Attribute("nodeName") &&
+                            m.Path == (string)x.Attribute("path") &&
+                            m.Properties == new PropertyCollection() &&
+                            m.ContentType == Mock.Of<IMediaType>(mt =>
+                                mt.Alias == (string)x.Attribute("nodeTypeAlias") &&
+                                mt.Id == (int)x.Attribute("nodeType"))))
+                    .ToArray();
+
+
+                mediaService = Mock.Of<IMediaService>(
+                    x => x.GetPagedDescendants(
+                        It.IsAny<int>(), It.IsAny<int>(), It.IsAny<int>(), out totalRecs, It.IsAny<string>(), It.IsAny<Direction>(), It.IsAny<bool>(), It.IsAny<string>()) 
+                        ==
+                        allRecs);
+            }
+            if (dataTypeService == null)
+            {
+                dataTypeService = Mock.Of<IDataTypeService>();
+            }
+
+            if (memberService == null)
+            {
+                memberService = Mock.Of<IMemberService>();
+            }
+
+            if (analyzer == null)
+            {
+                analyzer = new StandardAnalyzer(Version.LUCENE_29);
+            }
+
+            var indexSet = new IndexSet();
+            var indexCriteria = indexSet.ToIndexCriteria(dataService, UmbracoContentIndexer.IndexFieldPolicies);
+
+            var i = new UmbracoContentIndexer(indexCriteria,
+                                              luceneDir, //custom lucene directory
+                                                  dataService,
+                                                  contentService,
+                                                  mediaService,
+                                                  dataTypeService,
+                                                  userService,
+                                              analyzer,
+                                              false);
+
+            //i.IndexSecondsInterval = 1;
+
+            i.IndexingError += IndexingError;
+
+            return i;
+        }
+        public static UmbracoExamineSearcher GetUmbracoSearcher(Directory luceneDir, Analyzer analyzer = null)
+        {
+            if (analyzer == null)
+            {
+                analyzer = new StandardAnalyzer(Version.LUCENE_29);
+            }
+            return new UmbracoExamineSearcher(luceneDir, analyzer);
+        }
+
+        public static LuceneSearcher GetLuceneSearcher(Directory luceneDir)
+        {
+            return new LuceneSearcher(luceneDir, new StandardAnalyzer(Version.LUCENE_29));
+        }
+
+        public static MultiIndexSearcher GetMultiSearcher(Directory pdfDir, Directory simpleDir, Directory conventionDir, Directory cwsDir)
+        {
+            var i = new MultiIndexSearcher(new[] { pdfDir, simpleDir, conventionDir, cwsDir }, new StandardAnalyzer(Version.LUCENE_29));
+            return i;
+        }
+
+
+        internal static void IndexingError(object sender, IndexingErrorEventArgs e)
+        {
+            throw new ApplicationException(e.Message, e.InnerException);
+        }
+
+
+    }
 }