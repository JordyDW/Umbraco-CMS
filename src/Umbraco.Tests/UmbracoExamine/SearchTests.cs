--- conflicted
+++ resolved
@@ -1,123 +1,117 @@
-﻿using System;
-using System.Collections.Generic;
-using System.IO;
-using System.Linq;
-using System.Text;
-using Examine;
-using Examine.LuceneEngine.Providers;
-using Lucene.Net.Store;
-using NUnit.Framework;
-using Examine.LuceneEngine.SearchCriteria;
-<<<<<<< HEAD
-using Examine.Session;
-using Moq;
-using Umbraco.Core.Models;
-using Umbraco.Core.Persistence.DatabaseModelDefinitions;
-using Umbraco.Core.Persistence.Querying;
-using Umbraco.Core.Services;
-=======
-using Umbraco.Tests.TestHelpers;
->>>>>>> 35aac2cd
-
-namespace Umbraco.Tests.UmbracoExamine
-{
-    [DatabaseTestBehavior(DatabaseBehavior.NewDbFileAndSchemaPerTest)]
-    [TestFixture]
-    public class SearchTests : ExamineBaseTest
-    {
-
-        [Test]
-        public void Test_Sort_Order_Sorting()
-        {
-
-            long totalRecs;
-            var demoData = new ExamineDemoDataContentService(TestFiles.umbraco_sort);
-            var allRecs = demoData.GetLatestContentByXPath("//*[@isDoc]")
-                .Root
-                .Elements()
-                .Select(x => Mock.Of<IContent>(
-                    m =>
-                        m.Id == (int)x.Attribute("id") &&
-                        m.ParentId == (int)x.Attribute("parentID") &&
-                        m.Level == (int)x.Attribute("level") &&
-                        m.CreatorId == 0 &&
-                        m.SortOrder == (int)x.Attribute("sortOrder") &&
-                        m.CreateDate == (DateTime)x.Attribute("createDate") &&
-                        m.UpdateDate == (DateTime)x.Attribute("updateDate") &&
-                        m.Name == (string)x.Attribute("nodeName") &&
-                        m.Path == (string)x.Attribute("path") &&
-                        m.Properties == new PropertyCollection() &&
-                        m.Published == true && 
-                        m.ContentType == Mock.Of<IContentType>(mt =>
-                            mt.Icon == "test" &&
-                            mt.Alias == x.Name.LocalName &&
-                            mt.Id == (int)x.Attribute("nodeType"))))
-                .ToArray();
-            var contentService = Mock.Of<IContentService>(
-                x => x.GetPagedDescendants(
-                    It.IsAny<int>(), It.IsAny<long>(), It.IsAny<int>(), out totalRecs, It.IsAny<string>(), It.IsAny<Direction>(), It.IsAny<bool>(), It.IsAny<IQuery<IContent>>())
-                    ==
-                    allRecs);
-
-            using (var luceneDir = new RAMDirectory())
-            using (var indexer = IndexInitializer.GetUmbracoIndexer(ProfilingLogger, luceneDir, contentService: contentService))
-            using (var session = new ThreadScopedIndexSession(indexer.SearcherContext))
-            {
-                indexer.RebuildIndex();
-                session.WaitForChanges();
-
-                var searcher = indexer.GetSearcher();                
-
-                var numberSortedCriteria = searcher.CreateSearchCriteria()
-                    .ParentId(1148).And()
-                    .OrderBy(new SortableField("sortOrder", SortType.Int));
-                var numberSortedResult = searcher.Search(numberSortedCriteria.Compile());
-
-                var stringSortedCriteria = searcher.CreateSearchCriteria()
-                    .ParentId(1148).And()
-                    .OrderBy("sortOrder"); //will default to string
-                var stringSortedResult = searcher.Search(stringSortedCriteria.Compile());
-
-                Assert.AreEqual(12, numberSortedResult.TotalItemCount);
-                Assert.AreEqual(12, stringSortedResult.TotalItemCount);
-
-                Assert.IsTrue(IsSortedByNumber(numberSortedResult));
-                Assert.IsFalse(IsSortedByNumber(stringSortedResult));
-            }
-        }
-
-        private bool IsSortedByNumber(IEnumerable<SearchResult> results)
-        {
-            var currentSort = 0;
-            foreach (var searchResult in results)
-            {
-                var sort = int.Parse(searchResult.Fields["sortOrder"]);
-                if (currentSort >= sort)
-                {
-                    return false;
-                }
-                currentSort = sort;
-            }
-            return true;
-        }
-
-        //[Test]
-        //public void Test_Index_Type_With_German_Analyzer()
-        //{
-        //    using (var luceneDir = new RAMDirectory())
-        //    {
-        //        var indexer = IndexInitializer.GetUmbracoIndexer(luceneDir,
-        //            new GermanAnalyzer());
-        //        indexer.RebuildIndex();
-        //        var searcher = IndexInitializer.GetUmbracoSearcher(luceneDir);    
-        //    }
-        //}
-
-        //private readonly TestContentService _contentService = new TestContentService();
-        //private readonly TestMediaService _mediaService = new TestMediaService();
-        //private static UmbracoExamineSearcher _searcher;
-        //private static UmbracoContentIndexer _indexer;
-        //private Lucene.Net.Store.Directory _luceneDir;
-
-    }
-}
+﻿using System;
+using System.Collections.Generic;
+using System.Linq;
+using Examine;
+using Lucene.Net.Store;
+using NUnit.Framework;
+using Examine.LuceneEngine.SearchCriteria;
+using Examine.Session;
+using Moq;
+using Umbraco.Core.Models;
+using Umbraco.Core.Persistence.DatabaseModelDefinitions;
+using Umbraco.Core.Persistence.Querying;
+using Umbraco.Core.Services;
+using Umbraco.Tests.TestHelpers;
+
+namespace Umbraco.Tests.UmbracoExamine
+{
+    [TestFixture]
+    [UmbracoTest(Database = UmbracoTestOptions.Database.NewSchemaPerTest)]
+    public class SearchTests : ExamineBaseTest
+    {
+
+        [Test]
+        public void Test_Sort_Order_Sorting()
+        {
+
+            long totalRecs;
+            var demoData = new ExamineDemoDataContentService(TestFiles.umbraco_sort);
+            var allRecs = demoData.GetLatestContentByXPath("//*[@isDoc]")
+                .Root
+                .Elements()
+                .Select(x => Mock.Of<IContent>(
+                    m =>
+                        m.Id == (int)x.Attribute("id") &&
+                        m.ParentId == (int)x.Attribute("parentID") &&
+                        m.Level == (int)x.Attribute("level") &&
+                        m.CreatorId == 0 &&
+                        m.SortOrder == (int)x.Attribute("sortOrder") &&
+                        m.CreateDate == (DateTime)x.Attribute("createDate") &&
+                        m.UpdateDate == (DateTime)x.Attribute("updateDate") &&
+                        m.Name == (string)x.Attribute("nodeName") &&
+                        m.Path == (string)x.Attribute("path") &&
+                        m.Properties == new PropertyCollection() &&
+                        m.Published == true && 
+                        m.ContentType == Mock.Of<IContentType>(mt =>
+                            mt.Icon == "test" &&
+                            mt.Alias == x.Name.LocalName &&
+                            mt.Id == (int)x.Attribute("nodeType"))))
+                .ToArray();
+            var contentService = Mock.Of<IContentService>(
+                x => x.GetPagedDescendants(
+                    It.IsAny<int>(), It.IsAny<long>(), It.IsAny<int>(), out totalRecs, It.IsAny<string>(), It.IsAny<Direction>(), It.IsAny<bool>(), It.IsAny<IQuery<IContent>>())
+                    ==
+                    allRecs);
+
+            using (var luceneDir = new RAMDirectory())
+            using (var indexer = IndexInitializer.GetUmbracoIndexer(ProfilingLogger, luceneDir, contentService: contentService))
+            using (var session = new ThreadScopedIndexSession(indexer.SearcherContext))
+            {
+                indexer.RebuildIndex();
+                session.WaitForChanges();
+
+                var searcher = indexer.GetSearcher();                
+
+                var numberSortedCriteria = searcher.CreateSearchCriteria()
+                    .ParentId(1148).And()
+                    .OrderBy(new SortableField("sortOrder", SortType.Int));
+                var numberSortedResult = searcher.Search(numberSortedCriteria.Compile());
+
+                var stringSortedCriteria = searcher.CreateSearchCriteria()
+                    .ParentId(1148).And()
+                    .OrderBy("sortOrder"); //will default to string
+                var stringSortedResult = searcher.Search(stringSortedCriteria.Compile());
+
+                Assert.AreEqual(12, numberSortedResult.TotalItemCount);
+                Assert.AreEqual(12, stringSortedResult.TotalItemCount);
+
+                Assert.IsTrue(IsSortedByNumber(numberSortedResult));
+                Assert.IsFalse(IsSortedByNumber(stringSortedResult));
+            }
+        }
+
+        private bool IsSortedByNumber(IEnumerable<SearchResult> results)
+        {
+            var currentSort = 0;
+            foreach (var searchResult in results)
+            {
+                var sort = int.Parse(searchResult.Fields["sortOrder"]);
+                if (currentSort >= sort)
+                {
+                    return false;
+                }
+                currentSort = sort;
+            }
+            return true;
+        }
+
+        //[Test]
+        //public void Test_Index_Type_With_German_Analyzer()
+        //{
+        //    using (var luceneDir = new RAMDirectory())
+        //    {
+        //        var indexer = IndexInitializer.GetUmbracoIndexer(luceneDir,
+        //            new GermanAnalyzer());
+        //        indexer.RebuildIndex();
+        //        var searcher = IndexInitializer.GetUmbracoSearcher(luceneDir);    
+        //    }
+        //}
+
+        //private readonly TestContentService _contentService = new TestContentService();
+        //private readonly TestMediaService _mediaService = new TestMediaService();
+        //private static UmbracoExamineSearcher _searcher;
+        //private static UmbracoContentIndexer _indexer;
+        //private Lucene.Net.Store.Directory _luceneDir;
+
+    }
+}