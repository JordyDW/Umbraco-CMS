--- conflicted
+++ resolved
@@ -131,13 +131,8 @@
                 Mock.Of<ITagQuery>(),
                 Mock.Of<ICultureDictionaryFactory>(),
                 Mock.Of<IUmbracoComponentRenderer>(),
-<<<<<<< HEAD
                 Mock.Of<IPublishedContentQuery>(),
-                new MembershipHelper(new TestUmbracoContextAccessor(umbracoContext), Mock.Of<MembershipProvider>(), Mock.Of<RoleProvider>(), Mock.Of<IMemberService>(), Mock.Of<IMemberTypeService>(), Mock.Of<IUserService>(), Mock.Of<IPublicAccessService>(), null, Mock.Of<AppCaches>(), Mock.Of<ILogger>()));
-=======
-                new MembershipHelper(new TestUmbracoContextAccessor(umbracoContext), Mock.Of<MembershipProvider>(), Mock.Of<RoleProvider>(), Mock.Of<IMemberService>(), Mock.Of<IMemberTypeService>(), Mock.Of<IUserService>(), Mock.Of<IPublicAccessService>(), Mock.Of<AppCaches>(), Mock.Of<ILogger>()),
-                ServiceContext.CreatePartial());
->>>>>>> d8fbbecc
+                new MembershipHelper(new TestUmbracoContextAccessor(umbracoContext), Mock.Of<MembershipProvider>(), Mock.Of<RoleProvider>(), Mock.Of<IMemberService>(), Mock.Of<IMemberTypeService>(), Mock.Of<IUserService>(), Mock.Of<IPublicAccessService>(), Mock.Of<AppCaches>(), Mock.Of<ILogger>()));
 
             var ctrl = new TestSurfaceController(umbracoContext, helper);
             var result = ctrl.GetContent(2) as PublishedContentResult;
