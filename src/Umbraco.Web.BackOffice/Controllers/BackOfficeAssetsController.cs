﻿using System;
using System.Collections.Generic;
using System.IO;
using System.Linq;
using Microsoft.Extensions.Logging;
using Microsoft.AspNetCore.Mvc;
using Microsoft.Extensions.Options;
using Umbraco.Core;
using Umbraco.Core.Configuration;
using Umbraco.Core.Configuration.Models;
using Umbraco.Core.Hosting;
using Umbraco.Core.IO;
using Umbraco.Web.Common.Attributes;

namespace Umbraco.Web.BackOffice.Controllers
{
    [PluginController(Constants.Web.Mvc.BackOfficeApiArea)]
    public class BackOfficeAssetsController : UmbracoAuthorizedJsonController
    {
        private readonly IFileSystem _jsLibFileSystem;

<<<<<<< HEAD
        public BackOfficeAssetsController(IIOHelper ioHelper, IHostingEnvironment hostingEnvironment, ILoggerFactory loggerFactory, IGlobalSettings globalSettings)
        {
            _jsLibFileSystem = new PhysicalFileSystem(ioHelper, hostingEnvironment, loggerFactory.CreateLogger<PhysicalFileSystem>(), globalSettings.UmbracoPath + Path.DirectorySeparatorChar + "lib");
=======
        public BackOfficeAssetsController(IIOHelper ioHelper, IHostingEnvironment hostingEnvironment, ILogger logger, IOptions<GlobalSettings> globalSettings)
        {
            _jsLibFileSystem = new PhysicalFileSystem(ioHelper, hostingEnvironment, logger, globalSettings.Value.UmbracoPath + Path.DirectorySeparatorChar + "lib");
>>>>>>> d7ab7d3d
        }

        [HttpGet]
        public object GetSupportedLocales()
        {
            const string momentLocaleFolder = "moment";
            const string flatpickrLocaleFolder = "flatpickr/l10n";

            return new
            {
                moment = GetLocales(momentLocaleFolder),
                flatpickr = GetLocales(flatpickrLocaleFolder)
            };
        }

        private IEnumerable<string> GetLocales(string path)
        {
            var cultures = _jsLibFileSystem.GetFiles(path, "*.js").ToList();
            for (var i = 0; i < cultures.Count; i++)
            {
                cultures[i] = cultures[i]
                    .Substring(cultures[i].IndexOf(path, StringComparison.Ordinal) + path.Length + 1);
            }
            return cultures;
        }
    }
}<|MERGE_RESOLUTION|>--- conflicted
+++ resolved
@@ -19,15 +19,9 @@
     {
         private readonly IFileSystem _jsLibFileSystem;
 
-<<<<<<< HEAD
-        public BackOfficeAssetsController(IIOHelper ioHelper, IHostingEnvironment hostingEnvironment, ILoggerFactory loggerFactory, IGlobalSettings globalSettings)
+        public BackOfficeAssetsController(IIOHelper ioHelper, IHostingEnvironment hostingEnvironment, ILoggerFactory loggerFactory, IOptions<GlobalSettings> globalSettings)
         {
-            _jsLibFileSystem = new PhysicalFileSystem(ioHelper, hostingEnvironment, loggerFactory.CreateLogger<PhysicalFileSystem>(), globalSettings.UmbracoPath + Path.DirectorySeparatorChar + "lib");
-=======
-        public BackOfficeAssetsController(IIOHelper ioHelper, IHostingEnvironment hostingEnvironment, ILogger logger, IOptions<GlobalSettings> globalSettings)
-        {
-            _jsLibFileSystem = new PhysicalFileSystem(ioHelper, hostingEnvironment, logger, globalSettings.Value.UmbracoPath + Path.DirectorySeparatorChar + "lib");
->>>>>>> d7ab7d3d
+            _jsLibFileSystem = new PhysicalFileSystem(ioHelper, hostingEnvironment, loggerFactory.CreateLogger<PhysicalFileSystem>(), globalSettings.Value.UmbracoPath + Path.DirectorySeparatorChar + "lib");
         }
 
         [HttpGet]
