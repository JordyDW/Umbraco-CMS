﻿using System;
using System.Collections.Generic;
using System.Globalization;
using System.Linq;
using System.Threading.Tasks;
using Microsoft.AspNetCore.Http;
using Microsoft.AspNetCore.Mvc;
using Microsoft.Extensions.Options;
using Microsoft.Extensions.Logging;
using Newtonsoft.Json;
using Umbraco.Core;
using Umbraco.Core.BackOffice;
using Umbraco.Core.Cache;
using Umbraco.Core.Configuration.Models;
using Umbraco.Core.Hosting;
using Umbraco.Core.IO;
using Umbraco.Core.Mapping;
using Umbraco.Core.Media;
using Umbraco.Core.Security;
using Umbraco.Core.Services;
using Umbraco.Core.Strings;
using Umbraco.Extensions;
using Umbraco.Web.BackOffice.Filters;
using Umbraco.Web.BackOffice.Security;
using Umbraco.Web.Common.Attributes;
using Umbraco.Web.Common.Exceptions;
using Umbraco.Web.Models;
using Umbraco.Web.Models.ContentEditing;
using Umbraco.Web.Security;

namespace Umbraco.Web.BackOffice.Controllers
{
    /// <summary>
    /// Controller to back the User.Resource service, used for fetching user data when already authenticated. user.service is currently used for handling authentication
    /// </summary>
    [PluginController(Constants.Web.Mvc.BackOfficeApiArea)]
    public class CurrentUserController : UmbracoAuthorizedJsonController
    {
        private readonly IMediaFileSystem _mediaFileSystem;
        private readonly ContentSettings _contentSettings;
        private readonly IHostingEnvironment _hostingEnvironment;
        private readonly IImageUrlGenerator _imageUrlGenerator;
        private readonly IBackofficeSecurityAccessor _backofficeSecurityAccessor;
        private readonly IUserService _userService;
        private readonly UmbracoMapper _umbracoMapper;
<<<<<<< HEAD
        private readonly BackOfficeUserManager _backOfficeUserManager;
        private readonly ILoggerFactory _loggerFactory;
=======
        private readonly IBackOfficeUserManager _backOfficeUserManager;
        private readonly ILogger _logger;
>>>>>>> 0c908a7b
        private readonly ILocalizedTextService _localizedTextService;
        private readonly AppCaches _appCaches;
        private readonly IShortStringHelper _shortStringHelper;

        public CurrentUserController(
            IMediaFileSystem mediaFileSystem,
            IOptions<ContentSettings> contentSettings,
            IHostingEnvironment hostingEnvironment,
            IImageUrlGenerator imageUrlGenerator,
            IBackofficeSecurityAccessor backofficeSecurityAccessor,
            IUserService userService,
            UmbracoMapper umbracoMapper,
<<<<<<< HEAD
            BackOfficeUserManager backOfficeUserManager,
            ILoggerFactory loggerFactory,
=======
            IBackOfficeUserManager backOfficeUserManager,
            ILogger logger,
>>>>>>> 0c908a7b
            ILocalizedTextService localizedTextService,
            AppCaches appCaches,
            IShortStringHelper shortStringHelper)
        {
            _mediaFileSystem = mediaFileSystem;
            _contentSettings = contentSettings.Value;
            _hostingEnvironment = hostingEnvironment;
            _imageUrlGenerator = imageUrlGenerator;
            _backofficeSecurityAccessor = backofficeSecurityAccessor;
            _userService = userService;
            _umbracoMapper = umbracoMapper;
            _backOfficeUserManager = backOfficeUserManager;
            _loggerFactory = loggerFactory;
            _localizedTextService = localizedTextService;
            _appCaches = appCaches;
            _shortStringHelper = shortStringHelper;
        }


        /// <summary>
        /// Returns permissions for all nodes passed in for the current user
        /// </summary>
        /// <param name="nodeIds"></param>
        /// <returns></returns>
        [HttpPost]
        public Dictionary<int, string[]> GetPermissions(int[] nodeIds)
        {
            var permissions = _userService
                .GetPermissions(_backofficeSecurityAccessor.BackofficeSecurity.CurrentUser, nodeIds);

            var permissionsDictionary = new Dictionary<int, string[]>();
            foreach (var nodeId in nodeIds)
            {
                var aggregatePerms = permissions.GetAllPermissions(nodeId).ToArray();
                permissionsDictionary.Add(nodeId, aggregatePerms);
            }

            return permissionsDictionary;
        }

        /// <summary>
        /// Checks a nodes permission for the current user
        /// </summary>
        /// <param name="permissionToCheck"></param>
        /// <param name="nodeId"></param>
        /// <returns></returns>
        [HttpGet]
        public bool HasPermission(string permissionToCheck, int nodeId)
        {
            var p = _userService.GetPermissions(_backofficeSecurityAccessor.BackofficeSecurity.CurrentUser, nodeId).GetAllPermissions();
            if (p.Contains(permissionToCheck.ToString(CultureInfo.InvariantCulture)))
            {
                return true;
            }

            return false;
        }

        /// <summary>
        /// Saves a tour status for the current user
        /// </summary>
        /// <param name="status"></param>
        /// <returns></returns>
        public IEnumerable<UserTourStatus> PostSetUserTour(UserTourStatus status)
        {
            if (status == null) throw new ArgumentNullException(nameof(status));

            List<UserTourStatus> userTours;
            if (_backofficeSecurityAccessor.BackofficeSecurity.CurrentUser.TourData.IsNullOrWhiteSpace())
            {
                userTours = new List<UserTourStatus> { status };
                _backofficeSecurityAccessor.BackofficeSecurity.CurrentUser.TourData = JsonConvert.SerializeObject(userTours);
                _userService.Save(_backofficeSecurityAccessor.BackofficeSecurity.CurrentUser);
                return userTours;
            }

            userTours = JsonConvert.DeserializeObject<IEnumerable<UserTourStatus>>(_backofficeSecurityAccessor.BackofficeSecurity.CurrentUser.TourData).ToList();
            var found = userTours.FirstOrDefault(x => x.Alias == status.Alias);
            if (found != null)
            {
                //remove it and we'll replace it next
                userTours.Remove(found);
            }
            userTours.Add(status);
            _backofficeSecurityAccessor.BackofficeSecurity.CurrentUser.TourData = JsonConvert.SerializeObject(userTours);
            _userService.Save(_backofficeSecurityAccessor.BackofficeSecurity.CurrentUser);
            return userTours;
        }

        /// <summary>
        /// Returns the user's tours
        /// </summary>
        /// <returns></returns>
        public IEnumerable<UserTourStatus> GetUserTours()
        {
            if (_backofficeSecurityAccessor.BackofficeSecurity.CurrentUser.TourData.IsNullOrWhiteSpace())
                return Enumerable.Empty<UserTourStatus>();

            var userTours = JsonConvert.DeserializeObject<IEnumerable<UserTourStatus>>(_backofficeSecurityAccessor.BackofficeSecurity.CurrentUser.TourData);
            return userTours;
        }

        /// <summary>
        /// When a user is invited and they click on the invitation link, they will be partially logged in
        /// where they can set their username/password
        /// </summary>
        /// <param name="newPassword"></param>
        /// <returns></returns>
        /// <remarks>
        /// This only works when the user is logged in (partially)
        /// </remarks>
        [UmbracoAuthorize(redirectToUmbracoLogin: false, requireApproval : true)]
        public async Task<UserDetail> PostSetInvitedUserPassword([FromBody]string newPassword)
        {
            var user = await _backOfficeUserManager.FindByIdAsync(_backofficeSecurityAccessor.BackofficeSecurity.GetUserId().ResultOr(0).ToString());
            if (user == null) throw new InvalidOperationException("Could not find user");

            var result = await _backOfficeUserManager.AddPasswordAsync(user, newPassword);

            if (result.Succeeded == false)
            {
                //it wasn't successful, so add the change error to the model state, we've name the property alias _umb_password on the form
                // so that is why it is being used here.
                ModelState.AddModelError("value", result.Errors.ToErrorMessage());

                throw HttpResponseException.CreateValidationErrorResponse(ModelState);
            }

            //They've successfully set their password, we can now update their user account to be approved
            _backofficeSecurityAccessor.BackofficeSecurity.CurrentUser.IsApproved = true;
            //They've successfully set their password, and will now get fully logged into the back office, so the lastlogindate is set so the backoffice shows they have logged in
            _backofficeSecurityAccessor.BackofficeSecurity.CurrentUser.LastLoginDate = DateTime.UtcNow;
            _userService.Save(_backofficeSecurityAccessor.BackofficeSecurity.CurrentUser);

            //now we can return their full object since they are now really logged into the back office
            var userDisplay = _umbracoMapper.Map<UserDetail>(_backofficeSecurityAccessor.BackofficeSecurity.CurrentUser);

            userDisplay.SecondsUntilTimeout = HttpContext.User.GetRemainingAuthSeconds();
            return userDisplay;
        }

        [AppendUserModifiedHeader]
        public async Task<IActionResult> PostSetAvatar(IList<IFormFile> files)
        {
            //borrow the logic from the user controller
            return await UsersController.PostSetAvatarInternal(files, _userService, _appCaches.RuntimeCache,  _mediaFileSystem, _shortStringHelper, _contentSettings, _hostingEnvironment, _imageUrlGenerator, _backofficeSecurityAccessor.BackofficeSecurity.GetUserId().ResultOr(0));
        }

        /// <summary>
        /// Changes the users password
        /// </summary>
        /// <param name="data"></param>
        /// <returns>
        /// If the password is being reset it will return the newly reset password, otherwise will return an empty value
        /// </returns>
        public async Task<ModelWithNotifications<string>> PostChangePassword(ChangingPasswordModel data)
        {
            var passwordChanger = new PasswordChanger(_loggerFactory.CreateLogger<PasswordChanger>());
            var passwordChangeResult = await passwordChanger.ChangePasswordWithIdentityAsync(_backofficeSecurityAccessor.BackofficeSecurity.CurrentUser, _backofficeSecurityAccessor.BackofficeSecurity.CurrentUser, data, _backOfficeUserManager);

            if (passwordChangeResult.Success)
            {
                //even if we weren't resetting this, it is the correct value (null), otherwise if we were resetting then it will contain the new pword
                var result = new ModelWithNotifications<string>(passwordChangeResult.Result.ResetPassword);
                result.AddSuccessNotification(_localizedTextService.Localize("user/password"), _localizedTextService.Localize("user/passwordChanged"));
                return result;
            }

            foreach (var memberName in passwordChangeResult.Result.ChangeError.MemberNames)
            {
                ModelState.AddModelError(memberName, passwordChangeResult.Result.ChangeError.ErrorMessage);
            }

            throw HttpResponseException.CreateValidationErrorResponse(ModelState);
        }

        [UmbracoAuthorize]
        [ValidateAngularAntiForgeryToken]
        public async Task<Dictionary<string, string>> GetCurrentUserLinkedLogins()
        {
            var identityUser = await _backOfficeUserManager.FindByIdAsync(_backofficeSecurityAccessor.BackofficeSecurity.GetUserId().ResultOr(0).ToString());
            return identityUser.Logins.ToDictionary(x => x.LoginProvider, x => x.ProviderKey);
        }
    }
}<|MERGE_RESOLUTION|>--- conflicted
+++ resolved
@@ -43,13 +43,8 @@
         private readonly IBackofficeSecurityAccessor _backofficeSecurityAccessor;
         private readonly IUserService _userService;
         private readonly UmbracoMapper _umbracoMapper;
-<<<<<<< HEAD
-        private readonly BackOfficeUserManager _backOfficeUserManager;
+        private readonly IBackOfficeUserManager _backOfficeUserManager;
         private readonly ILoggerFactory _loggerFactory;
-=======
-        private readonly IBackOfficeUserManager _backOfficeUserManager;
-        private readonly ILogger _logger;
->>>>>>> 0c908a7b
         private readonly ILocalizedTextService _localizedTextService;
         private readonly AppCaches _appCaches;
         private readonly IShortStringHelper _shortStringHelper;
@@ -62,13 +57,8 @@
             IBackofficeSecurityAccessor backofficeSecurityAccessor,
             IUserService userService,
             UmbracoMapper umbracoMapper,
-<<<<<<< HEAD
-            BackOfficeUserManager backOfficeUserManager,
+            IBackOfficeUserManager backOfficeUserManager,
             ILoggerFactory loggerFactory,
-=======
-            IBackOfficeUserManager backOfficeUserManager,
-            ILogger logger,
->>>>>>> 0c908a7b
             ILocalizedTextService localizedTextService,
             AppCaches appCaches,
             IShortStringHelper shortStringHelper)
