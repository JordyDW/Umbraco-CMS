--- conflicted
+++ resolved
@@ -33,13 +33,8 @@
         private readonly ParameterEditorCollection _parameterEditorCollection;
         private readonly IMacroService _macroService;
         private readonly IShortStringHelper _shortStringHelper;
-<<<<<<< HEAD
-        private readonly IWebSecurity _webSecurity;
+        private readonly IBackofficeSecurityAccessor _backofficeSecurityAccessor;
         private readonly ILogger<MacrosController> _logger;
-=======
-        private readonly IBackofficeSecurityAccessor _backofficeSecurityAccessor;
-        private readonly ILogger _logger;
->>>>>>> a80de910
         private readonly IHostingEnvironment _hostingEnvironment;
         private readonly UmbracoMapper _umbracoMapper;
 
@@ -47,13 +42,8 @@
             ParameterEditorCollection parameterEditorCollection,
             IMacroService macroService,
             IShortStringHelper shortStringHelper,
-<<<<<<< HEAD
-            IWebSecurity webSecurity,
+            IBackofficeSecurityAccessor backofficeSecurityAccessor,
             ILogger<MacrosController> logger,
-=======
-            IBackofficeSecurityAccessor backofficeSecurityAccessor,
-            ILogger logger,
->>>>>>> a80de910
             IHostingEnvironment hostingEnvironment,
             UmbracoMapper umbracoMapper
             )
