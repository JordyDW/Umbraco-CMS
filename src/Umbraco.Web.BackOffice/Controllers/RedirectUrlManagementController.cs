﻿using System;
using System.Xml;
using System.Security;
using Microsoft.AspNetCore.Mvc;
using Microsoft.Extensions.Logging;
using Umbraco.Core.Models;
using Umbraco.Web.Models.ContentEditing;
using Umbraco.Core;
using Umbraco.Core.Configuration.UmbracoSettings;
using Umbraco.Core.Hosting;
using Umbraco.Core.Mapping;
using Umbraco.Core.Services;
using Umbraco.Web.Common.Attributes;
using Umbraco.Web.Security;
using Umbraco.Core.Configuration;
using Umbraco.Core.Configuration.Models;
using Microsoft.Extensions.Options;
using Umbraco.Core.Security;

namespace Umbraco.Web.BackOffice.Controllers
{
    [PluginController(Constants.Web.Mvc.BackOfficeApiArea)]
    public class RedirectUrlManagementController : UmbracoAuthorizedApiController
    {
        private readonly ILogger<RedirectUrlManagementController> _logger;
        private readonly WebRoutingSettings _webRoutingSettings;
        private readonly IBackofficeSecurityAccessor _backofficeSecurityAccessor;
        private readonly IRedirectUrlService _redirectUrlService;
        private readonly UmbracoMapper _umbracoMapper;
        private readonly IHostingEnvironment _hostingEnvironment;
        private readonly IConfigManipulator _configManipulator;

        public RedirectUrlManagementController(
<<<<<<< HEAD
            ILogger<RedirectUrlManagementController> logger,
=======
            ILogger logger,
>>>>>>> a80de910
            IOptions<WebRoutingSettings> webRoutingSettings,
            IBackofficeSecurityAccessor backofficeSecurityAccessor,
            IRedirectUrlService redirectUrlService,
            UmbracoMapper umbracoMapper,
            IHostingEnvironment hostingEnvironment,
            IConfigManipulator configManipulator)
        {
            _logger = logger ?? throw new ArgumentNullException(nameof(logger));
            _webRoutingSettings = webRoutingSettings.Value ?? throw new ArgumentNullException(nameof(webRoutingSettings));
            _backofficeSecurityAccessor = backofficeSecurityAccessor ?? throw new ArgumentNullException(nameof(backofficeSecurityAccessor));
            _redirectUrlService = redirectUrlService ?? throw new ArgumentNullException(nameof(redirectUrlService));
            _umbracoMapper = umbracoMapper ?? throw new ArgumentNullException(nameof(umbracoMapper));
            _hostingEnvironment = hostingEnvironment ?? throw new ArgumentNullException(nameof(hostingEnvironment));
            _configManipulator = configManipulator ?? throw new ArgumentNullException(nameof(configManipulator));
        }

        /// <summary>
        /// Returns true/false of whether redirect tracking is enabled or not
        /// </summary>
        /// <returns></returns>
        [HttpGet]
        public IActionResult GetEnableState()
        {
            var enabled = _webRoutingSettings.DisableRedirectUrlTracking == false;
            var userIsAdmin = _backofficeSecurityAccessor.BackofficeSecurity.CurrentUser.IsAdmin();
            return Ok(new { enabled, userIsAdmin });
        }

        //add paging
        [HttpGet]
        public RedirectUrlSearchResult SearchRedirectUrls(string searchTerm, int page = 0, int pageSize = 10)
        {
            var searchResult = new RedirectUrlSearchResult();
            long resultCount;

            var redirects = string.IsNullOrWhiteSpace(searchTerm)
                ? _redirectUrlService.GetAllRedirectUrls(page, pageSize, out resultCount)
                : _redirectUrlService.SearchRedirectUrls(searchTerm, page, pageSize, out resultCount);

            searchResult.SearchResults = _umbracoMapper.MapEnumerable<IRedirectUrl, ContentRedirectUrl>(redirects);
            searchResult.TotalCount = resultCount;
            searchResult.CurrentPage = page;
            searchResult.PageCount = ((int)resultCount + pageSize - 1) / pageSize;

            return searchResult;

        }
        /// <summary>
        /// This lists the RedirectUrls for a particular content item
        /// Do we need to consider paging here?
        /// </summary>
        /// <param name="contentUdi">Udi of content item to retrieve RedirectUrls for</param>
        /// <returns></returns>
        [HttpGet]
        public RedirectUrlSearchResult RedirectUrlsForContentItem(string contentUdi)
        {
            var redirectsResult = new RedirectUrlSearchResult();
            if (UdiParser.TryParse(contentUdi, out GuidUdi guidIdi))
            {

                var redirects = _redirectUrlService.GetContentRedirectUrls(guidIdi.Guid);
                var mapped = _umbracoMapper.MapEnumerable<IRedirectUrl, ContentRedirectUrl>(redirects);
                redirectsResult.SearchResults = mapped;
                //not doing paging 'yet'
                redirectsResult.TotalCount = mapped.Count;
                redirectsResult.CurrentPage = 1;
                redirectsResult.PageCount = 1;
            }
            return redirectsResult;
        }
        [HttpPost]
        public IActionResult DeleteRedirectUrl(Guid id)
        {
            _redirectUrlService.Delete(id);
            return Ok();
        }

        [HttpPost]
        public IActionResult ToggleUrlTracker(bool disable)
        {
            var userIsAdmin = _backofficeSecurityAccessor.BackofficeSecurity.CurrentUser.IsAdmin();
            if (userIsAdmin == false)
            {
                var errorMessage = "User is not a member of the administrators group and so is not allowed to toggle the URL tracker";
                _logger.LogDebug(errorMessage);
                throw new SecurityException(errorMessage);
            }

            var action = disable ? "disable" : "enable";

            _configManipulator.SaveDisableRedirectUrlTracking(disable);

            return Ok($"URL tracker is now {action}d.");
        }
    }
}<|MERGE_RESOLUTION|>--- conflicted
+++ resolved
@@ -31,11 +31,7 @@
         private readonly IConfigManipulator _configManipulator;
 
         public RedirectUrlManagementController(
-<<<<<<< HEAD
             ILogger<RedirectUrlManagementController> logger,
-=======
-            ILogger logger,
->>>>>>> a80de910
             IOptions<WebRoutingSettings> webRoutingSettings,
             IBackofficeSecurityAccessor backofficeSecurityAccessor,
             IRedirectUrlService redirectUrlService,
