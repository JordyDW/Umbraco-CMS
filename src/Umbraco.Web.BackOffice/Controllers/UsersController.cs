using System;
using System.Collections.Generic;
using System.IO;
using System.Linq;
using System.Net;
using System.Runtime.Serialization;
using System.Security.Cryptography;
using System.Threading.Tasks;
using Microsoft.AspNetCore.Authorization;
using Microsoft.AspNetCore.Http;
using Microsoft.AspNetCore.Mvc;
using Microsoft.AspNetCore.Routing;
using Microsoft.Extensions.Logging;
using Microsoft.Extensions.Options;
using Umbraco.Core;
using Umbraco.Core.Cache;
using Umbraco.Core.Configuration.Models;
using Umbraco.Core.Hosting;
using Umbraco.Core.IO;
using Umbraco.Core.Mail;
using Umbraco.Core.Mapping;
using Umbraco.Core.Media;
using Umbraco.Core.Models;
using Umbraco.Core.Models.Membership;
using Umbraco.Core.Persistence;
using Umbraco.Core.Security;
using Umbraco.Core.Services;
using Umbraco.Core.Strings;
using Umbraco.Extensions;
using Umbraco.Web.BackOffice.ActionResults;
using Umbraco.Web.BackOffice.Filters;
using Umbraco.Web.BackOffice.ModelBinders;
using Umbraco.Web.BackOffice.Security;
using Umbraco.Web.Common.ActionsResults;
using Umbraco.Web.Common.Attributes;
using Umbraco.Web.Common.Authorization;
using Umbraco.Web.Editors;
using Umbraco.Web.Models;
using Umbraco.Web.Models.ContentEditing;

namespace Umbraco.Web.BackOffice.Controllers
{
    [PluginController(Constants.Web.Mvc.BackOfficeApiArea)]
    [Authorize(Policy = AuthorizationPolicies.SectionAccessUsers)]
    [PrefixlessBodyModelValidator]
    [IsCurrentUserModelFilter]
    public class UsersController : UmbracoAuthorizedJsonController
    {
        private readonly IMediaFileSystem _mediaFileSystem;
        private readonly ContentSettings _contentSettings;
        private readonly IHostingEnvironment _hostingEnvironment;
        private readonly ISqlContext _sqlContext;
        private readonly IImageUrlGenerator _imageUrlGenerator;
        private readonly SecuritySettings _securitySettings;
        private readonly IRequestAccessor _requestAccessor;
        private readonly IEmailSender _emailSender;
        private readonly IBackOfficeSecurityAccessor _backofficeSecurityAccessor;
        private readonly AppCaches _appCaches;
        private readonly IShortStringHelper _shortStringHelper;
        private readonly IUserService _userService;
        private readonly ILocalizedTextService _localizedTextService;
        private readonly UmbracoMapper _umbracoMapper;
        private readonly GlobalSettings _globalSettings;
        private readonly IBackOfficeUserManager _userManager;
        private readonly ILoggerFactory _loggerFactory;
        private readonly LinkGenerator _linkGenerator;
        private readonly IBackOfficeExternalLoginProviders _externalLogins;
        private readonly UserEditorAuthorizationHelper _userEditorAuthorizationHelper;
        private readonly ILogger<UsersController> _logger;

        public UsersController(
            IMediaFileSystem mediaFileSystem,
            IOptions<ContentSettings> contentSettings,
            IHostingEnvironment hostingEnvironment,
            ISqlContext sqlContext,
            IImageUrlGenerator imageUrlGenerator,
            IOptions<SecuritySettings> securitySettings,
            IRequestAccessor requestAccessor,
            IEmailSender emailSender,
            IBackOfficeSecurityAccessor backofficeSecurityAccessor,
            AppCaches appCaches,
            IShortStringHelper shortStringHelper,
            IUserService userService,
            ILocalizedTextService localizedTextService,
            UmbracoMapper umbracoMapper,
            IOptions<GlobalSettings> globalSettings,
            IBackOfficeUserManager backOfficeUserManager,
            ILoggerFactory loggerFactory,
            LinkGenerator linkGenerator,
            IBackOfficeExternalLoginProviders externalLogins,
            UserEditorAuthorizationHelper userEditorAuthorizationHelper)
        {
            _mediaFileSystem = mediaFileSystem;
            _contentSettings = contentSettings.Value;
            _hostingEnvironment = hostingEnvironment;
            _sqlContext = sqlContext;
            _imageUrlGenerator = imageUrlGenerator;
            _securitySettings = securitySettings.Value;
            _requestAccessor = requestAccessor;
            _emailSender = emailSender;
            _backofficeSecurityAccessor = backofficeSecurityAccessor;
            _appCaches = appCaches;
            _shortStringHelper = shortStringHelper;
            _userService = userService;
            _localizedTextService = localizedTextService;
            _umbracoMapper = umbracoMapper;
            _globalSettings = globalSettings.Value;
            _userManager = backOfficeUserManager;
            _loggerFactory = loggerFactory;
            _linkGenerator = linkGenerator;
            _externalLogins = externalLogins;
            _userEditorAuthorizationHelper = userEditorAuthorizationHelper;
            _logger = _loggerFactory.CreateLogger<UsersController>();
        }

        /// <summary>
        /// Returns a list of the sizes of gravatar URLs for the user or null if the gravatar server cannot be reached
        /// </summary>
        /// <returns></returns>
        public ActionResult<string[]> GetCurrentUserAvatarUrls()
        {
            var urls = _backofficeSecurityAccessor.BackOfficeSecurity.CurrentUser.GetUserAvatarUrls(_appCaches.RuntimeCache, _mediaFileSystem, _imageUrlGenerator);
            if (urls == null)
                return BadRequest("Could not access Gravatar endpoint");

            return urls;
        }

        [AppendUserModifiedHeader("id")]
        [Authorize(Policy = AuthorizationPolicies.AdminUserEditsRequireAdmin)]
        public IActionResult PostSetAvatar(int id, IList<IFormFile> file)
        {
            return PostSetAvatarInternal(file, _userService, _appCaches.RuntimeCache, _mediaFileSystem, _shortStringHelper, _contentSettings, _hostingEnvironment, _imageUrlGenerator, id);
        }

        internal static IActionResult PostSetAvatarInternal(IList<IFormFile> files, IUserService userService, IAppCache cache, IMediaFileSystem mediaFileSystem, IShortStringHelper shortStringHelper, ContentSettings contentSettings, IHostingEnvironment hostingEnvironment, IImageUrlGenerator imageUrlGenerator, int id)
        {
            if (files is null)
            {
                return new UnsupportedMediaTypeResult();
            }

            var root = hostingEnvironment.MapPathContentRoot(Constants.SystemDirectories.TempFileUploads);
            //ensure it exists
            Directory.CreateDirectory(root);

            //must have a file
            if (files.Count == 0)
            {
                return new NotFoundResult();
            }

            var user = userService.GetUserById(id);
            if (user == null)
                return new NotFoundResult();

            if (files.Count > 1)
                return new ValidationErrorResult("The request was not formatted correctly, only one file can be attached to the request");

            //get the file info
            var file = files.First();
            var fileName = file.FileName.Trim(new[] { '\"' }).TrimEnd();
            var safeFileName = fileName.ToSafeFileName(shortStringHelper);
            var ext = safeFileName.Substring(safeFileName.LastIndexOf('.') + 1).ToLower();

            if (contentSettings.DisallowedUploadFiles.Contains(ext) == false)
            {
                //generate a path of known data, we don't want this path to be guessable
                user.Avatar = "UserAvatars/" + (user.Id + safeFileName).GenerateHash<SHA1>() + "." + ext;

                using (var fs = file.OpenReadStream())
                {
                    mediaFileSystem.AddFile(user.Avatar, fs, true);
                }

                userService.Save(user);
            }

            return new OkObjectResult(user.GetUserAvatarUrls(cache, mediaFileSystem, imageUrlGenerator));
        }

        [AppendUserModifiedHeader("id")]
        [Authorize(Policy = AuthorizationPolicies.AdminUserEditsRequireAdmin)]
        public ActionResult<string[]> PostClearAvatar(int id)
        {
            var found = _userService.GetUserById(id);
            if (found == null)
                return NotFound();

            var filePath = found.Avatar;

            //if the filePath is already null it will mean that the user doesn't have a custom avatar and their gravatar is currently
            //being used (if they have one). This means they want to remove their gravatar too which we can do by setting a special value
            //for the avatar.
            if (filePath.IsNullOrWhiteSpace() == false)
            {
                found.Avatar = null;
            }
            else
            {
                //set a special value to indicate to not have any avatar
                found.Avatar = "none";
            }

            _userService.Save(found);

            if (filePath.IsNullOrWhiteSpace() == false)
            {
                if (_mediaFileSystem.FileExists(filePath))
                    _mediaFileSystem.DeleteFile(filePath);
            }

            return found.GetUserAvatarUrls(_appCaches.RuntimeCache, _mediaFileSystem, _imageUrlGenerator);
        }

        /// <summary>
        /// Gets a user by Id
        /// </summary>
        /// <param name="id"></param>
        /// <returns></returns>
        [OutgoingEditorModelEvent]
        [Authorize(Policy = AuthorizationPolicies.AdminUserEditsRequireAdmin)]
        public ActionResult<UserDisplay> GetById(int id)
        {
            var user = _userService.GetUserById(id);
            if (user == null)
            {
                return NotFound();
            }
            var result = _umbracoMapper.Map<IUser, UserDisplay>(user);
            return result;
        }

        /// <summary>
        /// Get users by integer ids
        /// </summary>
        /// <param name="ids"></param>
        /// <returns></returns>
        [OutgoingEditorModelEvent]
        [Authorize(Policy = AuthorizationPolicies.AdminUserEditsRequireAdmin)]
        public ActionResult<IEnumerable<UserDisplay>> GetByIds([FromJsonPath]int[] ids)
        {
            if (ids == null)
            {
                return NotFound();
            }

            if (ids.Length == 0)
                return Enumerable.Empty<UserDisplay>().ToList();

            var users = _userService.GetUsersById(ids);
            if (users == null)
            {
                return NotFound();
            }

            var result = _umbracoMapper.MapEnumerable<IUser, UserDisplay>(users);
            return result;
        }

        /// <summary>
        /// Returns a paged users collection
        /// </summary>
        /// <param name="pageNumber"></param>
        /// <param name="pageSize"></param>
        /// <param name="orderBy"></param>
        /// <param name="orderDirection"></param>
        /// <param name="userGroups"></param>
        /// <param name="userStates"></param>
        /// <param name="filter"></param>
        /// <returns></returns>
        public PagedUserResult GetPagedUsers(
            int pageNumber = 1,
            int pageSize = 10,
            string orderBy = "username",
            Direction orderDirection = Direction.Ascending,
            [FromQuery]string[] userGroups = null,
            [FromQuery]UserState[] userStates = null,
            string filter = "")
        {
            //following the same principle we had in previous versions, we would only show admins to admins, see
            // https://github.com/umbraco/Umbraco-CMS/blob/dev-v7/src/Umbraco.Web/umbraco.presentation/umbraco/Trees/loadUsers.cs#L91
            // so to do that here, we'll need to check if this current user is an admin and if not we should exclude all user who are
            // also admins

            var hideDisabledUsers = _securitySettings.HideDisabledUsersInBackOffice;
            var excludeUserGroups = new string[0];
            var isAdmin = _backofficeSecurityAccessor.BackOfficeSecurity.CurrentUser.IsAdmin();
            if (isAdmin == false)
            {
                //this user is not an admin so in that case we need to exclude all admin users
                excludeUserGroups = new[] {Constants.Security.AdminGroupAlias};
            }

            var filterQuery = _sqlContext.Query<IUser>();

            if (!_backofficeSecurityAccessor.BackOfficeSecurity.CurrentUser.IsSuper())
            {
                // only super can see super - but don't use IsSuper, cannot be mapped to SQL
                //filterQuery.Where(x => !x.IsSuper());
                filterQuery.Where(x => x.Id != Constants.Security.SuperUserId);
            }

            if (filter.IsNullOrWhiteSpace() == false)
            {
                filterQuery.Where(x => x.Name.Contains(filter) || x.Username.Contains(filter));
            }

            if (hideDisabledUsers)
            {
                if (userStates == null || userStates.Any() == false)
                {
                    userStates = new[] { UserState.Active, UserState.Invited, UserState.LockedOut, UserState.Inactive };
                }
            }

            long pageIndex = pageNumber - 1;
            long total;
            var result = _userService.GetAll(pageIndex, pageSize, out total, orderBy, orderDirection, userStates, userGroups, excludeUserGroups, filterQuery);

            var paged = new PagedUserResult(total, pageNumber, pageSize)
            {
                Items = _umbracoMapper.MapEnumerable<IUser, UserBasic>(result),
                UserStates = _userService.GetUserStates()
            };

            return paged;
        }

        /// <summary>
        /// Creates a new user
        /// </summary>
        /// <param name="userSave"></param>
        /// <returns></returns>
        public async Task<ActionResult<UserDisplay>> PostCreateUser(UserInvite userSave)
        {
            if (userSave == null) throw new ArgumentNullException("userSave");

            if (ModelState.IsValid == false)
            {
<<<<<<< HEAD
                return BadRequest(ModelState);
=======
                return new ValidationErrorResult(new SimpleValidationModel(ModelState.ToErrorDictionary()));
>>>>>>> fe016dd1
            }

            if (_securitySettings.UsernameIsEmail)
            {
                //ensure they are the same if we're using it
                userSave.Username = userSave.Email;
            }
            else
            {
                //first validate the username if were showing it
                CheckUniqueUsername(userSave.Username, null);
            }
            CheckUniqueEmail(userSave.Email, null);

            if (ModelState.IsValid == false)
            {
                return new ValidationErrorResult(new SimpleValidationModel(ModelState.ToErrorDictionary()));
            }

            //Perform authorization here to see if the current user can actually save this user with the info being requested
            var canSaveUser = _userEditorAuthorizationHelper.IsAuthorized(_backofficeSecurityAccessor.BackOfficeSecurity.CurrentUser, null, null, null, userSave.UserGroups);
            if (canSaveUser == false)
            {
                return Unauthorized(canSaveUser.Result);
            }

            //we want to create the user with the UserManager, this ensures the 'empty' (special) password
            //format is applied without us having to duplicate that logic
            var identityUser = BackOfficeIdentityUser.CreateNew(_globalSettings, userSave.Username, userSave.Email, _globalSettings.DefaultUILanguage);
            identityUser.Name = userSave.Name;

            var created = await _userManager.CreateAsync(identityUser);
            if (created.Succeeded == false)
            {
                return ValidationErrorResult.CreateNotificationValidationErrorResult(created.Errors.ToErrorMessage());
            }

            string resetPassword;
            var password = _userManager.GeneratePassword();

            var result = await _userManager.AddPasswordAsync(identityUser, password);
            if (result.Succeeded == false)
            {
                return ValidationErrorResult.CreateNotificationValidationErrorResult(created.Errors.ToErrorMessage());
            }

            resetPassword = password;

            //now re-look the user back up which will now exist
            var user = _userService.GetByEmail(userSave.Email);

            //map the save info over onto the user
            user = _umbracoMapper.Map(userSave, user);

            //since the back office user is creating this user, they will be set to approved
            user.IsApproved = true;

            _userService.Save(user);

            var display = _umbracoMapper.Map<UserDisplay>(user);
            display.ResetPasswordValue = resetPassword;
            return display;
        }

        /// <summary>
        /// Invites a user
        /// </summary>
        /// <param name="userSave"></param>
        /// <returns></returns>
        /// <remarks>
        /// This will email the user an invite and generate a token that will be validated in the email
        /// </remarks>
        public async Task<ActionResult<UserDisplay>> PostInviteUser(UserInvite userSave)
        {
            if (userSave == null) throw new ArgumentNullException("userSave");

            if (userSave.Message.IsNullOrWhiteSpace())
                ModelState.AddModelError("Message", "Message cannot be empty");

<<<<<<< HEAD
            if (ModelState.IsValid == false)
            {
                return BadRequest(ModelState);
            }

=======
>>>>>>> fe016dd1
            IUser user;
            if (_securitySettings.UsernameIsEmail)
            {
                //ensure it's the same
                userSave.Username = userSave.Email;
            }
            else
            {
                //first validate the username if we're showing it
                user = CheckUniqueUsername(userSave.Username, u => u.LastLoginDate != default || u.EmailConfirmedDate.HasValue).Value;
            }
            user = CheckUniqueEmail(userSave.Email, u => u.LastLoginDate != default || u.EmailConfirmedDate.HasValue).Value;

            if (ModelState.IsValid == false)
            {
                return new ValidationErrorResult(new SimpleValidationModel(ModelState.ToErrorDictionary()));
            }

            if (!EmailSender.CanSendRequiredEmail(_globalSettings) && !_userManager.HasSendingUserInviteEventHandler)
            {
                return new ValidationErrorResult("No Email server is configured");
            }

            //Perform authorization here to see if the current user can actually save this user with the info being requested
            var canSaveUser = _userEditorAuthorizationHelper.IsAuthorized(_backofficeSecurityAccessor.BackOfficeSecurity.CurrentUser, user, null, null, userSave.UserGroups);
            if (canSaveUser == false)
            {
                return new ValidationErrorResult(canSaveUser.Result, StatusCodes.Status401Unauthorized);
            }

            if (user == null)
            {
                //we want to create the user with the UserManager, this ensures the 'empty' (special) password
                //format is applied without us having to duplicate that logic
                var identityUser = BackOfficeIdentityUser.CreateNew(_globalSettings, userSave.Username, userSave.Email, _globalSettings.DefaultUILanguage);
                identityUser.Name = userSave.Name;

                var created = await _userManager.CreateAsync(identityUser);
                if (created.Succeeded == false)
                {
                    return ValidationErrorResult.CreateNotificationValidationErrorResult(created.Errors.ToErrorMessage());
                }

                //now re-look the user back up
                user = _userService.GetByEmail(userSave.Email);
            }

            //map the save info over onto the user
            user = _umbracoMapper.Map(userSave, user);

            //ensure the invited date is set
            user.InvitedDate = DateTime.Now;

            //Save the updated user (which will process the user groups too)
            _userService.Save(user);
            var display = _umbracoMapper.Map<UserDisplay>(user);

            UserInviteEventArgs inviteArgs;

            try
            {
                inviteArgs = _userManager.RaiseSendingUserInvite(User, userSave, user);
            }
            catch (Exception ex)
            {
                _logger.LogError(ex, "An error occurred in a custom event handler while inviting the user");
                return ValidationErrorResult.CreateNotificationValidationErrorResult($"An error occurred inviting the user (check logs for more info): {ex.Message}");
            }

            // If the event is handled then no need to send the email
            if (inviteArgs.InviteHandled)
            {
                // if no user result was created then map the minimum args manually for the UI
                if (!inviteArgs.ShowUserResult)
                {
                    display = new UserDisplay
                    {
                        Name = userSave.Name,
                        Email = userSave.Email,
                        Username = userSave.Username
                    };
                }
            }
            else
            {
                //send the email

                await SendUserInviteEmailAsync(display, _backofficeSecurityAccessor.BackOfficeSecurity.CurrentUser.Name, _backofficeSecurityAccessor.BackOfficeSecurity.CurrentUser.Email, user, userSave.Message);

            }

            display.AddSuccessNotification(_localizedTextService.Localize("speechBubbles/resendInviteHeader"), _localizedTextService.Localize("speechBubbles/resendInviteSuccess", new[] { user.Name }));
            return display;
        }

        private ActionResult<IUser> CheckUniqueEmail(string email, Func<IUser, bool> extraCheck)
        {
            var user = _userService.GetByEmail(email);
            if (user != null && (extraCheck == null || extraCheck(user)))
            {
                ModelState.AddModelError("Email", "A user with the email already exists");
<<<<<<< HEAD
                return BadRequest(ModelState);
=======
>>>>>>> fe016dd1
            }

            return new ActionResult<IUser>(user);
        }

        private ActionResult<IUser> CheckUniqueUsername(string username, Func<IUser, bool> extraCheck)
        {
            var user = _userService.GetByUsername(username);
            if (user != null && (extraCheck == null || extraCheck(user)))
            {
                ModelState.AddModelError(
                    _securitySettings.UsernameIsEmail ? "Email" : "Username",
                    "A user with the username already exists");
                return BadRequest(ModelState);
            }

            return new ActionResult<IUser>(user);
        }

        private async Task SendUserInviteEmailAsync(UserBasic userDisplay, string from, string fromEmail, IUser to, string message)
        {
            var user = await _userManager.FindByIdAsync(((int) userDisplay.Id).ToString());
            var token = await _userManager.GenerateEmailConfirmationTokenAsync(user);

            var inviteToken = string.Format("{0}{1}{2}",
                (int)userDisplay.Id,
                WebUtility.UrlEncode("|"),
                token.ToUrlBase64());

            // Get an mvc helper to get the URL
            var action = _linkGenerator.GetPathByAction(
                nameof(BackOfficeController.VerifyInvite),
                ControllerExtensions.GetControllerName<BackOfficeController>(),
                new
                {
                    area = Constants.Web.Mvc.BackOfficeArea,
                    invite = inviteToken
                });

            // Construct full URL using configured application URL (which will fall back to request)
            var applicationUri = _requestAccessor.GetApplicationUrl();
            var inviteUri = new Uri(applicationUri, action);

            var emailSubject = _localizedTextService.Localize("user/inviteEmailCopySubject",
                //Ensure the culture of the found user is used for the email!
                UmbracoUserExtensions.GetUserCulture(to.Language, _localizedTextService, _globalSettings));
            var emailBody = _localizedTextService.Localize("user/inviteEmailCopyFormat",
                //Ensure the culture of the found user is used for the email!
                UmbracoUserExtensions.GetUserCulture(to.Language, _localizedTextService, _globalSettings),
                new[] { userDisplay.Name, from, message, inviteUri.ToString(), fromEmail });

            var mailMessage = new EmailMessage(fromEmail, to.Email, emailSubject, emailBody, true);

            await _emailSender.SendAsync(mailMessage);
        }

        /// <summary>
        /// Saves a user
        /// </summary>
        /// <param name="userSave"></param>
        /// <returns></returns>
        [OutgoingEditorModelEvent]
        public ActionResult<UserDisplay> PostSaveUser(UserSave userSave)
        {
            if (userSave == null) throw new ArgumentNullException(nameof(userSave));

            if (ModelState.IsValid == false)
            {
                return new ValidationErrorResult(ModelState);
            }

            var intId = userSave.Id.TryConvertTo<int>();
            if (intId.Success == false)
                return new ValidationErrorResult(intId, StatusCodes.Status404NotFound);


            var found = _userService.GetUserById(intId.Result);
            if (found == null)
                return NotFound();

            //Perform authorization here to see if the current user can actually save this user with the info being requested
            var canSaveUser = _userEditorAuthorizationHelper.IsAuthorized(_backofficeSecurityAccessor.BackOfficeSecurity.CurrentUser, found, userSave.StartContentIds, userSave.StartMediaIds, userSave.UserGroups);
            if (canSaveUser == false)
            {
                return Unauthorized(canSaveUser.Result);
            }

            var hasErrors = false;

            // we need to check if there's any Deny Local login providers present, if so we need to ensure that the user's email address cannot be changed
            var hasDenyLocalLogin = _externalLogins.HasDenyLocalLogin();
            if (hasDenyLocalLogin)
            {
                userSave.Email = found.Email; // it cannot change, this would only happen if people are mucking around with the request
            }

            var existing = _userService.GetByEmail(userSave.Email);
            if (existing != null && existing.Id != userSave.Id)
            {
                ModelState.AddModelError("Email", "A user with the email already exists");
                hasErrors = true;
            }
            existing = _userService.GetByUsername(userSave.Username);
            if (existing != null && existing.Id != userSave.Id)
            {
                ModelState.AddModelError("Username", "A user with the username already exists");
                hasErrors = true;
            }
            // going forward we prefer to align usernames with email, so we should cross-check to make sure
            // the email or username isn't somehow being used by anyone.
            existing = _userService.GetByEmail(userSave.Username);
            if (existing != null && existing.Id != userSave.Id)
            {
                ModelState.AddModelError("Username", "A user using this as their email already exists");
                hasErrors = true;
            }
            existing = _userService.GetByUsername(userSave.Email);
            if (existing != null && existing.Id != userSave.Id)
            {
                ModelState.AddModelError("Email", "A user using this as their username already exists");
                hasErrors = true;
            }

            // if the found user has their email for username, we want to keep this synced when changing the email.
            // we have already cross-checked above that the email isn't colliding with anything, so we can safely assign it here.
            if (_securitySettings.UsernameIsEmail && found.Username == found.Email && userSave.Username != userSave.Email)
            {
                userSave.Username = userSave.Email;
            }

            if (hasErrors)
                return BadRequest(ModelState);

            //merge the save data onto the user
            var user = _umbracoMapper.Map(userSave, found);

            _userService.Save(user);

            var display = _umbracoMapper.Map<UserDisplay>(user);

            display.AddSuccessNotification(_localizedTextService.Localize("speechBubbles/operationSavedHeader"), _localizedTextService.Localize("speechBubbles/editUserSaved"));
            return display;
        }

        /// <summary>
        ///
        /// </summary>
        /// <param name="changingPasswordModel"></param>
        /// <returns></returns>
        public async Task<ActionResult<ModelWithNotifications<string>>> PostChangePassword(ChangingPasswordModel changingPasswordModel)
        {
            changingPasswordModel = changingPasswordModel ?? throw new ArgumentNullException(nameof(changingPasswordModel));

            if (ModelState.IsValid == false)
            {
                return BadRequest(ModelState);
            }

            var intId = changingPasswordModel.Id.TryConvertTo<int>();
            if (intId.Success == false)
            {
                return NotFound();
            }

            var found = _userService.GetUserById(intId.Result);
            if (found == null)
            {
                return NotFound();
            }

            // TODO: Why don't we inject this? Then we can just inject a logger
            var passwordChanger = new PasswordChanger(_loggerFactory.CreateLogger<PasswordChanger>());
            var passwordChangeResult = await passwordChanger.ChangePasswordWithIdentityAsync(_backofficeSecurityAccessor.BackOfficeSecurity.CurrentUser, found, changingPasswordModel, _userManager);

            if (passwordChangeResult.Success)
            {
                var result = new ModelWithNotifications<string>(passwordChangeResult.Result.ResetPassword);
                result.AddSuccessNotification(_localizedTextService.Localize("general/success"), _localizedTextService.Localize("user/passwordChangedGeneric"));
                return result;
            }

            foreach (var memberName in passwordChangeResult.Result.ChangeError.MemberNames)
            {
                ModelState.AddModelError(memberName, passwordChangeResult.Result.ChangeError.ErrorMessage);
            }

            return new ValidationErrorResult(ModelState);
        }


        /// <summary>
        /// Disables the users with the given user ids
        /// </summary>
        /// <param name="userIds"></param>
        [Authorize(Policy = AuthorizationPolicies.AdminUserEditsRequireAdmin)]
        public IActionResult PostDisableUsers([FromQuery]int[] userIds)
        {
            var tryGetCurrentUserId = _backofficeSecurityAccessor.BackOfficeSecurity.GetUserId();
            if (tryGetCurrentUserId && userIds.Contains(tryGetCurrentUserId.Result))
            {
                return ValidationErrorResult.CreateNotificationValidationErrorResult("The current user cannot disable itself");
            }

            var users = _userService.GetUsersById(userIds).ToArray();
            foreach (var u in users)
            {
                u.IsApproved = false;
                u.InvitedDate = null;
            }
            _userService.Save(users);

            if (users.Length > 1)
            {
                return new UmbracoNotificationSuccessResponse(
                    _localizedTextService.Localize("speechBubbles/disableUsersSuccess", new[] {userIds.Length.ToString()}));
            }

            return new UmbracoNotificationSuccessResponse(
                _localizedTextService.Localize("speechBubbles/disableUserSuccess", new[] { users[0].Name }));
        }

        /// <summary>
        /// Enables the users with the given user ids
        /// </summary>
        /// <param name="userIds"></param>
        [Authorize(Policy = AuthorizationPolicies.AdminUserEditsRequireAdmin)]
        public IActionResult PostEnableUsers([FromQuery]int[] userIds)
        {
            var users = _userService.GetUsersById(userIds).ToArray();
            foreach (var u in users)
            {
                u.IsApproved = true;
            }
            _userService.Save(users);

            if (users.Length > 1)
            {
                return new UmbracoNotificationSuccessResponse(
                    _localizedTextService.Localize("speechBubbles/enableUsersSuccess", new[] { userIds.Length.ToString() }));
            }

            return new UmbracoNotificationSuccessResponse(
                _localizedTextService.Localize("speechBubbles/enableUserSuccess", new[] { users[0].Name }));
        }

        /// <summary>
        /// Unlocks the users with the given user ids
        /// </summary>
        /// <param name="userIds"></param>
        [Authorize(Policy = AuthorizationPolicies.AdminUserEditsRequireAdmin)]
        public async Task<IActionResult> PostUnlockUsers([FromQuery]int[] userIds)
        {
            if (userIds.Length <= 0) return Ok();
            var notFound = new List<int>();

            foreach (var u in userIds)
            {
                var user = await _userManager.FindByIdAsync(u.ToString());
                if (user == null)
                {
                    notFound.Add(u);
                    continue;
                }

                var unlockResult = await _userManager.SetLockoutEndDateAsync(user, DateTimeOffset.Now);
                if (unlockResult.Succeeded == false)
                {
                    return new ValidationErrorResult(
                        $"Could not unlock for user {u} - error {unlockResult.Errors.ToErrorMessage()}");
                }

                if (userIds.Length == 1)
                {
                    return new UmbracoNotificationSuccessResponse(
                        _localizedTextService.Localize("speechBubbles/unlockUserSuccess", new[] {user.Name}));
                }
            }

            return new UmbracoNotificationSuccessResponse(
                _localizedTextService.Localize("speechBubbles/unlockUsersSuccess", new[] {(userIds.Length - notFound.Count).ToString()}));
        }

        [Authorize(Policy = AuthorizationPolicies.AdminUserEditsRequireAdmin)]
        public IActionResult PostSetUserGroupsOnUsers([FromQuery]string[] userGroupAliases, [FromQuery]int[] userIds)
        {
            var users = _userService.GetUsersById(userIds).ToArray();
            var userGroups = _userService.GetUserGroupsByAlias(userGroupAliases).Select(x => x.ToReadOnlyGroup()).ToArray();
            foreach (var u in users)
            {
                u.ClearGroups();
                foreach (var userGroup in userGroups)
                {
                    u.AddGroup(userGroup);
                }
            }
            _userService.Save(users);
            return new UmbracoNotificationSuccessResponse(
                _localizedTextService.Localize("speechBubbles/setUserGroupOnUsersSuccess"));
        }

        /// <summary>
        /// Deletes the non-logged in user provided id
        /// </summary>
        /// <param name="id">User Id</param>
        /// <remarks>
        /// Limited to users that haven't logged in to avoid issues with related records constrained
        /// with a foreign key on the user Id
        /// </remarks>
        [Authorize(Policy = AuthorizationPolicies.AdminUserEditsRequireAdmin)]
        public IActionResult PostDeleteNonLoggedInUser(int id)
        {
            var user = _userService.GetUserById(id);
            if (user == null)
            {
                return NotFound();
            }

            // Check user hasn't logged in.  If they have they may have made content changes which will mean
            // the Id is associated with audit trails, versions etc. and can't be removed.
            if (user.LastLoginDate != default(DateTime))
            {
                return BadRequest();
            }

            var userName = user.Name;
            _userService.Delete(user, true);

            return new UmbracoNotificationSuccessResponse(
                _localizedTextService.Localize("speechBubbles/deleteUserSuccess", new[] { userName }));
        }

        public class PagedUserResult : PagedResult<UserBasic>
        {
            public PagedUserResult(long totalItems, long pageNumber, long pageSize) : base(totalItems, pageNumber, pageSize)
            {
                UserStates = new Dictionary<UserState, int>();
            }

            /// <summary>
            /// This is basically facets of UserStates key = state, value = count
            /// </summary>
            [DataMember(Name = "userStates")]
            public IDictionary<UserState, int> UserStates { get; set; }
        }
    }
}<|MERGE_RESOLUTION|>--- conflicted
+++ resolved
@@ -338,11 +338,7 @@
 
             if (ModelState.IsValid == false)
             {
-<<<<<<< HEAD
-                return BadRequest(ModelState);
-=======
                 return new ValidationErrorResult(new SimpleValidationModel(ModelState.ToErrorDictionary()));
->>>>>>> fe016dd1
             }
 
             if (_securitySettings.UsernameIsEmail)
@@ -422,14 +418,6 @@
             if (userSave.Message.IsNullOrWhiteSpace())
                 ModelState.AddModelError("Message", "Message cannot be empty");
 
-<<<<<<< HEAD
-            if (ModelState.IsValid == false)
-            {
-                return BadRequest(ModelState);
-            }
-
-=======
->>>>>>> fe016dd1
             IUser user;
             if (_securitySettings.UsernameIsEmail)
             {
@@ -441,7 +429,7 @@
                 //first validate the username if we're showing it
                 user = CheckUniqueUsername(userSave.Username, u => u.LastLoginDate != default || u.EmailConfirmedDate.HasValue).Value;
             }
-            user = CheckUniqueEmail(userSave.Email, u => u.LastLoginDate != default || u.EmailConfirmedDate.HasValue).Value;
+            user = CheckUniqueEmail(userSave.Email, u => u.LastLoginDate != default || u.EmailConfirmedDate.HasValue);
 
             if (ModelState.IsValid == false)
             {
@@ -525,19 +513,14 @@
             return display;
         }
 
-        private ActionResult<IUser> CheckUniqueEmail(string email, Func<IUser, bool> extraCheck)
+        private IUser CheckUniqueEmail(string email, Func<IUser, bool> extraCheck)
         {
             var user = _userService.GetByEmail(email);
             if (user != null && (extraCheck == null || extraCheck(user)))
             {
                 ModelState.AddModelError("Email", "A user with the email already exists");
-<<<<<<< HEAD
-                return BadRequest(ModelState);
-=======
->>>>>>> fe016dd1
-            }
-
-            return new ActionResult<IUser>(user);
+            }
+            return user;
         }
 
         private ActionResult<IUser> CheckUniqueUsername(string username, Func<IUser, bool> extraCheck)
@@ -603,12 +586,12 @@
 
             if (ModelState.IsValid == false)
             {
-                return new ValidationErrorResult(ModelState);
+                return BadRequest(ModelState);
             }
 
             var intId = userSave.Id.TryConvertTo<int>();
             if (intId.Success == false)
-                return new ValidationErrorResult(intId, StatusCodes.Status404NotFound);
+                return NotFound();
 
 
             var found = _userService.GetUserById(intId.Result);
@@ -879,5 +862,6 @@
             [DataMember(Name = "userStates")]
             public IDictionary<UserState, int> UserStates { get; set; }
         }
+
     }
 }