--- conflicted
+++ resolved
@@ -4,7 +4,6 @@
 using System.Threading.Tasks;
 using Microsoft.AspNetCore.Antiforgery;
 using Microsoft.AspNetCore.Http;
-using Microsoft.AspNetCore.Http.Features;
 using Microsoft.AspNetCore.Mvc;
 using Microsoft.AspNetCore.Mvc.Filters;
 using Umbraco.Core;
@@ -43,12 +42,6 @@
 
             public async Task OnActionExecutionAsync(ActionExecutingContext context, ActionExecutionDelegate next)
             {
-<<<<<<< HEAD
-                httpContext.SetReasonPhrase(validateResult.Item2);
-                context.Result = new StatusCodeResult((int)HttpStatusCode.ExpectationFailed);
-                return;
-            }
-=======
                 if (context.Controller is ControllerBase controller && controller.User.Identity is ClaimsIdentity userIdentity)
                 {
                     //if there is not CookiePath claim, then exit
@@ -60,20 +53,13 @@
                 var cookieToken = _cookieManager.GetCookieValue(Constants.Web.CsrfValidationCookieName);
                 var httpContext = context.HttpContext;
 
-                var validateResult = await ValidateHeaders(httpContext, cookieToken);
-                if (validateResult.Item1 == false)
-                {
-                    //TODO we should update this behavior, as HTTP2 do not have ReasonPhrase. Could as well be returned in body
-                    // https://github.com/aspnet/HttpAbstractions/issues/395
-                    var httpResponseFeature = httpContext.Features.Get<IHttpResponseFeature>();
-                    if (!(httpResponseFeature is null))
-                    {
-                        httpResponseFeature.ReasonPhrase = validateResult.Item2;
-                    }
->>>>>>> e56f6b71
-
-                    context.Result = new StatusCodeResult((int)HttpStatusCode.ExpectationFailed);
-                }
+            var validateResult = await ValidateHeaders(httpContext, cookieToken);
+            if (validateResult.Item1 == false)
+            {
+                httpContext.SetReasonPhrase(validateResult.Item2);
+                context.Result = new StatusCodeResult((int)HttpStatusCode.ExpectationFailed);
+                return;
+            }
 
                 await next();
             }
