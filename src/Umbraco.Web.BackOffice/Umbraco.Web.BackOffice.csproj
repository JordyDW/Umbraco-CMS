﻿<Project Sdk="Microsoft.NET.Sdk.Web">

    <PropertyGroup>
        <TargetFramework>netcoreapp3.1</TargetFramework>
        <OutputType>Library</OutputType>
    </PropertyGroup>

    <ItemGroup>
<<<<<<< HEAD
        <FrameworkReference Include="Microsoft.AspNetCore.App" />
    </ItemGroup>

    <ItemGroup>
      <ProjectReference Include="..\Umbraco.Abstractions\Umbraco.Abstractions.csproj" />
=======
      <ProjectReference Include="..\Umbraco.Core\Umbraco.Core.csproj" />
>>>>>>> 90c2381c
      <ProjectReference Include="..\Umbraco.Infrastructure\Umbraco.Infrastructure.csproj" />
    </ItemGroup>

</Project><|MERGE_RESOLUTION|>--- conflicted
+++ resolved
@@ -6,15 +6,12 @@
     </PropertyGroup>
 
     <ItemGroup>
-<<<<<<< HEAD
         <FrameworkReference Include="Microsoft.AspNetCore.App" />
     </ItemGroup>
 
     <ItemGroup>
       <ProjectReference Include="..\Umbraco.Abstractions\Umbraco.Abstractions.csproj" />
-=======
       <ProjectReference Include="..\Umbraco.Core\Umbraco.Core.csproj" />
->>>>>>> 90c2381c
       <ProjectReference Include="..\Umbraco.Infrastructure\Umbraco.Infrastructure.csproj" />
     </ItemGroup>
 
