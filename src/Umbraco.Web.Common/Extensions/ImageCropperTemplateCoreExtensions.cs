using System.Globalization;
using Newtonsoft.Json.Linq;
using Umbraco.Cms.Core;
using Umbraco.Cms.Core.Media;
using Umbraco.Cms.Core.Models;
using Umbraco.Cms.Core.Models.PublishedContent;
using Umbraco.Cms.Core.PropertyEditors.ValueConverters;
using Umbraco.Cms.Core.Routing;

namespace Umbraco.Extensions;

public static class ImageCropperTemplateCoreExtensions
{
    /// <summary>
    ///     Gets the underlying image processing service URL by the crop alias (from the "umbracoFile" property alias) on the
    ///     IPublishedContent item.
    /// </summary>
    /// <param name="mediaItem">The IPublishedContent item.</param>
    /// <param name="cropAlias">The crop alias e.g. thumbnail.</param>
    /// <param name="imageUrlGenerator">The image URL generator.</param>
    /// <param name="publishedValueFallback">The published value fallback.</param>
    /// <param name="publishedUrlProvider">The published URL provider.</param>
    /// <param name="urlMode">The url mode.</param>
    /// <returns>
    ///     The URL of the cropped image.
    /// </returns>
    public static string? GetCropUrl(
        this IPublishedContent mediaItem,
        string cropAlias,
        IImageUrlGenerator imageUrlGenerator,
        IPublishedValueFallback publishedValueFallback,
        IPublishedUrlProvider publishedUrlProvider,
        UrlMode urlMode = UrlMode.Default) =>
        mediaItem.GetCropUrl(
            imageUrlGenerator,
            publishedValueFallback,
            publishedUrlProvider,
            cropAlias: cropAlias,
            useCropDimensions: true,
            urlMode: urlMode);

    /// <summary>
    ///     Gets the underlying image processing service URL by the crop alias (from the "umbracoFile" property alias in the
    ///     MediaWithCrops content item) on the MediaWithCrops item.
    /// </summary>
    /// <param name="mediaWithCrops">The MediaWithCrops item.</param>
    /// <param name="cropAlias">The crop alias e.g. thumbnail.</param>
    /// <param name="imageUrlGenerator">The image URL generator.</param>
    /// <param name="publishedValueFallback">The published value fallback.</param>
    /// <param name="publishedUrlProvider">The published URL provider.</param>
    /// <param name="urlMode">The url mode.</param>
    /// <returns>
    ///     The URL of the cropped image.
    /// </returns>
    public static string? GetCropUrl(
        this MediaWithCrops mediaWithCrops,
        string cropAlias,
        IImageUrlGenerator imageUrlGenerator,
        IPublishedValueFallback publishedValueFallback,
        IPublishedUrlProvider publishedUrlProvider,
        UrlMode urlMode = UrlMode.Default) =>
        mediaWithCrops.GetCropUrl(
            imageUrlGenerator,
            publishedValueFallback,
            publishedUrlProvider,
            cropAlias: cropAlias,
            useCropDimensions: true,
            urlMode: urlMode);

    /// <summary>
    ///     Gets the crop URL by using only the specified <paramref name="imageCropperValue" />.
    /// </summary>
    /// <param name="mediaItem">The media item.</param>
    /// <param name="imageCropperValue">The image cropper value.</param>
    /// <param name="cropAlias">The crop alias.</param>
    /// <param name="imageUrlGenerator">The image URL generator.</param>
    /// <param name="publishedValueFallback">The published value fallback.</param>
    /// <param name="publishedUrlProvider">The published URL provider.</param>
    /// <param name="urlMode">The url mode.s</param>
    /// <returns>
    ///     The image crop URL.
    /// </returns>
    public static string? GetCropUrl(
        this IPublishedContent mediaItem,
        ImageCropperValue imageCropperValue,
        string cropAlias,
        IImageUrlGenerator imageUrlGenerator,
        IPublishedValueFallback publishedValueFallback,
        IPublishedUrlProvider publishedUrlProvider,
        UrlMode urlMode = UrlMode.Default) =>
        mediaItem.GetCropUrl(
            imageUrlGenerator,
            publishedValueFallback,
            publishedUrlProvider,
            imageCropperValue,
            true,
            cropAlias: cropAlias,
            useCropDimensions: true,
            urlMode: urlMode);

    /// <summary>
    ///     Gets the underlying image processing service URL by the crop alias using the specified property containing the
    ///     image cropper JSON data on the IPublishedContent item.
    /// </summary>
    /// <param name="mediaItem">The IPublishedContent item.</param>
    /// <param name="propertyAlias">The property alias of the property containing the JSON data e.g. umbracoFile.</param>
    /// <param name="cropAlias">The crop alias e.g. thumbnail.</param>
    /// <param name="imageUrlGenerator">The image URL generator.</param>
    /// <param name="publishedValueFallback">The published value fallback.</param>
    /// <param name="publishedUrlProvider">The published URL provider.</param>
    /// <param name="urlMode">The url mode.</param>
    /// <returns>
    ///     The URL of the cropped image.
    /// </returns>
    public static string? GetCropUrl(
        this IPublishedContent mediaItem,
        string propertyAlias,
        string cropAlias,
        IImageUrlGenerator imageUrlGenerator,
        IPublishedValueFallback publishedValueFallback,
        IPublishedUrlProvider publishedUrlProvider,
        UrlMode urlMode = UrlMode.Default) =>
        mediaItem.GetCropUrl(
            imageUrlGenerator,
            publishedValueFallback,
            publishedUrlProvider,
            propertyAlias: propertyAlias,
            cropAlias: cropAlias,
            useCropDimensions: true,
            urlMode: urlMode);

    /// <summary>
    ///     Gets the underlying image processing service URL by the crop alias using the specified property containing the
    ///     image cropper JSON data on the MediaWithCrops content item.
    /// </summary>
    /// <param name="mediaWithCrops">The MediaWithCrops item.</param>
    /// <param name="propertyAlias">The property alias of the property containing the JSON data e.g. umbracoFile.</param>
    /// <param name="cropAlias">The crop alias e.g. thumbnail.</param>
    /// <param name="imageUrlGenerator">The image URL generator.</param>
    /// <param name="publishedValueFallback">The published value fallback.</param>
    /// <param name="publishedUrlProvider">The published URL provider.</param>
    /// <param name="urlMode">The url mode.</param>
    /// <returns>
    ///     The URL of the cropped image.
    /// </returns>
    public static string? GetCropUrl(
        this MediaWithCrops mediaWithCrops,
        IPublishedValueFallback publishedValueFallback,
        IPublishedUrlProvider publishedUrlProvider,
        string propertyAlias,
        string cropAlias,
        IImageUrlGenerator imageUrlGenerator,
        UrlMode urlMode = UrlMode.Default) =>
        mediaWithCrops.GetCropUrl(
            imageUrlGenerator,
            publishedValueFallback,
            publishedUrlProvider,
            propertyAlias: propertyAlias,
            cropAlias: cropAlias,
            useCropDimensions: true,
            urlMode: urlMode);

    /// <summary>
    ///     Gets the underlying image processing service URL from the IPublishedContent item.
    /// </summary>
    /// <param name="mediaItem">The IPublishedContent item.</param>
    /// <param name="imageUrlGenerator">The image URL generator.</param>
    /// <param name="publishedValueFallback">The published value fallback.</param>
    /// <param name="publishedUrlProvider">The published URL provider.</param>
    /// <param name="width">The width of the output image.</param>
    /// <param name="height">The height of the output image.</param>
    /// <param name="propertyAlias">Property alias of the property containing the JSON data.</param>
    /// <param name="cropAlias">The crop alias.</param>
    /// <param name="quality">Quality percentage of the output image.</param>
    /// <param name="imageCropMode">The image crop mode.</param>
    /// <param name="imageCropAnchor">The image crop anchor.</param>
    /// <param name="preferFocalPoint">
    ///     Use focal point, to generate an output image using the focal point instead of the
    ///     predefined crop.
    /// </param>
    /// <param name="useCropDimensions">
    ///     Use crop dimensions to have the output image sized according to the predefined crop
    ///     sizes, this will override the width and height parameters.
    /// </param>
    /// <param name="cacheBuster">
    ///     Add a serialized date of the last edit of the item to ensure client cache refresh when
    ///     updated.
    /// </param>
    /// <param name="furtherOptions">
    ///     These are any query string parameters (formatted as query strings) that ImageProcessor supports. For example:
    ///     <example><![CDATA[
    /// furtherOptions: "bgcolor=fff"
    /// ]]></example>
    /// </param>
    /// <param name="urlMode">The url mode.</param>
    /// <returns>
    ///     The URL of the cropped image.
    /// </returns>
    public static string? GetCropUrl(
        this IPublishedContent mediaItem,
        IImageUrlGenerator imageUrlGenerator,
        IPublishedValueFallback publishedValueFallback,
        IPublishedUrlProvider publishedUrlProvider,
        int? width = null,
        int? height = null,
        string propertyAlias = Constants.Conventions.Media.File,
        string? cropAlias = null,
        int? quality = null,
        ImageCropMode? imageCropMode = null,
        ImageCropAnchor? imageCropAnchor = null,
        bool preferFocalPoint = false,
        bool useCropDimensions = false,
        bool cacheBuster = true,
        string? furtherOptions = null,
        UrlMode urlMode = UrlMode.Default) =>
        mediaItem.GetCropUrl(
            imageUrlGenerator,
            publishedValueFallback,
            publishedUrlProvider,
            null,
            false,
            width,
            height,
            propertyAlias,
            cropAlias,
            quality,
            imageCropMode,
            imageCropAnchor,
            preferFocalPoint,
            useCropDimensions,
            cacheBuster,
            furtherOptions,
            urlMode);

    /// <summary>
    ///     Gets the underlying image processing service URL from the MediaWithCrops item.
    /// </summary>
    /// <param name="mediaWithCrops">The MediaWithCrops item.</param>
    /// <param name="imageUrlGenerator">The image URL generator.</param>
    /// <param name="publishedValueFallback">The published value fallback.</param>
    /// <param name="publishedUrlProvider">The published URL provider.</param>
    /// <param name="width">The width of the output image.</param>
    /// <param name="height">The height of the output image.</param>
    /// <param name="propertyAlias">Property alias of the property containing the JSON data.</param>
    /// <param name="cropAlias">The crop alias.</param>
    /// <param name="quality">Quality percentage of the output image.</param>
    /// <param name="imageCropMode">The image crop mode.</param>
    /// <param name="imageCropAnchor">The image crop anchor.</param>
    /// <param name="preferFocalPoint">
    ///     Use focal point, to generate an output image using the focal point instead of the
    ///     predefined crop.
    /// </param>
    /// <param name="useCropDimensions">
    ///     Use crop dimensions to have the output image sized according to the predefined crop
    ///     sizes, this will override the width and height parameters.
    /// </param>
    /// <param name="cacheBuster">
    ///     Add a serialized date of the last edit of the item to ensure client cache refresh when
    ///     updated.
    /// </param>
    /// <param name="furtherOptions">
    ///     These are any query string parameters (formatted as query strings) that ImageProcessor supports. For example:
    ///     <example><![CDATA[
    /// furtherOptions: "bgcolor=fff"
    /// ]]></example>
    /// </param>
    /// <param name="urlMode">The url mode.</param>
    /// <returns>
    ///     The URL of the cropped image.
    /// </returns>
    public static string? GetCropUrl(
        this MediaWithCrops mediaWithCrops,
        IImageUrlGenerator imageUrlGenerator,
        IPublishedValueFallback publishedValueFallback,
        IPublishedUrlProvider publishedUrlProvider,
        int? width = null,
        int? height = null,
        string propertyAlias = Constants.Conventions.Media.File,
        string? cropAlias = null,
        int? quality = null,
        ImageCropMode? imageCropMode = null,
        ImageCropAnchor? imageCropAnchor = null,
        bool preferFocalPoint = false,
        bool useCropDimensions = false,
        bool cacheBuster = true,
        string? furtherOptions = null,
        UrlMode urlMode = UrlMode.Default)
    {
        if (mediaWithCrops == null)
        {
            throw new ArgumentNullException(nameof(mediaWithCrops));
        }

        return mediaWithCrops.Content.GetCropUrl(
            imageUrlGenerator,
            publishedValueFallback,
            publishedUrlProvider,
            mediaWithCrops.LocalCrops,
            false,
            width,
            height,
            propertyAlias,
            cropAlias,
            quality,
            imageCropMode,
            imageCropAnchor,
            preferFocalPoint,
            useCropDimensions,
            cacheBuster,
            furtherOptions,
            urlMode);
    }

    /// <summary>
    ///     Gets the underlying image processing service URL from the image path.
    /// </summary>
    /// <param name="imageUrl">The image URL.</param>
    /// <param name="imageUrlGenerator">The image URL generator.</param>
    /// <param name="width">The width of the output image.</param>
    /// <param name="height">The height of the output image.</param>
    /// <param name="imageCropperValue">The Json data from the Umbraco Core Image Cropper property editor.</param>
    /// <param name="cropAlias">The crop alias.</param>
    /// <param name="quality">Quality percentage of the output image.</param>
    /// <param name="imageCropMode">The image crop mode.</param>
    /// <param name="imageCropAnchor">The image crop anchor.</param>
    /// <param name="preferFocalPoint">
    ///     Use focal point to generate an output image using the focal point instead of the
    ///     predefined crop if there is one.
    /// </param>
    /// <param name="useCropDimensions">
    ///     Use crop dimensions to have the output image sized according to the predefined crop
    ///     sizes, this will override the width and height parameters.
    /// </param>
    /// <param name="cacheBusterValue">
    ///     Add a serialized date of the last edit of the item to ensure client cache refresh when
    ///     updated.
    /// </param>
    /// <param name="furtherOptions">
    ///     These are any query string parameters (formatted as query strings) that the underlying image processing service
    ///     supports. For example:
    ///     <example><![CDATA[
    /// furtherOptions: "bgcolor=fff"
    /// ]]></example>
    /// </param>
    /// <returns>
    ///     The URL of the cropped image.
    /// </returns>
    public static string? GetCropUrl(
        this string imageUrl,
        IImageUrlGenerator imageUrlGenerator,
        int? width = null,
        int? height = null,
        string? imageCropperValue = null,
        string? cropAlias = null,
        int? quality = null,
        ImageCropMode? imageCropMode = null,
        ImageCropAnchor? imageCropAnchor = null,
        bool preferFocalPoint = false,
        bool useCropDimensions = false,
        string? cacheBusterValue = null,
        string? furtherOptions = null)
    {
        if (string.IsNullOrWhiteSpace(imageUrl))
        {
            return null;
        }

        ImageCropperValue? cropDataSet = null;
        if (string.IsNullOrEmpty(imageCropperValue) == false && imageCropperValue.DetectIsJson() &&
            (imageCropMode == ImageCropMode.Crop || imageCropMode == null))
        {
            cropDataSet = imageCropperValue.DeserializeImageCropperValue();
        }

        return GetCropUrl(
            imageUrl,
            imageUrlGenerator,
            cropDataSet,
            width,
            height,
            cropAlias,
            quality,
            imageCropMode,
            imageCropAnchor,
            preferFocalPoint,
            useCropDimensions,
            cacheBusterValue,
            furtherOptions);
    }

    /// <summary>
    ///     Gets the underlying image processing service URL from the image path.
    /// </summary>
    /// <param name="imageUrl">The image URL.</param>
    /// <param name="imageUrlGenerator">
    ///     The generator that will process all the options and the image URL to return a full
    ///     image URLs with all processing options appended.
    /// </param>
    /// <param name="cropDataSet">The crop data set.</param>
    /// <param name="width">The width of the output image.</param>
    /// <param name="height">The height of the output image.</param>
    /// <param name="cropAlias">The crop alias.</param>
    /// <param name="quality">Quality percentage of the output image.</param>
    /// <param name="imageCropMode">The image crop mode.</param>
    /// <param name="imageCropAnchor">The image crop anchor.</param>
    /// <param name="preferFocalPoint">
    ///     Use focal point to generate an output image using the focal point instead of the
    ///     predefined crop if there is one.
    /// </param>
    /// <param name="useCropDimensions">
    ///     Use crop dimensions to have the output image sized according to the predefined crop
    ///     sizes, this will override the width and height parameters.
    /// </param>
    /// <param name="cacheBusterValue">
    ///     Add a serialized date of the last edit of the item to ensure client cache refresh when
    ///     updated.
    /// </param>
    /// <param name="furtherOptions">
    ///     These are any query string parameters (formatted as query strings) that the underlying image processing service
    ///     supports. For example:
    ///     <example><![CDATA[
    /// furtherOptions: "bgcolor=fff"
    /// ]]></example>
    /// </param>
    /// <returns>
    ///     The URL of the cropped image.
    /// </returns>
    public static string? GetCropUrl(
        this string imageUrl,
        IImageUrlGenerator imageUrlGenerator,
        ImageCropperValue? cropDataSet,
        int? width = null,
        int? height = null,
        string? cropAlias = null,
        int? quality = null,
        ImageCropMode? imageCropMode = null,
        ImageCropAnchor? imageCropAnchor = null,
        bool preferFocalPoint = false,
        bool useCropDimensions = false,
        string? cacheBusterValue = null,
        string? furtherOptions = null)
    {
        if (string.IsNullOrWhiteSpace(imageUrl))
        {
            return null;
        }

        ImageUrlGenerationOptions options;
        if (cropDataSet != null && (imageCropMode == ImageCropMode.Crop || imageCropMode == null))
        {
            ImageCropperValue.ImageCropperCrop? crop = cropDataSet.GetCrop(cropAlias);

            // If a crop was specified, but not found, return null
            if (crop == null && !string.IsNullOrWhiteSpace(cropAlias))
            {
                return null;
            }

            options = cropDataSet.GetCropBaseOptions(imageUrl, crop, preferFocalPoint || string.IsNullOrWhiteSpace(cropAlias));

            if (crop != null && useCropDimensions)
            {
                width = crop.Width;
                height = crop.Height;
            }

            // Calculate missing dimension if a predefined crop has been specified, but has no coordinates
            if (crop != null && string.IsNullOrEmpty(cropAlias) == false && crop.Coordinates == null)
            {
                if (width != null && height == null)
                {
                    height = (int)MathF.Round(width.Value * ((float)crop.Height / crop.Width));
                }
                else if (width == null && height != null)
                {
                    width = (int)MathF.Round(height.Value * ((float)crop.Width / crop.Height));
                }
            }
<<<<<<< HEAD

            var cacheBusterValue = cacheBuster ? mediaItem.UpdateDate.ToFileTimeUtc().ToString("x", CultureInfo.InvariantCulture) : null;

            return GetCropUrl(
                mediaItemUrl, imageUrlGenerator, localCrops, width, height, cropAlias, quality, imageCropMode, imageCropAnchor, preferFocalPoint, useCropDimensions,
                cacheBusterValue, furtherOptions);
=======
>>>>>>> 1e3b806b
        }
        else
        {
            options = new ImageUrlGenerationOptions(imageUrl)
            {
                ImageCropMode = imageCropMode ?? ImageCropMode.Pad, // Not sure why we default to Pad
                ImageCropAnchor = imageCropAnchor,
            };
        }

        options.Quality = quality;
        options.Width = width;
        options.Height = height;
        options.FurtherOptions = furtherOptions;
        options.CacheBusterValue = cacheBusterValue;

        return imageUrlGenerator.GetImageUrl(options);
    }

    private static string? GetCropUrl(
        this IPublishedContent mediaItem,
        IImageUrlGenerator imageUrlGenerator,
        IPublishedValueFallback publishedValueFallback,
        IPublishedUrlProvider publishedUrlProvider,
        ImageCropperValue? localCrops,
        bool localCropsOnly,
        int? width = null,
        int? height = null,
        string propertyAlias = Constants.Conventions.Media.File,
        string? cropAlias = null,
        int? quality = null,
        ImageCropMode? imageCropMode = null,
        ImageCropAnchor? imageCropAnchor = null,
        bool preferFocalPoint = false,
        bool useCropDimensions = false,
        bool cacheBuster = true,
        string? furtherOptions = null,
        UrlMode urlMode = UrlMode.Default)
    {
        if (mediaItem == null)
        {
            throw new ArgumentNullException(nameof(mediaItem));
        }

        if (mediaItem.HasProperty(propertyAlias) == false || mediaItem.HasValue(propertyAlias) == false)
        {
            return null;
        }

        var mediaItemUrl = mediaItem.MediaUrl(publishedUrlProvider, propertyAlias: propertyAlias, mode: urlMode);

        // Only get crops from media when required and used
        if (localCropsOnly == false && (imageCropMode == ImageCropMode.Crop || imageCropMode == null))
        {
            // Get the default cropper value from the value converter
            var cropperValue = mediaItem.Value(publishedValueFallback, propertyAlias);

            var mediaCrops = cropperValue as ImageCropperValue;

            if (mediaCrops == null && cropperValue is JObject jobj)
            {
                mediaCrops = jobj.ToObject<ImageCropperValue>();
            }

            if (mediaCrops == null && cropperValue is string imageCropperValue &&
                string.IsNullOrEmpty(imageCropperValue) == false && imageCropperValue.DetectIsJson())
            {
                mediaCrops = imageCropperValue.DeserializeImageCropperValue();
            }

            // Merge crops
            if (localCrops == null)
            {
                localCrops = mediaCrops;
            }
            else if (mediaCrops != null)
            {
                localCrops = localCrops.Merge(mediaCrops);
            }
        }

        var cacheBusterValue =
            cacheBuster ? mediaItem.UpdateDate.ToFileTimeUtc().ToString(CultureInfo.InvariantCulture) : null;

        return GetCropUrl(
            mediaItemUrl,
            imageUrlGenerator,
            localCrops,
            width,
            height,
            cropAlias,
            quality,
            imageCropMode,
            imageCropAnchor,
            preferFocalPoint,
            useCropDimensions,
            cacheBusterValue,
            furtherOptions);
    }
}<|MERGE_RESOLUTION|>--- conflicted
+++ resolved
@@ -476,15 +476,6 @@
                     width = (int)MathF.Round(height.Value * ((float)crop.Width / crop.Height));
                 }
             }
-<<<<<<< HEAD
-
-            var cacheBusterValue = cacheBuster ? mediaItem.UpdateDate.ToFileTimeUtc().ToString("x", CultureInfo.InvariantCulture) : null;
-
-            return GetCropUrl(
-                mediaItemUrl, imageUrlGenerator, localCrops, width, height, cropAlias, quality, imageCropMode, imageCropAnchor, preferFocalPoint, useCropDimensions,
-                cacheBusterValue, furtherOptions);
-=======
->>>>>>> 1e3b806b
         }
         else
         {
@@ -567,7 +558,7 @@
         }
 
         var cacheBusterValue =
-            cacheBuster ? mediaItem.UpdateDate.ToFileTimeUtc().ToString(CultureInfo.InvariantCulture) : null;
+            cacheBuster ? mediaItem.UpdateDate.ToFileTimeUtc().ToString("x", CultureInfo.InvariantCulture) : null;
 
         return GetCropUrl(
             mediaItemUrl,
