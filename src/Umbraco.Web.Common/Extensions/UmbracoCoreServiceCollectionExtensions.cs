using System;
using System.Data.Common;
using System.Data.SqlClient;
using System.IO;
using System.Reflection;
using System.Runtime.InteropServices;
using Microsoft.AspNetCore.Hosting;
using Microsoft.AspNetCore.Http;
using Microsoft.Extensions.Configuration;
using Microsoft.Extensions.DependencyInjection;
using Microsoft.Extensions.Logging;
using Microsoft.Extensions.Options;
using Serilog;
using Serilog.Extensions.Hosting;
using Serilog.Extensions.Logging;
using Umbraco.Core;
using Umbraco.Core.Cache;
using Umbraco.Core.Composing;
using Umbraco.Core.Configuration;
using Umbraco.Core.Configuration.Models;
using Umbraco.Core.IO;
using Umbraco.Core.Logging;
using Umbraco.Core.Logging.Serilog;
using Umbraco.Core.Persistence;
using Umbraco.Core.Persistence.SqlSyntax;
using Umbraco.Core.Runtime;
using Umbraco.Web.Common.AspNetCore;
using Umbraco.Web.Common.Profiler;
using ConnectionStrings = Umbraco.Core.Configuration.Models.ConnectionStrings;
using CoreDebugSettings = Umbraco.Core.Configuration.Models.CoreDebugSettings;
using IHostingEnvironment = Umbraco.Core.Hosting.IHostingEnvironment;
using ILogger = Umbraco.Core.Logging.ILogger;

namespace Umbraco.Extensions
{
    public static class UmbracoCoreServiceCollectionExtensions
    {
        /// <summary>
        /// Adds SqlCe support for Umbraco
        /// </summary>
        /// <param name="services"></param>
        /// <returns></returns>
        public static IServiceCollection AddUmbracoSqlCeSupport(this IServiceCollection services)
        {
            try
            {
                var binFolder = Path.GetDirectoryName(Assembly.GetExecutingAssembly().Location);
                if (binFolder != null)
                {
                    var dllPath = Path.Combine(binFolder, "Umbraco.Persistance.SqlCe.dll");
                    var umbSqlCeAssembly = Assembly.LoadFrom(dllPath);

                    var sqlCeSyntaxProviderType = umbSqlCeAssembly.GetType("Umbraco.Persistance.SqlCe.SqlCeSyntaxProvider");
                    var sqlCeBulkSqlInsertProviderType = umbSqlCeAssembly.GetType("Umbraco.Persistance.SqlCe.SqlCeBulkSqlInsertProvider");
                    var sqlCeEmbeddedDatabaseCreatorType = umbSqlCeAssembly.GetType("Umbraco.Persistance.SqlCe.SqlCeEmbeddedDatabaseCreator");

                    if (!(sqlCeSyntaxProviderType is null || sqlCeBulkSqlInsertProviderType is null || sqlCeEmbeddedDatabaseCreatorType is null))
                    {
                        services.AddSingleton(typeof(ISqlSyntaxProvider), sqlCeSyntaxProviderType);
                        services.AddSingleton(typeof(IBulkSqlInsertProvider), sqlCeBulkSqlInsertProviderType);
                        services.AddSingleton(typeof(IEmbeddedDatabaseCreator), sqlCeEmbeddedDatabaseCreatorType);
                    }

                    var sqlCeAssembly = Assembly.LoadFrom(Path.Combine(binFolder, "System.Data.SqlServerCe.dll"));

                    var sqlCe = sqlCeAssembly.GetType("System.Data.SqlServerCe.SqlCeProviderFactory");
                    if (!(sqlCe is null))
                    {
                        DbProviderFactories.RegisterFactory(Core.Constants.DbProviderNames.SqlCe, sqlCe);
                    }
                }
            }
            catch
            {
                // Ignore if SqlCE is not available
            }

            return services;
        }

        /// <summary>
        /// Adds Sql Server support for Umbraco
        /// </summary>
        /// <param name="services"></param>
        /// <returns></returns>
        public static IServiceCollection AddUmbracoSqlServerSupport(this IServiceCollection services)
        {
            DbProviderFactories.RegisterFactory(Core.Constants.DbProviderNames.SqlServer, SqlClientFactory.Instance);

            services.AddSingleton<ISqlSyntaxProvider, SqlServerSyntaxProvider>();
            services.AddSingleton<IBulkSqlInsertProvider, SqlServerBulkSqlInsertProvider>();
            services.AddSingleton<IEmbeddedDatabaseCreator, NoopEmbeddedDatabaseCreator>();

            return services;
        }

        /// <summary>
        /// Adds the Umbraco Back Core requirements
        /// </summary>
        /// <param name="services"></param>
        /// <param name="webHostEnvironment"></param>
        /// <param name="umbContainer"></param>
        /// <param name="entryAssembly"></param>
        /// <param name="appCaches"></param>
        /// <param name="httpContextAccessor"></param>
        /// <param name="loggingConfiguration"></param>
        /// <param name="factory"></param>
        /// <returns></returns>
        public static IServiceCollection AddUmbracoCore(
            this IServiceCollection services,
            IWebHostEnvironment webHostEnvironment,
            IRegister umbContainer,
            Assembly entryAssembly,
            AppCaches appCaches,
            ILoggingConfiguration loggingConfiguration,
            out IFactory factory)
            => services.AddUmbracoCore(webHostEnvironment, umbContainer, entryAssembly, appCaches, loggingConfiguration, GetCoreRuntime, out factory);

        /// <summary>
        /// Adds the Umbraco Configuration requirements
        /// </summary>
        /// <param name="services"></param>
        /// <param name="configuration"></param>
        /// <returns></returns>
        public static IServiceCollection AddUmbracoConfiguration(this IServiceCollection services, IConfiguration configuration)
        {
            if (configuration == null) throw new ArgumentNullException(nameof(configuration));

            services.Configure<ActiveDirectorySettings>(configuration.GetSection(Constants.Configuration.ConfigPrefix + "ActiveDirectory"));
            services.Configure<ConnectionStrings>(configuration.GetSection("ConnectionStrings"), o => o.BindNonPublicProperties = true);
            services.Configure<ContentSettings>(configuration.GetSection(Constants.Configuration.ConfigPrefix + "Content"));
            services.Configure<CoreDebugSettings>(configuration.GetSection(Constants.Configuration.ConfigPrefix + "Core:Debug"));
            services.Configure<ExceptionFilterSettings>(configuration.GetSection(Constants.Configuration.ConfigPrefix + "ExceptionFilter"));
            services.Configure<GlobalSettings>(configuration.GetSection(Constants.Configuration.ConfigPrefix + "Global"));
            services.Configure<HealthChecksSettings>(configuration.GetSection(Constants.Configuration.ConfigPrefix + "HealthChecks"));
            services.Configure<HostingSettings>(configuration.GetSection(Constants.Configuration.ConfigPrefix + "Hosting"));
            services.Configure<ImagingSettings>(configuration.GetSection(Constants.Configuration.ConfigPrefix + "Imaging"));
            services.Configure<IndexCreatorSettings>(configuration.GetSection(Constants.Configuration.ConfigPrefix + "Examine"));
            services.Configure<KeepAliveSettings>(configuration.GetSection(Constants.Configuration.ConfigPrefix + "KeepAlive"));
            services.Configure<LoggingSettings>(configuration.GetSection(Constants.Configuration.ConfigPrefix + "Logging"));
            services.Configure<MemberPasswordConfigurationSettings>(configuration.GetSection(Constants.Configuration.ConfigSecurityPrefix + "MemberPassword"));
            services.Configure<ModelsBuilderConfig>(configuration.GetSection(Constants.Configuration.ConfigGlobalPrefix + "ModelsBuilder"));
            services.Configure<NuCacheSettings>(configuration.GetSection(Constants.Configuration.ConfigPrefix + "NuCache"));
            services.Configure<RequestHandlerSettings>(configuration.GetSection(Constants.Configuration.ConfigPrefix + "RequestHandler"));
            services.Configure<RuntimeSettings>(configuration.GetSection(Constants.Configuration.ConfigPrefix + "Runtime"));
            services.Configure<SecuritySettings>(configuration.GetSection(Constants.Configuration.ConfigPrefix + "Security"));
            services.Configure<TourSettings>(configuration.GetSection(Constants.Configuration.ConfigPrefix + "Tours"));
            services.Configure<TypeFinderSettings>(configuration.GetSection(Constants.Configuration.ConfigPrefix + "TypeFinder"));
            services.Configure<UserPasswordConfigurationSettings>(configuration.GetSection(Constants.Configuration.ConfigSecurityPrefix + "UserPassword"));
            services.Configure<WebRoutingSettings>(configuration.GetSection(Constants.Configuration.ConfigPrefix + "WebRouting"));


            return services;
        }

        /// <summary>
        /// Adds the Umbraco Back Core requirements
        /// </summary>
        /// <param name="services"></param>
        /// <param name="webHostEnvironment"></param>
        /// <param name="configuration"></param>
        /// <returns></returns>
        public static IServiceCollection AddUmbracoCore(this IServiceCollection services, IWebHostEnvironment webHostEnvironment, IConfiguration configuration)
        {
            return services.AddUmbracoCore(webHostEnvironment, configuration, out _);
        }

        /// <summary>
        /// Adds the Umbraco Back Core requirements
        /// </summary>
        /// <param name="services"></param>
        /// <param name="webHostEnvironment"></param>
        /// <param name="configuration"></param>
        /// <param name="factory"></param>
        /// <returns></returns>
        public static IServiceCollection AddUmbracoCore(this IServiceCollection services, IWebHostEnvironment webHostEnvironment, IConfiguration configuration, out IFactory factory)
        {
            if (!UmbracoServiceProviderFactory.IsActive)
                throw new InvalidOperationException("Ensure to add UseUmbraco() in your Program.cs after ConfigureWebHostDefaults to enable Umbraco's service provider factory");

            var umbContainer = UmbracoServiceProviderFactory.UmbracoContainer;

            var loggingConfig = new LoggingConfiguration(
                Path.Combine(webHostEnvironment.ContentRootPath, "umbraco", "logs"));

            IHttpContextAccessor httpContextAccessor = new HttpContextAccessor();
            services.AddSingleton<IHttpContextAccessor>(httpContextAccessor);
            services.AddSingleton<ILoggingConfiguration>(loggingConfig);

            var requestCache = new GenericDictionaryRequestAppCache(() => httpContextAccessor.HttpContext?.Items);
            var appCaches = new AppCaches(
                new DeepCloneAppCache(new ObjectCacheAppCache()),
                requestCache,
                new IsolatedCaches(type => new DeepCloneAppCache(new ObjectCacheAppCache())));

            services.AddUmbracoCore(webHostEnvironment,
                umbContainer,
                Assembly.GetEntryAssembly(),
                appCaches,
                loggingConfig,
<<<<<<< HEAD
                configuration,
=======
                GetCoreRuntime,
>>>>>>> 9cfae2c9
                out factory);

            return services;
        }

        /// <summary>
        /// Adds the Umbraco Back Core requirements
        /// </summary>
        /// <param name="services"></param>
        /// <param name="webHostEnvironment"></param>
        /// <param name="umbContainer"></param>
        /// <param name="entryAssembly"></param>
<<<<<<< HEAD
        /// <param name="appCaches"></param>
        /// <param name="httpContextAccessor"></param>
        /// <param name="loggingConfiguration"></param>
        /// <param name="factory"></param>
        /// <returns></returns>
        public static IServiceCollection AddUmbracoCore(
            this IServiceCollection services,
            IWebHostEnvironment webHostEnvironment,
            IRegister umbContainer,
            Assembly entryAssembly,
            AppCaches appCaches,
            ILoggingConfiguration loggingConfiguration,
            IConfiguration configuration,
            out IFactory factory)
            => services.AddUmbracoCore(webHostEnvironment, umbContainer, entryAssembly, appCaches, loggingConfiguration, configuration, GetCoreRuntime, out factory);


        /// <summary>
        /// Adds the Umbraco Back Core requirements
        /// </summary>
        /// <param name="services"></param>
        /// <param name="webHostEnvironment"></param>
        /// <param name="umbContainer"></param>
        /// <param name="entryAssembly"></param>
        /// <param name="appCaches"></param>
=======
        /// <param name="requestCache"></param>
>>>>>>> 9cfae2c9
        /// <param name="httpContextAccessor"></param>
        /// <param name="loggingConfiguration"></param>
        /// <param name="getRuntime">Delegate to create an <see cref="IRuntime"/></param>
        /// <param name="factory"></param>
        /// <returns></returns>
        public static IServiceCollection AddUmbracoCore(
            this IServiceCollection services,
            IWebHostEnvironment webHostEnvironment,
            IRegister umbContainer,
            Assembly entryAssembly,
            AppCaches  appCaches,
            ILoggingConfiguration loggingConfiguration,
<<<<<<< HEAD
            IConfiguration configuration,
            // TODO: Yep that's extremely ugly
            Func<Configs, IUmbracoVersion, IIOHelper, Core.Logging.ILogger, IProfiler, Core.Hosting.IHostingEnvironment, IBackOfficeInfo, ITypeFinder, AppCaches, IDbProviderFactoryCreator, IRuntime> getRuntime,
=======
            //TODO: Yep that's extremely ugly
            Func<GlobalSettings, ConnectionStrings, IUmbracoVersion, IIOHelper, ILogger, IProfiler, IHostingEnvironment, IBackOfficeInfo, ITypeFinder, AppCaches, IDbProviderFactoryCreator, IRuntime> getRuntime,
>>>>>>> 9cfae2c9
            out IFactory factory)
        {
            if (services is null) throw new ArgumentNullException(nameof(services));
            var container = umbContainer;
            if (container is null) throw new ArgumentNullException(nameof(container));
            if (entryAssembly is null) throw new ArgumentNullException(nameof(entryAssembly));

            // Add supported databases
            services.AddUmbracoSqlCeSupport();
            services.AddUmbracoSqlServerSupport();

            services.AddSingleton<IDbProviderFactoryCreator>(x => new DbProviderFactoryCreator(
                DbProviderFactories.GetFactory,
                x.GetServices<ISqlSyntaxProvider>(),
                x.GetServices<IBulkSqlInsertProvider>(),
                x.GetServices<IEmbeddedDatabaseCreator>()
            ));

            // TODO: We want to avoid pre-resolving a container as much as possible we should not
            // be doing this any more than we are now. The ugly part about this is that the service
            // instances resolved here won't be the same instances resolved from the container
            // later once the true container is built. However! ... in the case of IDbProviderFactoryCreator
            // it will be the same instance resolved later because we are re-registering this instance back
            // into the container. This is not true for `Configs` but we should do that too, see comments in
            // `RegisterEssentials`.
            var serviceProvider = services.BuildServiceProvider();

            var globalSettings = serviceProvider.GetService<IOptionsMonitor<GlobalSettings>>();
            var connectionStrings = serviceProvider.GetService<IOptions<ConnectionStrings>>();
            var hostingSettings = serviceProvider.GetService<IOptionsMonitor<HostingSettings>>();
            var typeFinderSettings = serviceProvider.GetService<IOptionsMonitor<TypeFinderSettings>>();

            var dbProviderFactoryCreator = serviceProvider.GetRequiredService<IDbProviderFactoryCreator>();

            CreateCompositionRoot(services,
                globalSettings,
                hostingSettings,
                webHostEnvironment,
                loggingConfiguration,
                configuration,
                out var logger, out var ioHelper, out var hostingEnvironment, out var backOfficeInfo, out var profiler);

            var umbracoVersion = new UmbracoVersion();
            var typeFinder = CreateTypeFinder(logger, profiler, webHostEnvironment, entryAssembly, typeFinderSettings);

<<<<<<< HEAD
            var runtime = getRuntime(
                configs,
=======
            var coreRuntime = getRuntime(
                globalSettings.CurrentValue,
                connectionStrings.Value,
>>>>>>> 9cfae2c9
                umbracoVersion,
                ioHelper,
                logger,
                profiler,
                hostingEnvironment,
                backOfficeInfo,
                typeFinder,
                appCaches,
                dbProviderFactoryCreator);

            factory = coreRuntime.Configure(container);


            services.Configure<HostingSettings>(hostingSettings =>
            {
                hostingSettings.Debug = false;
            });


            return services;
        }

        private static ITypeFinder CreateTypeFinder(Core.Logging.ILogger logger, IProfiler profiler, IWebHostEnvironment webHostEnvironment, Assembly entryAssembly, IOptionsMonitor<TypeFinderSettings> typeFinderSettings)
        {
            var runtimeHashPaths = new RuntimeHashPaths();
            runtimeHashPaths.AddFolder(new DirectoryInfo(Path.Combine(webHostEnvironment.ContentRootPath, "bin")));
            var runtimeHash = new RuntimeHash(new ProfilingLogger(logger, profiler), runtimeHashPaths);
            return new TypeFinder(logger, new DefaultUmbracoAssemblyProvider(entryAssembly), runtimeHash, new TypeFinderConfig(typeFinderSettings));
        }

        private static IRuntime GetCoreRuntime(
           GlobalSettings globalSettings, ConnectionStrings connectionStrings, IUmbracoVersion umbracoVersion, IIOHelper ioHelper, ILogger logger,
            IProfiler profiler, IHostingEnvironment hostingEnvironment, IBackOfficeInfo backOfficeInfo,
            ITypeFinder typeFinder, AppCaches appCaches, IDbProviderFactoryCreator dbProviderFactoryCreator)
        {
            // Determine if we should use the sql main dom or the default
            var appSettingMainDomLock = globalSettings.MainDomLock;

            var isWindows = RuntimeInformation.IsOSPlatform(OSPlatform.Windows);
            var mainDomLock = appSettingMainDomLock == "SqlMainDomLock" || isWindows == false
                ? (IMainDomLock)new SqlMainDomLock(logger, globalSettings, connectionStrings, dbProviderFactoryCreator, hostingEnvironment)
                : new MainDomSemaphoreLock(logger, hostingEnvironment);

            var mainDom = new MainDom(logger, mainDomLock);

            var coreRuntime = new CoreRuntime(
<<<<<<< HEAD
                configs,
=======
                globalSettings,
                connectionStrings,
>>>>>>> 9cfae2c9
                umbracoVersion,
                ioHelper,
                logger,
                profiler,
                new AspNetCoreBootPermissionsChecker(),
                hostingEnvironment,
                backOfficeInfo,
                dbProviderFactoryCreator,
                mainDom,
                typeFinder,
                appCaches);

            return coreRuntime;
        }

        private static IServiceCollection CreateCompositionRoot(
            IServiceCollection services,
            IOptionsMonitor<GlobalSettings> globalSettings,
            IOptionsMonitor<HostingSettings> hostingSettings,
            IWebHostEnvironment webHostEnvironment,
            ILoggingConfiguration loggingConfiguration,
            IConfiguration configuration,
            out Core.Logging.ILogger logger,
            out IIOHelper ioHelper,
            out Core.Hosting.IHostingEnvironment hostingEnvironment,
            out IBackOfficeInfo backOfficeInfo,
            out IProfiler profiler)
        {
            if (globalSettings == null)
                throw new InvalidOperationException($"Could not resolve type {typeof(GlobalSettings)} from the container, ensure {nameof(AddUmbracoConfiguration)} is called before calling {nameof(AddUmbracoCore)}");

            hostingEnvironment = new AspNetCoreHostingEnvironment(hostingSettings, webHostEnvironment);
            ioHelper = new IOHelper(hostingEnvironment);
            logger = AddLogger(services, hostingEnvironment, loggingConfiguration, configuration);
            backOfficeInfo = new AspNetCoreBackOfficeInfo(globalSettings);
            profiler = GetWebProfiler(hostingEnvironment);

            return services;
        }

        /// <summary>
        /// Create and configure the logger
        /// </summary>
        /// <param name="hostingEnvironment"></param>
        private static Core.Logging.ILogger AddLogger(IServiceCollection services, Core.Hosting.IHostingEnvironment hostingEnvironment, ILoggingConfiguration loggingConfiguration, IConfiguration configuration)
        {
            // Create a serilog logger
            var logger = SerilogLogger.CreateWithDefaultConfiguration(hostingEnvironment, loggingConfiguration, configuration);

            // This is nessasary to pick up all the loggins to MS ILogger.
            Log.Logger = logger.SerilogLog;


            // Wire up all the bits that serilog needs. We need to use our own code since the Serilog ext methods don't cater to our needs since
            // we don't want to use the global serilog `Log` object and we don't have our own ILogger implementation before the HostBuilder runs which
            // is the only other option that these ext methods allow.
            // I have created a PR to make this nicer https://github.com/serilog/serilog-extensions-hosting/pull/19 but we'll need to wait for that.
            // Also see : https://github.com/serilog/serilog-extensions-hosting/blob/dev/src/Serilog.Extensions.Hosting/SerilogHostBuilderExtensions.cs

            services.AddLogging(configure =>
            {
                configure.AddSerilog(logger.SerilogLog, false);
            });


            //services.AddSingleton<ILoggerFactory>(services => new SerilogLoggerFactory(logger.SerilogLog, false));

            // This won't (and shouldn't) take ownership of the logger.
            services.AddSingleton(logger.SerilogLog);

            // Registered to provide two services...
            var diagnosticContext = new DiagnosticContext(logger.SerilogLog);

            // Consumed by e.g. middleware
            services.AddSingleton(diagnosticContext);

            // Consumed by user code
            services.AddSingleton<IDiagnosticContext>(diagnosticContext);

            return logger;
        }

        private static IProfiler GetWebProfiler(Umbraco.Core.Hosting.IHostingEnvironment hostingEnvironment)
        {
            // create and start asap to profile boot
            if (!hostingEnvironment.IsDebugMode)
            {
                // should let it be null, that's how MiniProfiler is meant to work,
                // but our own IProfiler expects an instance so let's get one
                return new VoidProfiler();
            }

            var webProfiler = new WebProfiler();
            webProfiler.StartBoot();

            return webProfiler;
        }

        private class AspNetCoreBootPermissionsChecker : IUmbracoBootPermissionChecker
        {
            public void ThrowIfNotPermissions()
            {
                // nothing to check
            }
        }

    }

}<|MERGE_RESOLUTION|>--- conflicted
+++ resolved
@@ -17,7 +17,6 @@
 using Umbraco.Core.Cache;
 using Umbraco.Core.Composing;
 using Umbraco.Core.Configuration;
-using Umbraco.Core.Configuration.Models;
 using Umbraco.Core.IO;
 using Umbraco.Core.Logging;
 using Umbraco.Core.Logging.Serilog;
@@ -198,11 +197,8 @@
                 Assembly.GetEntryAssembly(),
                 appCaches,
                 loggingConfig,
-<<<<<<< HEAD
-                configuration,
-=======
+                configuration
                 GetCoreRuntime,
->>>>>>> 9cfae2c9
                 out factory);
 
             return services;
@@ -215,35 +211,7 @@
         /// <param name="webHostEnvironment"></param>
         /// <param name="umbContainer"></param>
         /// <param name="entryAssembly"></param>
-<<<<<<< HEAD
-        /// <param name="appCaches"></param>
-        /// <param name="httpContextAccessor"></param>
-        /// <param name="loggingConfiguration"></param>
-        /// <param name="factory"></param>
-        /// <returns></returns>
-        public static IServiceCollection AddUmbracoCore(
-            this IServiceCollection services,
-            IWebHostEnvironment webHostEnvironment,
-            IRegister umbContainer,
-            Assembly entryAssembly,
-            AppCaches appCaches,
-            ILoggingConfiguration loggingConfiguration,
-            IConfiguration configuration,
-            out IFactory factory)
-            => services.AddUmbracoCore(webHostEnvironment, umbContainer, entryAssembly, appCaches, loggingConfiguration, configuration, GetCoreRuntime, out factory);
-
-
-        /// <summary>
-        /// Adds the Umbraco Back Core requirements
-        /// </summary>
-        /// <param name="services"></param>
-        /// <param name="webHostEnvironment"></param>
-        /// <param name="umbContainer"></param>
-        /// <param name="entryAssembly"></param>
-        /// <param name="appCaches"></param>
-=======
         /// <param name="requestCache"></param>
->>>>>>> 9cfae2c9
         /// <param name="httpContextAccessor"></param>
         /// <param name="loggingConfiguration"></param>
         /// <param name="getRuntime">Delegate to create an <see cref="IRuntime"/></param>
@@ -256,14 +224,9 @@
             Assembly entryAssembly,
             AppCaches  appCaches,
             ILoggingConfiguration loggingConfiguration,
-<<<<<<< HEAD
             IConfiguration configuration,
-            // TODO: Yep that's extremely ugly
-            Func<Configs, IUmbracoVersion, IIOHelper, Core.Logging.ILogger, IProfiler, Core.Hosting.IHostingEnvironment, IBackOfficeInfo, ITypeFinder, AppCaches, IDbProviderFactoryCreator, IRuntime> getRuntime,
-=======
             //TODO: Yep that's extremely ugly
             Func<GlobalSettings, ConnectionStrings, IUmbracoVersion, IIOHelper, ILogger, IProfiler, IHostingEnvironment, IBackOfficeInfo, ITypeFinder, AppCaches, IDbProviderFactoryCreator, IRuntime> getRuntime,
->>>>>>> 9cfae2c9
             out IFactory factory)
         {
             if (services is null) throw new ArgumentNullException(nameof(services));
@@ -309,14 +272,9 @@
             var umbracoVersion = new UmbracoVersion();
             var typeFinder = CreateTypeFinder(logger, profiler, webHostEnvironment, entryAssembly, typeFinderSettings);
 
-<<<<<<< HEAD
-            var runtime = getRuntime(
-                configs,
-=======
             var coreRuntime = getRuntime(
                 globalSettings.CurrentValue,
                 connectionStrings.Value,
->>>>>>> 9cfae2c9
                 umbracoVersion,
                 ioHelper,
                 logger,
@@ -363,12 +321,8 @@
             var mainDom = new MainDom(logger, mainDomLock);
 
             var coreRuntime = new CoreRuntime(
-<<<<<<< HEAD
-                configs,
-=======
                 globalSettings,
                 connectionStrings,
->>>>>>> 9cfae2c9
                 umbracoVersion,
                 ioHelper,
                 logger,
