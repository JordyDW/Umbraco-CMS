--- conflicted
+++ resolved
@@ -1,7 +1,5 @@
 <Project Sdk="Microsoft.NET.Sdk">
 
-<<<<<<< HEAD
-=======
     <PropertyGroup>
         <TargetFramework>net6.0</TargetFramework>
         <OutputType>Library</OutputType>
@@ -10,7 +8,6 @@
         <Title>Umbraco CMS Web</Title>
         <Description>Contains the Web assembly needed to run Umbraco Cms. This package only contains the assembly, and can be used for package development. Use the template in the Umbraco.Templates package to setup Umbraco</Description>
     </PropertyGroup>
->>>>>>> d47ae686
   <PropertyGroup>
     <TargetFramework>net6.0</TargetFramework>
     <OutputType>Library</OutputType>
