module.exports = function (grunt) {


  // Default task.
  grunt.registerTask('default', ['jshint:dev','build','karma:unit']);
  grunt.registerTask('dev', ['jshint:dev', 'build', 'webserver', 'open:dev', 'watch']);

  //run by the watch task
  grunt.registerTask('watch-js', ['jshint:dev','concat','copy:app','copy:mocks','copy:packages','copy:vs','karma:unit']);
  grunt.registerTask('watch-less', ['recess:build', 'recess:installer', 'recess:tuning', 'copy:assets', 'copy:vs']);
  grunt.registerTask('watch-html', ['copy:views', 'copy:vs']);
  grunt.registerTask('watch-packages', ['copy:packages']);
  grunt.registerTask('watch-installer', ['concat:install', 'concat:installJs', 'copy:installer', 'copy:vs']);
  grunt.registerTask('watch-tuning', ['copy:tuning', 'concat:tuningJs', 'copy:vs']);
  grunt.registerTask('watch-test', ['jshint:dev', 'karma:unit']);

  //triggered from grunt dev or grunt
  grunt.registerTask('build', ['clean', 'concat', 'recess:min', 'recess:installer', 'recess:tuning', 'bower', 'copy']);

  //utillity tasks
  grunt.registerTask('docs', ['ngdocs']);
  grunt.registerTask('webserver', ['connect:devserver']);


  // Print a timestamp (useful for when watching)
  grunt.registerTask('timestamp', function() {
    grunt.log.subhead(Date());
  });

    // Custom task to run the bower dependency installer
    // tried, a few other things but this seems to work the best.
    // https://coderwall.com/p/xnkdqw
  grunt.registerTask('bower', 'Get js packages listed in bower.json',
      function () {
          var bower = require('bower');
          var done = this.async();

          bower.commands.install(undefined, { }, { interactive: false })
              .on('log', function (data) {
                  grunt.log.write(data.message + "\n");
              })
              .on('error', function (data) {
                  grunt.log.write(data.message + "\n");
                  done(false);
              })
              .on('end', function (data) {
                  done();
              });
      }
    );


  // Project configuration.
  grunt.initConfig({
    buildVersion: grunt.option('buildversion') || '7',
    connect: {
             devserver: {
               options: {
                 port: 9990,
                 hostname: '0.0.0.0',
                 base: './build',
                 middleware: function(connect, options){
                   return [
                     //uncomment to enable CSP
                     // util.csp(),
                     //util.rewrite(),
                     connect.favicon('images/favicon.ico'),
                     connect.static(options.base),
                     connect.directory(options.base)
                   ];
                 }
               }
             },
             testserver: {}
           },

    open : {
      dev : {
          path: 'http://localhost:9990/belle/'
      }
    },

    distdir: 'build/belle',
    bowerfiles: 'bower_components',
    vsdir: '../Umbraco.Web.UI/umbraco',
    pkg: grunt.file.readJSON('package.json'),
    banner:
    '/*! <%= pkg.title || pkg.name %> - v<%= buildVersion %> - <%= grunt.template.today("yyyy-mm-dd") %>\n' +
    '<%= pkg.homepage ? " * " + pkg.homepage + "\\n" : "" %>' +
    ' * Copyright (c) <%= grunt.template.today("yyyy") %> <%= pkg.author %>;\n' +
    ' * Licensed <%= _.pluck(pkg.licenses, "type").join(", ") %>\n */\n',
    src: {
      js: ['src/**/*.js', 'src/*.js'],
      common: ['src/common/**/*.js'],
      specs: ['test/**/*.spec.js'],
      scenarios: ['test/**/*.scenario.js'],
      samples: ['sample files/*.js'],
      html: ['src/index.html','src/install.html'],

      everything:['src/**/*.*', 'test/**/*.*', 'docs/**/*.*'],

      tpl: {
        app: ['src/views/**/*.html'],
        common: ['src/common/**/*.tpl.html']
      },
      less: ['src/less/belle.less'], // recess:build doesn't accept ** in its file patterns
      prod: ['<%= distdir %>/js/*.js']
    },

    clean: ['<%= distdir %>/*'],

    copy: {
      assets: {
        files: [{ dest: '<%= distdir %>/assets', src : '**', expand: true, cwd: 'src/assets/' }]
      },


      // Copies over the files downloaded by bower
      bower: {
        files: [
                {
                  dest: '<%= distdir %>/lib/typeahead/typeahead.bundle.min.js', 
                  src: 'bower_components/typeahead.js/dist/typeahead.bundle.min.js' 
                },
                {
                  dest: '<%= distdir %>/lib/lazyload/lazyload.min.js', 
                  src: 'bower_components/rgrove-lazyload/lazyload.js'
                },
                {
                  dest: '<%= distdir %>/lib/ace/',
                  src: '**',
                  expand: true,
                  cwd: 'bower_components/ace-builds/src-min-noconflict/'
                }
              ]
      },
      
<<<<<<< HEAD
=======

>>>>>>> 08cc608d
      installer: {
        files: [{ dest: '<%= distdir %>/views/install', src : '**/*.html', expand: true, cwd: 'src/installer/steps' }]
      },

      tuning: {
          files: [
              { dest: '<%= distdir %>/preview', src: '**/*.html', expand: true, cwd: 'src/tuning' },
              { dest: '<%= distdir %>/assets/css', src: 'tuning.defaultStyle.css', expand: true, cwd: 'src/tuning' },
              { dest: '<%= distdir %>/assets/less', src: 'tuning.defaultStyle.less', expand: true, cwd: 'src/tuning' },
              { dest: '<%= distdir %>/js', src: 'tuning.config.js', expand: true, cwd: 'src/tuning/config' },
              { dest: '<%= distdir %>/js', src: 'tuning.palettes.js', expand: true, cwd: 'src/tuning/config' },
              { dest: '<%= distdir %>/js', src: 'tuning.front.js', expand: true, cwd: 'src/tuning' }
          ]
      },

      vendor: {
        files: [{ dest: '<%= distdir %>/lib', src : '**', expand: true, cwd: 'lib/' }]
      },
      views: {
        files: [{ dest: '<%= distdir %>/views', src : ['**/*.*', '!**/*.controller.js'], expand: true, cwd: 'src/views/' }]
      },
      app: {
        files: [
            { dest: '<%= distdir %>/js', src : '*.js', expand: true, cwd: 'src/' }
            ]
      },
      mocks: {
        files: [{ dest: '<%= distdir %>/js', src : '*.js', expand: true, cwd: 'src/common/mocks/' }]
      },
      vs: {
          files: [
              //everything except the index.html root file!
              //then we need to figure out how to not copy all the test stuff either!?
              { dest: '<%= vsdir %>/assets', src: '**', expand: true, cwd: '<%= distdir %>/assets' },
              { dest: '<%= vsdir %>/js', src: '**', expand: true, cwd: '<%= distdir %>/js' },
              { dest: '<%= vsdir %>/lib', src: '**', expand: true, cwd: '<%= distdir %>/lib' },
              { dest: '<%= vsdir %>/views', src: '**', expand: true, cwd: '<%= distdir %>/views' },
              { dest: '<%= vsdir %>/preview', src: '**', expand: true, cwd: '<%= distdir %>/preview' }
          ]
      },

      packages: {
        files: [{ dest: '<%= vsdir %>/../App_Plugins', src : '**', expand: true, cwd: 'src/packages/' }]
      }
    },

    karma: {
      unit: { configFile: 'test/config/karma.conf.js', keepalive: true },
      e2e: { configFile: 'test/config/e2e.js', keepalive: true },
      watch: { configFile: 'test/config/unit.js', singleRun:false, autoWatch: true, keepalive: true }
    },

    concat:{
        index: {
          src: ['src/index.html'],
          dest: '<%= distdir %>/index.html',
          options: {
            process: true
          }
        },
        install: {
          src: ['src/installer/installer.html'],
          dest: '<%= distdir %>/installer.html',
          options: {
            process: true
          }
        },

        installJs: {
          src: ['src/installer/**/*.js'],
          dest: '<%= distdir %>/js/umbraco.installer.js',
          options: {
              banner: "<%= banner %>\n(function() { \n\n angular.module('umbraco.install', []); \n",
              footer: "\n\n})();"
          }
        },
        tuningJs: {
            src: ['src/tuning/tuning.global.js', 'src/tuning/tuning.controller.js', 'src/tuning/lib/slider.directive.js', 'src/tuning/lib/spectrum.directive.js'],
            dest: '<%= distdir %>/js/tuning.panel.js'
        },
        controllers: {
          src:['src/controllers/**/*.controller.js','src/views/**/*.controller.js'],
          dest: '<%= distdir %>/js/umbraco.controllers.js',
          options: {
              banner: "<%= banner %>\n(function() { \n\n",
              footer: "\n\n})();"
          }
        },
        services: {
          src:['src/common/services/*.js'],
          dest: '<%= distdir %>/js/umbraco.services.js',
          options: {
              banner: "<%= banner %>\n(function() { \n\n",
              footer: "\n\n})();"
          }
        },
        security: {
          src:['src/common/security/*.js'],
          dest: '<%= distdir %>/js/umbraco.security.js',
          options: {
              banner: "<%= banner %>\n(function() { \n\n",
              footer: "\n\n})();"
          }
        },
        resources: {
          src:['src/common/resources/*.js'],
          dest: '<%= distdir %>/js/umbraco.resources.js',
          options: {
              banner: "<%= banner %>\n(function() { \n\n",
              footer: "\n\n})();"
          }
        },
        testing: {
          src:['src/common/mocks/*/*.js'],
          dest: '<%= distdir %>/js/umbraco.testing.js',
          options: {
              banner: "<%= banner %>\n(function() { \n\n",
              footer: "\n\n})();"
          }
        },
        directives: {
          src:['src/common/directives/**/*.js'],
          dest: '<%= distdir %>/js/umbraco.directives.js',
          options: {
              banner: "<%= banner %>\n(function() { \n\n",
              footer: "\n\n})();"
          }
        },
        filters: {
          src:['src/common/filters/*.js'],
          dest: '<%= distdir %>/js/umbraco.filters.js',
          options: {
              banner: "<%= banner %>\n(function() { \n\n",
              footer: "\n\n})();"
          }
        }
    },

    uglify: {
      options: {
        mangle: true
      },
      combine: {
        files: {
          '<%= distdir %>/js/umbraco.min.js': ['<%= distdir %>/js/umbraco.*.js']
        }
      }
    },

    recess: {
      build: {
        files: {
          '<%= distdir %>/assets/css/<%= pkg.name %>.css':
          ['<%= src.less %>'] },
        options: {
          compile: true
        }
      },
      installer: {
        files: {
          '<%= distdir %>/assets/css/installer.css':
          ['src/less/installer.less'] },
        options: {
          compile: true
        }
      },
      tuning: {
          files: {
              '<%= distdir %>/assets/css/tuning.panelStyles.css':
              ['src/less/tuning.panelStyles.less', 'src/less/helveticons.less']
          },
          options: {
              compile: true
          }
      },
      min: {
        files: {
          '<%= distdir %>/assets/css/<%= pkg.name %>.css': ['<%= src.less %>']
        },
        options: {
          compile: true,
          compress: true
        }
      }
    },


    watch:{
      css: {
          files: '**/*.less',
          tasks: ['watch-less', 'timestamp'],
          options: {
            livereload: true,
          },
      },
      js: {
          files: ['src/**/*.js', 'src/*.js'],
          tasks: ['watch-js', 'timestamp'],
      },
      test: {
          files: ['test/**/*.js'],
          tasks: ['watch-test', 'timestamp'],
      },
      installer: {
          files: ['src/installer/**/*.*'],
          tasks: ['watch-installer', 'timestamp'],
      },
      tuning: {
          files: ['src/tuning/**/*.*'],
          tasks: ['watch-tuning', 'timestamp'],
      },
      html: {
        files: ['src/views/**/*.html', 'src/*.html'],
        tasks:['watch-html','timestamp']
      },

      packages: {
          files: 'src/packages/**/*.*',
          tasks: ['watch-packages', 'timestamp'],
      }
    },


    ngdocs: {
      options: {
        dest: 'docs/api',
        startPage: '/api',
        title: "Umbraco 7",
        html5Mode: false,
      },
      api: {
        src: ['src/common/**/*.js', 'docs/src/api/**/*.ngdoc'],
        title: 'API Documentation'
      },
      tutorials: {
        src: ['docs/src/tutorials/**/*.ngdoc'],
        title: 'Tutorials'
      }
    },

    jshint:{
      dev:{
         files: {
            src: ['<%= src.common %>', '<%= src.specs %>', '<%= src.scenarios %>', '<%= src.samples %>']
         },
         options:{
           curly:true,
           eqeqeq:true,
           immed:true,
           latedef:true,
           newcap:true,
           noarg:true,
           sub:true,
           boss: true,
             //NOTE: This is required so it doesn't barf on reserved words like delete when doing $http.delete
           es5: true,
           eqnull: true,
             //NOTE: we need to use eval sometimes so ignore it
           evil: true,
             //NOTE: we need to check for strings such as "javascript:" so don't throw errors regarding those
           scripturl: true,
             //NOTE: we ignore tabs vs spaces because enforcing that causes lots of errors depending on the text editor being used
           smarttabs: true,
           globals:{}
         }
      },
      build:{
         files: {
          src: ['<%= src.prod %>']
          },
          options:{
           curly:true,
           eqeqeq:true,
           immed:true,
           latedef:true,
           newcap:true,
           noarg:true,
           sub:true,
           boss: true,
            //NOTE: This is required so it doesn't barf on reserved words like delete when doing $http.delete
           es5: true,
           eqnull: true,
             //NOTE: we need to use eval sometimes so ignore it
           evil: true,
            //NOTE: we need to check for strings such as "javascript:" so don't throw errors regarding those
           scripturl: true,
            //NOTE: we ignore tabs vs spaces because enforcing that causes lots of errors depending on the text editor being used
           smarttabs: true,
           globalstrict:true,
           globals:{$:false, jQuery:false,define:false,require:false,window:false}
         }
      }
    }
  });



  grunt.loadNpmTasks('grunt-contrib-concat');
  grunt.loadNpmTasks('grunt-contrib-jshint');
  grunt.loadNpmTasks('grunt-contrib-clean');
  grunt.loadNpmTasks('grunt-contrib-copy');
  grunt.loadNpmTasks('grunt-contrib-uglify');
  grunt.loadNpmTasks('grunt-contrib-watch');
  grunt.loadNpmTasks('grunt-recess');

  grunt.loadNpmTasks('grunt-karma');

  grunt.loadNpmTasks('grunt-open');
  grunt.loadNpmTasks('grunt-contrib-connect');

  grunt.loadNpmTasks('grunt-ngdocs');

};
<|MERGE_RESOLUTION|>--- conflicted
+++ resolved
@@ -1,454 +1,451 @@
-module.exports = function (grunt) {
-
-
-  // Default task.
-  grunt.registerTask('default', ['jshint:dev','build','karma:unit']);
-  grunt.registerTask('dev', ['jshint:dev', 'build', 'webserver', 'open:dev', 'watch']);
-
-  //run by the watch task
-  grunt.registerTask('watch-js', ['jshint:dev','concat','copy:app','copy:mocks','copy:packages','copy:vs','karma:unit']);
-  grunt.registerTask('watch-less', ['recess:build', 'recess:installer', 'recess:tuning', 'copy:assets', 'copy:vs']);
-  grunt.registerTask('watch-html', ['copy:views', 'copy:vs']);
-  grunt.registerTask('watch-packages', ['copy:packages']);
-  grunt.registerTask('watch-installer', ['concat:install', 'concat:installJs', 'copy:installer', 'copy:vs']);
-  grunt.registerTask('watch-tuning', ['copy:tuning', 'concat:tuningJs', 'copy:vs']);
-  grunt.registerTask('watch-test', ['jshint:dev', 'karma:unit']);
-
-  //triggered from grunt dev or grunt
-  grunt.registerTask('build', ['clean', 'concat', 'recess:min', 'recess:installer', 'recess:tuning', 'bower', 'copy']);
-
-  //utillity tasks
-  grunt.registerTask('docs', ['ngdocs']);
-  grunt.registerTask('webserver', ['connect:devserver']);
-
-
-  // Print a timestamp (useful for when watching)
-  grunt.registerTask('timestamp', function() {
-    grunt.log.subhead(Date());
-  });
-
-    // Custom task to run the bower dependency installer
-    // tried, a few other things but this seems to work the best.
-    // https://coderwall.com/p/xnkdqw
-  grunt.registerTask('bower', 'Get js packages listed in bower.json',
-      function () {
-          var bower = require('bower');
-          var done = this.async();
-
-          bower.commands.install(undefined, { }, { interactive: false })
-              .on('log', function (data) {
-                  grunt.log.write(data.message + "\n");
-              })
-              .on('error', function (data) {
-                  grunt.log.write(data.message + "\n");
-                  done(false);
-              })
-              .on('end', function (data) {
-                  done();
-              });
-      }
-    );
-
-
-  // Project configuration.
-  grunt.initConfig({
-    buildVersion: grunt.option('buildversion') || '7',
-    connect: {
-             devserver: {
-               options: {
-                 port: 9990,
-                 hostname: '0.0.0.0',
-                 base: './build',
-                 middleware: function(connect, options){
-                   return [
-                     //uncomment to enable CSP
-                     // util.csp(),
-                     //util.rewrite(),
-                     connect.favicon('images/favicon.ico'),
-                     connect.static(options.base),
-                     connect.directory(options.base)
-                   ];
-                 }
-               }
-             },
-             testserver: {}
-           },
-
-    open : {
-      dev : {
-          path: 'http://localhost:9990/belle/'
-      }
-    },
-
-    distdir: 'build/belle',
-    bowerfiles: 'bower_components',
-    vsdir: '../Umbraco.Web.UI/umbraco',
-    pkg: grunt.file.readJSON('package.json'),
-    banner:
-    '/*! <%= pkg.title || pkg.name %> - v<%= buildVersion %> - <%= grunt.template.today("yyyy-mm-dd") %>\n' +
-    '<%= pkg.homepage ? " * " + pkg.homepage + "\\n" : "" %>' +
-    ' * Copyright (c) <%= grunt.template.today("yyyy") %> <%= pkg.author %>;\n' +
-    ' * Licensed <%= _.pluck(pkg.licenses, "type").join(", ") %>\n */\n',
-    src: {
-      js: ['src/**/*.js', 'src/*.js'],
-      common: ['src/common/**/*.js'],
-      specs: ['test/**/*.spec.js'],
-      scenarios: ['test/**/*.scenario.js'],
-      samples: ['sample files/*.js'],
-      html: ['src/index.html','src/install.html'],
-
-      everything:['src/**/*.*', 'test/**/*.*', 'docs/**/*.*'],
-
-      tpl: {
-        app: ['src/views/**/*.html'],
-        common: ['src/common/**/*.tpl.html']
-      },
-      less: ['src/less/belle.less'], // recess:build doesn't accept ** in its file patterns
-      prod: ['<%= distdir %>/js/*.js']
-    },
-
-    clean: ['<%= distdir %>/*'],
-
-    copy: {
-      assets: {
-        files: [{ dest: '<%= distdir %>/assets', src : '**', expand: true, cwd: 'src/assets/' }]
-      },
-
-
-      // Copies over the files downloaded by bower
-      bower: {
-        files: [
-                {
-                  dest: '<%= distdir %>/lib/typeahead/typeahead.bundle.min.js', 
-                  src: 'bower_components/typeahead.js/dist/typeahead.bundle.min.js' 
-                },
-                {
-                  dest: '<%= distdir %>/lib/lazyload/lazyload.min.js', 
-                  src: 'bower_components/rgrove-lazyload/lazyload.js'
-                },
-                {
-                  dest: '<%= distdir %>/lib/ace/',
-                  src: '**',
-                  expand: true,
-                  cwd: 'bower_components/ace-builds/src-min-noconflict/'
-                }
-              ]
-      },
-      
-<<<<<<< HEAD
-=======
-
->>>>>>> 08cc608d
-      installer: {
-        files: [{ dest: '<%= distdir %>/views/install', src : '**/*.html', expand: true, cwd: 'src/installer/steps' }]
-      },
-
-      tuning: {
-          files: [
-              { dest: '<%= distdir %>/preview', src: '**/*.html', expand: true, cwd: 'src/tuning' },
-              { dest: '<%= distdir %>/assets/css', src: 'tuning.defaultStyle.css', expand: true, cwd: 'src/tuning' },
-              { dest: '<%= distdir %>/assets/less', src: 'tuning.defaultStyle.less', expand: true, cwd: 'src/tuning' },
-              { dest: '<%= distdir %>/js', src: 'tuning.config.js', expand: true, cwd: 'src/tuning/config' },
-              { dest: '<%= distdir %>/js', src: 'tuning.palettes.js', expand: true, cwd: 'src/tuning/config' },
-              { dest: '<%= distdir %>/js', src: 'tuning.front.js', expand: true, cwd: 'src/tuning' }
-          ]
-      },
-
-      vendor: {
-        files: [{ dest: '<%= distdir %>/lib', src : '**', expand: true, cwd: 'lib/' }]
-      },
-      views: {
-        files: [{ dest: '<%= distdir %>/views', src : ['**/*.*', '!**/*.controller.js'], expand: true, cwd: 'src/views/' }]
-      },
-      app: {
-        files: [
-            { dest: '<%= distdir %>/js', src : '*.js', expand: true, cwd: 'src/' }
-            ]
-      },
-      mocks: {
-        files: [{ dest: '<%= distdir %>/js', src : '*.js', expand: true, cwd: 'src/common/mocks/' }]
-      },
-      vs: {
-          files: [
-              //everything except the index.html root file!
-              //then we need to figure out how to not copy all the test stuff either!?
-              { dest: '<%= vsdir %>/assets', src: '**', expand: true, cwd: '<%= distdir %>/assets' },
-              { dest: '<%= vsdir %>/js', src: '**', expand: true, cwd: '<%= distdir %>/js' },
-              { dest: '<%= vsdir %>/lib', src: '**', expand: true, cwd: '<%= distdir %>/lib' },
-              { dest: '<%= vsdir %>/views', src: '**', expand: true, cwd: '<%= distdir %>/views' },
-              { dest: '<%= vsdir %>/preview', src: '**', expand: true, cwd: '<%= distdir %>/preview' }
-          ]
-      },
-
-      packages: {
-        files: [{ dest: '<%= vsdir %>/../App_Plugins', src : '**', expand: true, cwd: 'src/packages/' }]
-      }
-    },
-
-    karma: {
-      unit: { configFile: 'test/config/karma.conf.js', keepalive: true },
-      e2e: { configFile: 'test/config/e2e.js', keepalive: true },
-      watch: { configFile: 'test/config/unit.js', singleRun:false, autoWatch: true, keepalive: true }
-    },
-
-    concat:{
-        index: {
-          src: ['src/index.html'],
-          dest: '<%= distdir %>/index.html',
-          options: {
-            process: true
-          }
-        },
-        install: {
-          src: ['src/installer/installer.html'],
-          dest: '<%= distdir %>/installer.html',
-          options: {
-            process: true
-          }
-        },
-
-        installJs: {
-          src: ['src/installer/**/*.js'],
-          dest: '<%= distdir %>/js/umbraco.installer.js',
-          options: {
-              banner: "<%= banner %>\n(function() { \n\n angular.module('umbraco.install', []); \n",
-              footer: "\n\n})();"
-          }
-        },
-        tuningJs: {
-            src: ['src/tuning/tuning.global.js', 'src/tuning/tuning.controller.js', 'src/tuning/lib/slider.directive.js', 'src/tuning/lib/spectrum.directive.js'],
-            dest: '<%= distdir %>/js/tuning.panel.js'
-        },
-        controllers: {
-          src:['src/controllers/**/*.controller.js','src/views/**/*.controller.js'],
-          dest: '<%= distdir %>/js/umbraco.controllers.js',
-          options: {
-              banner: "<%= banner %>\n(function() { \n\n",
-              footer: "\n\n})();"
-          }
-        },
-        services: {
-          src:['src/common/services/*.js'],
-          dest: '<%= distdir %>/js/umbraco.services.js',
-          options: {
-              banner: "<%= banner %>\n(function() { \n\n",
-              footer: "\n\n})();"
-          }
-        },
-        security: {
-          src:['src/common/security/*.js'],
-          dest: '<%= distdir %>/js/umbraco.security.js',
-          options: {
-              banner: "<%= banner %>\n(function() { \n\n",
-              footer: "\n\n})();"
-          }
-        },
-        resources: {
-          src:['src/common/resources/*.js'],
-          dest: '<%= distdir %>/js/umbraco.resources.js',
-          options: {
-              banner: "<%= banner %>\n(function() { \n\n",
-              footer: "\n\n})();"
-          }
-        },
-        testing: {
-          src:['src/common/mocks/*/*.js'],
-          dest: '<%= distdir %>/js/umbraco.testing.js',
-          options: {
-              banner: "<%= banner %>\n(function() { \n\n",
-              footer: "\n\n})();"
-          }
-        },
-        directives: {
-          src:['src/common/directives/**/*.js'],
-          dest: '<%= distdir %>/js/umbraco.directives.js',
-          options: {
-              banner: "<%= banner %>\n(function() { \n\n",
-              footer: "\n\n})();"
-          }
-        },
-        filters: {
-          src:['src/common/filters/*.js'],
-          dest: '<%= distdir %>/js/umbraco.filters.js',
-          options: {
-              banner: "<%= banner %>\n(function() { \n\n",
-              footer: "\n\n})();"
-          }
-        }
-    },
-
-    uglify: {
-      options: {
-        mangle: true
-      },
-      combine: {
-        files: {
-          '<%= distdir %>/js/umbraco.min.js': ['<%= distdir %>/js/umbraco.*.js']
-        }
-      }
-    },
-
-    recess: {
-      build: {
-        files: {
-          '<%= distdir %>/assets/css/<%= pkg.name %>.css':
-          ['<%= src.less %>'] },
-        options: {
-          compile: true
-        }
-      },
-      installer: {
-        files: {
-          '<%= distdir %>/assets/css/installer.css':
-          ['src/less/installer.less'] },
-        options: {
-          compile: true
-        }
-      },
-      tuning: {
-          files: {
-              '<%= distdir %>/assets/css/tuning.panelStyles.css':
-              ['src/less/tuning.panelStyles.less', 'src/less/helveticons.less']
-          },
-          options: {
-              compile: true
-          }
-      },
-      min: {
-        files: {
-          '<%= distdir %>/assets/css/<%= pkg.name %>.css': ['<%= src.less %>']
-        },
-        options: {
-          compile: true,
-          compress: true
-        }
-      }
-    },
-
-
-    watch:{
-      css: {
-          files: '**/*.less',
-          tasks: ['watch-less', 'timestamp'],
-          options: {
-            livereload: true,
-          },
-      },
-      js: {
-          files: ['src/**/*.js', 'src/*.js'],
-          tasks: ['watch-js', 'timestamp'],
-      },
-      test: {
-          files: ['test/**/*.js'],
-          tasks: ['watch-test', 'timestamp'],
-      },
-      installer: {
-          files: ['src/installer/**/*.*'],
-          tasks: ['watch-installer', 'timestamp'],
-      },
-      tuning: {
-          files: ['src/tuning/**/*.*'],
-          tasks: ['watch-tuning', 'timestamp'],
-      },
-      html: {
-        files: ['src/views/**/*.html', 'src/*.html'],
-        tasks:['watch-html','timestamp']
-      },
-
-      packages: {
-          files: 'src/packages/**/*.*',
-          tasks: ['watch-packages', 'timestamp'],
-      }
-    },
-
-
-    ngdocs: {
-      options: {
-        dest: 'docs/api',
-        startPage: '/api',
-        title: "Umbraco 7",
-        html5Mode: false,
-      },
-      api: {
-        src: ['src/common/**/*.js', 'docs/src/api/**/*.ngdoc'],
-        title: 'API Documentation'
-      },
-      tutorials: {
-        src: ['docs/src/tutorials/**/*.ngdoc'],
-        title: 'Tutorials'
-      }
-    },
-
-    jshint:{
-      dev:{
-         files: {
-            src: ['<%= src.common %>', '<%= src.specs %>', '<%= src.scenarios %>', '<%= src.samples %>']
-         },
-         options:{
-           curly:true,
-           eqeqeq:true,
-           immed:true,
-           latedef:true,
-           newcap:true,
-           noarg:true,
-           sub:true,
-           boss: true,
-             //NOTE: This is required so it doesn't barf on reserved words like delete when doing $http.delete
-           es5: true,
-           eqnull: true,
-             //NOTE: we need to use eval sometimes so ignore it
-           evil: true,
-             //NOTE: we need to check for strings such as "javascript:" so don't throw errors regarding those
-           scripturl: true,
-             //NOTE: we ignore tabs vs spaces because enforcing that causes lots of errors depending on the text editor being used
-           smarttabs: true,
-           globals:{}
-         }
-      },
-      build:{
-         files: {
-          src: ['<%= src.prod %>']
-          },
-          options:{
-           curly:true,
-           eqeqeq:true,
-           immed:true,
-           latedef:true,
-           newcap:true,
-           noarg:true,
-           sub:true,
-           boss: true,
-            //NOTE: This is required so it doesn't barf on reserved words like delete when doing $http.delete
-           es5: true,
-           eqnull: true,
-             //NOTE: we need to use eval sometimes so ignore it
-           evil: true,
-            //NOTE: we need to check for strings such as "javascript:" so don't throw errors regarding those
-           scripturl: true,
-            //NOTE: we ignore tabs vs spaces because enforcing that causes lots of errors depending on the text editor being used
-           smarttabs: true,
-           globalstrict:true,
-           globals:{$:false, jQuery:false,define:false,require:false,window:false}
-         }
-      }
-    }
-  });
-
-
-
-  grunt.loadNpmTasks('grunt-contrib-concat');
-  grunt.loadNpmTasks('grunt-contrib-jshint');
-  grunt.loadNpmTasks('grunt-contrib-clean');
-  grunt.loadNpmTasks('grunt-contrib-copy');
-  grunt.loadNpmTasks('grunt-contrib-uglify');
-  grunt.loadNpmTasks('grunt-contrib-watch');
-  grunt.loadNpmTasks('grunt-recess');
-
-  grunt.loadNpmTasks('grunt-karma');
-
-  grunt.loadNpmTasks('grunt-open');
-  grunt.loadNpmTasks('grunt-contrib-connect');
-
-  grunt.loadNpmTasks('grunt-ngdocs');
-
-};
+module.exports = function (grunt) {
+
+
+  // Default task.
+  grunt.registerTask('default', ['jshint:dev','build','karma:unit']);
+  grunt.registerTask('dev', ['jshint:dev', 'build', 'webserver', 'open:dev', 'watch']);
+
+  //run by the watch task
+  grunt.registerTask('watch-js', ['jshint:dev','concat','copy:app','copy:mocks','copy:packages','copy:vs','karma:unit']);
+  grunt.registerTask('watch-less', ['recess:build', 'recess:installer', 'recess:tuning', 'copy:assets', 'copy:vs']);
+  grunt.registerTask('watch-html', ['copy:views', 'copy:vs']);
+  grunt.registerTask('watch-packages', ['copy:packages']);
+  grunt.registerTask('watch-installer', ['concat:install', 'concat:installJs', 'copy:installer', 'copy:vs']);
+  grunt.registerTask('watch-tuning', ['copy:tuning', 'concat:tuningJs', 'copy:vs']);
+  grunt.registerTask('watch-test', ['jshint:dev', 'karma:unit']);
+
+  //triggered from grunt dev or grunt
+  grunt.registerTask('build', ['clean', 'concat', 'recess:min', 'recess:installer', 'recess:tuning', 'bower', 'copy']);
+
+  //utillity tasks
+  grunt.registerTask('docs', ['ngdocs']);
+  grunt.registerTask('webserver', ['connect:devserver']);
+
+
+  // Print a timestamp (useful for when watching)
+  grunt.registerTask('timestamp', function() {
+    grunt.log.subhead(Date());
+  });
+
+    // Custom task to run the bower dependency installer
+    // tried, a few other things but this seems to work the best.
+    // https://coderwall.com/p/xnkdqw
+  grunt.registerTask('bower', 'Get js packages listed in bower.json',
+      function () {
+          var bower = require('bower');
+          var done = this.async();
+
+          bower.commands.install(undefined, { }, { interactive: false })
+              .on('log', function (data) {
+                  grunt.log.write(data.message + "\n");
+              })
+              .on('error', function (data) {
+                  grunt.log.write(data.message + "\n");
+                  done(false);
+              })
+              .on('end', function (data) {
+                  done();
+              });
+      }
+    );
+
+
+  // Project configuration.
+  grunt.initConfig({
+    buildVersion: grunt.option('buildversion') || '7',
+    connect: {
+             devserver: {
+               options: {
+                 port: 9990,
+                 hostname: '0.0.0.0',
+                 base: './build',
+                 middleware: function(connect, options){
+                   return [
+                     //uncomment to enable CSP
+                     // util.csp(),
+                     //util.rewrite(),
+                     connect.favicon('images/favicon.ico'),
+                     connect.static(options.base),
+                     connect.directory(options.base)
+                   ];
+                 }
+               }
+             },
+             testserver: {}
+           },
+
+    open : {
+      dev : {
+          path: 'http://localhost:9990/belle/'
+      }
+    },
+
+    distdir: 'build/belle',
+    bowerfiles: 'bower_components',
+    vsdir: '../Umbraco.Web.UI/umbraco',
+    pkg: grunt.file.readJSON('package.json'),
+    banner:
+    '/*! <%= pkg.title || pkg.name %> - v<%= buildVersion %> - <%= grunt.template.today("yyyy-mm-dd") %>\n' +
+    '<%= pkg.homepage ? " * " + pkg.homepage + "\\n" : "" %>' +
+    ' * Copyright (c) <%= grunt.template.today("yyyy") %> <%= pkg.author %>;\n' +
+    ' * Licensed <%= _.pluck(pkg.licenses, "type").join(", ") %>\n */\n',
+    src: {
+      js: ['src/**/*.js', 'src/*.js'],
+      common: ['src/common/**/*.js'],
+      specs: ['test/**/*.spec.js'],
+      scenarios: ['test/**/*.scenario.js'],
+      samples: ['sample files/*.js'],
+      html: ['src/index.html','src/install.html'],
+
+      everything:['src/**/*.*', 'test/**/*.*', 'docs/**/*.*'],
+
+      tpl: {
+        app: ['src/views/**/*.html'],
+        common: ['src/common/**/*.tpl.html']
+      },
+      less: ['src/less/belle.less'], // recess:build doesn't accept ** in its file patterns
+      prod: ['<%= distdir %>/js/*.js']
+    },
+
+    clean: ['<%= distdir %>/*'],
+
+    copy: {
+      assets: {
+        files: [{ dest: '<%= distdir %>/assets', src : '**', expand: true, cwd: 'src/assets/' }]
+      },
+
+
+      // Copies over the files downloaded by bower
+      bower: {
+        files: [
+                {
+                  dest: '<%= distdir %>/lib/typeahead/typeahead.bundle.min.js', 
+                  src: 'bower_components/typeahead.js/dist/typeahead.bundle.min.js' 
+                },
+                {
+                  dest: '<%= distdir %>/lib/lazyload/lazyload.min.js', 
+                  src: 'bower_components/rgrove-lazyload/lazyload.js'
+                },
+                {
+                  dest: '<%= distdir %>/lib/ace/',
+                  src: '**',
+                  expand: true,
+                  cwd: 'bower_components/ace-builds/src-min-noconflict/'
+                }
+              ]
+      },
+      
+
+      installer: {
+        files: [{ dest: '<%= distdir %>/views/install', src : '**/*.html', expand: true, cwd: 'src/installer/steps' }]
+      },
+
+      tuning: {
+          files: [
+              { dest: '<%= distdir %>/preview', src: '**/*.html', expand: true, cwd: 'src/tuning' },
+              { dest: '<%= distdir %>/assets/css', src: 'tuning.defaultStyle.css', expand: true, cwd: 'src/tuning' },
+              { dest: '<%= distdir %>/assets/less', src: 'tuning.defaultStyle.less', expand: true, cwd: 'src/tuning' },
+              { dest: '<%= distdir %>/js', src: 'tuning.config.js', expand: true, cwd: 'src/tuning/config' },
+              { dest: '<%= distdir %>/js', src: 'tuning.palettes.js', expand: true, cwd: 'src/tuning/config' },
+              { dest: '<%= distdir %>/js', src: 'tuning.front.js', expand: true, cwd: 'src/tuning' }
+          ]
+      },
+
+      vendor: {
+        files: [{ dest: '<%= distdir %>/lib', src : '**', expand: true, cwd: 'lib/' }]
+      },
+      views: {
+        files: [{ dest: '<%= distdir %>/views', src : ['**/*.*', '!**/*.controller.js'], expand: true, cwd: 'src/views/' }]
+      },
+      app: {
+        files: [
+            { dest: '<%= distdir %>/js', src : '*.js', expand: true, cwd: 'src/' }
+            ]
+      },
+      mocks: {
+        files: [{ dest: '<%= distdir %>/js', src : '*.js', expand: true, cwd: 'src/common/mocks/' }]
+      },
+      vs: {
+          files: [
+              //everything except the index.html root file!
+              //then we need to figure out how to not copy all the test stuff either!?
+              { dest: '<%= vsdir %>/assets', src: '**', expand: true, cwd: '<%= distdir %>/assets' },
+              { dest: '<%= vsdir %>/js', src: '**', expand: true, cwd: '<%= distdir %>/js' },
+              { dest: '<%= vsdir %>/lib', src: '**', expand: true, cwd: '<%= distdir %>/lib' },
+              { dest: '<%= vsdir %>/views', src: '**', expand: true, cwd: '<%= distdir %>/views' },
+              { dest: '<%= vsdir %>/preview', src: '**', expand: true, cwd: '<%= distdir %>/preview' }
+          ]
+      },
+
+      packages: {
+        files: [{ dest: '<%= vsdir %>/../App_Plugins', src : '**', expand: true, cwd: 'src/packages/' }]
+      }
+    },
+
+    karma: {
+      unit: { configFile: 'test/config/karma.conf.js', keepalive: true },
+      e2e: { configFile: 'test/config/e2e.js', keepalive: true },
+      watch: { configFile: 'test/config/unit.js', singleRun:false, autoWatch: true, keepalive: true }
+    },
+
+    concat:{
+        index: {
+          src: ['src/index.html'],
+          dest: '<%= distdir %>/index.html',
+          options: {
+            process: true
+          }
+        },
+        install: {
+          src: ['src/installer/installer.html'],
+          dest: '<%= distdir %>/installer.html',
+          options: {
+            process: true
+          }
+        },
+
+        installJs: {
+          src: ['src/installer/**/*.js'],
+          dest: '<%= distdir %>/js/umbraco.installer.js',
+          options: {
+              banner: "<%= banner %>\n(function() { \n\n angular.module('umbraco.install', []); \n",
+              footer: "\n\n})();"
+          }
+        },
+        tuningJs: {
+            src: ['src/tuning/tuning.global.js', 'src/tuning/tuning.controller.js', 'src/tuning/lib/slider.directive.js', 'src/tuning/lib/spectrum.directive.js'],
+            dest: '<%= distdir %>/js/tuning.panel.js'
+        },
+        controllers: {
+          src:['src/controllers/**/*.controller.js','src/views/**/*.controller.js'],
+          dest: '<%= distdir %>/js/umbraco.controllers.js',
+          options: {
+              banner: "<%= banner %>\n(function() { \n\n",
+              footer: "\n\n})();"
+          }
+        },
+        services: {
+          src:['src/common/services/*.js'],
+          dest: '<%= distdir %>/js/umbraco.services.js',
+          options: {
+              banner: "<%= banner %>\n(function() { \n\n",
+              footer: "\n\n})();"
+          }
+        },
+        security: {
+          src:['src/common/security/*.js'],
+          dest: '<%= distdir %>/js/umbraco.security.js',
+          options: {
+              banner: "<%= banner %>\n(function() { \n\n",
+              footer: "\n\n})();"
+          }
+        },
+        resources: {
+          src:['src/common/resources/*.js'],
+          dest: '<%= distdir %>/js/umbraco.resources.js',
+          options: {
+              banner: "<%= banner %>\n(function() { \n\n",
+              footer: "\n\n})();"
+          }
+        },
+        testing: {
+          src:['src/common/mocks/*/*.js'],
+          dest: '<%= distdir %>/js/umbraco.testing.js',
+          options: {
+              banner: "<%= banner %>\n(function() { \n\n",
+              footer: "\n\n})();"
+          }
+        },
+        directives: {
+          src:['src/common/directives/**/*.js'],
+          dest: '<%= distdir %>/js/umbraco.directives.js',
+          options: {
+              banner: "<%= banner %>\n(function() { \n\n",
+              footer: "\n\n})();"
+          }
+        },
+        filters: {
+          src:['src/common/filters/*.js'],
+          dest: '<%= distdir %>/js/umbraco.filters.js',
+          options: {
+              banner: "<%= banner %>\n(function() { \n\n",
+              footer: "\n\n})();"
+          }
+        }
+    },
+
+    uglify: {
+      options: {
+        mangle: true
+      },
+      combine: {
+        files: {
+          '<%= distdir %>/js/umbraco.min.js': ['<%= distdir %>/js/umbraco.*.js']
+        }
+      }
+    },
+
+    recess: {
+      build: {
+        files: {
+          '<%= distdir %>/assets/css/<%= pkg.name %>.css':
+          ['<%= src.less %>'] },
+        options: {
+          compile: true
+        }
+      },
+      installer: {
+        files: {
+          '<%= distdir %>/assets/css/installer.css':
+          ['src/less/installer.less'] },
+        options: {
+          compile: true
+        }
+      },
+      tuning: {
+          files: {
+              '<%= distdir %>/assets/css/tuning.panelStyles.css':
+              ['src/less/tuning.panelStyles.less', 'src/less/helveticons.less']
+          },
+          options: {
+              compile: true
+          }
+      },
+      min: {
+        files: {
+          '<%= distdir %>/assets/css/<%= pkg.name %>.css': ['<%= src.less %>']
+        },
+        options: {
+          compile: true,
+          compress: true
+        }
+      }
+    },
+
+
+    watch:{
+      css: {
+          files: '**/*.less',
+          tasks: ['watch-less', 'timestamp'],
+          options: {
+            livereload: true,
+          },
+      },
+      js: {
+          files: ['src/**/*.js', 'src/*.js'],
+          tasks: ['watch-js', 'timestamp'],
+      },
+      test: {
+          files: ['test/**/*.js'],
+          tasks: ['watch-test', 'timestamp'],
+      },
+      installer: {
+          files: ['src/installer/**/*.*'],
+          tasks: ['watch-installer', 'timestamp'],
+      },
+      tuning: {
+          files: ['src/tuning/**/*.*'],
+          tasks: ['watch-tuning', 'timestamp'],
+      },
+      html: {
+        files: ['src/views/**/*.html', 'src/*.html'],
+        tasks:['watch-html','timestamp']
+      },
+
+      packages: {
+          files: 'src/packages/**/*.*',
+          tasks: ['watch-packages', 'timestamp'],
+      }
+    },
+
+
+    ngdocs: {
+      options: {
+        dest: 'docs/api',
+        startPage: '/api',
+        title: "Umbraco 7",
+        html5Mode: false,
+      },
+      api: {
+        src: ['src/common/**/*.js', 'docs/src/api/**/*.ngdoc'],
+        title: 'API Documentation'
+      },
+      tutorials: {
+        src: ['docs/src/tutorials/**/*.ngdoc'],
+        title: 'Tutorials'
+      }
+    },
+
+    jshint:{
+      dev:{
+         files: {
+            src: ['<%= src.common %>', '<%= src.specs %>', '<%= src.scenarios %>', '<%= src.samples %>']
+         },
+         options:{
+           curly:true,
+           eqeqeq:true,
+           immed:true,
+           latedef:true,
+           newcap:true,
+           noarg:true,
+           sub:true,
+           boss: true,
+             //NOTE: This is required so it doesn't barf on reserved words like delete when doing $http.delete
+           es5: true,
+           eqnull: true,
+             //NOTE: we need to use eval sometimes so ignore it
+           evil: true,
+             //NOTE: we need to check for strings such as "javascript:" so don't throw errors regarding those
+           scripturl: true,
+             //NOTE: we ignore tabs vs spaces because enforcing that causes lots of errors depending on the text editor being used
+           smarttabs: true,
+           globals:{}
+         }
+      },
+      build:{
+         files: {
+          src: ['<%= src.prod %>']
+          },
+          options:{
+           curly:true,
+           eqeqeq:true,
+           immed:true,
+           latedef:true,
+           newcap:true,
+           noarg:true,
+           sub:true,
+           boss: true,
+            //NOTE: This is required so it doesn't barf on reserved words like delete when doing $http.delete
+           es5: true,
+           eqnull: true,
+             //NOTE: we need to use eval sometimes so ignore it
+           evil: true,
+            //NOTE: we need to check for strings such as "javascript:" so don't throw errors regarding those
+           scripturl: true,
+            //NOTE: we ignore tabs vs spaces because enforcing that causes lots of errors depending on the text editor being used
+           smarttabs: true,
+           globalstrict:true,
+           globals:{$:false, jQuery:false,define:false,require:false,window:false}
+         }
+      }
+    }
+  });
+
+
+
+  grunt.loadNpmTasks('grunt-contrib-concat');
+  grunt.loadNpmTasks('grunt-contrib-jshint');
+  grunt.loadNpmTasks('grunt-contrib-clean');
+  grunt.loadNpmTasks('grunt-contrib-copy');
+  grunt.loadNpmTasks('grunt-contrib-uglify');
+  grunt.loadNpmTasks('grunt-contrib-watch');
+  grunt.loadNpmTasks('grunt-recess');
+
+  grunt.loadNpmTasks('grunt-karma');
+
+  grunt.loadNpmTasks('grunt-open');
+  grunt.loadNpmTasks('grunt-contrib-connect');
+
+  grunt.loadNpmTasks('grunt-ngdocs');
+
+};