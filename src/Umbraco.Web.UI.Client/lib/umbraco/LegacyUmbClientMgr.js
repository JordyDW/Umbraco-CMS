--- conflicted
+++ resolved
@@ -179,15 +179,11 @@
                 //get our angular navigation service
                 var injector = getRootInjector();
                 var dialogService = injector.get("dialogService");
-<<<<<<< HEAD
-                
-=======
 
                 var self = this;
 
                 //TODO: need to get the closeTriggers working for compatibility too somehow.
 
->>>>>>> 8e93cfa9
                 var dialog = dialogService.open({
                     template: url,
                     width: width,
@@ -195,14 +191,11 @@
                     iframe: true,
                     show: true,
                     callback: function (result) {
-<<<<<<< HEAD
-=======
                         
                         if (typeof onCloseCallback == "function") {
                             onCloseCallback.apply(self, [result]);
                         }
                         
->>>>>>> 8e93cfa9
                         dialog.hide();
                     }
                 });
