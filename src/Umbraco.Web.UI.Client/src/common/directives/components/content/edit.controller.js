(function () {
    'use strict';

    function ContentEditController($rootScope, $scope, $routeParams, $q, $window,
        appState, contentResource, entityResource, navigationService, notificationsService,
        serverValidationManager, contentEditingHelper, localizationService, formHelper, umbRequestHelper,
        editorState, $http, eventsService, overlayService, $location, localStorageService, treeService,
        $exceptionHandler) {

        var evts = [];
        var infiniteMode = $scope.infiniteModel && $scope.infiniteModel.infiniteMode;
        var watchingCulture = false;

        //setup scope vars
        $scope.defaultButton = null;
        $scope.subButtons = [];

        $scope.page = {};
        $scope.page.loading = false;
        $scope.page.menu = {};
        $scope.page.menu.currentNode = null;
        $scope.page.menu.currentSection = appState.getSectionState("currentSection");
        $scope.page.listViewPath = null;
        $scope.page.isNew = $scope.isNew ? true : false;

        if (infiniteMode) {
            $scope.page.allowInfinitePublishAndClose = $scope.infiniteModel.allowPublishAndClose;
            $scope.page.allowInfiniteSaveAndClose = $scope.infiniteModel.allowSaveAndClose;
        }

        $scope.page.buttonGroupState = "init";
        $scope.page.hideActionsMenu = infiniteMode ? true : false;
        $scope.page.hideChangeVariant = false;
        $scope.allowOpen = true;
        $scope.activeApp = null;

        //initializes any watches
        function startWatches(content) {

            //watch for changes to isNew, set the page.isNew accordingly and load the breadcrumb if we can
            $scope.$watch('isNew', function (newVal, oldVal) {

                $scope.page.isNew = Object.toBoolean(newVal);

                //We fetch all ancestors of the node to generate the footer breadcrumb navigation
                if (content.parentId && content.parentId !== -1 && content.parentId !== -20) {
                    loadBreadcrumb();
                    if (!watchingCulture) {
                        $scope.$watch('culture',
                            function (value, oldValue) {
                                if (value !== oldValue) {
                                    loadBreadcrumb();
                                }
                            });
                    }
                }
            });

        }

        //this initializes the editor with the data which will be called more than once if the data is re-loaded
        function init() {

            var content = $scope.content;
            if (content.id && content.isChildOfListView && content.trashed === false) {
                $scope.page.listViewPath = "/content/content/edit/" + content.parentId
                    + "?list=" + $routeParams.list
                    + "&page=" + $routeParams.page
                    + "&filter=" + $routeParams.filter
                    + "&orderBy=" + $routeParams.orderBy
                    + "&orderDirection=" + $routeParams.orderDirection;
            }

            // we need to check wether an app is present in the current data, if not we will present the default app.
            var isAppPresent = false;

            // on first init, we dont have any apps. but if we are re-initializing, we do, but ...
            if ($scope.activeApp) {

                _.forEach(content.apps, function (app) {
                    if (app.alias === $scope.activeApp.alias) {
                        isAppPresent = true;
                        $scope.appChanged(app);
                    }
                });

                if (isAppPresent === false) {
                    // active app does not exist anymore.
                    $scope.activeApp = null;
                }
            }

            // if we still dont have a app, lets show the first one:
            if ($scope.activeApp === null && content.apps.length) {
                $scope.appChanged(content.apps[0]);
            }
            // otherwise make sure the save options are up to date with the current content state
            else {
                createButtons($scope.content);
            }

            editorState.set(content);

            bindEvents();

            resetVariantFlags();
        }

        function loadBreadcrumb() {
            // load the parent breadcrumb when creating new content
            var id = $scope.page.isNew ? $scope.content.parentId : $scope.content.id;
            if (!id) {
                return;
            }
            entityResource.getAncestors(id, "document", $scope.culture)
                .then(function (anc) {
                    $scope.ancestors = anc;
                });
        }

        /**
         * This will reset isDirty flags if save is true.
         * When working with multiple variants, this will set the save/publish flags of each one to false.
         * When working with a single variant, this will set the publish flag to false and the save flag to true.
         */
        function resetVariantFlags() {
            if ($scope.content.variants.length > 1) {
                for (var i = 0; i < $scope.content.variants.length; i++) {
                    var v = $scope.content.variants[i];
                    if (v.save) {
                        v.isDirty = false;
                    }
                    v.save = false;
                    v.publish = false;
                }
            }
            else {
                if ($scope.content.variants[0].save) {
                    $scope.content.variants[0].isDirty = false;
                }
                $scope.content.variants[0].save = true;
                $scope.content.variants[0].publish = false;
            }
        }

        /** Returns true if the content item varies by culture */
        function hasVariants(content) {
            return content.variants.length > 1;
        }

        function reload() {
            $scope.page.loading = true;

            if ($scope.page.isNew) {
                loadScaffold().then(function () {
                    $scope.page.loading = false;
                });
            } else {
                loadContent().then(function () {
                    $scope.page.loading = false;
                });
            }
        }

        function bindEvents() {
            //bindEvents can be called more than once and we don't want to have multiple bound events
            for (var e in evts) {
                eventsService.unsubscribe(evts[e]);
            }

            evts.push(eventsService.on("editors.documentType.saved", function (name, args) {
                // if this content item uses the updated doc type we need to reload the content item
                if (args && args.documentType && $scope.content.documentType.id === args.documentType.id) {
                    reload();
                }
            }));

            evts.push(eventsService.on("editors.content.reload", function (name, args) {
                if (args && args.node && $scope.content.id === args.node.id) {
                    reload();
                    loadBreadcrumb();
                    syncTreeNode($scope.content, $scope.content.path);
                }
            }));

            evts.push(eventsService.on("rte.file.uploading", function () {
                $scope.page.saveButtonState = "busy";
                $scope.page.buttonGroupState = "busy";

            }));

            evts.push(eventsService.on("rte.file.uploaded", function () {
                $scope.page.saveButtonState = "success";
                $scope.page.buttonGroupState = "success";
            }));

            evts.push(eventsService.on("rte.shortcut.save", function () {
                if ($scope.page.showSaveButton) {
                    $scope.save();
                }
            }));

            evts.push(eventsService.on("content.saved", function () {
                // Clear out localstorage keys that start with tinymce__
                // When we save/perist a content node
                // NOTE: clearAll supports a RegEx pattern of items to remove
                localStorageService.clearAll(/^tinymce__/);
            }));
        }

        function appendRuntimeData() {
            $scope.content.variants.forEach((variant) => {
                variant.compositeId = contentEditingHelper.buildCompositeVariantId(variant);
                variant.htmlId = "_content_variant_" + variant.compositeId + "_";
            });
        }

        /**
         *  This does the content loading and initializes everything, called on first load
         */
        function loadContent() {

            //we are editing so get the content item from the server
            return $scope.getMethod()($scope.contentId)
                .then(function (data) {

                    $scope.content = data;

                    appendRuntimeData();
                    init();

                    syncTreeNode($scope.content, $scope.content.path, true);

                    resetLastListPageNumber($scope.content);

                    eventsService.emit("content.loaded", { content: $scope.content });

                    return $q.resolve($scope.content);


                });

        }

        /**
        *  This loads the content scaffold for when creating new content
        */
        function loadScaffold() {
            //we are creating so get an empty content item
            return $scope.getScaffoldMethod()()
                .then(function (data) {

                    $scope.content = data;

                    appendRuntimeData();
                    init();
                    startWatches($scope.content);

                    resetLastListPageNumber($scope.content);

                    eventsService.emit("content.newReady", { content: $scope.content });

                    return $q.resolve($scope.content);

                });
        }

        /**
         * Create the save/publish/preview buttons for the view
         * @param {any} content the content node
         * @param {any} app the active content app
         */
        function createButtons(content) {

            // for trashed and element type items, the save button is the primary action - otherwise it's a secondary action
            $scope.page.saveButtonStyle = content.trashed || content.isElement || content.isBlueprint ? "primary" : "info";
            // only create the save/publish/preview buttons if the
            // content app is "Conent"
            if ($scope.activeApp && $scope.activeApp.alias !== "umbContent" && $scope.activeApp.alias !== "umbInfo" && $scope.activeApp.alias !== "umbListView") {
                $scope.defaultButton = null;
                $scope.subButtons = null;
                $scope.page.showSaveButton = false;
                $scope.page.showPreviewButton = false;
                return;
            }

            // create the save button
            if (_.contains($scope.content.allowedActions, "A")) {
                $scope.page.showSaveButton = true;
                // add ellipsis to the save button if it opens the variant overlay
                $scope.page.saveButtonEllipsis = content.variants && content.variants.length > 1 ? "true" : "false";
            } else {
                $scope.page.showSaveButton = false;
            }

            // create the pubish combo button
            $scope.page.buttonGroupState = "init";
            var buttons = contentEditingHelper.configureContentEditorButtons({
                create: $scope.page.isNew,
                content: content,
                methods: {
                    saveAndPublish: $scope.saveAndPublish,
                    sendToPublish: $scope.sendToPublish,
                    unpublish: $scope.unpublish,
                    schedulePublish: $scope.schedule,
                    publishDescendants: $scope.publishDescendants
                }
            });

            $scope.defaultButton = buttons.defaultButton;
            $scope.subButtons = buttons.subButtons;
            $scope.page.showPreviewButton = true;

        }

        /** Syncs the content item to it's tree node - this occurs on first load and after saving */
        function syncTreeNode(content, path, initialLoad, reloadChildren) {

            if (infiniteMode || !path) {
                return;
            }

            if (!$scope.content.isChildOfListView) {
                navigationService.syncTree({ tree: $scope.treeAlias, path: path.split(","), forceReload: initialLoad !== true })
                    .then(function (syncArgs) {
                        $scope.page.menu.currentNode = syncArgs.node;
                        if (reloadChildren && syncArgs.node.expanded) {
                            treeService.loadNodeChildren({ node: syncArgs.node });
                        }
                    }, function () {
                        //handle the rejection
                        console.log("A problem occurred syncing the tree! A path is probably incorrect.")
                    });
            }
            else if (initialLoad === true) {

                //it's a child item, just sync the ui node to the parent
                navigationService.syncTree({ tree: $scope.treeAlias, path: path.substring(0, path.lastIndexOf(",")).split(","), forceReload: initialLoad !== true });

                //if this is a child of a list view and it's the initial load of the editor, we need to get the tree node
                // from the server so that we can load in the actions menu.
                umbRequestHelper.resourcePromise(
                    $http.get(content.treeNodeUrl),
                    'Failed to retrieve data for child node ' + content.id).then(function (node) {
                        $scope.page.menu.currentNode = node;
                    });
            }
        }

        function checkValidility() {
            //Get all controls from the 'contentForm'
            var allControls = $scope.contentForm.$getControls();

            //An array to store items in when we find child form fields (no matter how many deep nested forms)
            var childFieldsToMarkAsValid = [];

            //Exclude known formControls 'contentHeaderForm' and 'tabbedContentForm'
            //Check property - $name === "contentHeaderForm"
            allControls = _.filter(allControls, function (obj) {
                return obj.$name !== 'contentHeaderForm' && obj.$name !== 'tabbedContentForm' && obj.hasOwnProperty('$submitted');
            });

            for (var i = 0; i < allControls.length; i++) {
                var nestedForm = allControls[i];

                //Get Nested Controls of this form in the loop
                var nestedFormControls = nestedForm.$getControls();

                //Need to recurse through controls (could be more nested forms)
                childFieldsToMarkAsValid = recurseFormControls(nestedFormControls, childFieldsToMarkAsValid);
            }

            return childFieldsToMarkAsValid;
        }

        //Controls is the
        function recurseFormControls(controls, array) {

            //Loop over the controls
            for (var i = 0; i < controls.length; i++) {
                var controlItem = controls[i];

                //Check if the controlItem has a property ''
                if (controlItem.hasOwnProperty('$submitted')) {
                    //This item is a form - so lets get the child controls of it & recurse again
                    var childFormControls = controlItem.$getControls();
                    recurseFormControls(childFormControls, array);
                }
                else {
                    //We can assume its a field on a form
                    if (controlItem.hasOwnProperty('$error')) {
                        //Set the validlity of the error/s to be valid
                        //String of keys of error invalid messages
                        var errorKeys = [];

                        for (var key in controlItem.$error) {
                            errorKeys.push(key);
                            controlItem.$setValidity(key, true);
                        }

                        //Create a basic obj - storing the control item & the error keys
                        var obj = { 'control': controlItem, 'errorKeys': errorKeys };

                        //Push the updated control into the array - so we can set them back
                        array.push(obj);
                    }
                }
            }
            return array;
        }

        function resetNestedFieldValiation(array) {
            for (var i = 0; i < array.length; i++) {
                var item = array[i];
                //Item is an object containing two props
                //'control' (obj) & 'errorKeys' (string array)
                var fieldControl = item.control;
                var fieldErrorKeys = item.errorKeys;

                for (var j = 0; j < fieldErrorKeys.length; j++) {
                    fieldControl.$setValidity(fieldErrorKeys[j], false);
                }
            }
        }

        function ensureDirtyIsSetIfAnyVariantIsDirty() {

            $scope.contentForm.$dirty = false;

            for (var i = 0; i < $scope.content.variants.length; i++) {
                if ($scope.content.variants[i].isDirty) {
                    $scope.contentForm.$dirty = true;
                    return;
                }
            }
        }

        // This is a helper method to reduce the amount of code repitition for actions: Save, Publish, SendToPublish
        function performSave(args) {

            //Used to check validility of nested form - coming from Content Apps mostly
            //Set them all to be invalid
            var fieldsToRollback = checkValidility();
            eventsService.emit("content.saving", { content: $scope.content, action: args.action });

            return contentEditingHelper.contentEditorPerformSave({
                saveMethod: args.saveMethod,
                scope: $scope,
                content: $scope.content,
                create: $scope.page.isNew,
                action: args.action,
                showNotifications: args.showNotifications,
                softRedirect: true
            }).then(function (data) {
                //success
                init();

                //needs to be manually set for infinite editing mode
                $scope.page.isNew = false;

                syncTreeNode($scope.content, data.path, false, args.reloadChildren);

                eventsService.emit("content.saved", { content: $scope.content, action: args.action });

                resetNestedFieldValiation(fieldsToRollback);
                ensureDirtyIsSetIfAnyVariantIsDirty();

                return $q.when(data);
            },
                function (err) {
                    syncTreeNode($scope.content, $scope.content.path);

                    resetNestedFieldValiation(fieldsToRollback);

                    return $q.reject(err);
                });
        }

        function clearNotifications(content) {
            if (content.notifications) {
                content.notifications = [];
            }
            if (content.variants) {
                for (var i = 0; i < content.variants.length; i++) {
                    if (content.variants[i].notifications) {
                        content.variants[i].notifications = [];
                    }
                }
            }
        }

        function resetLastListPageNumber(content) {
            // We're using rootScope to store the page number for list views, so if returning to the list
            // we can restore the page.  If we've moved on to edit a piece of content that's not the list or it's children
            // we should remove this so as not to confuse if navigating to a different list
            if (!content.isChildOfListView && !content.isContainer) {
                $rootScope.lastListViewPageViewed = null;
            }
        }

        /**
         * Used to clear the dirty state for successfully saved variants when not all variant saving was successful
         * @param {any} variants
         */
        function clearDirtyState(variants) {
            for (var i = 0; i < variants.length; i++) {
                var v = variants[i];
                if (v.notifications) {
                    var isSuccess = _.find(v.notifications, function (n) {
                        return n.type === 3; //this is a success notification
                    });
                    if (isSuccess) {
                        v.isDirty = false;
                    }
                }
            }
        }

        function handleHttpException(err) {
            if (err && !err.status) {
                $exceptionHandler(err);
            }
        }

        /** Just shows a simple notification that there are client side validation issues to be fixed */
        function showValidationNotification() {
            //TODO: We need to make the validation UI much better, there's a lot of inconsistencies in v8 including colors, issues with the property groups and validation errors between variants

            //need to show a notification else it's not clear there was an error.
            localizationService.localizeMany([
                "speechBubbles_validationFailedHeader",
                "speechBubbles_validationFailedMessage"
            ]
            ).then(function (data) {
                notificationsService.error(data[0], data[1]);
            });
        }

        if ($scope.page.isNew) {

            $scope.page.loading = true;

            loadScaffold().then(function () {
                $scope.page.loading = false;
            });
        }
        else {

            $scope.page.loading = true;

            loadContent().then(function () {
                startWatches($scope.content);
                $scope.page.loading = false;
            });
        }

        $scope.unpublish = function () {
            clearNotifications($scope.content);
            if (formHelper.submitForm({ scope: $scope, action: "unpublish", skipValidation: true })) {
                var dialog = {
                    parentScope: $scope,
                    view: "views/content/overlays/unpublish.html",
                    variants: $scope.content.variants, //set a model property for the dialog
                    skipFormValidation: true, //when submitting the overlay form, skip any client side validation
                    submitButtonLabelKey: "content_unpublish",
                    submitButtonStyle: "warning",
                    submit: function (model) {

                        model.submitButtonState = "busy";

                        var selectedVariants = _.filter(model.variants, v => v.save && v.language); //ignore invariant
                        var culturesForUnpublishing = _.map(selectedVariants, v => v.language.culture);

                        contentResource.unpublish($scope.content.id, culturesForUnpublishing)
                            .then(function (data) {
                                formHelper.resetForm({ scope: $scope });
                                contentEditingHelper.reBindChangedProperties($scope.content, data);
                                init();
                                syncTreeNode($scope.content, data.path);
                                $scope.page.buttonGroupState = "success";
                                eventsService.emit("content.unpublished", { content: $scope.content });
                                overlayService.close();
                            }, function (err) {
                                $scope.page.buttonGroupState = 'error';
                                handleHttpException(err);
                            });


                    },
                    close: function () {
                        overlayService.close();
                    }
                };

                overlayService.open(dialog);
            }
        };

        $scope.sendToPublish = function () {
            clearNotifications($scope.content);
            if (hasVariants($scope.content)) {
                //before we launch the dialog we want to execute all client side validations first
                if (formHelper.submitForm({ scope: $scope, action: "publish" })) {

                    var dialog = {
                        parentScope: $scope,
                        view: "views/content/overlays/sendtopublish.html",
                        variants: $scope.content.variants, //set a model property for the dialog
                        skipFormValidation: true, //when submitting the overlay form, skip any client side validation
                        submitButtonLabelKey: "buttons_saveToPublish",
                        submit: function (model) {
                            model.submitButtonState = "busy";
                            clearNotifications($scope.content);
                            //we need to return this promise so that the dialog can handle the result and wire up the validation response
                            return performSave({
                                saveMethod: contentResource.sendToPublish,
                                action: "sendToPublish",
                                showNotifications: false
                            }).then(function (data) {
                                //show all notifications manually here since we disabled showing them automatically in the save method
                                formHelper.showNotifications(data);
                                clearNotifications($scope.content);
                                overlayService.close();
                                return $q.when(data);
                            },
                                function (err) {
                                    clearDirtyState($scope.content.variants);
                                    model.submitButtonState = "error";
                                    //re-map the dialog model since we've re-bound the properties
                                    dialog.variants = $scope.content.variants;
                                    handleHttpException(err);
                                });
                        },
                        close: function () {
                            overlayService.close();
                        }
                    };

                    overlayService.open(dialog);
                }
                else {
                    showValidationNotification();
                }
            }
            else {
                $scope.page.buttonGroupState = "busy";
                return performSave({
                    saveMethod: contentResource.sendToPublish,
                    action: "sendToPublish"
                }).then(function () {
                    $scope.page.buttonGroupState = "success";
                }, function (err) {
                    $scope.page.buttonGroupState = "error";
                    handleHttpException(err);
                });;
            }
        };

        $scope.saveAndPublish = function () {
            clearNotifications($scope.content);
            if (hasVariants($scope.content)) {
                //before we launch the dialog we want to execute all client side validations first
                if (formHelper.submitForm({ scope: $scope, action: "publish" })) {
                    var dialog = {
                        parentScope: $scope,
                        view: "views/content/overlays/publish.html",
                        variants: $scope.content.variants, //set a model property for the dialog
                        skipFormValidation: true, //when submitting the overlay form, skip any client side validation
                        submitButtonLabelKey: "buttons_saveAndPublish",
                        submit: function (model) {
                            model.submitButtonState = "busy";
                            clearNotifications($scope.content);
                            //we need to return this promise so that the dialog can handle the result and wire up the validation response
                            return performSave({
                                saveMethod: contentResource.publish,
                                action: "publish",
                                showNotifications: false
                            }).then(function (data) {
                                //show all notifications manually here since we disabled showing them automatically in the save method
                                formHelper.showNotifications(data);
                                clearNotifications($scope.content);
                                overlayService.close();
                                return $q.when(data);
                            },
                                function (err) {
                                    clearDirtyState($scope.content.variants);
                                    model.submitButtonState = "error";
                                    //re-map the dialog model since we've re-bound the properties
                                    dialog.variants = $scope.content.variants;
                                    handleHttpException(err);
                                });
                        },
                        close: function () {
                            overlayService.close();
                        }
                    };
                    overlayService.open(dialog);
                }
                else {
                    showValidationNotification();
                }
            }
            else {
                //ensure the flags are set
                $scope.content.variants[0].save = true;
                $scope.content.variants[0].publish = true;
                $scope.page.buttonGroupState = "busy";
                return performSave({
                    saveMethod: contentResource.publish,
                    action: "publish"
                }).then(function () {
                    $scope.page.buttonGroupState = "success";
                }, function (err) {
                    $scope.page.buttonGroupState = "error";
                    handleHttpException(err);
                });
            }
        };

        $scope.save = function () {
            clearNotifications($scope.content);
            // TODO: Add "..." to save button label if there are more than one variant to publish - currently it just adds the elipses if there's more than 1 variant
            if (hasVariants($scope.content)) {
                //before we launch the dialog we want to execute all client side validations first
                if (formHelper.submitForm({ scope: $scope, action: "openSaveDialog" })) {

                    var dialog = {
                        parentScope: $scope,
                        view: "views/content/overlays/save.html",
                        variants: $scope.content.variants, //set a model property for the dialog
                        skipFormValidation: true, //when submitting the overlay form, skip any client side validation
                        submitButtonLabelKey: "buttons_save",
                        submit: function (model) {
                            model.submitButtonState = "busy";
                            clearNotifications($scope.content);
                            //we need to return this promise so that the dialog can handle the result and wire up the validation response
                            return performSave({
                                saveMethod: $scope.saveMethod(),
                                action: "save",
                                showNotifications: false
                            }).then(function (data) {
                                //show all notifications manually here since we disabled showing them automatically in the save method
                                formHelper.showNotifications(data);
                                clearNotifications($scope.content);
                                overlayService.close();
                                return $q.when(data);
                            },
                                function (err) {
                                    clearDirtyState($scope.content.variants);
                                    model.submitButtonState = "error";
                                    //re-map the dialog model since we've re-bound the properties
                                    dialog.variants = $scope.content.variants;
                                    handleHttpException(err);
                                });
                        },
                        close: function (oldModel) {
                            overlayService.close();
                        }
                    };

                    overlayService.open(dialog);
                }
                else {
                    showValidationNotification();
                }
            }
            else {
                //ensure the flags are set
                $scope.content.variants[0].save = true;
                $scope.page.saveButtonState = "busy";
                return performSave({
                    saveMethod: $scope.saveMethod(),
                    action: "save"
                }).then(function () {
                    $scope.page.saveButtonState = "success";
                }, function (err) {
                    $scope.page.saveButtonState = "error";
                    handleHttpException(err);
                });
            }

        };

        $scope.schedule = function () {
            clearNotifications($scope.content);
            //before we launch the dialog we want to execute all client side validations first
            if (formHelper.submitForm({ scope: $scope, action: "schedule" })) {
                if (!hasVariants($scope.content)) {
                    //ensure the flags are set
                    $scope.content.variants[0].save = true;
                }

                var dialog = {
                    parentScope: $scope,
                    view: "views/content/overlays/schedule.html",
                    variants: Utilities.copy($scope.content.variants), //set a model property for the dialog
                    skipFormValidation: true, //when submitting the overlay form, skip any client side validation
                    submitButtonLabelKey: "buttons_schedulePublish",
                    submit: function (model) {
                        for (let i = 0; i < $scope.content.variants.length; i++) {
                            $scope.content.variants[i].releaseDate = model.variants[i].releaseDate;
                            $scope.content.variants[i].expireDate = model.variants[i].expireDate;
                            $scope.content.variants[i].releaseDateFormatted = model.variants[i].releaseDateFormatted;
                            $scope.content.variants[i].expireDateFormatted = model.variants[i].expireDateFormatted;
                            $scope.content.variants[i].save = model.variants[i].save;
                        }

                        model.submitButtonState = "busy";
                        clearNotifications($scope.content);

                        //we need to return this promise so that the dialog can handle the result and wire up the validation response
                        return performSave({
                            saveMethod: contentResource.saveSchedule,
                            action: "schedule",
                            showNotifications: false
                        }).then(function (data) {
                            //show all notifications manually here since we disabled showing them automatically in the save method
                            formHelper.showNotifications(data);
                            clearNotifications($scope.content);
                            overlayService.close();
                            return $q.when(data);
                        }, function (err) {
                            clearDirtyState($scope.content.variants);
                            //if this is invariant, show the notification errors, else they'll be shown inline with the variant
                            if (!hasVariants($scope.content)) {
                                formHelper.showNotifications(err.data);
                            }
                            model.submitButtonState = "error";
                            //re-map the dialog model since we've re-bound the properties
                            dialog.variants = Utilities.copy($scope.content.variants);
<<<<<<< HEAD
                            //don't reject, we've handled the error
                            return $q.when(err);
=======
                            handleHttpException(err);
>>>>>>> d5c0e79c
                        });

                    },
                    close: function () {
                        overlayService.close();
                    }
                };
                overlayService.open(dialog);
            }
            else {
                showValidationNotification();
            }
        };

        $scope.publishDescendants = function () {
            clearNotifications($scope.content);
            //before we launch the dialog we want to execute all client side validations first
            if (formHelper.submitForm({ scope: $scope, action: "publishDescendants" })) {

                if (!hasVariants($scope.content)) {
                    //ensure the flags are set
                    $scope.content.variants[0].save = true;
                    $scope.content.variants[0].publish = true;
                }

                var dialog = {
                    parentScope: $scope,
                    view: "views/content/overlays/publishdescendants.html",
                    variants: $scope.content.variants, //set a model property for the dialog
                    skipFormValidation: true, //when submitting the overlay form, skip any client side validation
                    submitButtonLabelKey: "buttons_publishDescendants",
                    submit: function (model) {
                        model.submitButtonState = "busy";
                        clearNotifications($scope.content);

                        //we need to return this promise so that the dialog can handle the result and wire up the validation response
                        return performSave({
                            saveMethod: function (content, create, files, showNotifications) {
                                return contentResource.publishWithDescendants(content, create, model.includeUnpublished, files, showNotifications);
                            },
                            action: "publishDescendants",
                            showNotifications: false,
                            reloadChildren: model.includeUnpublished
                        }).then(function (data) {
                            //show all notifications manually here since we disabled showing them automatically in the save method
                            formHelper.showNotifications(data);
                            clearNotifications($scope.content);
                            overlayService.close();
                            return $q.when(data);
                        }, function (err) {
                            clearDirtyState($scope.content.variants);
                            //if this is invariant, show the notification errors, else they'll be shown inline with the variant
                            if (!hasVariants($scope.content)) {
                                formHelper.showNotifications(err.data);
                            }
                            model.submitButtonState = "error";
                            //re-map the dialog model since we've re-bound the properties
                            dialog.variants = $scope.content.variants;
                            handleHttpException(err);
                        });

                    },
                    close: function () {
                        overlayService.close();
                    }
                };
                overlayService.open(dialog);
            }
            else {
                showValidationNotification();
            }
        };

        $scope.preview = function (content) {
            // Chromes popup blocker will kick in if a window is opened
            // without the initial scoped request. This trick will fix that.
            //
            var previewWindow = $window.open('preview/?init=true', 'umbpreview');

            // Build the correct path so both /#/ and #/ work.
            var query = 'id=' + content.id;
            if ($scope.culture) {
                query += "#?culture=" + $scope.culture;
            }
            var redirect = Umbraco.Sys.ServerVariables.umbracoSettings.umbracoPath + '/preview/?' + query;

            //The user cannot save if they don't have access to do that, in which case we just want to preview
            //and that's it otherwise they'll get an unauthorized access message
            if (!_.contains(content.allowedActions, "A")) {
                previewWindow.location.href = redirect;
            }
            else {
                var selectedVariant = $scope.content.variants[0];
                if ($scope.culture) {
                    var found = _.find($scope.content.variants, function (v) {
                        return (v.language && v.language.culture === $scope.culture);
                    });

                    if (found) {
                        selectedVariant = found;
                    }
                }

                //ensure the save flag is set
                selectedVariant.save = true;
                performSave({ saveMethod: $scope.saveMethod(), action: "save" }).then(function (data) {
                    previewWindow.location.href = redirect;
                }, function (err) {
                    //validation issues ....
                });
            }
        };

        /* publish method used in infinite editing */
        $scope.publishAndClose = function (content) {
            $scope.publishAndCloseButtonState = "busy";
            performSave({ saveMethod: contentResource.publish, action: "publish" }).then(function () {
                if ($scope.infiniteModel.submit) {
                    $scope.infiniteModel.contentNode = content;
                    $scope.infiniteModel.submit($scope.infiniteModel);
                }
                $scope.publishAndCloseButtonState = "success";
            });
        };

        /* save method used in infinite editing */
        $scope.saveAndClose = function (content) {
            $scope.saveAndCloseButtonState = "busy";
            performSave({ saveMethod: $scope.saveMethod(), action: "save" }).then(function () {
                if ($scope.infiniteModel.submit) {
                    $scope.infiniteModel.contentNode = content;
                    $scope.infiniteModel.submit($scope.infiniteModel);
                }
                $scope.saveAndCloseButtonState = "success";
            });
        };

        /**
         * Call back when a content app changes
         * @param {any} app
         */
        $scope.appChanged = function (activeApp) {

            $scope.activeApp = activeApp;
            
            _.forEach($scope.content.apps, function (app) {
                app.active = false;
                if (app.alias === $scope.activeApp.alias) {
                    app.active = true;
                }
            });

            $scope.$broadcast("editors.apps.appChanged", { app: activeApp });

            createButtons($scope.content);

        };

        /**
         * Call back when a content app changes
         * @param {any} app
         */
        $scope.appAnchorChanged = function (app, anchor) {
            //send an event downwards
            $scope.$broadcast("editors.apps.appAnchorChanged", { app: app, anchor: anchor });
        };

        // methods for infinite editing
        $scope.close = function () {
            if ($scope.infiniteModel.close) {
                $scope.infiniteModel.close($scope.infiniteModel);
            }
        };

        /**
         * Call back when user click the back-icon
         */
        $scope.onBack = function () {
            if ($scope.infiniteModel && $scope.infiniteModel.close) {
                $scope.infiniteModel.close($scope.infiniteModel);
            } else {
                // navigate backwards if content has a parent.
                $location.path('/' + $routeParams.section + '/' + $routeParams.tree + '/' + $routeParams.method + '/' + $scope.content.parentId);
            }
        };

        //ensure to unregister from all events!
        $scope.$on('$destroy', function () {
            for (var e in evts) {
                eventsService.unsubscribe(evts[e]);
            }
            //since we are not notifying and clearing server validation messages when they are received due to how the variant
            //switching works, we need to ensure they are cleared when this editor is destroyed
            serverValidationManager.clear();
        });

    }

    function createDirective() {

        var directive = {
            restrict: 'E',
            replace: true,
            templateUrl: 'views/components/content/edit.html',
            controller: 'Umbraco.Editors.Content.EditorDirectiveController',
            scope: {
                contentId: "=",
                isNew: "=?",
                treeAlias: "@",
                page: "=?",
                saveMethod: "&",
                getMethod: "&",
                getScaffoldMethod: "&?",
                culture: "=?",
                segment: "=?",
                infiniteModel: "=?"
            }
        };

        return directive;

    }

    angular.module('umbraco.directives').controller('Umbraco.Editors.Content.EditorDirectiveController', ContentEditController);
    angular.module('umbraco.directives').directive('contentEditor', createDirective);

})();<|MERGE_RESOLUTION|>--- conflicted
+++ resolved
@@ -828,12 +828,7 @@
                             model.submitButtonState = "error";
                             //re-map the dialog model since we've re-bound the properties
                             dialog.variants = Utilities.copy($scope.content.variants);
-<<<<<<< HEAD
-                            //don't reject, we've handled the error
-                            return $q.when(err);
-=======
                             handleHttpException(err);
->>>>>>> d5c0e79c
                         });
 
                     },
