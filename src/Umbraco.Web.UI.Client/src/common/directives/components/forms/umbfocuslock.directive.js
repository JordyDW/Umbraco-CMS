(function() {
    'use strict';

    function FocusLock($timeout, $rootScope, angularHelper) {

        // If the umb-auto-focus directive is in use we respect that by leaving the default focus on it instead of choosing the first focusable element using this function
        function getAutoFocusElement (elements) {
            var elmentWithAutoFocus = null;

            elements.forEach((element) => {
                if(element.getAttribute('umb-auto-focus') === 'true') {
                    elmentWithAutoFocus = element;
                }
            });

            return elmentWithAutoFocus;
        }

        function link(scope, element) {
            var target = element[0];
            var focusableElements;
            var firstFocusableElement;
            var lastFocusableElement;
            var infiniteEditorsWrapper;
            var infiniteEditors;
            var disconnectObserver = false;
            var closingEditor = false;

            if(!$rootScope.lastKnownFocusableElements){
                $rootScope.lastKnownFocusableElements = [];
            }

            $rootScope.lastKnownFocusableElements.push(document.activeElement);

            // List of elements that can be focusable within the focus lock
            var focusableElementsSelector = '[role="button"], a[href]:not([disabled]):not(.ng-hide), button:not([disabled]):not(.ng-hide), textarea:not([disabled]):not(.ng-hide), input:not([disabled]):not(.ng-hide), select:not([disabled]):not(.ng-hide)';

            // Grab the body element so we can add the tabbing class on it when needed
            var bodyElement = document.querySelector('body');

            function getDomNodes(){
                infiniteEditorsWrapper = document.querySelector('.umb-editors');
<<<<<<< HEAD
                infiniteEditors = Array.from(infiniteEditorsWrapper.querySelectorAll('.umb-editor'));
=======
                if(infiniteEditorsWrapper) {
                    infiniteEditors = Array.from(infiniteEditorsWrapper.querySelectorAll('.umb-editor') || []);
                }
>>>>>>> 32a1870d
            }

            function getFocusableElements(targetElm) {
                var elm = targetElm ? targetElm : target;
                focusableElements = elm.querySelectorAll(focusableElementsSelector);
                // Set first and last focusable elements
                firstFocusableElement = focusableElements[0];
                lastFocusableElement = focusableElements[focusableElements.length - 1];
            }

            function handleKeydown(event) {
                var isTabPressed = (event.key === 'Tab' || event.keyCode === 9);

                if (!isTabPressed){
                    return;
                }

                // If shift + tab key
                if(event.shiftKey){
                    // Set focus on the last focusable element if shift+tab are pressed meaning we go backwards
                    if(document.activeElement === firstFocusableElement){
                        lastFocusableElement.focus();
                        event.preventDefault();
                    }
                }
                // Else only the tab key is pressed
                else{
                    // Using only the tab key we set focus on the first focusable element mening we go forward
                    if (document.activeElement === lastFocusableElement) {
                        firstFocusableElement.focus();
                        event.preventDefault();
<<<<<<< HEAD
                    }
                }
            }

            function clearLastKnownFocusedElements() {
                $rootScope.lastKnownFocusableElements = [];
            }

            function setElementFocus() {
                var defaultFocusedElement = getAutoFocusElement(focusableElements);
                var lastKnownElement;

                // If an inifite editor is being closed then we reset the focus to the element that triggered the the overlay
                if(closingEditor){
                    var lastItemIndex = $rootScope.lastKnownFocusableElements.length - 1;
                    var editorInfo = infiniteEditors[0].querySelector('.editor-info');

                    // If there is only one editor open, search for the "editor-info" inside it and set focus on it
                    // This is relevant when a property editor has been selected and the editor where we selected it from
                    // is closed taking us back to the first layer
                    // Otherwise set it to the last element in the lastKnownFocusedElements array
                    if(infiniteEditors.length === 1 && editorInfo !== null){
                        lastKnownElement = editorInfo;

                        // Clear the array
                        clearLastKnownFocusedElements();
                    }
                    else {
=======
                    }
                }
            }

            function clearLastKnownFocusedElements() {
                $rootScope.lastKnownFocusableElements = [];
            }

            function setElementFocus() {
                var defaultFocusedElement = getAutoFocusElement(focusableElements);
                var lastKnownElement;

                // If an infinite editor is being closed then we reset the focus to the element that triggered the the overlay
                if(closingEditor){

                    // If there is only one editor open, search for the "editor-info" inside it and set focus on it
                    // This is relevant when a property editor has been selected and the editor where we selected it from
                    // is closed taking us back to the first layer
                    // Otherwise set it to the last element in the lastKnownFocusedElements array
                    if(infiniteEditors && infiniteEditors.length === 1){
                        var editorInfo = infiniteEditors[0].querySelector('.editor-info');
                        if(infiniteEditors && infiniteEditors.length === 1 && editorInfo !== null) {
                            lastKnownElement = editorInfo;

                            // Clear the array
                            clearLastKnownFocusedElements();
                        }
                    }
                    else {
                        var lastItemIndex = $rootScope.lastKnownFocusableElements.length - 1;
>>>>>>> 32a1870d
                        lastKnownElement = $rootScope.lastKnownFocusableElements[lastItemIndex];

                        // Remove the last item from the array so we always set the correct lastKnowFocus for each layer
                        $rootScope.lastKnownFocusableElements.splice(lastItemIndex, 1);
                    }

                    // Update the lastknowelement variable here
                    closingEditor = false;
                }

                // 1st - we check for any last known element - Usually the element the trigger the opening of a new layer
                // If it exists it will receive fous
                // 2nd - We check to see if a default focus has been set using the umb-auto-focus directive. If not we set focus on
                // the first focusable element
                // 3rd - Otherwise put the focus on the default focused element
                if(lastKnownElement){
                    lastKnownElement.focus();
                }
                else if(defaultFocusedElement === null ){
                    firstFocusableElement.focus();
                }
                else {
                    defaultFocusedElement.focus();
                }
<<<<<<< HEAD
            }

            function observeDomChanges() {
                // Watch for DOM changes - so we can refresh the focusable elements if an element
                // changes from being disabled to being enabled for instance
                var observer = new MutationObserver(_.debounce(domChange, 200));

                // Options for the observer (which mutations to observe)
                var config = { attributes: true, childList: true, subtree: true};

                // Whenever the DOM changes ensure the list of focused elements is updated
                function domChange() {
                    getFocusableElements();
                }

                // Start observing the target node for configured mutations
                observer.observe(target, config);

                // Disconnect observer
                if(disconnectObserver){
                    observer.disconnect();
                }
            }

            function cleanupEventHandlers() {
                var activeEditor = infiniteEditors[infiniteEditors.length - 1];
                var inactiveEditors = infiniteEditors.filter(editor => editor !== activeEditor);

                if(inactiveEditors.length > 0) {
                    for (var index = 0; index < inactiveEditors.length; index++) {
                        var inactiveEditor = inactiveEditors[index];

                        // Remove event handlers from inactive editors
                        inactiveEditor.removeEventListener('keydown', handleKeydown);
                    }
                }
                else {
                    // Remove event handlers from the active editor
                    activeEditor.removeEventListener('keydown', handleKeydown);
                }
            }

            function onInit(targetElm) {

                $timeout(() => {

                    // Fetch the DOM nodes we need
                    getDomNodes();

                    // Cleanup event handlers if we're in infinite editing mode
                    if(infiniteEditors.length > 0){
                        cleanupEventHandlers();
                    }

                    getFocusableElements(targetElm);

                    if(focusableElements.length > 0) {

                        observeDomChanges();

                        setElementFocus();

                        //  Handle keydown
                        target.addEventListener('keydown', handleKeydown);
                    }

                });
            }

=======
            }

            function observeDomChanges() {
                // Watch for DOM changes - so we can refresh the focusable elements if an element
                // changes from being disabled to being enabled for instance
                var observer = new MutationObserver(_.debounce(domChange, 200));

                // Options for the observer (which mutations to observe)
                var config = { attributes: true, childList: true, subtree: true};

                // Whenever the DOM changes ensure the list of focused elements is updated
                function domChange() {
                    getFocusableElements();
                }

                // Start observing the target node for configured mutations
                observer.observe(target, config);

                // Disconnect observer
                if(disconnectObserver){
                    observer.disconnect();
                }
            }

            function cleanupEventHandlers() {
                //if we're in infinite editing mode
                if(infiniteEditors.length > 0) {
                    var activeEditor = infiniteEditors[infiniteEditors.length - 1];
                    var inactiveEditors = infiniteEditors.filter(editor => editor !== activeEditor);

                    if(inactiveEditors.length > 0) {
                        for (var index = 0; index < inactiveEditors.length; index++) {
                            var inactiveEditor = inactiveEditors[index];

                            // Remove event handlers from inactive editors
                            inactiveEditor.removeEventListener('keydown', handleKeydown);
                        }
                    }
                    else {
                        // Why is this one only begin called if there is no other infinite editors, wouldn't it make sense always to clean this up?
                        // Remove event handlers from the active editor
                        activeEditor.removeEventListener('keydown', handleKeydown);
                    }
                }
            }

            function onInit(targetElm) {

                $timeout(() => {

                    // Fetch the DOM nodes we need
                    getDomNodes();

                    cleanupEventHandlers();

                    getFocusableElements(targetElm);

                    if(focusableElements.length > 0) {

                        observeDomChanges();

                        setElementFocus();

                        //  Handle keydown
                        target.addEventListener('keydown', handleKeydown);
                    }

                });
            }

>>>>>>> 32a1870d
            scope.$on('$includeContentLoaded', () => {
                angularHelper.safeApply(scope, () => {
                    onInit();
                });
            });

            // If more than one editor is still open then re-initialize otherwise remove the event listener
            scope.$on('$destroy', function () {
                // Make sure to disconnect the observer so we potentially don't end up with having many active ones
                disconnectObserver = true;

<<<<<<< HEAD
                // Pass the correct editor in order to find the focusable elements
                var newTarget = infiniteEditors[infiniteEditors.length - 2];

                if(infiniteEditors.length > 1){
                    // Setting closing till true will let us re-apply the last known focus to then opened layer that then becomes
                    // active
                    closingEditor = true;

                    onInit(newTarget);

                    return;
=======
                if(infiniteEditors && infiniteEditors.length > 1) {
                    // Pass the correct editor in order to find the focusable elements
                    var newTarget = infiniteEditors[infiniteEditors.length - 2];

                    if(infiniteEditors.length > 1) {
                        // Setting closing till true will let us re-apply the last known focus to then opened layer that then becomes
                        // active
                        closingEditor = true;

                        onInit(newTarget);

                        return;
                    }
>>>>>>> 32a1870d
                }

                // Clear lastKnownFocusableElements
                clearLastKnownFocusedElements();

                // Cleanup event handler
                target.removeEventListener('keydown', handleKeydown);
            });
        }

        var directive = {
            restrict: 'A',
            link: link
        };

        return directive;
    }

    angular.module('umbraco.directives').directive('umbFocusLock', FocusLock);

})();


// TODO: Ensure the domObserver is NOT started when there is only one infinite overlay and it's being destroyed!<|MERGE_RESOLUTION|>--- conflicted
+++ resolved
@@ -40,13 +40,9 @@
 
             function getDomNodes(){
                 infiniteEditorsWrapper = document.querySelector('.umb-editors');
-<<<<<<< HEAD
-                infiniteEditors = Array.from(infiniteEditorsWrapper.querySelectorAll('.umb-editor'));
-=======
                 if(infiniteEditorsWrapper) {
                     infiniteEditors = Array.from(infiniteEditorsWrapper.querySelectorAll('.umb-editor') || []);
                 }
->>>>>>> 32a1870d
             }
 
             function getFocusableElements(targetElm) {
@@ -78,36 +74,6 @@
                     if (document.activeElement === lastFocusableElement) {
                         firstFocusableElement.focus();
                         event.preventDefault();
-<<<<<<< HEAD
-                    }
-                }
-            }
-
-            function clearLastKnownFocusedElements() {
-                $rootScope.lastKnownFocusableElements = [];
-            }
-
-            function setElementFocus() {
-                var defaultFocusedElement = getAutoFocusElement(focusableElements);
-                var lastKnownElement;
-
-                // If an inifite editor is being closed then we reset the focus to the element that triggered the the overlay
-                if(closingEditor){
-                    var lastItemIndex = $rootScope.lastKnownFocusableElements.length - 1;
-                    var editorInfo = infiniteEditors[0].querySelector('.editor-info');
-
-                    // If there is only one editor open, search for the "editor-info" inside it and set focus on it
-                    // This is relevant when a property editor has been selected and the editor where we selected it from
-                    // is closed taking us back to the first layer
-                    // Otherwise set it to the last element in the lastKnownFocusedElements array
-                    if(infiniteEditors.length === 1 && editorInfo !== null){
-                        lastKnownElement = editorInfo;
-
-                        // Clear the array
-                        clearLastKnownFocusedElements();
-                    }
-                    else {
-=======
                     }
                 }
             }
@@ -138,7 +104,6 @@
                     }
                     else {
                         var lastItemIndex = $rootScope.lastKnownFocusableElements.length - 1;
->>>>>>> 32a1870d
                         lastKnownElement = $rootScope.lastKnownFocusableElements[lastItemIndex];
 
                         // Remove the last item from the array so we always set the correct lastKnowFocus for each layer
@@ -163,77 +128,6 @@
                 else {
                     defaultFocusedElement.focus();
                 }
-<<<<<<< HEAD
-            }
-
-            function observeDomChanges() {
-                // Watch for DOM changes - so we can refresh the focusable elements if an element
-                // changes from being disabled to being enabled for instance
-                var observer = new MutationObserver(_.debounce(domChange, 200));
-
-                // Options for the observer (which mutations to observe)
-                var config = { attributes: true, childList: true, subtree: true};
-
-                // Whenever the DOM changes ensure the list of focused elements is updated
-                function domChange() {
-                    getFocusableElements();
-                }
-
-                // Start observing the target node for configured mutations
-                observer.observe(target, config);
-
-                // Disconnect observer
-                if(disconnectObserver){
-                    observer.disconnect();
-                }
-            }
-
-            function cleanupEventHandlers() {
-                var activeEditor = infiniteEditors[infiniteEditors.length - 1];
-                var inactiveEditors = infiniteEditors.filter(editor => editor !== activeEditor);
-
-                if(inactiveEditors.length > 0) {
-                    for (var index = 0; index < inactiveEditors.length; index++) {
-                        var inactiveEditor = inactiveEditors[index];
-
-                        // Remove event handlers from inactive editors
-                        inactiveEditor.removeEventListener('keydown', handleKeydown);
-                    }
-                }
-                else {
-                    // Remove event handlers from the active editor
-                    activeEditor.removeEventListener('keydown', handleKeydown);
-                }
-            }
-
-            function onInit(targetElm) {
-
-                $timeout(() => {
-
-                    // Fetch the DOM nodes we need
-                    getDomNodes();
-
-                    // Cleanup event handlers if we're in infinite editing mode
-                    if(infiniteEditors.length > 0){
-                        cleanupEventHandlers();
-                    }
-
-                    getFocusableElements(targetElm);
-
-                    if(focusableElements.length > 0) {
-
-                        observeDomChanges();
-
-                        setElementFocus();
-
-                        //  Handle keydown
-                        target.addEventListener('keydown', handleKeydown);
-                    }
-
-                });
-            }
-
-=======
             }
 
             function observeDomChanges() {
@@ -304,7 +198,6 @@
                 });
             }
 
->>>>>>> 32a1870d
             scope.$on('$includeContentLoaded', () => {
                 angularHelper.safeApply(scope, () => {
                     onInit();
@@ -316,19 +209,6 @@
                 // Make sure to disconnect the observer so we potentially don't end up with having many active ones
                 disconnectObserver = true;
 
-<<<<<<< HEAD
-                // Pass the correct editor in order to find the focusable elements
-                var newTarget = infiniteEditors[infiniteEditors.length - 2];
-
-                if(infiniteEditors.length > 1){
-                    // Setting closing till true will let us re-apply the last known focus to then opened layer that then becomes
-                    // active
-                    closingEditor = true;
-
-                    onInit(newTarget);
-
-                    return;
-=======
                 if(infiniteEditors && infiniteEditors.length > 1) {
                     // Pass the correct editor in order to find the focusable elements
                     var newTarget = infiniteEditors[infiniteEditors.length - 2];
@@ -342,7 +222,6 @@
 
                         return;
                     }
->>>>>>> 32a1870d
                 }
 
                 // Clear lastKnownFocusableElements
