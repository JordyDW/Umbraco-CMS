﻿/**
* @ngdoc directive
* @name umbraco.directives.directive:valFormManager
* @restrict A
* @require formController
* @description Used to broadcast an event to all elements inside this one to notify that form validation has 
* changed. If we don't use this that means you have to put a watch for each directive on a form's validation
* changing which would result in much higher processing. We need to actually watch the whole $error collection of a form
* because just watching $valid or $invalid doesn't acurrately trigger form validation changing.
* This also sets the show-validation (or a custom) css class on the element when the form is invalid - this lets
* us css target elements to be displayed when the form is submitting/submitted.
* Another thing this directive does is to ensure that any .control-group that contains form elements that are invalid will
* be marked with the 'error' css class. This ensures that labels included in that control group are styled correctly.
**/
function valFormManager(serverValidationManager, $rootScope, $log, notificationsService) {
    return {
        require: "form",
        restrict: "A",
        link: function (scope, element, attr, formCtrl) {

            scope.$watch(function () {
                return formCtrl.$error;
            }, function (e) {
                scope.$broadcast("valStatusChanged", { form: formCtrl });
                
                //find all invalid elements' .control-group's and apply the error class
                var inError = element.find(".control-group .ng-invalid").closest(".control-group");
                inError.addClass("error");

                //find all control group's that have no error and ensure the class is removed
                var noInError = element.find(".control-group .ng-valid").closest(".control-group").not(inError);
                noInError.removeClass("error");

            }, true);
            
            var className = attr.valShowValidation ? attr.valShowValidation : "show-validation";
            var savingEventName = attr.savingEvent ? attr.savingEvent : "formSubmitting";
            var savedEvent = attr.savedEvent ? attr.savingEvent : "formSubmitted";

            //we should show validation if there are any msgs in the server validation collection
            if (serverValidationManager.items.length > 0) {
                element.addClass(className);
            }

            //listen for the forms saving event
            scope.$on(savingEventName, function (ev, args) {
                element.addClass(className);
            });

            //listen for the forms saved event
            scope.$on(savedEvent, function (ev, args) {
                //remove validation class
                element.removeClass(className);
<<<<<<< HEAD
=======

                formCtrl.$setPristine();
            });
>>>>>>> 0bf27f43

                //clear form state as at this point we retrieve new data from the server
                //and all validation will have cleared at this point    
                formCtrl.$setPristine();
            });

            //if we wish to turn of the unsaved changes confirmation msg
            //this is th place to do it
            var locationEvent = $rootScope.$on('$locationChangeStart', function(event, url){
                    if (!formCtrl.$dirty) {
                        return;
                    }
                    var path = url.split("#")[1];
                    var msg = {view: "confirmroutechange", args: {path: path, listener: locationEvent}};
                    notificationsService.add(msg);

                    event.preventDefault();
                    return;
            });

            scope.$on('$destroy', function() {
                if(locationEvent){
                    locationEvent();
                }
            });
        }
    };
}
angular.module('umbraco.directives').directive("valFormManager", valFormManager);<|MERGE_RESOLUTION|>--- conflicted
+++ resolved
@@ -1,88 +1,84 @@
-﻿/**
-* @ngdoc directive
-* @name umbraco.directives.directive:valFormManager
-* @restrict A
-* @require formController
-* @description Used to broadcast an event to all elements inside this one to notify that form validation has 
-* changed. If we don't use this that means you have to put a watch for each directive on a form's validation
-* changing which would result in much higher processing. We need to actually watch the whole $error collection of a form
-* because just watching $valid or $invalid doesn't acurrately trigger form validation changing.
-* This also sets the show-validation (or a custom) css class on the element when the form is invalid - this lets
-* us css target elements to be displayed when the form is submitting/submitted.
-* Another thing this directive does is to ensure that any .control-group that contains form elements that are invalid will
-* be marked with the 'error' css class. This ensures that labels included in that control group are styled correctly.
-**/
-function valFormManager(serverValidationManager, $rootScope, $log, notificationsService) {
-    return {
-        require: "form",
-        restrict: "A",
-        link: function (scope, element, attr, formCtrl) {
-
-            scope.$watch(function () {
-                return formCtrl.$error;
-            }, function (e) {
-                scope.$broadcast("valStatusChanged", { form: formCtrl });
-                
-                //find all invalid elements' .control-group's and apply the error class
-                var inError = element.find(".control-group .ng-invalid").closest(".control-group");
-                inError.addClass("error");
-
-                //find all control group's that have no error and ensure the class is removed
-                var noInError = element.find(".control-group .ng-valid").closest(".control-group").not(inError);
-                noInError.removeClass("error");
-
-            }, true);
-            
-            var className = attr.valShowValidation ? attr.valShowValidation : "show-validation";
-            var savingEventName = attr.savingEvent ? attr.savingEvent : "formSubmitting";
-            var savedEvent = attr.savedEvent ? attr.savingEvent : "formSubmitted";
-
-            //we should show validation if there are any msgs in the server validation collection
-            if (serverValidationManager.items.length > 0) {
-                element.addClass(className);
-            }
-
-            //listen for the forms saving event
-            scope.$on(savingEventName, function (ev, args) {
-                element.addClass(className);
-            });
-
-            //listen for the forms saved event
-            scope.$on(savedEvent, function (ev, args) {
-                //remove validation class
-                element.removeClass(className);
-<<<<<<< HEAD
-=======
-
-                formCtrl.$setPristine();
-            });
->>>>>>> 0bf27f43
-
-                //clear form state as at this point we retrieve new data from the server
-                //and all validation will have cleared at this point    
-                formCtrl.$setPristine();
-            });
-
-            //if we wish to turn of the unsaved changes confirmation msg
-            //this is th place to do it
-            var locationEvent = $rootScope.$on('$locationChangeStart', function(event, url){
-                    if (!formCtrl.$dirty) {
-                        return;
-                    }
-                    var path = url.split("#")[1];
-                    var msg = {view: "confirmroutechange", args: {path: path, listener: locationEvent}};
-                    notificationsService.add(msg);
-
-                    event.preventDefault();
-                    return;
-            });
-
-            scope.$on('$destroy', function() {
-                if(locationEvent){
-                    locationEvent();
-                }
-            });
-        }
-    };
-}
+﻿/**
+* @ngdoc directive
+* @name umbraco.directives.directive:valFormManager
+* @restrict A
+* @require formController
+* @description Used to broadcast an event to all elements inside this one to notify that form validation has 
+* changed. If we don't use this that means you have to put a watch for each directive on a form's validation
+* changing which would result in much higher processing. We need to actually watch the whole $error collection of a form
+* because just watching $valid or $invalid doesn't acurrately trigger form validation changing.
+* This also sets the show-validation (or a custom) css class on the element when the form is invalid - this lets
+* us css target elements to be displayed when the form is submitting/submitted.
+* Another thing this directive does is to ensure that any .control-group that contains form elements that are invalid will
+* be marked with the 'error' css class. This ensures that labels included in that control group are styled correctly.
+**/
+function valFormManager(serverValidationManager, $rootScope, $log, notificationsService) {
+    return {
+        require: "form",
+        restrict: "A",
+        link: function (scope, element, attr, formCtrl) {
+
+            scope.$watch(function () {
+                return formCtrl.$error;
+            }, function (e) {
+                scope.$broadcast("valStatusChanged", { form: formCtrl });
+                
+                //find all invalid elements' .control-group's and apply the error class
+                var inError = element.find(".control-group .ng-invalid").closest(".control-group");
+                inError.addClass("error");
+
+                //find all control group's that have no error and ensure the class is removed
+                var noInError = element.find(".control-group .ng-valid").closest(".control-group").not(inError);
+                noInError.removeClass("error");
+
+            }, true);
+            
+            var className = attr.valShowValidation ? attr.valShowValidation : "show-validation";
+            var savingEventName = attr.savingEvent ? attr.savingEvent : "formSubmitting";
+            var savedEvent = attr.savedEvent ? attr.savingEvent : "formSubmitted";
+
+            //we should show validation if there are any msgs in the server validation collection
+            if (serverValidationManager.items.length > 0) {
+                element.addClass(className);
+            }
+
+            //listen for the forms saving event
+            scope.$on(savingEventName, function (ev, args) {
+                element.addClass(className);
+            });
+
+            //listen for the forms saved event
+            scope.$on(savedEvent, function (ev, args) {
+                //remove validation class
+                element.removeClass(className);
+
+                formCtrl.$setPristine();
+
+                //clear form state as at this point we retrieve new data from the server
+                //and all validation will have cleared at this point    
+                formCtrl.$setPristine();
+            });
+
+            //if we wish to turn of the unsaved changes confirmation msg
+            //this is th place to do it
+            var locationEvent = $rootScope.$on('$locationChangeStart', function(event, url){
+                    if (!formCtrl.$dirty) {
+                        return;
+                    }
+                    var path = url.split("#")[1];
+                    var msg = {view: "confirmroutechange", args: {path: path, listener: locationEvent}};
+                    notificationsService.add(msg);
+
+                    event.preventDefault();
+                    return;
+            });
+
+            scope.$on('$destroy', function() {
+                if(locationEvent){
+                    locationEvent();
+                }
+            });
+        }
+    };
+}
 angular.module('umbraco.directives').directive("valFormManager", valFormManager);