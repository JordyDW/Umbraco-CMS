
/**
* @ngdoc directive
* @name umbraco.directives.directive:valTab
* @restrict A
* @description Used to show validation warnings for a tab to indicate that the tab content has validations errors in its data.
* In order for this directive to work, the valFormManager directive must be placed on the containing form.
**/
function valTab() {
    return {
        require: ['^^form', '^^valFormManager'],
        restrict: "A",
        link: function (scope, element, attr, ctrs) {

            var valFormManager = ctrs[1];
            var tabAlias = scope.tab.alias;                        
            scope.tabHasError = false;            

            //listen for form validation changes
            valFormManager.onValidationStatusChanged(function (evt, args) {
                if (!args.form.$valid) {
                    var tabContent = element.closest(".umb-editor").find("[data-element='tab-content-" + tabAlias + "']");
                    //check if the validation messages are contained inside of this tabs 
                    if (tabContent.find(".ng-invalid").length > 0) {
                        scope.tabHasError = true;
                    } else {
                        scope.tabHasError = false;
                    }
                }
                else {
                    scope.tabHasError = false;
                }
            });
<<<<<<< HEAD

=======
>>>>>>> 9ae4d1cd
        }
    };
}
angular.module('umbraco.directives.validation').directive("valTab", valTab);<|MERGE_RESOLUTION|>--- conflicted
+++ resolved
@@ -31,10 +31,6 @@
                     scope.tabHasError = false;
                 }
             });
-<<<<<<< HEAD
-
-=======
->>>>>>> 9ae4d1cd
         }
     };
 }
