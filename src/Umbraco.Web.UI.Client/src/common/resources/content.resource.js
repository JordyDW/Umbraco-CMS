/**
 * @ngdoc service
 * @name umbraco.resources.contentResource
 * @description Handles all transactions of content data
 * from the angular application to the Umbraco database, using the Content WebApi controller
 *
 * all methods returns a resource promise async, so all operations won't complete untill .then() is completed.
 *
 * @requires $q
 * @requires $http
 * @requires umbDataFormatter
 * @requires umbRequestHelper
 *
 * ##usage
 * To use, simply inject the contentResource into any controller or service that needs it, and make
 * sure the umbraco.resources module is accesible - which it should be by default.
 *
 * <pre>
 *    contentResource.getById(1234)
 *          .then(function(data) {
 *              $scope.content = data;
  *          });
  * </pre>
 **/

function contentResource($q, $http, umbDataFormatter, umbRequestHelper) {

    /** internal method process the saving of data and post processing the result */
    function saveContentItem(content, action, files, restApiUrl, showNotifications) {

        return umbRequestHelper.postSaveContent({
            restApiUrl: restApiUrl,
            content: content,
            action: action,
            files: files,
            showNotifications: showNotifications,
            dataFormatter: function (c, a) {
                return umbDataFormatter.formatContentPostData(c, a);
            }
        });
    }

    return {

<<<<<<< HEAD
      savePermissions: function (saveModel) {
=======
        /**
        * @ngdoc method
        * @name umbraco.resources.contentResource#allowsCultureVariation
        * @methodOf umbraco.resources.contentResource
        *
        * @description
        * Check whether any content types have culture variant enabled
        *
        * ##usage
        * <pre>
        * contentResource.allowsCultureVariation()
        *    .then(function() {
        *       Do stuff...
        *    });
        * </pre>
        * 
        * @returns {Promise} resourcePromise object.
        *
        */
        allowsCultureVariation: function () {
            return umbRequestHelper.resourcePromise(
                $http.get(
                    umbRequestHelper.getApiUrl(
                        "contentApiBaseUrl",
                        "AllowsCultureVariation")),
                'Failed to retrieve variant content types');
        },

        /**
        * @ngdoc method
        * @name umbraco.resources.contentResource#savePermissions
        * @methodOf umbraco.resources.contentResource
        *
        * @description
        * Save user group permissions for the content
        *
        * ##usage
        * <pre>
        * contentResource.savePermissions(saveModel)
        *    .then(function() {
        *       Do stuff...
        *    });
        * </pre>
        *
        * @param {object} The object which contains the user group permissions for the content
        * @returns {Promise} resourcePromise object.
        *
        */
        savePermissions: function (saveModel) {
>>>>>>> e75178e8
            if (!saveModel) {
                throw "saveModel cannot be null";
            }
            if (!saveModel.contentId) {
                throw "saveModel.contentId cannot be null";
            }
            if (!saveModel.permissions) {
                throw "saveModel.permissions cannot be null";
            }

            return umbRequestHelper.resourcePromise(
                $http.post(umbRequestHelper.getApiUrl("contentApiBaseUrl", "PostSaveUserGroupPermissions"),
                    saveModel),
                'Failed to save permissions');
        },

        /**
        * @ngdoc method
        * @name umbraco.resources.contentResource#getRecycleBin
        * @methodOf umbraco.resources.contentResource
        *
        * @description
        * Get the recycle bin
        *
        * ##usage
        * <pre>
        * contentResource.getRecycleBin()
        *    .then(function() {
        *       Do stuff...
        *    });
        * </pre>
        *
        * @returns {Promise} resourcePromise object.
        *
        */
        getRecycleBin: function () {
            return umbRequestHelper.resourcePromise(
                $http.get(
                    umbRequestHelper.getApiUrl(
                        "contentApiBaseUrl",
                        "GetRecycleBin")),
                'Failed to retrieve data for content recycle bin');
        },

        /**
         * @ngdoc method
         * @name umbraco.resources.contentResource#sort
         * @methodOf umbraco.resources.contentResource
         *
         * @description
         * Sorts all children below a given parent node id, based on a collection of node-ids
         *
         * ##usage
         * <pre>
         * var ids = [123,34533,2334,23434];
         * contentResource.sort({ parentId: 1244, sortedIds: ids })
         *    .then(function() {
         *        $scope.complete = true;
         *    });
          * </pre>
         * @param {Object} args arguments object
         * @param {Int} args.parentId the ID of the parent node
         * @param {Array} options.sortedIds array of node IDs as they should be sorted
         * @returns {Promise} resourcePromise object.
         *
         */
        sort: function (args) {
            if (!args) {
                throw "args cannot be null";
            }
            if (!args.parentId) {
                throw "args.parentId cannot be null";
            }
            if (!args.sortedIds) {
                throw "args.sortedIds cannot be null";
            }

            return umbRequestHelper.resourcePromise(
                $http.post(umbRequestHelper.getApiUrl("contentApiBaseUrl", "PostSort"),
                    {
                        parentId: args.parentId,
                        idSortOrder: args.sortedIds
                    }),
                'Failed to sort content');
        },

        /**
         * @ngdoc method
         * @name umbraco.resources.contentResource#move
         * @methodOf umbraco.resources.contentResource
         *
         * @description
         * Moves a node underneath a new parentId
         *
         * ##usage
         * <pre>
         * contentResource.move({ parentId: 1244, id: 123 })
         *    .then(function() {
         *        alert("node was moved");
         *    }, function(err){
          *      alert("node didnt move:" + err.data.Message);
         *    });
          * </pre>
         * @param {Object} args arguments object
         * @param {Int} args.idd the ID of the node to move
         * @param {Int} args.parentId the ID of the parent node to move to
         * @returns {Promise} resourcePromise object.
         *
         */
        move: function (args) {
            if (!args) {
                throw "args cannot be null";
            }
            if (!args.parentId) {
                throw "args.parentId cannot be null";
            }
            if (!args.id) {
                throw "args.id cannot be null";
            }

            return umbRequestHelper.resourcePromise(
                $http.post(umbRequestHelper.getApiUrl("contentApiBaseUrl", "PostMove"),
                    {
                        parentId: args.parentId,
                        id: args.id
                    }, { responseType: 'text' }),
                'Failed to move content');
        },

        /**
         * @ngdoc method
         * @name umbraco.resources.contentResource#copy
         * @methodOf umbraco.resources.contentResource
         *
         * @description
         * Copies a node underneath a new parentId
         *
         * ##usage
         * <pre>
         * contentResource.copy({ parentId: 1244, id: 123 })
         *    .then(function() {
         *        alert("node was copied");
         *    }, function(err){
          *      alert("node wasnt copy:" + err.data.Message);
         *    });
          * </pre>
         * @param {Object} args arguments object
         * @param {Int} args.id the ID of the node to copy
         * @param {Int} args.parentId the ID of the parent node to copy to
         * @param {Boolean} args.relateToOriginal if true, relates the copy to the original through the relation api
         * @returns {Promise} resourcePromise object.
         *
         */
        copy: function (args) {
            if (!args) {
                throw "args cannot be null";
            }
            if (!args.parentId) {
                throw "args.parentId cannot be null";
            }
            if (!args.id) {
                throw "args.id cannot be null";
            }

            return umbRequestHelper.resourcePromise(
                $http.post(umbRequestHelper.getApiUrl("contentApiBaseUrl", "PostCopy"),
                    args, { responseType: 'text' }),
                'Failed to copy content');
        },

        /**
         * @ngdoc method
          * @name umbraco.resources.contentResource#unpublish
         * @methodOf umbraco.resources.contentResource
         *
         * @description
         * Unpublishes a content item with a given Id
         *
         * ##usage
         * <pre>
          * contentResource.unpublish(1234)
         *    .then(function() {
         *        alert("node was unpulished");
         *    }, function(err){
          *      alert("node wasnt unpublished:" + err.data.Message);
         *    });
          * </pre>
         * @param {Int} id the ID of the node to unpublish
         * @returns {Promise} resourcePromise object.
         *
         */
        unpublish: function (id, cultures) {
            if (!id) {
                throw "id cannot be null";
            }

            if (!cultures) {
                cultures = [];
            }

            return umbRequestHelper.resourcePromise(
                $http.post(
                    umbRequestHelper.getApiUrl(
                        "contentApiBaseUrl",
                        "PostUnpublish"), { id: id, cultures: cultures }),
                'Failed to publish content with id ' + id);
        },
        /**
         * @ngdoc method
          * @name umbraco.resources.contentResource#getCultureAndDomains
          * @methodOf umbraco.resources.contentResource
          *
          * @description
          * Gets the culture and hostnames for a content item with the given Id
          *
          * ##usage
          * <pre>
          * contentResource.getCultureAndDomains(1234)
          *    .then(function(data) {
          *        alert(data.Domains, data.Language);
          *    });
          * </pre>
          * @param {Int} id the ID of the node to get the culture and domains for.
          * @returns {Promise} resourcePromise object.
          *
          */
        getCultureAndDomains: function (id) {
            if (!id) {
                throw "id cannot be null";
            }
            return umbRequestHelper.resourcePromise(
                $http.get(
                    umbRequestHelper.getApiUrl(
                        "contentApiBaseUrl",
                        "GetCultureAndDomains", { id: id })),
                'Failed to retreive culture and hostnames for ' + id);
        },
        saveLanguageAndDomains: function (model) {
            return umbRequestHelper.resourcePromise(
                $http.post(
                    umbRequestHelper.getApiUrl(
                        "contentApiBaseUrl",
                        "PostSaveLanguageAndDomains"),
                        model));
        },
        /**
          * @ngdoc method
         * @name umbraco.resources.contentResource#emptyRecycleBin
         * @methodOf umbraco.resources.contentResource
         *
         * @description
         * Empties the content recycle bin
         *
         * ##usage
         * <pre>
         * contentResource.emptyRecycleBin()
         *    .then(function() {
         *        alert('its empty!');
         *    });
          * </pre>
          *
         * @returns {Promise} resourcePromise object.
         *
         */
        emptyRecycleBin: function () {
            return umbRequestHelper.resourcePromise(
                $http.post(
                    umbRequestHelper.getApiUrl(
                        "contentApiBaseUrl",
                        "EmptyRecycleBin")),
                'Failed to empty the recycle bin');
        },

        /**
         * @ngdoc method
         * @name umbraco.resources.contentResource#deleteById
         * @methodOf umbraco.resources.contentResource
         *
         * @description
         * Deletes a content item with a given id
         *
         * ##usage
         * <pre>
         * contentResource.deleteById(1234)
         *    .then(function() {
         *        alert('its gone!');
         *    });
          * </pre>
          *
          * @param {Int} id id of content item to delete
         * @returns {Promise} resourcePromise object.
         *
         */
        deleteById: function (id) {
            return umbRequestHelper.resourcePromise(
                $http.post(
                    umbRequestHelper.getApiUrl(
                        "contentApiBaseUrl",
                        "DeleteById",
                        [{ id: id }])),
                'Failed to delete item ' + id);
        },

        /**
        * @ngdoc method
        * @name umbraco.resources.contentResource#deleteBlueprint
        * @methodOf umbraco.resources.contentResource
        *
        * @description
        * Deletes a content blueprint item with a given id
        *
        * ##usage
        * <pre>
        * contentResource.deleteBlueprint(1234)
        *    .then(function() {
        *        alert('its gone!');
        *    });
        * </pre>
        *
        * @param {Int} id id of content blueprint item to delete
        * @returns {Promise} resourcePromise object.
        *
        */
        deleteBlueprint: function (id) {
            return umbRequestHelper.resourcePromise(
                $http.post(
                    umbRequestHelper.getApiUrl(
                        "contentApiBaseUrl",
                        "DeleteBlueprint",
                        [{ id: id }])),
                'Failed to delete blueprint ' + id);
        },

        /**
         * @ngdoc method
         * @name umbraco.resources.contentResource#getById
         * @methodOf umbraco.resources.contentResource
         *
         * @description
         * Gets a content item with a given id
         *
         * ##usage
         * <pre>
         * contentResource.getById(1234)
         *    .then(function(content) {
          *        var myDoc = content;
         *        alert('its here!');
         *    });
          * </pre>
          *
          * @param {Int} id id of content item to return
          * @param {Int} culture optional culture to retrieve the item in
         * @returns {Promise} resourcePromise object containing the content item.
         *
         */
        getById: function (id) {
            return umbRequestHelper.resourcePromise(
                $http.get(
                    umbRequestHelper.getApiUrl(
                        "contentApiBaseUrl",
                        "GetById",
                        { id: id })),
                'Failed to retrieve data for content id ' + id)
                .then(function (result) {
                    return $q.when(umbDataFormatter.formatContentGetData(result));
                });
        },

        /**
        * @ngdoc method
        * @name umbraco.resources.contentResource#getBlueprintById
        * @methodOf umbraco.resources.contentResource
        *
        * @description
        * Gets a content blueprint item with a given id
        *
        * ##usage
        * <pre>
        * contentResource.getBlueprintById(1234)
        *    .then(function() {
        *       Do stuff...
        *    });
        * </pre>
        *
        * @param {Int} id id of content blueprint item to retrieve
        * @returns {Promise} resourcePromise object.
        *
        */
        getBlueprintById: function (id) {
            return umbRequestHelper.resourcePromise(
                $http.get(
                    umbRequestHelper.getApiUrl(
                        "contentApiBaseUrl",
                        "GetBlueprintById",
                        { id: id })),
                'Failed to retrieve data for content id ' + id)
                .then(function (result) {
                    return $q.when(umbDataFormatter.formatContentGetData(result));
                });
        },

        /**
        * @ngdoc method
        * @name umbraco.resources.contentResource#getNotifySettingsById
        * @methodOf umbraco.resources.contentResource
        *
        * @description
        * Gets notification options for a content item with a given id for the current user
        *
        * ##usage
        * <pre>
        * contentResource.getNotifySettingsById(1234)
        *    .then(function() {
        *       Do stuff...
        *    });
        * </pre>
        *
        * @param {Int} id id of content item
        * @returns {Promise} resourcePromise object.
        *
        */
        getNotifySettingsById: function (id) {
            return umbRequestHelper.resourcePromise(
                $http.get(
                    umbRequestHelper.getApiUrl(
                        "contentApiBaseUrl",
                        "GetNotificationOptions",
                        { contentId: id })),
                'Failed to retrieve data for content id ' + id);
        },

        /**
        * @ngdoc method
        * @name umbraco.resources.contentResource#getNotifySettingsById
        * @methodOf umbraco.resources.contentResource
        *
        * @description
        * Sets notification settings for a content item with a given id for the current user
        *
        * ##usage
        * <pre>
        * contentResource.setNotifySettingsById(1234,["D", "F", "H"])
        *    .then(function() {
        *       Do stuff...
        *    });
        * </pre>
        *
        * @param {Int} id id of content item
        * @param {Array} options the notification options to set for the content item
        * @returns {Promise} resourcePromise object.
        *
        */
        setNotifySettingsById: function (id, options) {
            if (!id) {
                throw "contentId cannot be null";
            }
            return umbRequestHelper.resourcePromise(
                $http.post(
                    umbRequestHelper.getApiUrl(
                        "contentApiBaseUrl",
                        "PostNotificationOptions",
                        { contentId: id, notifyOptions: options })),
                'Failed to set notify settings for content id ' + id);
        },

        /**
         * @ngdoc method
         * @name umbraco.resources.contentResource#getByIds
         * @methodOf umbraco.resources.contentResource
         *
         * @description
         * Gets an array of content items, given a collection of ids
         *
         * ##usage
         * <pre>
         * contentResource.getByIds( [1234,2526,28262])
         *    .then(function(contentArray) {
          *        var myDoc = contentArray;
         *        alert('they are here!');
         *    });
          * </pre>
          *
          * @param {Array} ids ids of content items to return as an array
         * @returns {Promise} resourcePromise object containing the content items array.
         *
         */
        getByIds: function (ids) {

            var idQuery = "";
            ids.forEach(id => idQuery += `ids=${id}&`);

            return umbRequestHelper.resourcePromise(
                $http.get(
                    umbRequestHelper.getApiUrl(
                        "contentApiBaseUrl",
                        "GetByIds",
                        idQuery)),
                'Failed to retrieve data for content with multiple ids')
                .then(function (result) {
                    //each item needs to be re-formatted
                    result.forEach(r => umbDataFormatter.formatContentGetData(r));
                    return $q.when(result);
                });
        },


        /**
         * @ngdoc method
         * @name umbraco.resources.contentResource#getScaffold
         * @methodOf umbraco.resources.contentResource
         *
         * @description
         * Returns a scaffold of an empty content item, given the id of the content item to place it underneath and the content type alias.
          *
         * - Parent Id must be provided so umbraco knows where to store the content
          * - Content Type alias must be provided so umbraco knows which properties to put on the content scaffold
          *
         * The scaffold is used to build editors for content that has not yet been populated with data.
          *
         * ##usage
         * <pre>
         * contentResource.getScaffold(1234, 'homepage')
         *    .then(function(scaffold) {
         *        var myDoc = scaffold;
          *        myDoc.name = "My new document";
         *
         *        contentResource.publish(myDoc, true)
         *            .then(function(content){
         *                alert("Retrieved, updated and published again");
         *            });
         *    });
          * </pre>
          *
         * @param {Int} parentId id of content item to return
          * @param {String} alias contenttype alias to base the scaffold on
         * @returns {Promise} resourcePromise object containing the content scaffold.
         *
         */
        getScaffold: function (parentId, alias) {

            return umbRequestHelper.resourcePromise(
                $http.get(
                    umbRequestHelper.getApiUrl(
                        "contentApiBaseUrl",
                        "GetEmpty",
                        { contentTypeAlias: alias, parentId: parentId })),
                'Failed to retrieve data for empty content item type ' + alias)
                .then(function (result) {
                    return $q.when(umbDataFormatter.formatContentGetData(result));
                });
        },
        /**
         * @ngdoc method
         * @name umbraco.resources.contentResource#getScaffoldByKey
         * @methodOf umbraco.resources.contentResource
         *
         * @description
         * Returns a scaffold of an empty content item, given the id of the content item to place it underneath and the content type alias.
          *
         * - Parent Id must be provided so umbraco knows where to store the content
          * - Content Type Id must be provided so umbraco knows which properties to put on the content scaffold
          *
         * The scaffold is used to build editors for content that has not yet been populated with data.
          *
         * ##usage
         * <pre>
         * contentResource.getScaffoldByKey(1234, '...')
         *    .then(function(scaffold) {
         *        var myDoc = scaffold;
          *        myDoc.name = "My new document";
         *
         *        contentResource.publish(myDoc, true)
         *            .then(function(content){
         *                alert("Retrieved, updated and published again");
         *            });
         *    });
          * </pre>
          *
         * @param {Int} parentId id of content item to return
          * @param {String} contentTypeGuid contenttype guid to base the scaffold on
         * @returns {Promise} resourcePromise object containing the content scaffold.
         *
         */
        getScaffoldByKey: function (parentId, contentTypeKey) {

            return umbRequestHelper.resourcePromise(
                $http.get(
                    umbRequestHelper.getApiUrl(
                        "contentApiBaseUrl",
                        "GetEmptyByKey",
                        { contentTypeKey: contentTypeKey, parentId: parentId })),
                'Failed to retrieve data for empty content item id ' + contentTypeKey)
                .then(function (result) {
                    return $q.when(umbDataFormatter.formatContentGetData(result));
                });
        },

        getBlueprintScaffold: function (parentId, blueprintId) {

            return umbRequestHelper.resourcePromise(
                $http.get(
                    umbRequestHelper.getApiUrl(
                        "contentApiBaseUrl",
                        "GetEmptyBlueprint",
                        { blueprintId: blueprintId, parentId: parentId })),
                'Failed to retrieve blueprint for id ' + blueprintId)
                .then(function (result) {
                    return $q.when(umbDataFormatter.formatContentGetData(result));
                });
        },

        /**
         * @ngdoc method
         * @name umbraco.resources.contentResource#getNiceUrl
         * @methodOf umbraco.resources.contentResource
         *
         * @description
         * Returns a url, given a node ID
         *
         * ##usage
         * <pre>
         * contentResource.getNiceUrl(id)
         *    .then(function(url) {
         *        alert('its here!');
         *    });
          * </pre>
          *
         * @param {Int} id Id of node to return the public url to
         * @returns {Promise} resourcePromise object containing the url.
         *
         */
        getNiceUrl: function (id) {
            return umbRequestHelper.resourcePromise(
                $http.get(
                    umbRequestHelper.getApiUrl(
                        "contentApiBaseUrl",
                        "GetNiceUrl", { id: id }),
                    { responseType: 'text' }),
                'Failed to retrieve url for id:' + id);
        },

        /**
         * @ngdoc method
         * @name umbraco.resources.contentResource#getChildren
         * @methodOf umbraco.resources.contentResource
         *
         * @description
         * Gets children of a content item with a given id
         *
         * ##usage
         * <pre>
         * contentResource.getChildren(1234, {pageSize: 10, pageNumber: 2})
         *    .then(function(contentArray) {
          *        var children = contentArray;
         *        alert('they are here!');
         *    });
          * </pre>
          *
         * @param {Int} parentid id of content item to return children of
         * @param {Object} options optional options object
         * @param {Int} options.pageSize if paging data, number of nodes per page, default = 0
         * @param {Int} options.pageNumber if paging data, current page index, default = 0
         * @param {String} options.filter if provided, query will only return those with names matching the filter
         * @param {String} options.orderDirection can be `Ascending` or `Descending` - Default: `Ascending`
         * @param {String} options.orderBy property to order items by, default: `SortOrder`
          * @param {String} options.cultureName if provided, the results will be for this specific culture/variant
         * @returns {Promise} resourcePromise object containing an array of content items.
         *
         */
        getChildren: function (parentId, options) {

            var defaults = {
                includeProperties: [],
                pageSize: 0,
                pageNumber: 0,
                filter: "",
                orderDirection: "Ascending",
                orderBy: "SortOrder",
                orderBySystemField: true,
                cultureName: ""
            };
            if (options === undefined) {
                options = {};
            }
            //overwrite the defaults if there are any specified
            angular.extend(defaults, options);
            //now copy back to the options we will use
            options = defaults;
            //change asc/desct
            if (options.orderDirection === "asc") {
                options.orderDirection = "Ascending";
            }
            else if (options.orderDirection === "desc") {
                options.orderDirection = "Descending";
            }

            //converts the value to a js bool
            function toBool(v) {
                if (Utilities.isNumber(v)) {
                    return v > 0;
                }
                if (Utilities.isString(v)) {
                    return v === "true";
                }
                if (typeof v === "boolean") {
                    return v;
                }
                return false;
            }

            return umbRequestHelper.resourcePromise(
                $http.get(
                    umbRequestHelper.getApiUrl(
                        "contentApiBaseUrl",
                        "GetChildren",
                        {
                            id: parentId,
                            includeProperties: _.pluck(options.includeProperties, 'alias').join(","),
                            pageNumber: options.pageNumber,
                            pageSize: options.pageSize,
                            orderBy: options.orderBy,
                            orderDirection: options.orderDirection,
                            orderBySystemField: toBool(options.orderBySystemField),
                            filter: options.filter,
                            cultureName: options.cultureName
                        })),
                'Failed to retrieve children for content item ' + parentId);
        },

        getDetailedPermissions: function (contentId) {
            return umbRequestHelper.resourcePromise(
                $http.get(
                    umbRequestHelper.getApiUrl(
                        "contentApiBaseUrl",
                        "GetDetailedPermissions", { contentId: contentId })),
                'Failed to retrieve permissions for content item ' + contentId);
        },

        /**
         * @ngdoc method
         * @name umbraco.resources.contentResource#save
         * @methodOf umbraco.resources.contentResource
         *
         * @description
         * Saves changes made to a content item to its current version, if the content item is new, the isNew parameter must be passed to force creation
          * if the content item needs to have files attached, they must be provided as the files param and passed separately
          *
          *
         * ##usage
         * <pre>
         * contentResource.getById(1234)
         *    .then(function(content) {
         *          content.name = "I want a new name!";
         *          contentResource.save(content, false)
         *            .then(function(content){
         *                alert("Retrieved, updated and saved again");
         *            });
         *    });
          * </pre>
          *
         * @param {Object} content The content item object with changes applied
          * @param {Bool} isNew set to true to create a new item or to update an existing
          * @param {Array} files collection of files for the document
          * @param {Bool} showNotifications an option to disable/show notifications (default is true)
         * @returns {Promise} resourcePromise object containing the saved content item.
         *
         */
        save: function (content, isNew, files, showNotifications) {
            var endpoint = umbRequestHelper.getApiUrl(
                "contentApiBaseUrl",
                "PostSave");
            return saveContentItem(content, "save" + (isNew ? "New" : ""), files, endpoint, showNotifications);
        },

        /**
        * @ngdoc method
        * @name umbraco.resources.contentResource#saveBlueprint
        * @methodOf umbraco.resources.contentResource
        *
        * @description
        * Saves changes made to a content blueprint item to its current version, if the content blueprint item is new, the isNew parameter must be passed to force creation
        * if the content item needs to have files attached, they must be provided as the files param and passed separately
        *
        * ##usage
        * <pre>
        * contentResource.getById(1234)
        *    .then(function(content) {
        *          content.name = "I want a new name!";
        *          contentResource.saveBlueprint(content, false)
        *            .then(function(content){
        *                alert("Retrieved, updated and saved again");
        *            });
        *    });
        * </pre>
        *
        * @param {Object} content The content blueprint item object with changes applied
        * @param {Bool} isNew set to true to create a new item or to update an existing
        * @param {Array} files collection of files for the document
        * @param {Bool} showNotifications an option to disable/show notifications (default is true)
        * @returns {Promise} resourcePromise object containing the saved content item.
        *
        */
        saveBlueprint: function (content, isNew, files, showNotifications) {
            var endpoint = umbRequestHelper.getApiUrl(
                "contentApiBaseUrl",
                "PostSaveBlueprint");
            return saveContentItem(content, "save" + (isNew ? "New" : ""), files, endpoint, showNotifications);
        },

        /**
         * @ngdoc method
         * @name umbraco.resources.contentResource#publish
         * @methodOf umbraco.resources.contentResource
         *
         * @description
         * Saves and publishes changes made to a content item to a new version, if the content item is new, the isNew parameter must be passed to force creation
          * if the content item needs to have files attached, they must be provided as the files param and passed separately
          *
          *
         * ##usage
         * <pre>
         * contentResource.getById(1234)
         *    .then(function(content) {
         *          content.name = "I want a new name, and be published!";
         *          contentResource.publish(content, false)
         *            .then(function(content){
         *                alert("Retrieved, updated and published again");
         *            });
         *    });
          * </pre>
          *
         * @param {Object} content The content item object with changes applied
          * @param {Bool} isNew set to true to create a new item or to update an existing
          * @param {Array} files collection of files for the document
          * @param {Bool} showNotifications an option to disable/show notifications (default is true)
         * @returns {Promise} resourcePromise object containing the saved content item.
         *
         */
        publish: function (content, isNew, files, showNotifications) {
            var endpoint = umbRequestHelper.getApiUrl(
                "contentApiBaseUrl",
                "PostSave");
            return saveContentItem(content, "publish" + (isNew ? "New" : ""), files, endpoint, showNotifications);
        },

        /**
        * @ngdoc method
        * @name umbraco.resources.contentResource#publish
        * @methodOf umbraco.resources.contentResource
        *
        * @description
        * Saves and publishes changes made to a content item and its descendants to a new version, if the content item is new, the isNew parameter must be passed to force creation
        * if the content items needs to have files attached, they must be provided as the files param and passed separately
        *
        *
        * ##usage
        * <pre>
        * contentResource.getById(1234)
        *    .then(function(content) {
        *          content.name = "I want a new name, and be published!";
        *          contentResource.publishWithDescendants(content, false)
        *            .then(function(content){
        *                alert("Retrieved, updated and published again");
        *            });
        *    });
        * </pre>
        *
        * @param {Object} content The content item object with changes applied
        * @param {Bool} isNew set to true to create a new item or to update an existing
        * @param {Array} files collection of files for the document
        * @param {Bool} showNotifications an option to disable/show notifications (default is true)
        * @returns {Promise} resourcePromise object containing the saved content item.
        *
        */
        publishWithDescendants: function (content, isNew, force, files, showNotifications) {
            var endpoint = umbRequestHelper.getApiUrl(
                "contentApiBaseUrl",
                "PostSave");

            var action = "publishWithDescendants";
            if (force === true) {
                action += "Force";
            }

            return saveContentItem(content, action + (isNew ? "New" : ""), files, endpoint, showNotifications);
        },

        /**
         * @ngdoc method
         * @name umbraco.resources.contentResource#sendToPublish
         * @methodOf umbraco.resources.contentResource
         *
         * @description
         * Saves changes made to a content item, and notifies any subscribers about a pending publication
          *
         * ##usage
         * <pre>
         * contentResource.getById(1234)
         *    .then(function(content) {
         *          content.name = "I want a new name, and be published!";
         *          contentResource.sendToPublish(content, false)
         *            .then(function(content){
         *                alert("Retrieved, updated and notication send off");
         *            });
         *    });
          * </pre>
          *
         * @param {Object} content The content item object with changes applied
          * @param {Bool} isNew set to true to create a new item or to update an existing
          * @param {Array} files collection of files for the document
         * @returns {Promise} resourcePromise object containing the saved content item.
         *
         */
        sendToPublish: function (content, isNew, files, showNotifications) {
            var endpoint = umbRequestHelper.getApiUrl(
                "contentApiBaseUrl",
                "PostSave");
            return saveContentItem(content, "sendPublish" + (isNew ? "New" : ""), files, endpoint, showNotifications);
        },

        /**
          * @ngdoc method
          * @name umbraco.resources.contentResource#saveSchedule
          * @methodOf umbraco.resources.contentResource
          *
          * @description
          * Saves changes made to a content item, and saves the publishing schedule
          *
          * @param {Object} content The content item object with changes applied
          * @param {Bool} isNew set to true to create a new item or to update an existing
          * @param {Array} files collection of files for the document
          * @returns {Promise} resourcePromise object containing the saved content item.
          *
          */
        saveSchedule: function (content, isNew, files, showNotifications) {
            var endpoint = umbRequestHelper.getApiUrl(
                "contentApiBaseUrl",
                "PostSave");
            return saveContentItem(content, "schedule" + (isNew ? "New" : ""), files, endpoint, showNotifications);
        },

        /**
         * @ngdoc method
         * @name umbraco.resources.contentResource#publishByid
         * @methodOf umbraco.resources.contentResource
         *
         * @description
         * Publishes a content item with a given ID
          *
         * ##usage
         * <pre>
         * contentResource.publishById(1234)
         *    .then(function(content) {
         *        alert("published");
         *    });
          * </pre>
          *
         * @param {Int} id The ID of the conten to publish
         * @returns {Promise} resourcePromise object containing the published content item.
         *
         */
        publishById: function (id) {

            if (!id) {
                throw "id cannot be null";
            }

            return umbRequestHelper.resourcePromise(
                $http.post(
                    umbRequestHelper.getApiUrl(
                        "contentApiBaseUrl",
                        "PostPublishById",
                        [{ id: id }])),
                'Failed to publish content with id ' + id);

        },

        /**
        * @ngdoc method
        * @name umbraco.resources.contentResource#createBlueprintFromContent
        * @methodOf umbraco.resources.contentResource
        *
        * @description
        * Creates a content blueprint with a given name from a given content id
        *
        * ##usage
        * <pre>
        * contentResource.createBlueprintFromContent(1234,"name")
        *    .then(function(content) {
        *        alert("created");
        *    });
            * </pre>
            *
        * @param {Int} id The ID of the content to create the content blueprint from
        * @param {string} id The name of the content blueprint
        * @returns {Promise} resourcePromise object
        *
        */
        createBlueprintFromContent: function (contentId, name) {
            return umbRequestHelper.resourcePromise(
                $http.post(
                    umbRequestHelper.getApiUrl("contentApiBaseUrl", "CreateBlueprintFromContent", {
                        contentId: contentId, name: name
                    })
                ),
                "Failed to create blueprint from content with id " + contentId
            );
        },

        /**
          * @ngdoc method
          * @name umbraco.resources.contentResource#getRollbackVersions
          * @methodOf umbraco.resources.contentResource
          *
          * @description
          * Returns an array of previous version id's, given a node id and a culture
          *
          * ##usage
          * <pre>
          * contentResource.getRollbackVersions(id, culture)
          *    .then(function(versions) {
          *        alert('its here!');
          *    });
          * </pre>
          *
          * @param {Int} id Id of node
          * @param {Int} culture if provided, the results will be for this specific culture/variant
          * @returns {Promise} resourcePromise object containing the versions
          *
          */
        getRollbackVersions: function (contentId, culture) {
            return umbRequestHelper.resourcePromise(
                $http.get(
                    umbRequestHelper.getApiUrl("contentApiBaseUrl", "GetRollbackVersions", {
                        contentId: contentId,
                        culture: culture
                    })
                ),
                "Failed to get rollback versions for content item with id " + contentId
            );
        },

        /**
          * @ngdoc method
          * @name umbraco.resources.contentResource#getRollbackVersion
          * @methodOf umbraco.resources.contentResource
          *
          * @description
          * Returns a previous version of a content item
          *
          * ##usage
          * <pre>
          * contentResource.getRollbackVersion(versionId, culture)
          *    .then(function(version) {
          *        alert('its here!');
          *    });
          * </pre>
          *
          * @param {Int} versionId The version Id
          * @param {Int} culture if provided, the results will be for this specific culture/variant
          * @returns {Promise} resourcePromise object containing the version
          *
          */
        getRollbackVersion: function (versionId, culture) {
            return umbRequestHelper.resourcePromise(
                $http.get(
                    umbRequestHelper.getApiUrl("contentApiBaseUrl", "GetRollbackVersion", {
                        versionId: versionId,
                        culture: culture
                    })
                ),
                "Failed to get version for content item with id " + versionId
            );
        },

        /**
          * @ngdoc method
          * @name umbraco.resources.contentResource#rollback
          * @methodOf umbraco.resources.contentResource
          *
          * @description
          * Roll backs a content item to a previous version
          *
          * ##usage
          * <pre>
          * contentResource.rollback(contentId, versionId, culture)
          *    .then(function() {
          *        alert('its here!');
          *    });
          * </pre>
          *
          * @param {Int} id Id of node
          * @param {Int} versionId The version Id
          * @param {Int} culture if provided, the results will be for this specific culture/variant
          * @returns {Promise} resourcePromise object
          *
          */
        rollback: function (contentId, versionId, culture) {
            return umbRequestHelper.resourcePromise(
                $http.post(
                    umbRequestHelper.getApiUrl("contentApiBaseUrl", "PostRollbackContent", {
                        contentId: contentId, versionId:versionId, culture:culture
                    })
                ),
                "Failed to roll back content item with id " + contentId
            );
        },

        /**
          * @ngdoc method
          * @name umbraco.resources.contentResource#getPublicAccess
          * @methodOf umbraco.resources.contentResource
          *
          * @description
          * Returns the public access protection for a content item
          *
          * ##usage
          * <pre>
          * contentResource.getPublicAccess(contentId)
          *    .then(function(publicAccess) {
          *        // do your thing
          *    });
          * </pre>
          *
          * @param {Int} contentId The content Id
          * @returns {Promise} resourcePromise object containing the public access protection
          *
          */
        getPublicAccess: function (contentId) {
            return umbRequestHelper.resourcePromise(
                $http.get(
                    umbRequestHelper.getApiUrl("contentApiBaseUrl", "GetPublicAccess", {
                        contentId: contentId
                    })
                ),
                "Failed to get public access for content item with id " + contentId
            );
        },

        /**
          * @ngdoc method
          * @name umbraco.resources.contentResource#updatePublicAccess
          * @methodOf umbraco.resources.contentResource
          *
          * @description
          * Sets or updates the public access protection for a content item
          *
          * ##usage
          * <pre>
          * contentResource.updatePublicAccess(contentId, userName, password, roles, loginPageId, errorPageId)
          *    .then(function() {
          *        // do your thing
          *    });
          * </pre>
          *
          * @param {Int} contentId The content Id
          * @param {Array} groups The names of the groups that should have access (if using group based protection)
          * @param {Array} usernames The usernames of the members that should have access (if using member based protection)
          * @param {Int} loginPageId The Id of the login page
          * @param {Int} errorPageId The Id of the error page
          * @returns {Promise} resourcePromise object containing the public access protection
          *
          */
        updatePublicAccess: function (contentId, groups, usernames, loginPageId, errorPageId) {
            var publicAccess = {
                contentId: contentId,
                loginPageId: loginPageId,
                errorPageId: errorPageId
            };
            if (Utilities.isArray(groups) && groups.length) {
                publicAccess.groups = groups;
            }
            else if (Utilities.isArray(usernames) && usernames.length) {
                publicAccess.usernames = usernames;
            }
            else {
                throw "must supply either userName/password or roles";
            }
            return umbRequestHelper.resourcePromise(
                $http.post(
                    umbRequestHelper.getApiUrl("contentApiBaseUrl", "PostPublicAccess", publicAccess)
                ),
                "Failed to update public access for content item with id " + contentId
            );
        },

        /**
          * @ngdoc method
          * @name umbraco.resources.contentResource#removePublicAccess
          * @methodOf umbraco.resources.contentResource
          *
          * @description
          * Removes the public access protection for a content item
          *
          * ##usage
          * <pre>
          * contentResource.removePublicAccess(contentId)
          *    .then(function() {
          *        // do your thing
          *    });
          * </pre>
          *
          * @param {Int} contentId The content Id
          * @returns {Promise} resourcePromise object that's resolved once the public access has been removed
          *
          */
        removePublicAccess: function (contentId) {
            return umbRequestHelper.resourcePromise(
                $http.post(
                    umbRequestHelper.getApiUrl("contentApiBaseUrl", "RemovePublicAccess", {
                        contentId: contentId
                    })
                ),
                "Failed to remove public access for content item with id " + contentId
            );
        }
    };
}

angular.module('umbraco.resources').factory('contentResource', contentResource);<|MERGE_RESOLUTION|>--- conflicted
+++ resolved
@@ -42,9 +42,6 @@
 
     return {
 
-<<<<<<< HEAD
-      savePermissions: function (saveModel) {
-=======
         /**
         * @ngdoc method
         * @name umbraco.resources.contentResource#allowsCultureVariation
@@ -94,7 +91,6 @@
         *
         */
         savePermissions: function (saveModel) {
->>>>>>> e75178e8
             if (!saveModel) {
                 throw "saveModel cannot be null";
             }
@@ -698,7 +694,7 @@
                 $http.get(
                     umbRequestHelper.getApiUrl(
                         "contentApiBaseUrl",
-                        "GetEmptyBlueprint",
+                        "GetEmpty",
                         { blueprintId: blueprintId, parentId: parentId })),
                 'Failed to retrieve blueprint for id ' + blueprintId)
                 .then(function (result) {
@@ -790,7 +786,7 @@
             else if (options.orderDirection === "desc") {
                 options.orderDirection = "Descending";
             }
-
+            
             //converts the value to a js bool
             function toBool(v) {
                 if (Utilities.isNumber(v)) {
