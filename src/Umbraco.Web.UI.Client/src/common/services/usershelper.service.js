--- conflicted
+++ resolved
@@ -1,84 +1,3 @@
-<<<<<<< HEAD
-(function () {
-    'use strict';
-
-    function usersHelperService(localizationService) {
-
-        var userStates = [
-            { "name": "All", "key": "All"} ,
-            { "value": 0, "name": "Active", "key": "Active", "color": "success" },
-            { "value": 1, "name": "Disabled", "key": "Disabled", "color": "danger" },
-            { "value": 2, "name": "Locked out", "key": "LockedOut", "color": "danger" },
-            { "value": 3, "name": "Invited", "key": "Invited", "color": "warning" }
-        ];
-
-        angular.forEach(userStates, function (userState) {
-            var key = "user_state" + userState.key;
-            localizationService.localize(key).then(function (value) {
-                var reg = /^\[[\S\s]*]$/g;
-                var result = reg.test(value);
-                if (result === false) {
-                    // Only translate if key exists
-                    userState.name = value;
-                }
-            });
-        });
-
-        function getUserStateFromValue(value) {
-            var foundUserState;
-            angular.forEach(userStates, function (userState) {
-                if(userState.value === value) {
-                    foundUserState = userState;
-                }
-            });
-            return foundUserState;
-        }
-
-        function getUserStateByKey(key) {
-            var foundUserState;
-            angular.forEach(userStates, function (userState) {
-                if(userState.key === key) {
-                    foundUserState = userState;
-                }
-            });
-            return foundUserState;
-        }
-
-        function getUserStatesFilter(userStatesObject) {
-
-            var userStatesFilter = [];
-
-            for (var key in userStatesObject) {
-                if (userStatesObject.hasOwnProperty(key)) {
-                    var userState = getUserStateByKey(key);
-                    if(userState) {
-                        userState.count = userStatesObject[key];
-                        userStatesFilter.push(userState);
-                    }
-                }
-            }
-
-            return userStatesFilter;
-
-        }
-
-        ////////////
-
-        var service = {
-            getUserStateFromValue: getUserStateFromValue,
-            getUserStateByKey: getUserStateByKey,
-            getUserStatesFilter: getUserStatesFilter
-        };
-
-        return service;
-
-    }
-
-    angular.module('umbraco.services').factory('usersHelper', usersHelperService);
-
-
-})();
-=======
 (function () {
     'use strict';
 
@@ -158,5 +77,4 @@
     angular.module('umbraco.services').factory('usersHelper', usersHelperService);
 
 
-})();
->>>>>>> 5dd04d9a
+})();