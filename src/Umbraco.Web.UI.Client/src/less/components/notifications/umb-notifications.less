.umb-notifications {
<<<<<<< HEAD
    z-index: 1000;
    position: absolute;
    bottom: @editorFooterHeight;
    left: 0;
    right: 0;
=======
   z-index: 1100;
   position: absolute;
   bottom: 52px;
   left: 0;
   right: 0;
   border-bottom: none;
   margin: auto;
   padding: 0px;
   border: none;
   background: none;
   border-radius: 0;
}
>>>>>>> 3fa77dbf

    @media (min-width: 1101px) {
        left: 360px;
    }
}

.umb-notifications__notifications {
    list-style: none;
    margin: 0;
    position: relative;
} 

.umb-notifications__notification {
    padding: 5px 20px;
    text-shadow: none;
    font-size: 14px;
    border: none;
    position: relative;
    border-radius: 10px;
    margin: 10px;
    
    .close {
        top: 0;
        right: -6px;
        opacity: 0.4;
    }
}

.umb-notifications__notification.-extra-padding {
    padding-top: 20px;
    padding-bottom: 20px;
}<|MERGE_RESOLUTION|>--- conflicted
+++ resolved
@@ -1,24 +1,9 @@
 .umb-notifications {
-<<<<<<< HEAD
-    z-index: 1000;
+   z-index: 1100;
     position: absolute;
     bottom: @editorFooterHeight;
     left: 0;
     right: 0;
-=======
-   z-index: 1100;
-   position: absolute;
-   bottom: 52px;
-   left: 0;
-   right: 0;
-   border-bottom: none;
-   margin: auto;
-   padding: 0px;
-   border: none;
-   background: none;
-   border-radius: 0;
-}
->>>>>>> 3fa77dbf
 
     @media (min-width: 1101px) {
         left: 360px;
