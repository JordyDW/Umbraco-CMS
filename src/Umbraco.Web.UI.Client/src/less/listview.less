<<<<<<< HEAD
// Listview
// -------------------------

.umb-listview{width: auto !important;}

.dropdown-menu > li > a:hover,
.dropdown-menu > li > a:focus,
.dropdown-submenu:hover > a,
.dropdown-submenu:focus > a {
  color: @black;
  background: @gray-10;
}

.umb-listview table {
	border: 1px solid @gray-8;
}

.umb-listview table caption {
  background: @white;
  text-align: left;
  vertical-align: middle;
}

.umb-sub-header {
  padding: 0 0 20px 0;
}

.umb-sub-header .header-content-right {
  float: right;
}

/* listview search */
.form-search {
    .inner-addon {
        position: relative;

        [class^="icon-"], [class*=" icon-"] {
            position: absolute;
            padding: 5px 8px;
            pointer-events: none;
            top: 0;
        }

        input[type="text"] {
            width: 190px;
        }
    }

    /* align icon */
    .left-addon [class^="icon-"], .left-addon [class*=" icon-"] { left: 0; right: inherit; }
    .right-addon [class^="icon-"], .right-addon [class*=" icon-"] { right: 0; left: inherit; }

    /* add padding */
    .left-addon input[type="text"]  { padding-left: 30px !important; padding-right: 6px; }
    .right-addon input[type="text"] { padding-right: 30px; padding-left: 6px !important; }
}

.umb-listview table form {
  position: relative;
  margin: 0;
}

.umb-listview table input[type="text"] {
  background: none;
  -webkit-transition: all .5s;
  -moz-transition: all .5s;
  -o-transition: all .5s;
  transition: all .5s;
  width: 60px;
  padding: 4px 0 4px 20px;
  border: 1px solid @gray-8;
}

.umb-listview table input::-webkit-input-placeholder,
.umb-listview table input:-moz-placeholder,
.umb-listview table input::-moz-placeholder,
.umb-listview table input:-ms-input-placeholder {
  color: @gray-3;
}

.umb-listview table input[type="text"]:focus {
  width: 200px;
  border: 1px solid @gray-8;
  background: @white;
  color: @black
}

.umb-listview table thead a {
    cursor: default;
}
.umb-listview table thead a:hover {
    text-decoration: none;
}

.umb-listview table thead a.sortable {
    cursor: pointer;
}
.umb-listview table thead a.sortable span:hover {
    text-decoration: underline;
}

.umb-listview .icon-star {
  color: @gray-8;
}

.umb-listview .selected i.icon, .umb-listview tbody tr:hover i.icon{display: none}
.umb-listview .selected input[type="checkbox"],
.umb-listview tr:hover input[type="checkbox"]{display: inline-block !important;}
.umb-listview .inactive{color: @gray-8;}

.umb-listview .selected td{font-weight: bold;}

.umb-listview table thead {
  font-size: 12px;
  font-weight: bold;
  text-transform: uppercase;
  background-color: @white;
}

.umb-listview table tfoot {
	background: @gray-10;
}

.umb-listview table tfoot td:last-child {
  border-left: none
}

.umb-listview table tfoot th {
	padding: 0 20px;
}

.umb-listview .label {
  color: @black;
  text-shadow:none;
  background: @gray-10;
  border: 1px solid @gray-8;
  font-size: 12px;
  font-weight: normal;
}

.umb-listview .table-striped tbody > tr:nth-child(even) > td, .umb-listview .table-striped tbody > tr:nth-child(even) > th {
  background-color: @gray-10;
}

.table-striped tbody > tr:nth-child(odd) > td, .table-striped tbody > tr:nth-child(odd) > th {
  background: none
}

/* TEMP */

.umb-listview .table-striped tbody td {
  position: relative
}


.umb-listview  .table-striped thead input[type="checkbox"] {
  margin-left: 7px;
}

.umb-listview  .table-striped tbody input[type="checkbox"] {
  display: none;
  margin-left: 7px;
  z-index: 5;
}

.umb-listview .table-striped tbody i {
  display: block;
  top: 10px;
  left:6px;
  padding: 0 0 0 4px;
  z-index: 6;
  background: @white;
  width: 20px;
  height: 20px;
}

.umb-listview .table-striped tbody > tr:nth-child(even) > td i, .umb-listview .table-striped tbody > tr:nth-child(even) > th i{
  background-color: @gray-10;
}

/* don't hide all icons, e.g. for a sortable handle */
.umb-listview .table-striped tbody i:not(.handle):hover {
  display: none !important
}

/* ---------- LAYOUTS ---------- */

.list-view-layouts {

}

.list-view-layout {
   display: flex;
   align-items: center;
   padding: 10px 15px;
   background: @gray-10;
   margin-bottom: 1px;
}

.list-view-layout__sort-handle {
   font-size: 14px;
   color: @gray-8;
   margin-right: 15px;
}

.list-view-layout__name {
   flex: 5;
   font-weight: bold;
   margin-right: 15px;
   display: flex;
   align-content: center;
   flex-wrap: wrap;
   line-height: 1.2em;
}

.list-view-layout__name-text {
   margin-right: 3px;
}

.list-view-layout__system {
   font-size: 10px;
   font-weight: normal;
}

.list-view-layout__path {
   flex: 10;
   margin-right: 15px;
}

.list-view-layout__icon {
   font-size: 18px;
   margin-right: 10px;
   vertical-align: middle;
   border: 1px solid @gray-8;
   background: @white;
   padding: 6px 8px;
   display: block;
}

.list-view-layout__icon:hover,
.list-view-layout__icon:focus,
.list-view-layout__icon:active {
   text-decoration: none;
}

.list-view-layout__remove {
    position: relative;
    cursor: pointer;
}

.list-view-add-layout {
   margin-top: 10px;
   color: @turquoise-d1;
   border: 1px dashed @gray-8;
   display: flex;
   align-items: center;
   justify-content: center;
   padding: 5px 0;
   box-sizing: border-box;
}

.list-view-add-layout:hover {
   text-decoration: none;
}
=======
// Listview
// -------------------------

.umb-listview{width: auto !important;}
.umb-listview .dropdown-menu {
  border: 1px solid @gray-7;
  -webkit-border-radius: 0px;
  -moz-border-radius: 0px;
  border-radius: 0px;
  -webkit-box-shadow: 0 5px 10px rgba(0, 0, 0, 0);
  -moz-box-shadow: 0 5px 10px rgba(0, 0, 0, 0);
  box-shadow: 0 5px 10px rgba(0, 0, 0, 0);
}

.dropdown-menu > li > a:hover,
.dropdown-menu > li > a:focus,
.dropdown-submenu:hover > a,
.dropdown-submenu:focus > a {
  color: @black;
  background: @gray-10;
}

.umb-listview table {
	border: 1px solid @gray-8;
}

.umb-listview table caption {
  background: @white;
  text-align: left;
  vertical-align: middle;
}

.umb-sub-header {
  padding: 0 0 20px 0;
}

.umb-sub-header .header-content-right {
  float: right;
}

/* listview search */
.form-search {
    .inner-addon {
        position: relative;

        [class^="icon-"], [class*=" icon-"] {
            position: absolute;
            padding: 5px 8px;
            pointer-events: none;
            top: 0;
        }

        input[type="text"] {
            width: 190px;
        }
    }

    /* align icon */
    .left-addon [class^="icon-"], .left-addon [class*=" icon-"] { left: 0; right: inherit; }
    .right-addon [class^="icon-"], .right-addon [class*=" icon-"] { right: 0; left: inherit; }

    /* add padding */
    .left-addon input[type="text"]  { padding-left: 30px !important; padding-right: 6px; }
    .right-addon input[type="text"] { padding-right: 30px; padding-left: 6px !important; }
}

.umb-listview table form {
  position: relative;
  margin: 0;
}

.umb-listview table input[type="text"] {
  background: none;
  -webkit-transition: all .5s;
  -moz-transition: all .5s;
  -o-transition: all .5s;
  transition: all .5s;
  width: 60px;
  padding: 4px 0 4px 20px;
  border: 1px solid @gray-8;
}

.umb-listview table input::-webkit-input-placeholder,
.umb-listview table input:-moz-placeholder,
.umb-listview table input::-moz-placeholder,
.umb-listview table input:-ms-input-placeholder {
  color: @gray-3;
}

.umb-listview table input[type="text"]:focus {
  width: 200px;
  border: 1px solid @gray-8;
  background: @white;
  color: @black
}

.umb-listview table thead a {
    cursor: default;
}
.umb-listview table thead a:hover {
    text-decoration: none;
}

.umb-listview table thead a.sortable {
    cursor: pointer;
}
.umb-listview table thead a.sortable span:hover {
    text-decoration: underline;
}

.umb-listview .icon-star {
  color: @gray-8;
}

.umb-listview .selected i.icon, .umb-listview tbody tr:hover i.icon{display: none}
.umb-listview .selected input[type="checkbox"],
.umb-listview tr:hover input[type="checkbox"]{display: inline-block !important;}
.umb-listview .inactive{color: @gray-8;}

.umb-listview .selected td{font-weight: bold;}

.umb-listview table thead {
  font-size: 12px;
  font-weight: bold;
  text-transform: uppercase;
  background-color: @white;
}

.umb-listview table tfoot {
	background: @gray-10;
}

.umb-listview table tfoot td:last-child {
  border-left: none
}

.umb-listview table tfoot th {
	padding: 0 20px;
}

.umb-listview .label {
  color: @black;
  text-shadow:none;
  background: @gray-10;
  border: 1px solid @gray-8;
  font-size: 12px;
  font-weight: normal;
}

.umb-listview .table-striped tbody > tr:nth-child(even) > td, .umb-listview .table-striped tbody > tr:nth-child(even) > th {
  background-color: @gray-10;
}

.table-striped tbody > tr:nth-child(odd) > td, .table-striped tbody > tr:nth-child(odd) > th {
  background: none
}

/* TEMP */

.umb-minilistview {
    .umb-table-row.not-allowed { opacity: 0.6; cursor: not-allowed; }
}

.umb-listview .table-striped tbody td {
  position: relative
}


.umb-listview  .table-striped thead input[type="checkbox"] {
  margin-left: 7px;
}

.umb-listview  .table-striped tbody input[type="checkbox"] {
  display: none;
  margin-left: 7px;
  z-index: 5;
}

.umb-listview .table-striped tbody i {
  display: block;
  top: 10px;
  left:6px;
  padding: 0 0 0 4px;
  z-index: 6;
  background: @white;
  width: 20px;
  height: 20px;
}

.umb-listview .table-striped tbody > tr:nth-child(even) > td i, .umb-listview .table-striped tbody > tr:nth-child(even) > th i{
  background-color: @gray-10;
}

/* don't hide all icons, e.g. for a sortable handle */
.umb-listview .table-striped tbody i:not(.handle):hover {
  display: none !important
}

/* ---------- LAYOUTS ---------- */

.list-view-layouts {

}

.list-view-layout {
   display: flex;
   align-items: center;
   padding: 10px 15px;
   background: @gray-10;
   margin-bottom: 1px;
}

.list-view-layout__sort-handle {
   font-size: 14px;
   color: @gray-8;
   margin-right: 15px;
}

.list-view-layout__name {
   flex: 5;
   font-weight: bold;
   margin-right: 15px;
   display: flex;
   align-content: center;
   flex-wrap: wrap;
   line-height: 1.2em;
}

.list-view-layout__name-text {
   margin-right: 3px;
}

.list-view-layout__system {
   font-size: 10px;
   font-weight: normal;
}

.list-view-layout__path {
   flex: 10;
   margin-right: 15px;
}

.list-view-layout__icon {
   font-size: 18px;
   margin-right: 10px;
   vertical-align: middle;
   border: 1px solid @gray-8;
   background: @white;
   padding: 6px 8px;
   display: block;
}

.list-view-layout__icon:hover,
.list-view-layout__icon:focus,
.list-view-layout__icon:active {
   text-decoration: none;
}

.list-view-layout__remove {
    position: relative;
    cursor: pointer;
}

.list-view-add-layout {
   margin-top: 10px;
   color: @turquoise-d1;
   border: 1px dashed @gray-8;
   display: flex;
   align-items: center;
   justify-content: center;
   padding: 5px 0;
   box-sizing: border-box;
}

.list-view-add-layout:hover {
   text-decoration: none;
}
>>>>>>> 5dd04d9a
<|MERGE_RESOLUTION|>--- conflicted
+++ resolved
@@ -1,4 +1,3 @@
-<<<<<<< HEAD
 // Listview
 // -------------------------
 
@@ -149,6 +148,10 @@
 
 /* TEMP */
 
+.umb-minilistview {
+    .umb-table-row.not-allowed { opacity: 0.6; cursor: not-allowed; }
+}
+
 .umb-listview .table-striped tbody td {
   position: relative
 }
@@ -262,283 +265,4 @@
 
 .list-view-add-layout:hover {
    text-decoration: none;
-}
-=======
-// Listview
-// -------------------------
-
-.umb-listview{width: auto !important;}
-.umb-listview .dropdown-menu {
-  border: 1px solid @gray-7;
-  -webkit-border-radius: 0px;
-  -moz-border-radius: 0px;
-  border-radius: 0px;
-  -webkit-box-shadow: 0 5px 10px rgba(0, 0, 0, 0);
-  -moz-box-shadow: 0 5px 10px rgba(0, 0, 0, 0);
-  box-shadow: 0 5px 10px rgba(0, 0, 0, 0);
-}
-
-.dropdown-menu > li > a:hover,
-.dropdown-menu > li > a:focus,
-.dropdown-submenu:hover > a,
-.dropdown-submenu:focus > a {
-  color: @black;
-  background: @gray-10;
-}
-
-.umb-listview table {
-	border: 1px solid @gray-8;
-}
-
-.umb-listview table caption {
-  background: @white;
-  text-align: left;
-  vertical-align: middle;
-}
-
-.umb-sub-header {
-  padding: 0 0 20px 0;
-}
-
-.umb-sub-header .header-content-right {
-  float: right;
-}
-
-/* listview search */
-.form-search {
-    .inner-addon {
-        position: relative;
-
-        [class^="icon-"], [class*=" icon-"] {
-            position: absolute;
-            padding: 5px 8px;
-            pointer-events: none;
-            top: 0;
-        }
-
-        input[type="text"] {
-            width: 190px;
-        }
-    }
-
-    /* align icon */
-    .left-addon [class^="icon-"], .left-addon [class*=" icon-"] { left: 0; right: inherit; }
-    .right-addon [class^="icon-"], .right-addon [class*=" icon-"] { right: 0; left: inherit; }
-
-    /* add padding */
-    .left-addon input[type="text"]  { padding-left: 30px !important; padding-right: 6px; }
-    .right-addon input[type="text"] { padding-right: 30px; padding-left: 6px !important; }
-}
-
-.umb-listview table form {
-  position: relative;
-  margin: 0;
-}
-
-.umb-listview table input[type="text"] {
-  background: none;
-  -webkit-transition: all .5s;
-  -moz-transition: all .5s;
-  -o-transition: all .5s;
-  transition: all .5s;
-  width: 60px;
-  padding: 4px 0 4px 20px;
-  border: 1px solid @gray-8;
-}
-
-.umb-listview table input::-webkit-input-placeholder,
-.umb-listview table input:-moz-placeholder,
-.umb-listview table input::-moz-placeholder,
-.umb-listview table input:-ms-input-placeholder {
-  color: @gray-3;
-}
-
-.umb-listview table input[type="text"]:focus {
-  width: 200px;
-  border: 1px solid @gray-8;
-  background: @white;
-  color: @black
-}
-
-.umb-listview table thead a {
-    cursor: default;
-}
-.umb-listview table thead a:hover {
-    text-decoration: none;
-}
-
-.umb-listview table thead a.sortable {
-    cursor: pointer;
-}
-.umb-listview table thead a.sortable span:hover {
-    text-decoration: underline;
-}
-
-.umb-listview .icon-star {
-  color: @gray-8;
-}
-
-.umb-listview .selected i.icon, .umb-listview tbody tr:hover i.icon{display: none}
-.umb-listview .selected input[type="checkbox"],
-.umb-listview tr:hover input[type="checkbox"]{display: inline-block !important;}
-.umb-listview .inactive{color: @gray-8;}
-
-.umb-listview .selected td{font-weight: bold;}
-
-.umb-listview table thead {
-  font-size: 12px;
-  font-weight: bold;
-  text-transform: uppercase;
-  background-color: @white;
-}
-
-.umb-listview table tfoot {
-	background: @gray-10;
-}
-
-.umb-listview table tfoot td:last-child {
-  border-left: none
-}
-
-.umb-listview table tfoot th {
-	padding: 0 20px;
-}
-
-.umb-listview .label {
-  color: @black;
-  text-shadow:none;
-  background: @gray-10;
-  border: 1px solid @gray-8;
-  font-size: 12px;
-  font-weight: normal;
-}
-
-.umb-listview .table-striped tbody > tr:nth-child(even) > td, .umb-listview .table-striped tbody > tr:nth-child(even) > th {
-  background-color: @gray-10;
-}
-
-.table-striped tbody > tr:nth-child(odd) > td, .table-striped tbody > tr:nth-child(odd) > th {
-  background: none
-}
-
-/* TEMP */
-
-.umb-minilistview {
-    .umb-table-row.not-allowed { opacity: 0.6; cursor: not-allowed; }
-}
-
-.umb-listview .table-striped tbody td {
-  position: relative
-}
-
-
-.umb-listview  .table-striped thead input[type="checkbox"] {
-  margin-left: 7px;
-}
-
-.umb-listview  .table-striped tbody input[type="checkbox"] {
-  display: none;
-  margin-left: 7px;
-  z-index: 5;
-}
-
-.umb-listview .table-striped tbody i {
-  display: block;
-  top: 10px;
-  left:6px;
-  padding: 0 0 0 4px;
-  z-index: 6;
-  background: @white;
-  width: 20px;
-  height: 20px;
-}
-
-.umb-listview .table-striped tbody > tr:nth-child(even) > td i, .umb-listview .table-striped tbody > tr:nth-child(even) > th i{
-  background-color: @gray-10;
-}
-
-/* don't hide all icons, e.g. for a sortable handle */
-.umb-listview .table-striped tbody i:not(.handle):hover {
-  display: none !important
-}
-
-/* ---------- LAYOUTS ---------- */
-
-.list-view-layouts {
-
-}
-
-.list-view-layout {
-   display: flex;
-   align-items: center;
-   padding: 10px 15px;
-   background: @gray-10;
-   margin-bottom: 1px;
-}
-
-.list-view-layout__sort-handle {
-   font-size: 14px;
-   color: @gray-8;
-   margin-right: 15px;
-}
-
-.list-view-layout__name {
-   flex: 5;
-   font-weight: bold;
-   margin-right: 15px;
-   display: flex;
-   align-content: center;
-   flex-wrap: wrap;
-   line-height: 1.2em;
-}
-
-.list-view-layout__name-text {
-   margin-right: 3px;
-}
-
-.list-view-layout__system {
-   font-size: 10px;
-   font-weight: normal;
-}
-
-.list-view-layout__path {
-   flex: 10;
-   margin-right: 15px;
-}
-
-.list-view-layout__icon {
-   font-size: 18px;
-   margin-right: 10px;
-   vertical-align: middle;
-   border: 1px solid @gray-8;
-   background: @white;
-   padding: 6px 8px;
-   display: block;
-}
-
-.list-view-layout__icon:hover,
-.list-view-layout__icon:focus,
-.list-view-layout__icon:active {
-   text-decoration: none;
-}
-
-.list-view-layout__remove {
-    position: relative;
-    cursor: pointer;
-}
-
-.list-view-add-layout {
-   margin-top: 10px;
-   color: @turquoise-d1;
-   border: 1px dashed @gray-8;
-   display: flex;
-   align-items: center;
-   justify-content: center;
-   padding: 5px 0;
-   box-sizing: border-box;
-}
-
-.list-view-add-layout:hover {
-   text-decoration: none;
-}
->>>>>>> 5dd04d9a
+}