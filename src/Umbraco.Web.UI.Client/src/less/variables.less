//
// Variables
// --------------------------------------------------


// Global values
// --------------------------------------------------


// Grays
// -------------------------
@black:                 #000;
@blackLight:			#1D1D1D;
@grayDarker:            #222;
@grayDark:              #343434;
@gray:                  #555;
@grayMed:               #7F7F7F;
@blueGrey:              #607D8B;
@grayLight:             #D9D9D9;
@grayLighter:           #F8F8F8;
@white:                 #FFF;
@grayIcon:              #9E9E9E;


// Colors
// -------------------------

@turquoise-d1: 			#00AEA2;
@turquoise:				#03BFB3;
@turquoise-l1:			#42CFC5;
@turquoise-l2:			#81DED8;
@turquoise-l3:			#C0F0ED;
@turquoise-washed:		#F3FDFC;

@purple-d2:			    #1D1333;
@purple-d1:			    #2E2246;
@purple:                #413659;
@purple-l1:			    #675E7A;
@purple-l2:			    #8D869B;
@purple-l3:			    #B3AFBD;
@purple-washed:		    #F6F3FD;

// UI Colors
@red-d1:                #F02E28;
@red:                   #D42054;// updated 2019
@red-l1:			    #e22c60;// updated 2019
@red-l2:			    #FE8B88;
@red-l3:			    #FFB2B0;
@red-washed:		    #FFECEB;

@yellow-d2:             #F0AC00;
@yellow-d1:             #FFC011;
@yellow:                #fad634;// updated 2019
@yellow-l1:			    #FFD861;
@yellow-l2:			    #FFE28A;
@yellow-l3:			    #FFECB0;
@yellow-washed:		    #FFFAEB;

@green-d1:              #1FB572;
@green:                 #2bc37c;// updated 2019
@green-l1:			    #4ECF95;
@green-l2:			    #79E1B2;
@green-l3:			    #A6F0CF;
@green-washed:		    #EBFFF6;

// Grayscale
@gray-1:                #1E1C1C;
@gray-2:                #303033;
@gray-3:                #515054;
@gray-4:                #68676B;
@gray-5:                #817F85;
@gray-6:                #A2A1A6;
@gray-7:                #BBBABF;
@gray-8:                #D8D7D9;
@gray-9:                #E9E9EB;
@gray-10:               #F3F3F5;
@gray-11:               #F6F6F7;
@gray-12:               #F9F9FA;
@gray-13:               #FBFBFD;

@sand-1:                #DED4CF;// added 2019
@sand-2:                #EBDED6;// added 2019
@sand-5:                #F3ECE8;// added 2019
@sand-6:                #F6F1EF;// added 2019
@sand-7:                #F9F7F5;// added 2019
@sand-8:                #fbfaf9;// added 2019
@sand-9:                #fdfcfc;// added 2019


// Additional Icon Colours
@brownIcon:             #795548;
@blueIcon:              #2196F3;
@lightBlueIcon:         #03A9F4;
@cyanIcon:              #00BCD4;
@greenIcon:             #4CAF50;
@lightGreenIcon:        #8BC34A;
@limeIcon:              #CDDC39;
@yellowIcon:            #FFEB3B;
@amberIcon:             #FFC107;
@orangeIcon:            #FF9800;
@deepOrangeIcon:        #FF5722;
@redIcon:               #F44336;
@pinkIcon:              #E91E63;
@purpleIcon:            #9C27B0;
@deepPurpleIcon:        #673AB7;
@indigoIcon:            #3F51B5;


// Brand colors
// -------------------------

//@blueLight:               #4f89de;
@blue:                  #2E8AEA;
@blueMid:               #2152A3;// updated 2019
@blueMidLight:          #6ab4f0;
@blueDark:              #3544b1;// updated 2019
@blueExtraDark:         #1b264f;// added 2019
@blueLight:             #ADD8E6;
@blueNight:             #162335;// added 2019
//@orange:              #f79c37;// updated 2019
@pink:                  #D93F4C;// #C3325F;// update 2019
@pinkLight:             #f5c1bc;// added 2019
@pinkExtraLight:        #fee4e1;// added 2020
@pinkRedLight:          #ff8a89;// added 2019
@brown:                 #9d8057;// added 2019
@brownLight:            #e4e0dd;// added 2019
@brownGrayLight:        #f6f4f4;// added 2019
@brownGrayExtraLight:   #faf9f9;// added 2019
@orange:                #ff9412;// added 2019

//@u-greyLight:           #f2ebe6;// added 2019
@u-white:               #f9f7f4;// added 2019
@u-black:               @black;// added 2019


// UI colors
// -------------------------

@ui-option-type:        @blueExtraDark;
@ui-option-type-hover:  @blueMid;
@ui-option:             @white;
<<<<<<< HEAD
@ui-option-hover:       @sand-8;

@ui-option-disabled-type:        @gray-6;
@ui-option-disabled-type-hover:  @gray-5;
@ui-option-disabled-hover:       @sand-8;
=======
@ui-option-hover:       @gray-12;

@ui-option-disabled-type:        @gray-6;
@ui-option-disabled-type-hover:  @gray-5;
@ui-option-disabled-hover:       @gray-12;
>>>>>>> 0f4681f3

@ui-disabled-type:        @gray-6;
@ui-disabled-border:        @gray-6;

//@ui-active:           #346ab3;
@ui-active:             @pinkExtraLight;
@ui-active-border:      @pinkLight;
@ui-active-blur:        @brownLight;
@ui-active-type:        @blueExtraDark;
@ui-active-type-hover:  @blueMid;

@ui-selected:           @sand-5;
@ui-selected-hover:     ligthen(@sand-5, 10);
@ui-selected-type:           @blueExtraDark;
@ui-selected-type-hover:     @blueMid;
@ui-selected-border:           @blueDark;
@ui-selected-border-hover:     darken(@blueDark, 10);

@ui-light-border:           @pinkLight;
@ui-light-type:             @gray-4;
@ui-light-type-hover:       @blueMid;

@ui-light-active-border:      @pinkLight;
@ui-light-active-type:        @blueMid;
@ui-light-active-type-hover:  @blueMidLight;


@ui-action:             @white;
<<<<<<< HEAD
@ui-action-hover:       @sand-8;
=======
@ui-action-hover:       @gray-12;
>>>>>>> 0f4681f3
@ui-action-type:             @blueExtraDark;
@ui-action-type-hover:       @blueMid;
@ui-action-border:             @blueExtraDark;
@ui-action-border-hover:       @blueMid;

@ui-action-discreet:              @white;
<<<<<<< HEAD
@ui-action-discreet-hover:        @sand-8;
=======
@ui-action-discreet-hover:        @gray-12;
>>>>>>> 0f4681f3
@ui-action-discreet-type:         @blueExtraDark;
@ui-action-discreet-type-hover:   @blueMid;
@ui-action-discreet-border:         @gray-7;
@ui-action-discreet-border-hover:   @blueMid;

@ui-outline:                      @blueMidLight;

@type-white:                      @white;
@type-black:                      @blueNight;

@ui-btn:                        @blueExtraDark;
@ui-btn-hover:                  @blueMid;
@ui-btn-type:                   @white;

@ui-btn-positive:               @green;
@ui-btn-positive-hover:         lighten(@green, 6%);
@ui-btn-positive-type:          @white;

@ui-btn-negative:               @red;
@ui-btn-negative-hover:         @red;

@ui-icon:             @blueNight;
@ui-icon-hover:       @blueMid;



// Scaffolding
// -------------------------
@appHeaderHeight:       55px;
@bodyBackground:        @gray-10;
@textColor:             @black;

@editorHeaderHeight:    70px;
@editorFooterHeight:    50px;


// Links
// -------------------------
@linkColor:             @black;
@linkColorHover:        darken(@linkColor, 15%);

// Typography
// -------------------------
@sansFontFamily:        "Lato", "Helvetica Neue", Helvetica, Arial, sans-serif;
@serifFontFamily:       Georgia, "Times New Roman", Times, serif;
@monoFontFamily:        Monaco, Menlo, Consolas, "Courier New", monospace;

@baseFontSize:          15px;
@baseFontFamily:        @sansFontFamily;
@baseLineHeight:        20px;
@altFontFamily:         @serifFontFamily;

@headingsFontFamily:    inherit; // empty to use BS default, @baseFontFamily
@headingsFontWeight:    500;    // instead of browser default, bold
@headingsColor:         inherit; // empty to use BS default, @textColor


// Component sizing
// -------------------------
// Based on 14px font-size and 20px line-height

@fontSizeLarge:         @baseFontSize * 1.25; // ~18px
@fontSizeMedium:        @baseFontSize * 1.15; // ~14px
@fontSizeSmall:         @baseFontSize * 0.85; // ~12px
@fontSizeMini:          @baseFontSize * 0.75; // ~11px

@paddingLarge:          11px 19px; // 44px
@paddingSmall:          2px 10px;  // 26px
@paddingMini:           0 6px;   // 22px

@propertyEditorLimitedWidth: 800px;

// Disabled this to keep consistency throughout the backoffice UI. Untill a better solution is thought up, this will do.
@baseBorderRadius:      3px; // 2px;
@borderRadiusLarge:     3px; // 6px;
@borderRadiusSmall:     3px; // 3px;


// Tables
// -------------------------
@tableBackground:                   @white; // overall background-color
@tableBackgroundAccent:             @gray-10; // for striping
@tableBackgroundHover:              @gray-10; // for hover
@tableBorder:                       @gray-9; // table and cell border

// Buttons
// -------------------------
@btnBackground:                     @gray-9;
@btnBackgroundHighlight:            @gray-10;
@btnBorder:                         @gray-9;

@btnPrimaryBackground:              @ui-btn-positive;
@btnPrimaryBackgroundHighlight:     @ui-btn-positive-hover;

@btnInfoType:                       @ui-btn-type;// updated 2019
@btnInfoTypeHover:                  @ui-btn-type;// updated 2019
@btnInfoBackground:                 @ui-btn;// updated 2019
@btnInfoBackgroundHighlight:        @ui-btn-hover;// updated 2019

@btnWhiteType:                      @blueExtraDark;// updated 2019
@btnWhiteTypeHover:                 @ui-action-type-hover;// updated 2019
@btnWhiteBackground:                @white;// updated 2019
@btnWhiteBackgroundHighlight:       @white;// updated 2019

@btnSuccessType:                    @ui-btn-positive-type;// updated 2019
@btnSuccessBackground:              @ui-btn-positive;// updated 2019
@btnSuccessBackgroundHighlight:     @ui-btn-positive-hover;// updated 2019

@btnWarningBackground:              @orange;
@btnWarningBackgroundHighlight:     lighten(@orange, 10%);

@btnDangerBackground:               @red;
@btnDangerBackgroundHighlight:      @red-l1;

@btnInverseBackground:              @gray-2;
@btnInverseBackgroundHighlight:     @gray-2;

@btnNeutralBackground:              @gray-9;
@btnNeutralBackgroundHighlight:     @gray-9;


// Forms
// -------------------------
@inputBackground:               @white;
@inputBorder:                   @gray-8;
@inputBorderFocus:              @gray-7;
@inputBorderTabFocus:           @ui-outline;
@inputBorderRadius:             0;
@inputDisabledBackground:       @gray-10;
@formActionsBackground:         @gray-9;
@inputHeight:                   @baseLineHeight + 12px; // base line-height + 8px vertical padding + 2px top/bottom border
@controlRequiredColor:          @red;


// Tabs
// -------------------------

@tabsBorderRadius:				@baseBorderRadius;

// Dropdowns
// -------------------------
@dropdownBackground:            @white;
@dropdownBorder:                none;
@dropdownBorderRadius:          @baseBorderRadius;
@dropdownDividerTop:            @gray-8;
@dropdownDividerBottom:         @white;

@dropdownLinkColor:             @gray-2;
@dropdownLinkColorHover:        @white;
@dropdownLinkColorActive:       @white;

@dropdownLinkBackgroundActive:  @linkColor;
@dropdownLinkBackgroundHover:   @dropdownLinkBackgroundActive;



// COMPONENT VARIABLES
// --------------------------------------------------

// Drawer
@drawerWidth:             400px;


// Z-index master list
// -------------------------
// Used for a bird's eye view of components dependent on the z-axis
// Try to avoid customizing these :)
@zIndexEditor:             100;
@zIndexTree:               100;
@zindexDropdown:          1000;
@zindexPopover:           1010;
@zindexTooltip:           1030;
@zindexFixedNavbar:       1030;
@zindexModalBackdrop:     1040;
@zindexModal:             1050;
@zindexSearchBox:         8000;
@zindexUmbOverlay:        7500;
@zindexOverlayBackdrop:   2000;

// these are used for the tour which should be on top of everything else
@zindexTourBackdrop:      9999;
@zindexTourModal:        10000;

// Sticky bar has a z-index of "500", which is set from javascript in directive
// so set z-index of cropper should be lower to be behind sticky bar.
@zindexCropperOverlay:    499;

// Sprite icons path
// -------------------------
@iconSpritePath:          "../img/glyphicons-halflings.png";
@iconWhiteSpritePath:     "../img/glyphicons-halflings-white.png";


// Input placeholder text color
// -------------------------
@placeholderText:         @gray-8;


// Hr border color
// -------------------------
@hrBorder:                @gray-10;


// Horizontal forms & lists
// -------------------------
@horizontalComponentOffset:       180px;


// Wells
// -------------------------
@wellBackground:                  @gray-10;


// Navbar
// -------------------------
@navbarCollapseWidth:             979px;
@navbarCollapseDesktopWidth:      @navbarCollapseWidth + 1;

@navbarHeight:                    40px;
@navbarBackgroundHighlight:       @white;
@navbarBackground:                darken(@navbarBackgroundHighlight, 5%);
@navbarBorder:                    darken(@navbarBackground, 12%);

@navbarText:                      @gray-4;
@navbarLinkColor:                 @gray-4;
@navbarLinkColorHover:            @gray-2;
@navbarLinkColorActive:           @gray-3;
@navbarLinkBackgroundHover:       transparent;
@navbarLinkBackgroundActive:      darken(@navbarBackground, 5%);

@navbarBrandColor:                @navbarLinkColor;

// Inverted navbar
@navbarInverseBackground:                @gray-1;
@navbarInverseBackgroundHighlight:       @gray-2;
@navbarInverseBorder:                    @gray-2;

@navbarInverseText:                      @gray-8;
@navbarInverseLinkColor:                 @gray-8;
@navbarInverseLinkColorHover:            @white;
@navbarInverseLinkColorActive:           @navbarInverseLinkColorHover;
@navbarInverseLinkBackgroundHover:       transparent;
@navbarInverseLinkBackgroundActive:      @navbarInverseBackground;

@navbarInverseSearchBackground:          lighten(@navbarInverseBackground, 25%);
@navbarInverseSearchBackgroundFocus:     @white;
@navbarInverseSearchBorder:              @navbarInverseBackground;
@navbarInverseSearchPlaceholderColor:    @gray-7;

@navbarInverseBrandColor:                @navbarInverseLinkColor;


// Pagination
// -------------------------
@paginationBackground:                @white;
@paginationBorder:                    @gray-8;
@paginationActiveBackground:          @gray-10;


// Hero unit
// -------------------------
@heroUnitBackground:              @gray-10;
@heroUnitHeadingColor:            inherit;
@heroUnitLeadColor:               inherit;


// Alerts
// -------------------------
@warningText:             @white;
@warningBackground:       @yellow-d2;
@warningBorder:           transparent;

@errorText:               @white;
@errorBackground:         @red;
@errorBorder:             transparent;

@successText:             @white;
@successBackground:       @green-d1;
@successBorder:           transparent;

@infoText:                @white;
@infoBackground:          @blueDark;
@infoBorder:              transparent;

@alertBorderRadius:       0;

// SD: Had to duplicate the above but prefix with 'form' inversed colors
// because we cannot share the above alert colors with forms otherwise we end up with white
// text and giant red backgrounds.

// Form states
// -------------------------
@formWarningText:             @warningBackground;
@formWarningBackground:       lighten(@warningBackground, 38%);
@formWarningBorder:           darken(spin(@warningBackground, -10), 3%);

@formErrorText:               @errorBackground;
@formErrorBackground:         lighten(@errorBackground, 55%);
@formErrorBorder:             darken(spin(@errorBackground, -10), 3%);

@formSuccessText:             @successBackground;
@formSuccessBackground:       lighten(@successBackground, 48%);
@formSuccessBorder:           darken(spin(@successBackground, -10), 5%);

@formInfoText:                @infoBackground;
@formInfoBackground:          lighten(@infoBackground, 41%);
@formInfoBorder:              darken(spin(@infoBackground, -10), 7%);


// Tooltips and popovers
// -------------------------
@tooltipColor:            @white;
@tooltipBackground:       @black;
@tooltipArrowWidth:       5px;
@tooltipArrowColor:       @tooltipBackground;

@popoverBackground:       @white;
@popoverArrowWidth:       10px;
@popoverArrowColor:       @white;
@popoverTitleBackground:  darken(@popoverBackground, 3%);

// Special enhancement for popovers
@popoverArrowOuterWidth:  @popoverArrowWidth + 1;
@popoverArrowOuterColor:  @gray-7;



// GRID
// --------------------------------------------------


// Default 940px grid
// -------------------------
@gridColumns:             12;
@gridColumnWidth:         60px;
@gridGutterWidth:         0px;
@gridRowWidth:            (@gridColumns * @gridColumnWidth) + (@gridGutterWidth * (@gridColumns - 1));

// 1200px min
@gridColumnWidth1200:     70px;
@gridGutterWidth1200:     30px;
@gridRowWidth1200:        (@gridColumns * @gridColumnWidth1200) + (@gridGutterWidth1200 * (@gridColumns - 1));

// 768px-979px
@gridColumnWidth768:      42px;
@gridGutterWidth768:      20px;
@gridRowWidth768:         (@gridColumns * @gridColumnWidth768) + (@gridGutterWidth768 * (@gridColumns - 1));


// Fluid grid
// -------------------------
@fluidGridColumnWidth:    percentage(@gridColumnWidth/@gridRowWidth);
@fluidGridGutterWidth:    percentage(@gridGutterWidth/@gridRowWidth);

// 1200px min
@fluidGridColumnWidth1200:     percentage(@gridColumnWidth1200/@gridRowWidth1200);
@fluidGridGutterWidth1200:     percentage(@gridGutterWidth1200/@gridRowWidth1200);

// 768px-979px
@fluidGridColumnWidth768:      percentage(@gridColumnWidth768/@gridRowWidth768);
@fluidGridGutterWidth768:      percentage(@gridGutterWidth768/@gridRowWidth768);

// SORTABLE
// --------------------------------------------------
@sortableHelperBg: @turquoise-l2;
@sortablePlaceholderBg : @turquoise;<|MERGE_RESOLUTION|>--- conflicted
+++ resolved
@@ -139,19 +139,11 @@
 @ui-option-type:        @blueExtraDark;
 @ui-option-type-hover:  @blueMid;
 @ui-option:             @white;
-<<<<<<< HEAD
-@ui-option-hover:       @sand-8;
-
-@ui-option-disabled-type:        @gray-6;
-@ui-option-disabled-type-hover:  @gray-5;
-@ui-option-disabled-hover:       @sand-8;
-=======
 @ui-option-hover:       @gray-12;
 
 @ui-option-disabled-type:        @gray-6;
 @ui-option-disabled-type-hover:  @gray-5;
 @ui-option-disabled-hover:       @gray-12;
->>>>>>> 0f4681f3
 
 @ui-disabled-type:        @gray-6;
 @ui-disabled-border:        @gray-6;
@@ -180,22 +172,14 @@
 
 
 @ui-action:             @white;
-<<<<<<< HEAD
-@ui-action-hover:       @sand-8;
-=======
 @ui-action-hover:       @gray-12;
->>>>>>> 0f4681f3
 @ui-action-type:             @blueExtraDark;
 @ui-action-type-hover:       @blueMid;
 @ui-action-border:             @blueExtraDark;
 @ui-action-border-hover:       @blueMid;
 
 @ui-action-discreet:              @white;
-<<<<<<< HEAD
-@ui-action-discreet-hover:        @sand-8;
-=======
 @ui-action-discreet-hover:        @gray-12;
->>>>>>> 0f4681f3
 @ui-action-discreet-type:         @blueExtraDark;
 @ui-action-discreet-type-hover:   @blueMid;
 @ui-action-discreet-border:         @gray-7;
