--- conflicted
+++ resolved
@@ -190,11 +190,6 @@
         })
         .otherwise({ redirectTo: '/login' });
     }).config(function ($locationProvider) {
-<<<<<<< HEAD
-
+        
         $locationProvider.html5Mode(false).hashPrefix(''); //turn html5 mode off
-        
-=======
-        $locationProvider.html5Mode(true); //turn html5 mode on
->>>>>>> 83375003
     });