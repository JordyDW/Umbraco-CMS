<div style="height: 100%" ng-controller="Umbraco.Drawers.Help as vm">
    <umb-drawer-view>

        <umb-drawer-header
            title="{{ vm.title }}"
            description="{{ vm.subtitle }}">
        </umb-drawer-header>

        <umb-drawer-content>

            <!-- Tours -->
        <div class="umb-help-section" ng-if="vm.tours" data-element="help-tours">

            <h5 class="umb-help-section__title">Tours</h5>
                
            <div ng-repeat="tourGroup in vm.tours | orderBy:'groupOrder'">

                    <div class="umb-help-list">

                    <a href="" class="umb-help-list-item umb-help-list-item__content flex items-center justify-between" ng-click="tourGroup.open = !tourGroup.open">
                        <h5 class="umb-help-list-item__group-title">
                            <i ng-class="{'icon-navigation-right': !tourGroup.open, 'icon-navigation-down': tourGroup.open}"></i>
                                <span ng-if="tourGroup.group !== 'undefined'">{{tourGroup.group}}</span>
                                <span ng-if="tourGroup.group === 'undefined'">Other</span>
                            </h5>
                            <umb-progress-circle
                                percentage="{{tourGroup.completedPercentage}}"
                                size="40">
                            </umb-progress-circle>
                        </a>

                        <div ng-if="tourGroup.open">
                            <div data-element="tour-{{tour.alias}}" class="umb-help-list-item" ng-repeat="tour in tourGroup.tours">
                                <div class="umb-help-list-item__content justify-between">
                                    <div class="flex items-center">
                                        <div ng-if="!tour.completed" class="umb-number-badge umb-number-badge--xs umb-help-list-item__icon">{{ $index + 1 }}</div>
                                        <umb-checkmark ng-if="tour.completed" size="xs" checked="tour.completed" class="umb-help-list-item__icon"></umb-checkmark>
                                        <span ng-class="{'strike': tour.completed}" class="umb-help-list-item__title">{{ tour.name }}</span>
                                    </div>
                                    <div>
                                        <umb-button ng-if="!tour.completed && vm.showTourButton($index, tourGroup)" button-style="primary" size="xxs" type="button" label="Start" action="vm.startTour(tour)"></umb-button>       
                                        <umb-button ng-if="tour.completed" size="xxs" type="button" label="Rerun" action="vm.startTour(tour)"></umb-button>
                                    </div>
                                </div>
                            </div>
                        </div>
                    </div>
                </div>

            </div>


            <!-- Show in custom help dashboard -->
        <div class="umb-help-section" data-element="help-custom-dashboard" ng-if="vm.customDashboard.length > 0">
                <div ng-repeat="tab in vm.customDashboard">
                    <div ng-repeat="property in tab.properties">
                        <div>
                            <h5 ng-if="property.caption">{{property.caption}}</h5>
                            <div ng-include="property.path"></div>
                        </div>
                    </div>
                </div>
            </div>

            <!--  Help Content -->
        <div class="umb-help-section" data-element="help-articles" ng-if="vm.topics.length > 0">
            <h5 class="umb-help-section__title">Articles</h5>
                <ul class="umb-help-list">
                    <li class="umb-help-list-item" ng-repeat="topic in vm.topics track by $index">
                    <a class="umb-help-list-item__content" data-element="help-article-{{topic.name}}" target="_blank" ng-href="{{topic.url}}?utm_source=core&utm_medium=help&utm_content=link&utm_campaign=tv">
                            <span>
                                <span class="umb-help-list-item__title">
                                    <span class="bold">{{topic.name}}</span>
                                    <span class="umb-help-list-item__open-icon icon-out"></span>
                                </span>
                                <span class="umb-help-list-item__description">{{topic.description}}</span>
                            </span>
                        </a>
                    </li>
                </ul>
            </div>

            <!--  Umbraco tv content -->
        <div class="umb-help-section" data-element="help-videos" ng-if="vm.hasAccessToSettings">
            <h5 class="umb-help-section__title" ng-if="vm.videos.length > 0">Videos</h5>
                <ul class="umb-help-list">
                    <li class="umb-help-list-item" ng-repeat="video in vm.videos track by $index">
                    <a class="umb-help-list-item__content" data-element="help-article-{{video.title}}" target="_blank" ng-href="{{video.link}}?utm_source=core&utm_medium=help&utm_content=link&utm_campaign=tv">
                            <i class="umb-help-list-item__icon icon-tv-old"></i>
                            <span class="umb-help-list-item__title">{{video.title}}</span>
                            <i class="umb-help-list-item__open-icon icon-out"></i>
                        </a>
                    </li>
                </ul>
            </div>

            <!--  Links -->
        <div class="umb-help-section" data-element="help-links" ng-if="vm.hasAccessToSettings">
<<<<<<< HEAD
            <a data-element="help-link-umbraco-tv" class="umb-help-badge" target="_blank" href="http://umbraco.tv?utm_source=core&utm_medium=help&utm_content=link&utm_campaign=tv">
                    <i class="umb-help-badge__icon icon-tv-old"></i>
                    <div class="umb-help-badge__title">Visit umbraco.tv</div>
                    <small>
                        <localize key="help_theBestUmbracoVideoTutorials">The best Umbraco video tutorials</localize>
                    </small>
                </a>
=======
            <a data-element="help-link-umbraco-tv" class="umb-help-badge" target="_blank" href="https://umbraco.tv?utm_source=core&utm_medium=help&utm_content=link&utm_campaign=tv">
                <i class="umb-help-badge__icon icon-tv-old"></i>
                <div class="umb-help-badge__title">Visit umbraco.tv</div>
                <small>
                    <localize key="help_theBestUmbracoVideoTutorials">The best Umbraco video tutorials</localize>
                </small>
            </a>
>>>>>>> f849ca38

            <a data-element="help-link-our-umbraco" class="umb-help-badge" target="_blank" href="https://our.umbraco.com?utm_source=core&utm_medium=help&utm_content=link&utm_campaign=our">
                    <i class="umb-help-badge__icon icon-favorite"></i>
                    
                    <div class="umb-help-badge__title">Visit our.umbraco.com</div>
                    <small>
                        <localize key="defaultdialogs_theFriendliestCommunity">The friendliest community</localize>
                    </small>
                </a>
            </div>

        </umb-drawer-content>

        <umb-drawer-footer>

            <div class="flex justify-end">
                <umb-button
                    alias="close"
                    type="button"
                    button-style="link"
                    label="Close"
                    action="vm.closeDrawer()">
                </umb-button>
            </div>

        </umb-drawer-footer>

    </umb-drawer-view>

</div><|MERGE_RESOLUTION|>--- conflicted
+++ resolved
@@ -96,23 +96,13 @@
 
             <!--  Links -->
         <div class="umb-help-section" data-element="help-links" ng-if="vm.hasAccessToSettings">
-<<<<<<< HEAD
-            <a data-element="help-link-umbraco-tv" class="umb-help-badge" target="_blank" href="http://umbraco.tv?utm_source=core&utm_medium=help&utm_content=link&utm_campaign=tv">
+            <a data-element="help-link-umbraco-tv" class="umb-help-badge" target="_blank" href="https://umbraco.tv?utm_source=core&utm_medium=help&utm_content=link&utm_campaign=tv">
                     <i class="umb-help-badge__icon icon-tv-old"></i>
                     <div class="umb-help-badge__title">Visit umbraco.tv</div>
                     <small>
                         <localize key="help_theBestUmbracoVideoTutorials">The best Umbraco video tutorials</localize>
                     </small>
                 </a>
-=======
-            <a data-element="help-link-umbraco-tv" class="umb-help-badge" target="_blank" href="https://umbraco.tv?utm_source=core&utm_medium=help&utm_content=link&utm_campaign=tv">
-                <i class="umb-help-badge__icon icon-tv-old"></i>
-                <div class="umb-help-badge__title">Visit umbraco.tv</div>
-                <small>
-                    <localize key="help_theBestUmbracoVideoTutorials">The best Umbraco video tutorials</localize>
-                </small>
-            </a>
->>>>>>> f849ca38
 
             <a data-element="help-link-our-umbraco" class="umb-help-badge" target="_blank" href="https://our.umbraco.com?utm_source=core&utm_medium=help&utm_content=link&utm_campaign=our">
                     <i class="umb-help-badge__icon icon-favorite"></i>
