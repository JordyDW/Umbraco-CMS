--- conflicted
+++ resolved
@@ -41,11 +41,7 @@
                             </div>
                         </div>
 
-<<<<<<< HEAD
                         <div class="umb-control-group control-group -no-border">
-=======
-                        <div class="umb-control-group control-group">
->>>>>>> 0f4681f3
                             <textarea data-element="property-description"
                                     class="editor-description"
                                     ng-model="model.property.description"
@@ -67,7 +63,6 @@
 
                             <div class="editor clearfix" ng-if="model.property.editor">
 
-<<<<<<< HEAD
                                 <button class="btn-reset editor-info" ng-click="vm.openDataTypeSettings(model.property)">
                                     <div class="editor-icon-wrapper">
                                         <i class="icon {{ model.property.dataTypeIcon }}" ng-class="{'icon-autofill': model.property.dataTypeIcon == null}"></i>
@@ -88,24 +83,6 @@
                                 >
                                     <i class="icon icon-wrong"></i>
                                 </button>
-=======
-                                <a href="" class="editor-icon-wrapper" ng-click="vm.openDataTypePicker(model.property)">
-                                    <i class="icon {{ model.property.dataTypeIcon }}" ng-class="{'icon-autofill': model.property.dataTypeIcon == null}"></i>
-                                </a>
-
-                                <div class="editor-details">
-                                    <a href="" class="editor-name" ng-click="vm.openDataTypePicker(model.property)">{{ model.property.dataTypeName }}</a>
-                                    <a href="" class="editor-editor" ng-click="vm.openDataTypePicker(model.property)">{{ model.property.editor }}</a>
-                                </div>
-
-                                <a href class="editor-settings-icon pull-right"
-                                ng-click="vm.openDataTypeSettings(model.property)"
-                                hotkey="alt+shift+d"
-                                ng-if="model.property.editor">
-                                    <i class="icon icon-settings"></i>
-                                </a>
->>>>>>> 0f4681f3
-
                             </div>
 
                         </div>
@@ -162,27 +139,16 @@
                                    ng-keypress="vm.submitOnEnter($event)" />
 
                         </div>
-<<<<<<< HEAD
                         <div class="umb-control-group clearfix -no-border" ng-if="model.contentType === 'documentType' && model.contentTypeAllowCultureVariant">
 
-                                    <h5><localize key="contentTypeEditor_variantsHeading" /></h5>
-=======
-                        <div class="umb-control-group clearfix" ng-if="model.contentType === 'documentType' && model.contentTypeAllowCultureVariant">
-
-                                    <h5><localize key="contentTypeEditor_cultureVariantHeading" /></h5>
->>>>>>> 0f4681f3
-
-                                    <umb-toggle data-element="permissions-allow-culture-variant"
-                                                checked="model.property.allowCultureVariant"
-                                                on-click="vm.toggleAllowCultureVariants()"
-                                    >
-                                    </umb-toggle>
-
-                        </div>
-
-<<<<<<< HEAD
-                        <div class="umb-control-group clearfix -no-border" ng-if="model.contentType === 'memberType'">
-=======
+                            <h5><localize key="contentTypeEditor_variantsHeading" /></h5>
+                            <umb-toggle data-element="permissions-allow-culture-variant"
+                                        checked="model.property.allowCultureVariant"
+                                        on-click="vm.toggleAllowCultureVariants()"
+                            >
+                            </umb-toggle>
+
+                        </div>
                         <div class="umb-control-group clearfix" ng-if="model.contentType === 'documentType' && model.contentTypeAllowSegmentVariant">
 
                             <h5><localize key="contentTypeEditor_segmentVariantHeading" /></h5>
@@ -193,10 +159,9 @@
                             >
                             </umb-toggle>
 
-                </div>
-
-                        <div class="umb-control-group clearfix" ng-if="model.contentType === 'memberType'">
->>>>>>> 0f4681f3
+                        </div>
+
+                        <div class="umb-control-group clearfix -no-border" ng-if="model.contentType === 'memberType'">
 
                             <h5><localize key="general_options"></localize></h5>
 
