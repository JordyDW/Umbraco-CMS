<div>

   <umb-load-indicator ng-if="page.loading"></umb-load-indicator>

   <form name="contentForm"
      ng-submit="save()"
      novalidate
      val-form-manager>

      <umb-editor-view ng-if="!page.loading" umb-tabs>

         <umb-editor-header
            menu="page.menu"
            name="content.name"
            tabs="content.tabs"
            hide-icon="true"
            hide-description="true"
            hide-alias="true">
         </umb-editor-header>

         <umb-editor-container>
            <umb-tabs-content class="form-horizontal" view="true">
               <umb-tab id="tab{{tab.id}}" ng-repeat="tab in content.tabs" rel="{{tab.id}}">
                    <div ng-show="tab.id === 0">
                        <div class="umb-package-details">
                            <div class="umb-package-details__main-content">
                                <umb-box>
                                    <umb-box-header title="Links"></umb-box-header>
                                    <umb-box-content class="block-form">
                                        <div ng-repeat="url in content.urls">
                                           <i class="icon icon-window-popin"></i> <a href="{{ url }}" >{{ url }}</a>
                                        </div>
                                    </umb-box-content>    
                                </umb-box>
                                <umb-box>
                                    <umb-box-header title="History"></umb-box-header>
<<<<<<< HEAD
                                    <umb-box-content class="block-form" style="position: relative;">

                                        <umb-load-indicator ng-if="loadingAuditTrail"></umb-load-indicator>

                                        <div ng-if="!loadingAuditTrail">
                                            <div class="history-item" ng-repeat="item in auditTrail" ng-class="{'last-history-item': $last}">
                                                <div class="history-row">
                                                    <umb-avatar
                                                        color="secondary"
                                                        size="xs"
                                                        name="{{item.user.name}}"
                                                        img-src="{{item.user.avatars[3]}}"
                                                        img-srcset="{{item.user.avatars[4]}} 2x, {{item.user.avatars[4]}} 3x">
                                                    </umb-avatar>
                                                    <div class="name-date-container">
                                                        <h1>{{ item.user.name }}</h1>
                                                        <h2>{{ item.date }}</h2>
                                                    </div>
                                                        <umb-badge
                                                            size="s"
                                                            color="{{item.actionColor}}">
                                                            {{ item.action }}
                                                        </umb-badge>
                                                    <h4>{{ item.description }}</h4>
                                                </div>
                                                <div class="history-line"></div>
                                            </div>

                                            <div class="flex justify-center">
                                                <umb-pagination
                                                    page-number="pagination.pageNumber"
                                                    total-pages="pagination.totalPages"
                                                    on-next="nextPage"
                                                    on-prev="prevPage"
                                                    on-go-to-page="goToPage">
                                                </umb-pagination>
=======
                                    <umb-box-content class="block-form">
                                        <!-- item 1 -->
                                        <div class="history-item" ng-repeat="item in auditTrail" ng-class="{'last-history-item': $last}">
                                            <div class="history-row">
                                                <umb-avatar
                                                    color="secondary"
                                                    size="xs"
                                                    name="{{item.user.name}}"
                                                    img-src="{{item.user.avatars[3]}}"
                                                    img-srcset="{{item.user.avatars[4]}} 2x, {{item.user.avatars[4]}} 3x">
                                                </umb-avatar>
                                                <div class="name-date-container">
                                                    <span>{{ item.user.name }}</span>
                                                    <span class="date">{{ item.date }}</span>
                                                </div>
                                                    <umb-badge
                                                        size="s"
                                                        color="{{item.actionColor}}">
                                                        {{ item.action }}
                                                    </umb-badge>
                                                <span>{{ item.description }}</span>
>>>>>>> d32fb441
                                            </div>

                                        </div>

                                    </umb-box-content>    
                                </umb-box>           
                            </div>

                            <div class="umb-package-details__sidebar">
                                <umb-box>
                                    <umb-box-header title="Scheduled publish"></umb-box-header>
                                    <umb-box-content class="block-form">
                                        <div class="date-wrapper">
                                            <div class="date-container">
                                                <h2>Publish date</h2>
                                                <h3>October 2016</h3>
                                                <h1>17</h1>
                                                <h3>Wednesday 10:43 PM</h3>
                                            </div>
                                            <div class="date-separate"></div>
                                            <div class="date-container">
                                                <h2>Unpublish date</h2>
                                                <div class="place-holder"></div>
                                                <h4>ADD DATE</h4>
                                            </div>
                                        </div>
                                    </umb-box-content>    
                                </umb-box>
                                <umb-box>
                                    <umb-box-header title="Meta data"></umb-box-header>
                                    <umb-box-content class="block-form">
                                        <umb-control-group label="Created by {{ content.owner.name }} at {{ content.createDate }}"></umb-control-group>
                                        
                                        <umb-control-group label="@content_documentType" description="{{docType.description}}">
                                            <umb-node-preview
                                                icon="docType.icon"
                                                name="docType.name"
                                                allow-open="allowOpen"
                                                on-open="openDocType(docType)">
                                            </umb-node-preview>
                                        </umb-control-group>

                                        <umb-control-group label="@template_template" description="{{template.description}}">
                                            <select
                                                class="input-block-level"
                                                ng-model="content.template"
                                                ng-options="key as value for (key, value) in availableTemplates"
                                                ng-change="updateTemplate(content.template)">
                                            </select>
                                        </umb-control-group>

                                        <umb-control-group label="{{ idSection.name }}">
                                            <div>{{ content.id }}</div>
                                            <small class="muted">{{ content.key }}</small>
                                        </umb-control-group>
                                    </umb-box-content>    
                                </umb-box>
                            </div>
                        </div>
                    </div>

                    <div ng-hide="tab.id === 0">
                        <umb-property ng-repeat="property in tab.properties" property="property">
                        <umb-editor model="property"></umb-editor>
                  </umb-property>
                </div>

                
                  <!-- <pre>{{ tab | json }}</pre> -->

               
               </umb-tab>
            </umb-tabs-content>

         </umb-editor-container>


         <umb-editor-footer>

            <umb-editor-footer-content-left>

               <umb-breadcrumbs
                  ng-if="ancestors && ancestors.length > 0"
                  ancestors="ancestors"
                  entity-type="content">
               </umb-breadcrumbs>

            </umb-editor-footer-content-left>


            <umb-editor-footer-content-right>

               <umb-button
                  ng-if="page.listViewPath"
                  type="link"
                  href="#{{page.listViewPath}}"
                  label="Return to list"
                  label-key="buttons_returnToList">
               </umb-button>

               <umb-button
                  ng-if="!page.isNew && content.allowPreview"
                  type="button"
                  button-style="info"
                  action="preview(content)"
                  label="Preview page"
                  label-key="buttons_showPage">
               </umb-button>

               <umb-button-group
                  ng-if="defaultButton"
                  default-button="defaultButton"
                  sub-buttons="subButtons"
                  state="page.buttonGroupState"
                  direction="up"
                  float="right">
               </umb-button-group>


            </umb-editor-footer-content-right>

         </umb-editor-footer>

      </umb-editor-view>

   </form>
</div><|MERGE_RESOLUTION|>--- conflicted
+++ resolved
@@ -34,7 +34,6 @@
                                 </umb-box>
                                 <umb-box>
                                     <umb-box-header title="History"></umb-box-header>
-<<<<<<< HEAD
                                     <umb-box-content class="block-form" style="position: relative;">
 
                                         <umb-load-indicator ng-if="loadingAuditTrail"></umb-load-indicator>
@@ -50,15 +49,15 @@
                                                         img-srcset="{{item.user.avatars[4]}} 2x, {{item.user.avatars[4]}} 3x">
                                                     </umb-avatar>
                                                     <div class="name-date-container">
-                                                        <h1>{{ item.user.name }}</h1>
-                                                        <h2>{{ item.date }}</h2>
+                                                    <span>{{ item.user.name }}</span>
+                                                    <span class="date">{{ item.date }}</span>
                                                     </div>
                                                         <umb-badge
                                                             size="s"
                                                             color="{{item.actionColor}}">
                                                             {{ item.action }}
                                                         </umb-badge>
-                                                    <h4>{{ item.description }}</h4>
+                                                <span>{{ item.description }}</span>
                                                 </div>
                                                 <div class="history-line"></div>
                                             </div>
@@ -71,29 +70,6 @@
                                                     on-prev="prevPage"
                                                     on-go-to-page="goToPage">
                                                 </umb-pagination>
-=======
-                                    <umb-box-content class="block-form">
-                                        <!-- item 1 -->
-                                        <div class="history-item" ng-repeat="item in auditTrail" ng-class="{'last-history-item': $last}">
-                                            <div class="history-row">
-                                                <umb-avatar
-                                                    color="secondary"
-                                                    size="xs"
-                                                    name="{{item.user.name}}"
-                                                    img-src="{{item.user.avatars[3]}}"
-                                                    img-srcset="{{item.user.avatars[4]}} 2x, {{item.user.avatars[4]}} 3x">
-                                                </umb-avatar>
-                                                <div class="name-date-container">
-                                                    <span>{{ item.user.name }}</span>
-                                                    <span class="date">{{ item.date }}</span>
-                                                </div>
-                                                    <umb-badge
-                                                        size="s"
-                                                        color="{{item.actionColor}}">
-                                                        {{ item.action }}
-                                                    </umb-badge>
-                                                <span>{{ item.description }}</span>
->>>>>>> d32fb441
                                             </div>
 
                                         </div>
