--- conflicted
+++ resolved
@@ -12,13 +12,6 @@
 <!-- Media Tracking (With Items) -->
 <div ng-if="vm.loading === false">
 
-<<<<<<< HEAD
-    <div class="abstract umb-alert umb-alert--warning" ng-show="vm.showWarning">
-        {{vm.warningText}}
-    </div>
-
-=======
->>>>>>> 82de3202
     <!-- Content -->
     <div ng-if="vm.hasContentReferences">
         <umb-tracked-references-table items="vm.contentReferences.items"
