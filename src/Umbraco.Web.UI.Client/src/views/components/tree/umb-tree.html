--- conflicted
+++ resolved
@@ -1,11 +1,6 @@
 <ul class="umb-tree" ng-class="{'hide-options': hideoptions === 'true'}">
-<<<<<<< HEAD
-    <li class="root">
-        <div data-element="tree-root" class="umb-tree-root" ng-class="getNodeCssClass(tree.root)" ng-hide="hideheader" on-right-click="altSelect(tree.root, $event)">
-=======
     <li>
         <div class="umb-tree-root" data-element="tree-root" ng-class="getNodeCssClass(tree.root)" ng-hide="hideheader" on-right-click="altSelect(tree.root, $event)">
->>>>>>> 3775c7d6
             <h5>
                 <a ng-href="#/{{section}}" ng-click="select(tree.root, $event)" class="umb-tree-root-link" data-element="tree-root-link">
                     <i ng-if="enablecheckboxes === 'true'" ng-class="selectEnabledNodeClass(tree.root)"></i> 
