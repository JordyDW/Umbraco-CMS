<div ng-controller="Umbraco.Editors.Content.AssignDomainController as vm" ng-cloak>

    <umb-load-indicator ng-show="vm.loading"></umb-load-indicator>

    <form name="vm.domainForm" ng-submit="vm.save()" id="assignDomain" novalidate>

        <div ng-hide="vm.loading" class="umb-dialog-body">

            <umb-pane ng-if="!currentNode.metaData.variesByCulture">
                <h5 class="umb-pane-title"><localize key="assignDomain_setLanguage">Culture</localize></h5>
                <label for="assignDomain_language" class="control-label"><localize key="general_language">Language</localize></label>
                <select class="umb-property-editor umb-dropdown" name="language" id="assignDomain_language" ng-model="vm.language" ng-options="lang.name for lang in vm.languages">
                    <option value="">{{vm.inherit}}</option>
                </select>
            </umb-pane>

            <umb-pane>

                <div ng-show="vm.error">
                    <div class="alert alert-error">
                        <div><strong>{{vm.error.errorMsg}}</strong></div>
                        <div>{{vm.error.data.Message}}</div>
                    </div>
                </div>

                <h5 class="umb-pane-title"><localize key="assignDomain_setDomains">Domains</localize></h5>
<<<<<<< HEAD
                <small class="db mb3">
                    <localize key="assignDomain_domainHelpWithVariants">Valid domain names are: "example.com", "www.example.com", "example.com:8080", or "https://www.example.com/".
                    Furthermore also one-level paths in domains are supported, eg. "example.com/en" or "/en".</localize>
=======
                <small class="mb3">
                    <localize key="assignDomain_domainHelpWithVariants"></localize>
>>>>>>> 733e6c04
                </small>
                <div class="umb-el-wrap hidelabel form-horizontal">
                    <table class="table table-striped table-condensed" ng-if="vm.domains.length > 0">
                        <thead>
                            <tr>
                                <th />
                                <th>
                                    <localize key="assignDomain_domain">Domain</localize>
                                    <span class="umb-control-required">*</span>
                                </th>
                                <th>
                                    <localize key="assignDomain_language">Language</localize>
                                    <span class="umb-control-required">*</span>
                                </th>
                                <th></th>
                            </tr>
                        </thead>
                        <tbody ui-sortable="sortableOptions" ng-model="vm.domains">
                            <tr ng-repeat="domain in vm.domains">
                                <td>
                                    <i class="icon icon-navigation handle"></i>
                                </td>
                                <td>
                                    <input type="text" class="w-100" ng-model="domain.name" name="domain_name_{{$index}}" required umb-auto-focus />
                                    <span ng-if="vm.domainForm.$submitted" ng-messages="vm.domainForm['domain_name_' + $index].$error">
                                        <span class="help-inline" ng-message="required"><localize key="validation_invalidEmpty">Value cannot be empty</localize></span>
                                    </span>
<<<<<<< HEAD
                                    <span ng-show="domain.duplicate" class="help-inline"><localize key="assignDomain_duplicateDomain">Domain has already been assigned.</localize><span ng-show="domain.other">({{domain.other}})</span></span>
=======
                                    <span ng-show="domain.duplicate" class="help-inline"><localize key="assignDomain_duplicateDomain"></localize> <span ng-show="domain.other">({{domain.other}})</span></span>
>>>>>>> 733e6c04
                                </td>
                                <td>
                                    <select
                                        name="domain_language_{{$index}}"
                                        class="w-100"
                                        ng-model="domain.lang"
                                        ng-options="lang.name for lang in vm.languages"
                                        required>
                                    </select>
                                </td>
                                <td>
                                    <umb-button
                                        type="button"
                                        button-style="danger"
                                        label-key="general_delete"
                                        action="vm.removeDomain($index)">
                                    </umb-button>
                                </td>
                            </tr>
                        </tbody>
                    </table>
                </div>

                <umb-button
                    label-key="assignDomain_addNew"
                    action="vm.addDomain()"
                    type="button"
                    button-style="info">
                </umb-button>

            </umb-pane>

        </div>

        <div class="umb-dialog-footer btn-toolbar umb-btn-toolbar">

            <umb-button
                label-key="general_close"
                action="vm.closeDialog()"
                type="button"
                button-style="link">
            </umb-button>

            <umb-button
                label-key="buttons_save"
                type="submit"
                button-style="success"
                state="vm.submitButtonState">
            </umb-button>

        </div>

    </form>

</div><|MERGE_RESOLUTION|>--- conflicted
+++ resolved
@@ -24,14 +24,9 @@
                 </div>
 
                 <h5 class="umb-pane-title"><localize key="assignDomain_setDomains">Domains</localize></h5>
-<<<<<<< HEAD
                 <small class="db mb3">
                     <localize key="assignDomain_domainHelpWithVariants">Valid domain names are: "example.com", "www.example.com", "example.com:8080", or "https://www.example.com/".
                     Furthermore also one-level paths in domains are supported, eg. "example.com/en" or "/en".</localize>
-=======
-                <small class="mb3">
-                    <localize key="assignDomain_domainHelpWithVariants"></localize>
->>>>>>> 733e6c04
                 </small>
                 <div class="umb-el-wrap hidelabel form-horizontal">
                     <table class="table table-striped table-condensed" ng-if="vm.domains.length > 0">
@@ -59,11 +54,7 @@
                                     <span ng-if="vm.domainForm.$submitted" ng-messages="vm.domainForm['domain_name_' + $index].$error">
                                         <span class="help-inline" ng-message="required"><localize key="validation_invalidEmpty">Value cannot be empty</localize></span>
                                     </span>
-<<<<<<< HEAD
                                     <span ng-show="domain.duplicate" class="help-inline"><localize key="assignDomain_duplicateDomain">Domain has already been assigned.</localize><span ng-show="domain.other">({{domain.other}})</span></span>
-=======
-                                    <span ng-show="domain.duplicate" class="help-inline"><localize key="assignDomain_duplicateDomain"></localize> <span ng-show="domain.other">({{domain.other}})</span></span>
->>>>>>> 733e6c04
                                 </td>
                                 <td>
                                     <select
