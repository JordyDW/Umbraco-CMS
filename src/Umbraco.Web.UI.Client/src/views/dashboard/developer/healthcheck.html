<div ng-controller="Umbraco.Dashboard.HealthCheckController as vm">
<<<<<<< HEAD
    <h3>Health Check</h3>
    <p>The health checker evaluates various areas of your site for best practice settings, configuration, potential problems, etc. You can easily fix problems by pressing a button. <br/>
    You can add your own health checks, have a look at <a href="https://our.umbraco.org/documentation/Extending/Healthcheck/" target="_blank" class="btn-link -underline">the documentation for more information</a> about custom health checks.</p>

    <button type="button" class="umb-era-button" ng-click="vm.triggerChecks()" ng-disabled="vm.checksRunning" ng-class="{'-inactive': vm.checksRunning}" ng-hide="vm.viewState === 'details'">Run Checks</button>
=======
>>>>>>> 9ae339f1

    <div ng-if="vm.viewState === 'list'">

        <h3 class="bold">Health Check</h3>
        <div class="umb-healthcheck-help-text faded">
            <p>The health checker evaluates various areas of your site for best practice settings, configuration, potential problems, etc. You can easily fix problems by pressing a button.
            You can add your own health checks, have a look at <a href="https://our.umbraco.org/documentation/Extending/Healthcheck/" class="btn-link -underline">the documentation for more information</a> about custom health checks.</p>
        </div>

        <div class="umb-healthcheck-action-bar">
            <button class="umb-era-button -blue" type="button" ng-click="vm.checkAllGroups(vm.groups);">Check All Groups</button>
        </div>

        <div class="umb-healthcheck">

            <div class="umb-air" ng-repeat="group in vm.groups" ng-click="vm.openGroup(group);">
                <div class="umb-healthcheck-group">

                    <div class="umb-healthcheck-title">{{group.name}}</div>

                    <div class="umb-healthcheck-group__load-container" ng-if="group.loading">
                        <umb-load-indicator></umb-load-indicator>
                    </div>

                    <div class="umb-healthcheck-messages" ng-hide="group.loading || !group.totalSuccess && !group.totalWarning && !group.totalError && !group.totalInfo">

                        <div class="umb-healthcheck-message" ng-if="group.totalSuccess > 0">
                            <i class="icon-check color-green"></i>
                            {{ group.totalSuccess }}
                        </div>

                        <div class="umb-healthcheck-message" ng-if="group.totalWarning > 0">
                            <i class="icon-alert color-yellow"></i>
                            {{ group.totalWarning }}
                        </div>

                        <div class="umb-healthcheck-message" ng-if="group.totalError > 0">
                            <i class="icon-delete color-red"></i>
                            {{ group.totalError }}
                        </div>

                        <div class="umb-healthcheck-message" ng-if="group.totalInfo > 0">
                            <i class="umb-healthcheck-status-icon icon-info"></i>
                            {{ group.totalInfo }}
                        </div>

                    </div>

                </div>
            </div>

        </div>

    </div>

    <div ng-if="vm.viewState === 'details'">

        <umb-editor-sub-header>
            <umb-editor-sub-header-content-left>
                <a class="umb-healthcheck-back-link" href="" ng-click="vm.setViewState('list');">&larr; Back to overview</a>
            </umb-editor-sub-header-content-left>
        </umb-editor-sub-header>


        <div class="umb-healthcheck-group__details">

            <div class="umb-healthcheck-group__details-group-title">
                <div class="umb-healthcheck-group__details-group-name">{{ vm.selectedGroup.name }}</div>
                <button class="umb-era-button -white -text-black" type="button" ng-click="vm.checkAllInGroup(vm.selectedGroup, vm.selectedGroup.checks);">Check group</button>
            </div>

            <div class="umb-healthcheck-group__details-checks">

                <div class="umb-healthcheck-group__details-check" ng-repeat="check in vm.selectedGroup.checks">

                    <div class="umb-healthcheck-group__details-check-title">
                        <div class="umb-healthcheck-group__details-check-name">{{ check.name }}</div>
                        <div class="umb-healthcheck-group__details-check-description">{{ check.description }}</div>
                    </div>

                    <div class="umb-healthcheck-group__details-status" ng-repeat="status in check.status">

                        <div class="umb-healthcheck-group__details-status-icon-container">
                            <i class="umb-healthcheck-status-icon icon-check color-green" ng-if="status.resultType == 0"></i>
                            <i class="umb-healthcheck-status-icon icon-alert icon-alert color-yellow" ng-if="status.resultType == 1"></i>
                            <i class="umb-healthcheck-status-icon icon-delete icon-delete color-red" ng-if="status.resultType == 2"></i>
                            <i class="umb-healthcheck-status-icon icon-info icon-info" ng-if="status.resultType == 3"></i>
                        </div>

                        <div class="umb-healthcheck-group__details-status-content">

                            <div class="umb-healthcheck-group__details-status-text">
                                <div ng-bind-html="status.message"></div>
                                <div ng-if="status.description" ng-bind-html="status.description"></div>
                            </div>

                            <div class="umb-healthcheck-group__details-status-actions" ng-if="status.actions">
                                <div class="umb-healthcheck-group__details-status-action" ng-repeat="action in status.actions">
                                    <div ng-show="action.valueRequired">
                                        <div><label class="bold">Set new value:</label></div>
                                        <input type="text" ng-model="action.providedValue" required/>
                                    </div>
                                    <button type="button" class="umb-era-button -blue" ng-click="vm.executeAction(check, $index, action);">{{action.name}}</button>
                                    <div class="umb-healthcheck-group__details-status-action-description" ng-if="action.description" ng-bind-html="action.description"></div>
                                </div>
                            </div>

                        </div>

                    </div>

                    <div ng-show="check.loading">
                        <div class="umb-healthcheck-group__details-status-overlay"></div>
                        <umb-load-indicator></umb-load-indicator>
                    </div>

                </div>

            </div>

        </div>

    </div>

</div><|MERGE_RESOLUTION|>--- conflicted
+++ resolved
@@ -1,12 +1,4 @@
 <div ng-controller="Umbraco.Dashboard.HealthCheckController as vm">
-<<<<<<< HEAD
-    <h3>Health Check</h3>
-    <p>The health checker evaluates various areas of your site for best practice settings, configuration, potential problems, etc. You can easily fix problems by pressing a button. <br/>
-    You can add your own health checks, have a look at <a href="https://our.umbraco.org/documentation/Extending/Healthcheck/" target="_blank" class="btn-link -underline">the documentation for more information</a> about custom health checks.</p>
-
-    <button type="button" class="umb-era-button" ng-click="vm.triggerChecks()" ng-disabled="vm.checksRunning" ng-class="{'-inactive': vm.checksRunning}" ng-hide="vm.viewState === 'details'">Run Checks</button>
-=======
->>>>>>> 9ae339f1
 
     <div ng-if="vm.viewState === 'list'">
 
