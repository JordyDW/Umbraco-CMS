<div ng-controller="Umbraco.Editors.DocumentType.TemplatesController as vm">
    <umb-box>
        <umb-box-content>
            <div class="sub-view-columns">

<<<<<<< HEAD
                <div class="sub-view-column-left">
                    <h5><localize key="contentTypeEditor_allowedTemplatesHeading" /></h5>
                    <small><localize key="contentTypeEditor_allowedTemplatesDescription" /></small>
                </div>
                
                <div class="sub-view-column-right">
        <umb-grid-selector ng-if="vm.availableTemplates"
                           selected-items="model.allowedTemplates"
                           available-items="vm.availableTemplates"
                           default-item="model.defaultTemplate"
                           item-name="template"
                           name="model.name"
                           alias="model.alias"
                           update-placeholder="vm.updateTemplatePlaceholder">
        </umb-grid-selector>
                </div>
=======
        <umb-grid-selector
            ng-if="vm.availableTemplates"
            selected-items="model.allowedTemplates"
            available-items="vm.availableTemplates"
            default-item="model.defaultTemplate"
            item-name="template"
            name="model.name"
            alias="model.alias"
            update-placeholder="vm.updateTemplatePlaceholder">
        </umb-grid-selector>

        <umb-button
            ng-if="vm.canCreateTemplate"
            type="button"
            button-style="info"
            action="vm.createTemplate()"
            state="vm.createTemplateButtonState"
            label-key="settings_createMatchingTemplate">
        </umb-button>

    </div>
>>>>>>> 06db9d22

            </div>
        </umb-box-content>
    </umb-box>
</div><|MERGE_RESOLUTION|>--- conflicted
+++ resolved
@@ -3,24 +3,12 @@
         <umb-box-content>
             <div class="sub-view-columns">
 
-<<<<<<< HEAD
                 <div class="sub-view-column-left">
                     <h5><localize key="contentTypeEditor_allowedTemplatesHeading" /></h5>
                     <small><localize key="contentTypeEditor_allowedTemplatesDescription" /></small>
                 </div>
                 
                 <div class="sub-view-column-right">
-        <umb-grid-selector ng-if="vm.availableTemplates"
-                           selected-items="model.allowedTemplates"
-                           available-items="vm.availableTemplates"
-                           default-item="model.defaultTemplate"
-                           item-name="template"
-                           name="model.name"
-                           alias="model.alias"
-                           update-placeholder="vm.updateTemplatePlaceholder">
-        </umb-grid-selector>
-                </div>
-=======
         <umb-grid-selector
             ng-if="vm.availableTemplates"
             selected-items="model.allowedTemplates"
@@ -41,8 +29,7 @@
             label-key="settings_createMatchingTemplate">
         </umb-button>
 
-    </div>
->>>>>>> 06db9d22
+                </div>
 
             </div>
         </umb-box-content>
