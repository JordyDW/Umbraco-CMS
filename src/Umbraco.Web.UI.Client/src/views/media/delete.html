--- conflicted
+++ resolved
@@ -14,15 +14,11 @@
                 <localize key="defaultdialogs_confirmdelete">Are you sure you want to delete</localize> <strong>{{currentNode.name}}</strong>?
             </p>
 
-<<<<<<< HEAD
-            <umb-tracked-references id="currentNode.id" loading="checkingReferences" hide-no-result="true" warning-text="warningText"></umb-tracked-references>
-=======
             <umb-tracked-references id="currentNode.id" on-loading-complete="checkingReferencesComplete()" hide-no-result="true" on-warning="onReferencesWarning()"></umb-tracked-references>
 
             <div class="abstract umb-alert umb-alert--warning" ng-if="warningText">
                 {{warningText}}
             </div>
->>>>>>> 82de3202
 
             <div class="umb-alert umb-alert--warning" ng-show="currentNode.trashed">
                 <localize key="defaultdialogs_recycleBinWarning">When items are deleted from the recycle bin, they will be gone forever</localize>.
