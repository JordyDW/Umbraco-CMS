<div data-element="editor-media" ng-controller="Umbraco.Editors.Media.EditController">

   <umb-load-indicator ng-if="page.loading"></umb-load-indicator>

   <form novalidate name="contentForm"
      ng-submit="save()"
      val-form-manager>

      <umb-editor-view ng-if="!page.loading" umb-tabs>

         <umb-editor-header
            name="content.name"
            tabs="content.tabs"
            menu="page.menu"
            hide-icon="true"
            hide-description="true"
            hide-alias="true">
         </umb-editor-header>

         <umb-editor-container>

            <umb-tabs-content view="true" class="form-horizontal">
               <umb-tab id="tab{{tab.id}}" rel="{{tab.id}}" ng-repeat="tab in content.tabs">

<<<<<<< HEAD
                  <umb-property data-element="property-{{property.alias}}" property="property" ng-repeat="property in tab.properties">
                     <umb-editor model="property"></umb-editor>
                  </umb-property>

=======
                    <!-- Other tabs than info -->
                    <div ng-if="tab.id !== -1 && tab.alias !== '_umb_infoTab'">
                        <umb-property ng-repeat="property in tab.properties" property="property">
                            <umb-editor model="property"></umb-editor>
                        </umb-property>
                    </div>
                    
                    <!-- Info tab -->
                    <div ng-if="tab.id === -1 && tab.alias === '_umb_infoTab'">
                        <umb-media-node-info
                            ng-if="content"
                            node="content">
                        </umb-media-node-info>
                    </div>
                
>>>>>>> 1f5c9d2e
               </umb-tab>
            </umb-tabs-content>

         </umb-editor-container>

         <umb-editor-footer>

            <umb-editor-footer-content-left>

               <umb-breadcrumbs
                  ng-if="ancestors && ancestors.length > 0"
                  ancestors="ancestors"
                  entity-type="media">
               </umb-breadcrumbs>

            </umb-editor-footer-content-left>


            <umb-editor-footer-content-right>

               <umb-button
                  alias="returnToList"
                  ng-if="page.listViewPath"
                  type="link"
                  href="#{{page.listViewPath}}"
                  label="Return to list"
                  label-key="buttons_returnToList">
               </umb-button>

               <umb-button
                  alias="save"
                  type="submit"
                  label="Save"
                  label-key="buttons_save"
                  button-style="success"
                  shortcut="ctrl+s"
                  state="page.saveButtonState">
               </umb-button>

            </umb-editor-footer-content-right>


         </umb-editor-footer>


      </umb-editor-view>

   </form>
<div>
<|MERGE_RESOLUTION|>--- conflicted
+++ resolved
@@ -1,95 +1,88 @@
-<div data-element="editor-media" ng-controller="Umbraco.Editors.Media.EditController">
-
-   <umb-load-indicator ng-if="page.loading"></umb-load-indicator>
-
-   <form novalidate name="contentForm"
-      ng-submit="save()"
-      val-form-manager>
-
-      <umb-editor-view ng-if="!page.loading" umb-tabs>
-
-         <umb-editor-header
-            name="content.name"
-            tabs="content.tabs"
-            menu="page.menu"
-            hide-icon="true"
-            hide-description="true"
-            hide-alias="true">
-         </umb-editor-header>
-
-         <umb-editor-container>
-
-            <umb-tabs-content view="true" class="form-horizontal">
-               <umb-tab id="tab{{tab.id}}" rel="{{tab.id}}" ng-repeat="tab in content.tabs">
-
-<<<<<<< HEAD
-                  <umb-property data-element="property-{{property.alias}}" property="property" ng-repeat="property in tab.properties">
-                     <umb-editor model="property"></umb-editor>
-                  </umb-property>
-
-=======
-                    <!-- Other tabs than info -->
-                    <div ng-if="tab.id !== -1 && tab.alias !== '_umb_infoTab'">
-                        <umb-property ng-repeat="property in tab.properties" property="property">
-                            <umb-editor model="property"></umb-editor>
-                        </umb-property>
-                    </div>
-                    
-                    <!-- Info tab -->
-                    <div ng-if="tab.id === -1 && tab.alias === '_umb_infoTab'">
-                        <umb-media-node-info
-                            ng-if="content"
-                            node="content">
-                        </umb-media-node-info>
-                    </div>
-                
->>>>>>> 1f5c9d2e
-               </umb-tab>
-            </umb-tabs-content>
-
-         </umb-editor-container>
-
-         <umb-editor-footer>
-
-            <umb-editor-footer-content-left>
-
-               <umb-breadcrumbs
-                  ng-if="ancestors && ancestors.length > 0"
-                  ancestors="ancestors"
-                  entity-type="media">
-               </umb-breadcrumbs>
-
-            </umb-editor-footer-content-left>
-
-
-            <umb-editor-footer-content-right>
-
-               <umb-button
-                  alias="returnToList"
-                  ng-if="page.listViewPath"
-                  type="link"
-                  href="#{{page.listViewPath}}"
-                  label="Return to list"
-                  label-key="buttons_returnToList">
-               </umb-button>
-
-               <umb-button
-                  alias="save"
-                  type="submit"
-                  label="Save"
-                  label-key="buttons_save"
-                  button-style="success"
-                  shortcut="ctrl+s"
-                  state="page.saveButtonState">
-               </umb-button>
-
-            </umb-editor-footer-content-right>
-
-
-         </umb-editor-footer>
-
-
-      </umb-editor-view>
-
-   </form>
-<div>
+<div data-element="editor-media" ng-controller="Umbraco.Editors.Media.EditController">
+
+   <umb-load-indicator ng-if="page.loading"></umb-load-indicator>
+
+   <form novalidate name="contentForm"
+      ng-submit="save()"
+      val-form-manager>
+
+      <umb-editor-view ng-if="!page.loading" umb-tabs>
+
+         <umb-editor-header
+            name="content.name"
+            tabs="content.tabs"
+            menu="page.menu"
+            hide-icon="true"
+            hide-description="true"
+            hide-alias="true">
+         </umb-editor-header>
+
+         <umb-editor-container>
+
+            <umb-tabs-content view="true" class="form-horizontal">
+               <umb-tab id="tab{{tab.id}}" rel="{{tab.id}}" ng-repeat="tab in content.tabs">
+
+                    <!-- Other tabs than info -->
+                    <div ng-if="tab.id !== -1 && tab.alias !== '_umb_infoTab'">
+                        <umb-property data-element="property-{{property.alias}}" property="property" ng-repeat="property in tab.properties">
+                            <umb-editor model="property"></umb-editor>
+                        </umb-property>
+                    </div>
+                    
+                    <!-- Info tab -->
+                    <div ng-if="tab.id === -1 && tab.alias === '_umb_infoTab'">
+                        <umb-media-node-info
+                            ng-if="content"
+                            node="content">
+                        </umb-media-node-info>
+                    </div>
+                
+               </umb-tab>
+            </umb-tabs-content>
+
+         </umb-editor-container>
+
+         <umb-editor-footer>
+
+            <umb-editor-footer-content-left>
+
+               <umb-breadcrumbs
+                  ng-if="ancestors && ancestors.length > 0"
+                  ancestors="ancestors"
+                  entity-type="media">
+               </umb-breadcrumbs>
+
+            </umb-editor-footer-content-left>
+
+
+            <umb-editor-footer-content-right>
+
+               <umb-button
+                  alias="returnToList"
+                  ng-if="page.listViewPath"
+                  type="link"
+                  href="#{{page.listViewPath}}"
+                  label="Return to list"
+                  label-key="buttons_returnToList">
+               </umb-button>
+
+               <umb-button
+                  alias="save"
+                  type="submit"
+                  label="Save"
+                  label-key="buttons_save"
+                  button-style="success"
+                  shortcut="ctrl+s"
+                  state="page.saveButtonState">
+               </umb-button>
+
+            </umb-editor-footer-content-right>
+
+
+         </umb-editor-footer>
+
+
+      </umb-editor-view>
+
+   </form>
+<div>