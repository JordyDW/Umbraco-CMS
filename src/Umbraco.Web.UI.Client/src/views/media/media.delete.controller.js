/**
 * @ngdoc controller
 * @name Umbraco.Editors.ContentDeleteController
 * @function
 *
 * @description
 * The controller for deleting content
 */
function MediaDeleteController($scope, mediaResource, treeService, navigationService, editorState, $location, overlayService,localizationService) {

    $scope.checkingReferences = true;
<<<<<<< HEAD

    $scope.warningText = "The item or one of the underlying items is being used.";

    localizationService.localize("references_deleteWarning").then(function(value) {
        $scope.warningText = value;
    });
=======
    $scope.warningText = null;
>>>>>>> 82de3202

    $scope.performDelete = function() {

        // stop from firing again on double-click
        if ($scope.busy) { return false; }

        //mark it for deletion (used in the UI)
        $scope.currentNode.loading = true;
        $scope.busy = true;

        mediaResource.deleteById($scope.currentNode.id).then(function () {
            $scope.currentNode.loading = false;

            //get the root node before we remove it
            var rootNode = treeService.getTreeRoot($scope.currentNode);

            treeService.removeNode($scope.currentNode);

            if (rootNode) {
                //ensure the recycle bin has child nodes now
                var recycleBin = treeService.getDescendantNode(rootNode, -21);
                if (recycleBin) {
                    recycleBin.hasChildren = true;
                    //reload the recycle bin if it's already expanded so the deleted item is shown
                    if (recycleBin.expanded) {
                        treeService.loadNodeChildren({ node: recycleBin, section: "media" });
                    }
                }
            }

            //if the current edited item is the same one as we're deleting, we need to navigate elsewhere
            if (editorState.current && editorState.current.id == $scope.currentNode.id) {

            	//If the deleted item lived at the root then just redirect back to the root, otherwise redirect to the item's parent
                var location = "/media";
                if ($scope.currentNode.parentId.toString() === "-21")
                    location = "/media/media/recyclebin";
            	else if ($scope.currentNode.parentId.toString() !== "-1")
            		location = "/media/media/edit/" + $scope.currentNode.parentId;

                $location.path(location);
            }

            $scope.success = true;
        }, function (err) {

            $scope.currentNode.loading = false;
            $scope.busy = false;

            //check if response is ysod
            if (err.status && err.status >= 500) {
                // TODO: All YSOD handling should be done with an interceptor
                overlayService.ysod(err);
            }

        });
    };

    $scope.close = function() {
        navigationService.hideDialog();
    };

    $scope.checkingReferencesComplete = () => {
        $scope.checkingReferences = false;
    };

    $scope.onReferencesWarning = () => {
        localizationService.localize("references_deleteWarning").then((value) => {
            $scope.warningText = value;
        });
    };

}

angular.module("umbraco").controller("Umbraco.Editors.Media.DeleteController", MediaDeleteController);<|MERGE_RESOLUTION|>--- conflicted
+++ resolved
@@ -9,16 +9,7 @@
 function MediaDeleteController($scope, mediaResource, treeService, navigationService, editorState, $location, overlayService,localizationService) {
 
     $scope.checkingReferences = true;
-<<<<<<< HEAD
-
-    $scope.warningText = "The item or one of the underlying items is being used.";
-
-    localizationService.localize("references_deleteWarning").then(function(value) {
-        $scope.warningText = value;
-    });
-=======
     $scope.warningText = null;
->>>>>>> 82de3202
 
     $scope.performDelete = function() {
 
