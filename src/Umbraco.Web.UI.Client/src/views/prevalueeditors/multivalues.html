<<<<<<< HEAD
<div class="umb-property-editor" ng-controller="Umbraco.PrevalueEditors.MultiValuesController">
    <div class="control-group">
        <input name="newItem" type="text" ng-model="newItem" val-highlight="{{hasError}}" />
        <button class="btn" ng-click="add($event)">Add</button>
=======
<div class="umb-editor umb-prevalues-multivalues" ng-controller="Umbraco.PrevalueEditors.MultiValuesController">
    <div class="control-group umb-prevalues-multivalues__add">
        <div class="umb-prevalues-multivalues__left">
            <input overlay-submit-on-enter="false" name="newItem" focus-when="{{focusOnNew}}" ng-keydown="createNew($event)" type="text" ng-model="newItem" val-highlight="{{hasError}}" />
        </div>
        <div class="umb-prevalues-multivalues__right">
            <button class="btn btn-info" ng-click="add($event)">Add</button>
        </div>
>>>>>>> ed3e6933
    </div>
    <div ui-sortable="sortableOptions">
        <div class="control-group umb-prevalues-multivalues__listitem" ng-repeat="item in model.value">
            <i class="icon icon-navigation handle"></i>
            <div class="umb-prevalues-multivalues__left">
                <input type="text" ng-model="item.value" val-server="item_{{$index}}" required />
            </div>
            <div class="umb-prevalues-multivalues__right">
                <a class="umb-node-preview__action" ng-click="remove(item, $event)">Remove</a>
            </div>
        </div>
    </div>
</div>
<|MERGE_RESOLUTION|>--- conflicted
+++ resolved
@@ -1,28 +1,21 @@
-<<<<<<< HEAD
-<div class="umb-property-editor" ng-controller="Umbraco.PrevalueEditors.MultiValuesController">
-    <div class="control-group">
-        <input name="newItem" type="text" ng-model="newItem" val-highlight="{{hasError}}" />
-        <button class="btn" ng-click="add($event)">Add</button>
-=======
-<div class="umb-editor umb-prevalues-multivalues" ng-controller="Umbraco.PrevalueEditors.MultiValuesController">
-    <div class="control-group umb-prevalues-multivalues__add">
-        <div class="umb-prevalues-multivalues__left">
-            <input overlay-submit-on-enter="false" name="newItem" focus-when="{{focusOnNew}}" ng-keydown="createNew($event)" type="text" ng-model="newItem" val-highlight="{{hasError}}" />
-        </div>
-        <div class="umb-prevalues-multivalues__right">
-            <button class="btn btn-info" ng-click="add($event)">Add</button>
-        </div>
->>>>>>> ed3e6933
-    </div>
-    <div ui-sortable="sortableOptions">
-        <div class="control-group umb-prevalues-multivalues__listitem" ng-repeat="item in model.value">
-            <i class="icon icon-navigation handle"></i>
-            <div class="umb-prevalues-multivalues__left">
-                <input type="text" ng-model="item.value" val-server="item_{{$index}}" required />
-            </div>
-            <div class="umb-prevalues-multivalues__right">
-                <a class="umb-node-preview__action" ng-click="remove(item, $event)">Remove</a>
-            </div>
-        </div>
-    </div>
-</div>
+<div class="umb-property-editor umb-prevalues-multivalues" ng-controller="Umbraco.PrevalueEditors.MultiValuesController">
+    <div class="control-group umb-prevalues-multivalues__add">
+        <div class="umb-prevalues-multivalues__left">
+            <input overlay-submit-on-enter="false" name="newItem" focus-when="{{focusOnNew}}" ng-keydown="createNew($event)" type="text" ng-model="newItem" val-highlight="{{hasError}}" />
+        </div>
+        <div class="umb-prevalues-multivalues__right">
+            <button class="btn btn-info" ng-click="add($event)">Add</button>
+        </div>
+    </div>
+    <div ui-sortable="sortableOptions">
+        <div class="control-group umb-prevalues-multivalues__listitem" ng-repeat="item in model.value">
+            <i class="icon icon-navigation handle"></i>
+            <div class="umb-prevalues-multivalues__left">
+                <input type="text" ng-model="item.value" val-server="item_{{$index}}" required />
+            </div>
+            <div class="umb-prevalues-multivalues__right">
+                <a class="umb-node-preview__action" ng-click="remove(item, $event)">Remove</a>
+            </div>
+        </div>
+    </div>
+</div>