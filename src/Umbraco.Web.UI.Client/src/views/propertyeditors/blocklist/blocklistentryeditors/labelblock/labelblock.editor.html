<<<<<<< HEAD
<button type="button" class="btn-reset umb-outline blockelement-labelblock-editor blockelement__draggable-element"
        ng-click="api.editBlock(block, false, index)"
        ng-focus="block.focus"
        ng-class="{'--active':block.active}">
=======
<button type="button" class="btn-reset umb-outline blockelement-labelblock-editor blockelement__draggable-element" ng-click="api.editBlock(block, block.hideContentInOverlay)" ng-focus="block.focus" ng-class="{'--active':block.active}">
>>>>>>> c74b03a1
    <i class="icon {{block.content.icon}}"></i>
    <span>{{block.label}}</span>
</button><|MERGE_RESOLUTION|>--- conflicted
+++ resolved
@@ -1,11 +1,7 @@
-<<<<<<< HEAD
 <button type="button" class="btn-reset umb-outline blockelement-labelblock-editor blockelement__draggable-element"
-        ng-click="api.editBlock(block, false, index)"
+        ng-click="api.editBlock(block, block.hideContentInOverlay, index)"
         ng-focus="block.focus"
         ng-class="{'--active':block.active}">
-=======
-<button type="button" class="btn-reset umb-outline blockelement-labelblock-editor blockelement__draggable-element" ng-click="api.editBlock(block, block.hideContentInOverlay)" ng-focus="block.focus" ng-class="{'--active':block.active}">
->>>>>>> c74b03a1
     <i class="icon {{block.content.icon}}"></i>
     <span>{{block.label}}</span>
 </button>