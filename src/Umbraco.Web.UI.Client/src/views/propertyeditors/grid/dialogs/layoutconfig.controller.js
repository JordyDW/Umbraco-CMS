--- conflicted
+++ resolved
@@ -24,19 +24,6 @@
     		    return ((spans / $scope.columns) * 100).toFixed(8);
     		};
 
-<<<<<<< HEAD
-    		$scope.toggleCollection = function(collection, toggle){
-    		    if(toggle){
-    		        collection = [];
-    		    }else{
-    		        collection = null;
-    		    }
-    		};
-
-
-
-=======
->>>>>>> 97f91514
     		/****************
     		    Section
     		*****************/
