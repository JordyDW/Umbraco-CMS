<div ng-controller="Umbraco.PropertyEditors.RTEController" class="umb-property-editor umb-rte">

    <div ng-if="isLoading"><localize key="general_loading">Loading</localize>...</div>
<<<<<<< HEAD

    <div ng-style="{ visibility :  isLoading ? 'hidden' : 'visible'}"
         id="{{textAreaHtmlId}}"></div>

    <umb-overlay ng-if="linkPickerOverlay.show"
                 model="linkPickerOverlay"
                 view="linkPickerOverlay.view"
                 position="right">
    </umb-overlay>

    <umb-overlay ng-if="mediaPickerOverlay.show"
                 model="mediaPickerOverlay"
                 position="right"
                 view="mediaPickerOverlay.view">
    </umb-overlay>

    <umb-overlay ng-if="embedOverlay.show"
                 model="embedOverlay"
                 position="right"
                 view="embedOverlay.view">
    </umb-overlay>

    <umb-overlay ng-if="macroPickerOverlay.show"
                 model="macroPickerOverlay"
                 view="macroPickerOverlay.view"
                 position="right">
    </umb-overlay>

=======
    <textarea 
        ng-style="{ visibility :  isLoading ? 'hidden' : 'visible'}"
        ng-model="model.value" 
        rows="10"
        id="{{textAreaHtmlId}}">
    </textarea>
>>>>>>> 24ff6058
</div><|MERGE_RESOLUTION|>--- conflicted
+++ resolved
@@ -1,41 +1,7 @@
 <div ng-controller="Umbraco.PropertyEditors.RTEController" class="umb-property-editor umb-rte">
 
     <div ng-if="isLoading"><localize key="general_loading">Loading</localize>...</div>
-<<<<<<< HEAD
 
     <div ng-style="{ visibility :  isLoading ? 'hidden' : 'visible'}"
          id="{{textAreaHtmlId}}"></div>
-
-    <umb-overlay ng-if="linkPickerOverlay.show"
-                 model="linkPickerOverlay"
-                 view="linkPickerOverlay.view"
-                 position="right">
-    </umb-overlay>
-
-    <umb-overlay ng-if="mediaPickerOverlay.show"
-                 model="mediaPickerOverlay"
-                 position="right"
-                 view="mediaPickerOverlay.view">
-    </umb-overlay>
-
-    <umb-overlay ng-if="embedOverlay.show"
-                 model="embedOverlay"
-                 position="right"
-                 view="embedOverlay.view">
-    </umb-overlay>
-
-    <umb-overlay ng-if="macroPickerOverlay.show"
-                 model="macroPickerOverlay"
-                 view="macroPickerOverlay.view"
-                 position="right">
-    </umb-overlay>
-
-=======
-    <textarea 
-        ng-style="{ visibility :  isLoading ? 'hidden' : 'visible'}"
-        ng-model="model.value" 
-        rows="10"
-        id="{{textAreaHtmlId}}">
-    </textarea>
->>>>>>> 24ff6058
 </div>