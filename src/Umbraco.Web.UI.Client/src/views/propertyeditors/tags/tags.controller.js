--- conflicted
+++ resolved
@@ -1,198 +1,3 @@
-<<<<<<< HEAD
-angular.module("umbraco")
-.controller("Umbraco.PropertyEditors.TagsController",
-    function ($rootScope, $scope, $log, assetsService, umbRequestHelper, angularHelper, $timeout, $element) {
-
-        var $typeahead;
-
-        $scope.isLoading = true;
-        $scope.tagToAdd = "";
-
-        assetsService.loadJs("lib/typeahead.js/typeahead.bundle.min.js", $scope).then(function () {
-
-            $scope.isLoading = false;
-
-            //load current value
-
-            if ($scope.model.value) {
-                if (!$scope.model.config.storageType || $scope.model.config.storageType !== "Json") {
-                    //it is csv
-                    if (!$scope.model.value) {
-                        $scope.model.value = [];
-                    }
-                    else {
-                       if($scope.model.value.length > 0) {
-                          $scope.model.value = $scope.model.value.split(",");
-                       }
-                    }
-                }
-            }
-            else {
-                $scope.model.value = [];
-            }
-
-            // Method required by the valPropertyValidator directive (returns true if the property editor has at least one tag selected)
-            $scope.validateMandatory = function () {
-                return {
-                    isValid: !$scope.model.validation.mandatory || ($scope.model.value != null && $scope.model.value.length > 0),
-                    errorMsg: "Value cannot be empty",
-                    errorKey: "required"
-                };
-            }
-
-            //Helper method to add a tag on enter or on typeahead select
-            function addTag(tagToAdd) {
-                if (tagToAdd != null && tagToAdd.length > 0) {
-                    if ($scope.model.value.indexOf(tagToAdd) < 0) {
-                        $scope.model.value.push(tagToAdd);
-                        //this is required to re-validate
-                        $scope.propertyForm.tagCount.$setViewValue($scope.model.value.length);
-                    }
-                }
-            }
-
-            $scope.addTagOnEnter = function (e) {
-                var code = e.keyCode || e.which;
-                if (code == 13) { //Enter keycode   
-                    if ($element.find('.tags-' + $scope.model.alias).parent().find(".tt-dropdown-menu .tt-cursor").length === 0) {
-                        //this is required, otherwise the html form will attempt to submit.
-                        e.preventDefault();
-                        $scope.addTag();
-                    }
-                }
-            };
-
-            $scope.addTag = function () {
-                //ensure that we're not pressing the enter key whilst selecting a typeahead value from the drop down
-                //we need to use jquery because typeahead duplicates the text box
-                addTag($scope.tagToAdd);
-                $scope.tagToAdd = "";
-                //this clears the value stored in typeahead so it doesn't try to add the text again
-                // http://issues.umbraco.org/issue/U4-4947
-                $typeahead.typeahead('val', '');
-            };
-
-
-
-            $scope.removeTag = function (tag) {
-                var i = $scope.model.value.indexOf(tag);
-                if (i >= 0) {
-                    $scope.model.value.splice(i, 1);
-                    //this is required to re-validate
-                    $scope.propertyForm.tagCount.$setViewValue($scope.model.value.length);
-                }
-            };
-
-            //vice versa
-            $scope.model.onValueChanged = function (newVal, oldVal) {
-                //update the display val again if it has changed from the server
-                $scope.model.value = newVal;
-
-                if (!$scope.model.config.storageType || $scope.model.config.storageType !== "Json") {
-                    //it is csv
-                    if (!$scope.model.value) {
-                        $scope.model.value = [];
-                    }
-                    else {
-                        $scope.model.value = $scope.model.value.split(",");
-                    }
-                }
-            };
-
-            //configure the tags data source
-
-            //helper method to format the data for bloodhound
-            function dataTransform(list) {
-                //transform the result to what bloodhound wants
-                var tagList = _.map(list, function (i) {
-                    return { value: i.text };
-                });
-                // remove current tags from the list
-                return $.grep(tagList, function (tag) {
-                    return ($.inArray(tag.value, $scope.model.value) === -1);
-                });
-            }
-
-            // helper method to remove current tags
-            function removeCurrentTagsFromSuggestions(suggestions) {
-                return $.grep(suggestions, function (suggestion) {
-                    return ($.inArray(suggestion.value, $scope.model.value) === -1);
-                });
-            }
-
-            var tagsHound = new Bloodhound({
-                datumTokenizer: Bloodhound.tokenizers.obj.whitespace('value'),
-                queryTokenizer: Bloodhound.tokenizers.whitespace,
-                dupDetector : function(remoteMatch, localMatch) {
-                    return (remoteMatch["value"] == localMatch["value"]);
-                },
-                //pre-fetch the tags for this category
-                prefetch: {
-                    url: umbRequestHelper.getApiUrl("tagsDataBaseUrl", "GetTags", [{ tagGroup: $scope.model.config.group }]),
-                    //TTL = 5 minutes
-                    ttl: 300000,
-                    filter: dataTransform
-                },
-                //dynamically get the tags for this category (they may have changed on the server)
-                remote: {
-                    url: umbRequestHelper.getApiUrl("tagsDataBaseUrl", "GetTags", [{ tagGroup: $scope.model.config.group }]),
-                    filter: dataTransform
-                }
-            });
-
-            tagsHound.initialize(true);
-
-            //configure the type ahead
-            $timeout(function () {
-
-                $typeahead = $element.find('.tags-' + $scope.model.alias).typeahead(
-                {
-                    //This causes some strangeness as it duplicates the textbox, best leave off for now.
-                    hint: false,
-                    highlight: true,
-                    cacheKey: new Date(),  // Force a cache refresh each time the control is initialized
-                    minLength: 1
-                }, {
-                    //see: https://github.com/twitter/typeahead.js/blob/master/doc/jquery_typeahead.md#options
-                    // name = the data set name, we'll make this the tag group name
-                    name: $scope.model.config.group,
-                    displayKey: "value",
-                    source: function (query, cb) {
-                        tagsHound.get(query, function (suggestions) {
-                            cb(removeCurrentTagsFromSuggestions(suggestions));
-                        });
-                    },
-                }).bind("typeahead:selected", function (obj, datum, name) {
-                    angularHelper.safeApply($scope, function () {
-                        addTag(datum["value"]);
-                        $scope.tagToAdd = "";
-                        // clear the typed text
-                        $typeahead.typeahead('val', '');
-                    });
-
-                }).bind("typeahead:autocompleted", function (obj, datum, name) {
-                    angularHelper.safeApply($scope, function () {
-                        addTag(datum["value"]);
-                        $scope.tagToAdd = "";
-                    });
-
-                }).bind("typeahead:opened", function (obj) {
-                    //console.log("opened ");
-                });
-            });
-
-            $scope.$on('$destroy', function () {
-                tagsHound.clearPrefetchCache();
-                tagsHound.clearRemoteCache();
-                $element.find('.tags-' + $scope.model.alias).typeahead('destroy');
-                delete tagsHound;
-            });
-
-        });
-
-    }
-);
-=======
 angular.module("umbraco")
 .controller("Umbraco.PropertyEditors.TagsController",
     function ($rootScope, $scope, $log, assetsService, umbRequestHelper, angularHelper, $timeout, $element) {
@@ -387,5 +192,4 @@
         });
 
     }
-);
->>>>>>> 596157f9
+);