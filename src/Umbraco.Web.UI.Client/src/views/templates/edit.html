<div ng-controller="Umbraco.Editors.Templates.EditController as vm">

    <umb-load-indicator ng-if="vm.page.loading"></umb-load-indicator>

   <form name="contentForm"
      ng-submit="vm.save()"
      novalidate
      val-form-manager>


        <umb-editor-view ng-if="!vm.page.loading">

            <umb-editor-header
                name="vm.template.name"
                alias="vm.template.alias"
                hideDescription="true"
                description="vm.template.virtualPath"
                description-locked="true"
                menu="vm.page.menu"
                hide-icon="false">
            </umb-editor-header>

            <umb-editor-container>

<<<<<<< HEAD
                <div class="btn-group">
                    <a href ng-click="vm.openPageFieldOverlay()" class="btn">
                        <i class="icon-autofill"></i></a>
                    <a href ng-click="vm.insert('@RenderDictionary()')"class="btn">
                        <i class="icon-book-alt"></i></a>
                    <a href ng-click="vm.openMacroOverlay()"class="btn">
                        <i class="icon-settings-alt"></i></a>
                </div>

                <div class="btn-group">
                  <a href class="btn"><i class="icon-checkbox-empty"></i></a>
                  <a href class="btn"><i class="icon-checkbox-dotted"></i></a>
                </div>

=======
                <umb-editor-sub-header>

                    <umb-editor-sub-header-content-left>

                        <div class="btn-group umb-button-group dropdown">

                            <umb-button
                                type="button"
                                button-style="link"
                                label="Insert"
                                icon="icon-add"
                                action="vm.openDocumentation()">
                            </umb-button>

                            <a class="btn btn-link dropdown-toggle umb-button-group__toggle" style="margin-left: -13px;" data-toggle="dropdown">
                                <span class="caret"></span>
                            </a>

                            <ul aria-labelledby="dLabel" class="dropdown-menu bottom-up umb-button-group__sub-buttons" role="menu">
                                <li><a href="" ng-click="vm.openPageFieldOverlay()">Value</a></li>
                                <li><a href="" ng-click="vm.openDictionaryItemOverlay()">Dictionary</a></li>
                                <li><a href="" ng-click="vm.openMacroOverlay()">Macro</a></li>
                            </ul>

                        </div>

                        <umb-button
                            type="button"
                            button-style="link"
                            label="Query Builder"
                            icon="icon-wand"
                            action="vm.openQueryBuilderOverlay()">
                        </umb-button>

                        <umb-button
                            type="button"
                            button-style="link"
                            label="Organise"
                            icon="icon-layout"
                            action="vm.openQueryBuilderOverlay()">
                        </umb-button>

                    </umb-editor-sub-header-content-left>

                </umb-editor-sub-header>
>>>>>>> 40c9357a

                <div
                    auto-scale="85"
                    umb-ace-editor="vm.aceOption"
                    ng-model="vm.template.content">
                </div>


            </umb-editor-container>

            <umb-editor-footer>

            <umb-editor-footer-content-right>

               <umb-button
                  type="submit"
                  button-style="success"
                  state="vm.page.saveButtonState"
                  shortcut="ctrl+s"
                  label="Save"
                  label-key="buttons_save">
               </umb-button>

            </umb-editor-footer-content-right>

         </umb-editor-footer>

        </umb-editor-view>
    </form>

    <umb-overlay
       ng-if="vm.macroPickerOverlay.show"
       model="vm.macroPickerOverlay"
       view="vm.macroPickerOverlay.view"
       position="right">
   </umb-overlay>

    <umb-overlay
        ng-if="vm.pageFieldOverlay.show"
        model="vm.pageFieldOverlay"
        position="right"
        view="vm.pageFieldOverlay.view">
    </umb-overlay>

    <umb-overlay
        ng-if="vm.dictionaryItemOverlay.show"
        model="vm.dictionaryItemOverlay"
        position="right"
        view="vm.dictionaryItemOverlay.view">
    </umb-overlay>

    <umb-overlay
        ng-if="vm.queryBuilderOverlay.show"
        model="vm.queryBuilderOverlay"
        position="right"
        view="vm.queryBuilderOverlay.view">
    </umb-overlay>

</div><|MERGE_RESOLUTION|>--- conflicted
+++ resolved
@@ -22,22 +22,6 @@
 
             <umb-editor-container>
 
-<<<<<<< HEAD
-                <div class="btn-group">
-                    <a href ng-click="vm.openPageFieldOverlay()" class="btn">
-                        <i class="icon-autofill"></i></a>
-                    <a href ng-click="vm.insert('@RenderDictionary()')"class="btn">
-                        <i class="icon-book-alt"></i></a>
-                    <a href ng-click="vm.openMacroOverlay()"class="btn">
-                        <i class="icon-settings-alt"></i></a>
-                </div>
-
-                <div class="btn-group">
-                  <a href class="btn"><i class="icon-checkbox-empty"></i></a>
-                  <a href class="btn"><i class="icon-checkbox-dotted"></i></a>
-                </div>
-
-=======
                 <umb-editor-sub-header>
 
                     <umb-editor-sub-header-content-left>
@@ -83,7 +67,6 @@
                     </umb-editor-sub-header-content-left>
 
                 </umb-editor-sub-header>
->>>>>>> 40c9357a
 
                 <div
                     auto-scale="85"
