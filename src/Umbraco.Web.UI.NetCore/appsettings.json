--- conflicted
+++ resolved
@@ -1,6 +1,6 @@
 {
   "ConnectionStrings": {
-    "umbracoDbDSN": "Server=(LocalDB)\\Umbraco;Database=NetCore;Integrated Security=true"
+    "umbracoDbDSN": ""
   },
   "Serilog": {
     "MinimumLevel": {
@@ -39,11 +39,7 @@
       },
       "RuntimeMinification": {
         "dataFolder": "App_Data/TEMP/Smidge",
-<<<<<<< HEAD
-        "version": "1"
-=======
         "version": "637395756047165417"
->>>>>>> bb1b04be
       },
       "Security": {
         "KeepUserLoggedIn": false,
