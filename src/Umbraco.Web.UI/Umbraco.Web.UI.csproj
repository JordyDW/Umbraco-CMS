--- conflicted
+++ resolved
@@ -87,62 +87,12 @@
     <JsonSchemaPath>$(ProjectDir)umbraco/config/appsettings-schema.json</JsonSchemaPath>
 
   </PropertyGroup>
-<<<<<<< HEAD
   <Target Name="CheckPreconditions" BeforeTargets="Build">
     <Message Text="-CheckPreconditions-" Importance="high" />
     <Message Text="JsonSchemaPath:  $(JsonSchemaPath)" Importance="high" />
     <Message Text="BellePath:       $(BellePath)" Importance="high" />
-
-   <!-- Build Belle, if building is Visual Studio and the build folder does not exist yet -->
-=======
-  <!-- import targets -->
-  <Import Project="$(MSBuildBinPath)\Microsoft.CSharp.targets" />
-  <Import Project="$(VSToolsPath)\WebApplications\Microsoft.WebApplication.targets" Condition="'$(VSToolsPath)' != ''" />
-  <!-- web project -->
-  <ProjectExtensions>
-    <VisualStudio>
-      <FlavorProperties GUID="{349c5851-65df-11da-9384-00065b846f21}">
-        <WebProjectProperties>
-          <UseIIS>False</UseIIS>
-          <AutoAssignPort>True</AutoAssignPort>
-          <DevelopmentServerPort>8172</DevelopmentServerPort>
-          <DevelopmentServerVPath>/</DevelopmentServerVPath>
-          <IISUrl>http://localhost:8172</IISUrl>
-          <NTLMAuthentication>False</NTLMAuthentication>
-          <UseCustomServer>False</UseCustomServer>
-          <CustomServerUrl>
-          </CustomServerUrl>
-          <SaveServerSettingsInUserFile>False</SaveServerSettingsInUserFile>
-        </WebProjectProperties>
-      </FlavorProperties>
-    </VisualStudio>
-  </ProjectExtensions>
-  <Target Name="BeforeBuild">
-    <Message Text="-BeforeBuild-" Importance="high" />
-    <Message Text="MSBuildExtensionsPath: $(MSBuildExtensionsPath)" Importance="high" />
-    <Message Text="WebPublishingTasks:    $(WebPublishingTasks)" Importance="high" />
-    <Message Text="NuGetPackageFolders:   $(NuGetPackageFolders)" Importance="high" />
-    <Message Text="NuGetPackages:         $(NuGetPackages)" Importance="high" />
-    <!-- Create web.config file from Template if it doesn't exist -->
-    <Message Text="Copy Web.Template.config to Web.config" Importance="high" Condition="!Exists('$(ProjectDir)Web.config')" />
-    <Copy SourceFiles="$(ProjectDir)web.Template.config" DestinationFiles="$(ProjectDir)Web.config" OverwriteReadOnlyFiles="true" SkipUnchangedFiles="false" Condition="!Exists('$(ProjectDir)Web.config')" />
-    <!-- Transform the local Web.config file in Visual Studio -->
-    <Message Text="Transform Web.config with web.Template.$(Configuration).config into Web.$(Configuration).config.transformed (this is Visual Studio)" Importance="high" Condition="$(BuildingInsideVisualStudio) == true" />
-    <TransformXml Source="$(ProjectDir)Web.config" Transform="$(ProjectDir)web.Template.$(Configuration).config" Destination="$(ProjectDir)Web.$(Configuration).config.transformed" Condition="$(BuildingInsideVisualStudio) == true" />
-    <!-- Always transform the Template file when not in VS (ie: build.bat) -->
-    <Message Text="Transform Web.Template.config with web.Template.$(Configuration).config into Web.$(Configuration).config.transformed (this is not Visual Studio)" Importance="high" Condition="$(BuildingInsideVisualStudio) != true" />
-    <TransformXml Source="$(ProjectDir)Web.Template.config" Transform="$(ProjectDir)web.Template.$(Configuration).config" Destination="Web.$(Configuration).config.transformed" Condition="$(BuildingInsideVisualStudio) != true" />
-    <!-- Create ClientDependency.config file from Template if it doesn't exist -->
-    <Message Text="Copy ClientDependency.$(Configuration).config to ClientDependency.config" Importance="high" Condition="!Exists('$(ProjectDir)Config\ClientDependency.config')" />
-    <Copy SourceFiles="$(ProjectDir)Config\ClientDependency.Release.config" DestinationFiles="$(ProjectDir)Config\ClientDependency.config" OverwriteReadOnlyFiles="true" SkipUnchangedFiles="false" Condition="!Exists('$(ProjectDir)Config\ClientDependency.config')" />
-    <Copy SourceFiles="$(ProjectDir)Config\umbracoSettings.Release.config" DestinationFiles="$(ProjectDir)Config\umbracoSettings.config" OverwriteReadOnlyFiles="true" SkipUnchangedFiles="false" Condition="!Exists('$(ProjectDir)Config\umbracoSettings.config')" />
-    <!-- Create Serilog.config & serilog.user.config file from Templates if it doesn't exist -->
-    <Message Text="Copy serilog.$(Configuration).config to serilog.config" Importance="high" Condition="!Exists('$(ProjectDir)Config\serilog.config')" />
-    <Copy SourceFiles="$(ProjectDir)Config\serilog.Release.config" DestinationFiles="$(ProjectDir)Config\serilog.config" OverwriteReadOnlyFiles="true" SkipUnchangedFiles="false" Condition="!Exists('$(ProjectDir)Config\serilog.config')" />
-    <Message Text="Copy serilog.user.$(Configuration).config to serilog.user.config" Importance="high" Condition="!Exists('$(ProjectDir)Config\serilog.user.config')" />
-    <Copy SourceFiles="$(ProjectDir)Config\serilog.user.Release.config" DestinationFiles="$(ProjectDir)Config\serilog.user.config" OverwriteReadOnlyFiles="true" SkipUnchangedFiles="false" Condition="!Exists('$(ProjectDir)Config\serilog.user.config')" />
+    
     <!-- Build Belle, if building is Visual Studio and the build folder does not exist yet -->
->>>>>>> 8c822c59
     <Message Text="Skip Belle because UmbracoBuild is '$(UmbracoBuild)' (this is not Visual Studio)." Importance="High" Condition="'$(UmbracoBuild)' != ''" />
     <Message Text="Skip Belle because $(BellePath) exists." Importance="High" Condition="Exists('$(BellePath)')" />
     <Message Text="Build Belle because UmbracoBuild is empty (this is Visual Studio), and $(BellePath) does not exist." Importance="High" Condition="!Exists('$(BellePath)') and '$(UmbracoBuild)' == ''" />
