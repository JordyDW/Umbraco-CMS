--- conflicted
+++ resolved
@@ -354,15 +354,12 @@
           <AutoAssignPort>True</AutoAssignPort>
           <DevelopmentServerPort>9000</DevelopmentServerPort>
           <DevelopmentServerVPath>/</DevelopmentServerVPath>
-<<<<<<< HEAD
           <IISUrl>http://localhost:9000/</IISUrl>
           <IISUrl>http://localhost:8600/</IISUrl>
           <DevelopmentServerPort>8500</DevelopmentServerPort>
           <DevelopmentServerVPath>/</DevelopmentServerVPath>
           <IISUrl>http://localhost:8500</IISUrl>
-=======
           <IISUrl>http://localhost:8600</IISUrl>
->>>>>>> 7a113ca3
           <NTLMAuthentication>False</NTLMAuthentication>
           <UseCustomServer>False</UseCustomServer>
           <CustomServerUrl>
