﻿<?xml version="1.0" encoding="utf-8"?>
<Project ToolsVersion="15.0">
  <Import Project="$(MSBuildExtensionsPath)\$(MSBuildToolsVersion)\Microsoft.Common.props" Condition="Exists('$(MSBuildExtensionsPath)\$(MSBuildToolsVersion)\Microsoft.Common.props')" />
  <PropertyGroup>
    <TargetFrameworkVersion>v4.7.2</TargetFrameworkVersion>
    <EnableDefaultCompileItems>false</EnableDefaultCompileItems>
    <ProjectGuid>{4C4C194C-B5E4-4991-8F87-4373E24CC19F}</ProjectGuid>
    <OutputType>Library</OutputType>
    <AssemblyName>Umbraco.Web.UI</AssemblyName>
    <RootNamespace>Umbraco.Web.UI</RootNamespace>
    <SolutionDir Condition="$(SolutionDir) == '' Or $(SolutionDir) == '*Undefined*'">..\</SolutionDir>
    <ProjectTypeGuids>{349c5851-65df-11da-9384-00065b846f21};{fae04ec0-301f-11d3-bf4b-00c04f79efbc}</ProjectTypeGuids>
    <RunPostBuildEvent>OnBuildSuccess</RunPostBuildEvent>
    <UseIISExpress>true</UseIISExpress>
    <IISExpressSSLPort>44331</IISExpressSSLPort>
    <IISExpressAnonymousAuthentication>enabled</IISExpressAnonymousAuthentication>
    <IISExpressWindowsAuthentication>disabled</IISExpressWindowsAuthentication>
    <IISExpressUseClassicPipelineMode>false</IISExpressUseClassicPipelineMode>
    <UseGlobalApplicationHostFile />
    <NuGetPackageImportStamp>
    </NuGetPackageImportStamp>
    <Use64BitIISExpress />
    <TargetFrameworkProfile />
    <!--
      for some weird reason, and because Web.config is created only during BeforeBuild,
      the web.config configuration file would not be picked, and the build system would
      try to use a traditional app.config, thus missing all the binding redirects.

      this ensures that the build system things that the config file is web.config.

      (see FindAppConfigFile target in detailed build output)
    -->
    <AppConfig>Web.config</AppConfig>
    <AdditionalFileItemNames>$(AdditionalFileItemNames);Content</AdditionalFileItemNames>
  </PropertyGroup>
  <PropertyGroup Condition=" '$(Configuration)|$(Platform)' == 'Debug|AnyCPU' ">
    <DebugSymbols>true</DebugSymbols>
    <DebugType>full</DebugType>
    <Optimize>false</Optimize>
    <OutputPath>bin\</OutputPath>
    <DefineConstants>TRACE;DEBUG</DefineConstants>
    <ErrorReport>prompt</ErrorReport>
    <WarningLevel>4</WarningLevel>
    <Prefer32Bit>false</Prefer32Bit>
    <IntermediateOutputPath>..\bin\Debug\</IntermediateOutputPath>
    <PackageAsSingleFile>true</PackageAsSingleFile>
    <DesktopBuildPackageLocation>..\Package\Umbraco.Web.UI.zip</DesktopBuildPackageLocation>
    <LangVersion>latest</LangVersion>
  </PropertyGroup>
  <PropertyGroup Condition=" '$(Configuration)|$(Platform)' == 'Release|AnyCPU' ">
    <DebugSymbols>true</DebugSymbols>
    <DebugType>pdbonly</DebugType>
    <Optimize>true</Optimize>
    <OutputPath>bin\</OutputPath>
    <DefineConstants>TRACE</DefineConstants>
    <ErrorReport>prompt</ErrorReport>
    <WarningLevel>4</WarningLevel>
    <DocumentationFile>bin\Umbraco.Web.UI.xml</DocumentationFile>
    <Prefer32Bit>false</Prefer32Bit>
    <IntermediateOutputPath>..\bin\Release\</IntermediateOutputPath>
    <LangVersion>latest</LangVersion>
  </PropertyGroup>
  <ItemGroup>
    <Reference Include="Microsoft.CSharp" />
    <Reference Include="System.ComponentModel" />
    <Reference Include="System.Data" />
    <Reference Include="System.Drawing" />
    <Reference Include="System.Drawing.Design" />
    <Reference Include="System.IdentityModel" />
    <Reference Include="System.Runtime.Serialization" />
    <Reference Include="System" />
    <Reference Include="System.ComponentModel.Composition" />
    <Reference Include="System.Web" />
    <Reference Include="System.Web.Abstractions" />
    <Reference Include="System.Web.ApplicationServices" />
    <Reference Include="System.Web.Entity" />
    <Reference Include="System.Web.Extensions" />
    <Reference Include="System.Web.Services" />
    <Reference Include="System.Xml" />
  </ItemGroup>
  <ItemGroup />
  <ItemGroup>
    <PackageReference Include="CSharpTest.Net.Collections" Version="14.906.1403.1082" />
    <PackageReference Include="ClientDependency" Version="1.9.9" />
    <PackageReference Include="ClientDependency-Mvc5" Version="1.9.3" />
    <PackageReference Include="ImageProcessor.Web" Version="4.10.0.100" />
    <PackageReference Include="ImageProcessor.Web.Config" Version="2.5.0.100" />
    <PackageReference Include="Microsoft.AspNet.Mvc" Version="5.2.7" />
    <PackageReference Include="Microsoft.AspNet.WebApi" Version="5.2.7" />
    <PackageReference Include="Microsoft.CodeAnalysis.CSharp" Version="2.10.0" />
    <PackageReference Include="Microsoft.CodeDom.Providers.DotNetCompilerPlatform" Version="2.0.1" />
    <PackageReference Include="Microsoft.Owin.Host.SystemWeb" Version="4.1.1" />
    <PackageReference Include="Microsoft.Owin.Security.Cookies" Version="4.1.1" />
    <PackageReference Include="Microsoft.Owin.Security.OAuth" Version="4.1.1" />
    <PackageReference Include="Microsoft.SourceLink.GitHub">
      <Version>1.0.0</Version>
      <IncludeAssets>runtime; build; native; contentfiles; analyzers; buildtransitive</IncludeAssets>
      <PrivateAssets>all</PrivateAssets>
    </PackageReference>
    <PackageReference Include="MiniProfiler" Version="4.2.1" />
    <PackageReference Include="Newtonsoft.Json" Version="12.0.3" />
    <PackageReference Include="SecurityCodeScan">
      <Version>3.5.3</Version>
      <IncludeAssets>runtime; build; native; contentfiles; analyzers</IncludeAssets>
      <PrivateAssets>all</PrivateAssets>
    </PackageReference>
    <PackageReference Include="System.ComponentModel.Annotations" Version="4.7.0" />
    <PackageReference Include="Umbraco.SqlServerCE" Version="4.0.0.1" />
  </ItemGroup>
  <ItemGroup>
    <ProjectReference Include="..\Umbraco.Core\Umbraco.Core.csproj">
      <Project>{29aa69d9-b597-4395-8d42-43b1263c240a}</Project>
      <Name>Umbraco.Core</Name>
    </ProjectReference>
    <ProjectReference Include="..\Umbraco.Examine.Lucene\Umbraco.Examine.Lucene.csproj">
      <Project>{0fad7d2a-d7dd-45b1-91fd-488bb6cdacea}</Project>
      <Name>Umbraco.Examine.Lucene</Name>
    </ProjectReference>
    <ProjectReference Include="..\Umbraco.PublishedCache.NuCache\Umbraco.PublishedCache.NuCache.csproj">
      <Project>{f6de8da0-07cc-4ef2-8a59-2bc81dbb3830}</Project>
      <Name>Umbraco.PublishedCache.NuCache</Name>
    </ProjectReference>
    <ProjectReference Include="..\Umbraco.Web\Umbraco.Web.csproj">
      <Project>{651e1350-91b6-44b7-bd60-7207006d7003}</Project>
      <Name>Umbraco.Web</Name>
    </ProjectReference>
  </ItemGroup>
  <ItemGroup>
    <Compile Include="..\SolutionInfo.cs">
      <Link>Properties\SolutionInfo.cs</Link>
    </Compile>
    <Compile Include="Properties\AssemblyInfo.cs" />
    <Compile Include="Properties\Settings.Designer.cs">
      <AutoGen>True</AutoGen>
      <DesignTimeSharedInput>True</DesignTimeSharedInput>
      <DependentUpon>Settings.settings</DependentUpon>
    </Compile>
<<<<<<< HEAD
=======
    <Content Include="Config\grid.editors.config.js" />
    <Content Include="Config\Lang\cs-CZ.user.xml" />
    <Content Include="Config\Lang\da-DK.user.xml" />
    <Content Include="Config\Lang\de-DE.user.xml" />
    <Content Include="Config\Lang\en-GB.user.xml" />
    <Content Include="Config\Lang\en-US.user.xml" />
    <Content Include="Config\Lang\es-ES.user.xml" />
    <Content Include="Config\Lang\fr-FR.user.xml" />
    <Content Include="Config\Lang\he-IL.user.xml" />
    <Content Include="Config\Lang\it-IT.user.xml" />
    <Content Include="Config\Lang\ja-JP.user.xml" />
    <Content Include="Config\Lang\ko-KR.user.xml" />
    <Content Include="Config\Lang\nl-NL.user.xml" />
    <Content Include="Config\Lang\nb-NO.user.xml" />
    <Content Include="Config\Lang\pl-PL.user.xml" />
    <Content Include="Config\Lang\pt-BR.user.xml" />
    <Content Include="Config\Lang\ru-RU.user.xml" />
    <Content Include="Config\Lang\sv-SE.user.xml" />
    <Content Include="Config\Lang\zh-CN.user.xml" />
    <None Include="Config\splashes\NoNodes.cshtml" />
    <Content Include="Umbraco\Config\Lang\cs.xml" />
    <Content Include="Umbraco\Config\Lang\cy.xml" />
    <Content Include="Umbraco\Config\Lang\tr.xml" />
    <Content Include="Umbraco\Config\Lang\zh_tw.xml" />
    <Content Include="Umbraco\Install\Views\Web.config" />
>>>>>>> 739194d7
    <None Include="Config\ClientDependency.Release.config">
      <DependentUpon>ClientDependency.config</DependentUpon>
      <SubType>Designer</SubType>
    </None>
    <Content Include="Config\imageprocessor\security.config" />
    <Content Include="Config\imageprocessor\processing.config" />
    <Content Include="Config\imageprocessor\cache.config">
      <SubType>Designer</SubType>
    </Content>
    <Content Include="Config\HealthChecks.config">
      <SubType>Designer</SubType>
    </Content>
    <None Include="Config\HealthChecks.Release.config">
      <DependentUpon>HealthChecks.config</DependentUpon>
      <SubType>Designer</SubType>
    </None>
    <Content Include="Config\serilog.user.config">
      <SubType>Designer</SubType>
    </Content>
    <None Include="Config\serilog.user.Release.config">
      <DependentUpon>serilog.user.config</DependentUpon>
      <SubType>Designer</SubType>
    </None>
    <Content Include="Config\serilog.config">
      <SubType>Designer</SubType>
    </Content>
    <None Include="Config\serilog.Release.config">
      <DependentUpon>serilog.config</DependentUpon>
      <SubType>Designer</SubType>
    </None>
    <Content Include="Config\logviewer.searches.config.js" />
    <Content Include="Media\Web.config" />
    <Content Include="Properties\Settings.settings">
      <Generator>SettingsSingleFileGenerator</Generator>
      <LastGenOutput>Settings.Designer.cs</LastGenOutput>
    </Content>
    <Content Include="Global.asax" />
    <Content Include="Umbraco\Js\UmbracoSpeechBubbleBackEnd.js" />
    <Content Include="Config\ClientDependency.config">
      <SubType>Designer</SubType>
    </Content>
    <Content Include="Views\Web.config">
      <SubType>Designer</SubType>
    </Content>
    <Content Include="Web.config">
      <SubType>Designer</SubType>
    </Content>
    <None Include="web.Template.Debug.config">
      <DependentUpon>Web.Template.config</DependentUpon>
      <SubType>Designer</SubType>
    </None>
    <None Include="web.Template.Release.config">
      <DependentUpon>Web.Template.config</DependentUpon>
      <SubType>Designer</SubType>
    </None>
    <!--<Content Include="Umbraco\users\PermissionEditor.aspx" />-->
    <None Include="web.Template.config">
      <SubType>Designer</SubType>
    </None>
  </ItemGroup>
  <!-- determine VSToolsPath -->
  <PropertyGroup>
    <VisualStudioVersion Condition="'$(VisualStudioVersion)' == ''">11.0</VisualStudioVersion>
    <VSToolsPath Condition="exists('$(MSBuildExtensionsPath32)\Microsoft\VisualStudio\v11.0\WebApplications\Microsoft.WebApplication.targets')">$(MSBuildExtensionsPath32)\Microsoft\VisualStudio\v11.0</VSToolsPath>
    <VSToolsPath Condition="exists('$(MSBuildExtensionsPath32)\Microsoft\VisualStudio\v12.0\WebApplications\Microsoft.WebApplication.targets')">$(MSBuildExtensionsPath32)\Microsoft\VisualStudio\v12.0</VSToolsPath>
    <VSToolsPath Condition="exists('$(MSBuildExtensionsPath32)\Microsoft\VisualStudio\v14.0\WebApplications\Microsoft.WebApplication.targets')">$(MSBuildExtensionsPath32)\Microsoft\VisualStudio\v14.0</VSToolsPath>
    <VSToolsPath Condition="exists('$(MSBuildExtensionsPath32)\Microsoft\VisualStudio\v15.0\WebApplications\Microsoft.WebApplication.targets')">$(MSBuildExtensionsPath32)\Microsoft\VisualStudio\v15.0</VSToolsPath>
    <VSToolsPath Condition="exists('$(MSBuildExtensionsPath32)\Microsoft\VisualStudio\v16.0\WebApplications\Microsoft.WebApplication.targets')">$(MSBuildExtensionsPath32)\Microsoft\VisualStudio\v16.0</VSToolsPath>
  </PropertyGroup>
  <!-- determine WebPublishingTasks -->
  <PropertyGroup>
    <WebPublishingTasks Condition="exists('$(MSBuildExtensionsPath)\Microsoft\VisualStudio\v10.0\Web\Microsoft.Web.Publishing.Tasks.dll')">$(MSBuildExtensionsPath)\Microsoft\VisualStudio\v10.0\Web\Microsoft.Web.Publishing.Tasks.dll</WebPublishingTasks>
    <WebPublishingTasks Condition="exists('$(MSBuildExtensionsPath)\Microsoft\VisualStudio\v11.0\Web\Microsoft.Web.Publishing.Tasks.dll')">$(MSBuildExtensionsPath)\Microsoft\VisualStudio\v11.0\Web\Microsoft.Web.Publishing.Tasks.dll</WebPublishingTasks>
    <WebPublishingTasks Condition="exists('$(MSBuildExtensionsPath)\Microsoft\VisualStudio\v12.0\Web\Microsoft.Web.Publishing.Tasks.dll')">$(MSBuildExtensionsPath)\Microsoft\VisualStudio\v12.0\Web\Microsoft.Web.Publishing.Tasks.dll</WebPublishingTasks>
    <WebPublishingTasks Condition="exists('$(MSBuildExtensionsPath)\Microsoft\VisualStudio\v14.0\Web\Microsoft.Web.Publishing.Tasks.dll')">$(MSBuildExtensionsPath)\Microsoft\VisualStudio\v14.0\Web\Microsoft.Web.Publishing.Tasks.dll</WebPublishingTasks>
    <WebPublishingTasks Condition="exists('$(MSBuildExtensionsPath)\Microsoft\VisualStudio\v15.0\Web\Microsoft.Web.Publishing.Tasks.dll')">$(MSBuildExtensionsPath)\Microsoft\VisualStudio\v15.0\Web\Microsoft.Web.Publishing.Tasks.dll</WebPublishingTasks>
    <WebPublishingTasks Condition="exists('$(MSBuildExtensionsPath)\Microsoft\VisualStudio\v16.0\Web\Microsoft.Web.Publishing.Tasks.dll')">$(MSBuildExtensionsPath)\Microsoft\VisualStudio\v16.0\Web\Microsoft.Web.Publishing.Tasks.dll</WebPublishingTasks>
    <!-- Temporary addition for the VS2019 preview - can be removed when VS2019 final is released, then v16 above will be used -->
    <WebPublishingTasks Condition="exists('$(ProgramFiles32)\Microsoft Visual Studio\2019\Preview\MSBuild\Microsoft\VisualStudio\v16.0\Web\Microsoft.Web.Publishing.Tasks.dll')">$(ProgramFiles32)\Microsoft Visual Studio\2019\Preview\MSBuild\Microsoft\VisualStudio\v16.0\Web\Microsoft.Web.Publishing.Tasks.dll</WebPublishingTasks>
  </PropertyGroup>
  <!-- get TransformXml task from WebPublishingtasks -->
  <UsingTask TaskName="TransformXml" AssemblyFile="$(WebPublishingTasks)" Condition="'$(WebPublishingTasks)' != ''" />
  <!-- get NuGet packages directory -->
  <PropertyGroup>
    <NuGetPackages>$(NuGetPackageFolders.Split(';')[0])</NuGetPackages>
  </PropertyGroup>
  <!-- import targets -->
  <Import Project="$(MSBuildBinPath)\Microsoft.CSharp.targets" />
  <Import Project="$(VSToolsPath)\WebApplications\Microsoft.WebApplication.targets" Condition="'$(VSToolsPath)' != ''" />
  <!-- web project -->
  <ProjectExtensions>
    <VisualStudio>
      <FlavorProperties GUID="{349c5851-65df-11da-9384-00065b846f21}">
        <WebProjectProperties>
          <UseIIS>False</UseIIS>
          <AutoAssignPort>True</AutoAssignPort>
          <DevelopmentServerPort>8910</DevelopmentServerPort>
          <DevelopmentServerVPath>/</DevelopmentServerVPath>
          <IISUrl>http://localhost:8910</IISUrl>
          <NTLMAuthentication>False</NTLMAuthentication>
          <UseCustomServer>False</UseCustomServer>
          <CustomServerUrl>
          </CustomServerUrl>
          <SaveServerSettingsInUserFile>False</SaveServerSettingsInUserFile>
        </WebProjectProperties>
      </FlavorProperties>
    </VisualStudio>
  </ProjectExtensions>
  <Target Name="BeforeBuild">
    <Message Text="-BeforeBuild-" Importance="high" />
    <Message Text="MSBuildExtensionsPath: $(MSBuildExtensionsPath)" Importance="high" />
    <Message Text="WebPublishingTasks:    $(WebPublishingTasks)" Importance="high" />
    <Message Text="NuGetPackageFolders:   $(NuGetPackageFolders)" Importance="high" />
    <Message Text="NuGetPackages:         $(NuGetPackages)" Importance="high" />
    <!-- Create web.config file from Template if it doesn't exist -->
    <Message Text="Copy Web.Template.config to Web.config" Importance="high" Condition="!Exists('$(ProjectDir)Web.config')" />
    <Copy SourceFiles="$(ProjectDir)web.Template.config" DestinationFiles="$(ProjectDir)Web.config" OverwriteReadOnlyFiles="true" SkipUnchangedFiles="false" Condition="!Exists('$(ProjectDir)Web.config')" />
    <!-- Transform the local Web.config file in Visual Studio -->
    <Message Text="Transform Web.config with web.Template.$(Configuration).config into Web.$(Configuration).config.transformed (this is Visual Studio)" Importance="high" Condition="$(BuildingInsideVisualStudio) == true" />
    <TransformXml Source="$(ProjectDir)Web.config" Transform="$(ProjectDir)web.Template.$(Configuration).config" Destination="$(ProjectDir)Web.$(Configuration).config.transformed" Condition="$(BuildingInsideVisualStudio) == true" />
    <!-- Always transform the Template file when not in VS (ie: build.bat) -->
    <Message Text="Transform Web.Template.config with web.Template.$(Configuration).config into Web.$(Configuration).config.transformed (this is not Visual Studio)" Importance="high" Condition="$(BuildingInsideVisualStudio) != true" />
    <TransformXml Source="$(ProjectDir)Web.Template.config" Transform="$(ProjectDir)web.Template.$(Configuration).config" Destination="Web.$(Configuration).config.transformed" Condition="$(BuildingInsideVisualStudio) != true" />
    <!-- Create ClientDependency.config file from Template if it doesn't exist -->
    <Message Text="Copy ClientDependency.$(Configuration).config to ClientDependency.config" Importance="high" Condition="!Exists('$(ProjectDir)Config\ClientDependency.config')" />
    <Copy SourceFiles="$(ProjectDir)Config\ClientDependency.Release.config" DestinationFiles="$(ProjectDir)Config\ClientDependency.config" OverwriteReadOnlyFiles="true" SkipUnchangedFiles="false" Condition="!Exists('$(ProjectDir)Config\ClientDependency.config')" />
    <!-- Create Serilog.config & serilog.user.config file from Templates if it doesn't exist -->
    <Message Text="Copy serilog.$(Configuration).config to serilog.config" Importance="high" Condition="!Exists('$(ProjectDir)Config\serilog.config')" />
    <Copy SourceFiles="$(ProjectDir)Config\serilog.Release.config" DestinationFiles="$(ProjectDir)Config\serilog.config" OverwriteReadOnlyFiles="true" SkipUnchangedFiles="false" Condition="!Exists('$(ProjectDir)Config\serilog.config')" />
    <Message Text="Copy serilog.user.$(Configuration).config to serilog.user.config" Importance="high" Condition="!Exists('$(ProjectDir)Config\serilog.user.config')" />
    <Copy SourceFiles="$(ProjectDir)Config\serilog.user.Release.config" DestinationFiles="$(ProjectDir)Config\serilog.user.config" OverwriteReadOnlyFiles="true" SkipUnchangedFiles="false" Condition="!Exists('$(ProjectDir)Config\serilog.user.config')" />
    <!-- Build Belle, if building is Visual Studio and the build folder does not exist yet -->
    <Message Text="Skip Belle because UmbracoBuild is '$(UmbracoBuild)' (this is not Visual Studio)." Importance="High" Condition="'$(UmbracoBuild)' != ''" />
    <Message Text="Skip Belle because $(ProjectDir)Umbraco\lib exists." Importance="High" Condition="Exists('$(ProjectDir)Umbraco\lib')" />
    <Message Text="Build Belle because UmbracoBuild is empty (this is Visual Studio), and $(ProjectDir)Umbraco\lib does not exist." Importance="High" Condition="!Exists('$(ProjectDir)Umbraco\lib') and '$(UmbracoBuild)' == ''" />
    <CallTarget Targets="BelleBuild" Condition="!Exists('$(ProjectDir)Umbraco\lib') and '$(UmbracoBuild)' == ''" />
  </Target>
  <!-- clean Belle when cleaning and rebuilding, but only in Visual Studio -->
  <Target Name="CleanBelle" AfterTargets="Clean" Condition="'$(UmbracoBuild)' == ''">
    <Message Text="-CleanBelle-" Importance="high" />
    <Message Text="Nothing to clean, as $(ProjectDir)Umbraco\lib does not exist." Importance="High" Condition="!Exists('$(ProjectDir)Umbraco\lib')" />
    <Message Text="Not cleaning (found src/preserve.belle)." Importance="High" Condition="Exists('$(ProjectDir)Umbraco\lib') and Exists('$(SolutionDir)preserve.belle')" />
    <Message Text="Remove $(ProjectDir)Umbraco\lib." Importance="High" Condition="Exists('$(ProjectDir)Umbraco\lib') and !Exists('$(SolutionDir)preserve.belle')" />
    <ItemGroup>
      <BelleLib Include="$(ProjectDir)Umbraco\lib" />
    </ItemGroup>
    <RemoveDir Directories="@(BelleLib)" Condition="Exists('$(ProjectDir)Umbraco\lib') and !Exists('$(SolutionDir)preserve.belle')" />
  </Target>
  <Target Name="AfterBuild">
    <Message Text="-AfterBuild-" Importance="high" />
    <Message Text="Copy Web.$(Configuration).config.transformed over to Web.config (this is Visual Studio)" Importance="high" Condition="$(BuildingInsideVisualStudio) == true" />
    <Copy SourceFiles="$(ProjectDir)Web.$(Configuration).config.transformed" DestinationFiles="$(ProjectDir)Web.config" OverwriteReadOnlyFiles="true" SkipUnchangedFiles="false" Condition="$(BuildingInsideVisualStudio) == true" />
  </Target>
  <Target Name="BelleBuild">
    <Exec WorkingDirectory="$(ProjectDir)\..\..\" Command="powershell -ExecutionPolicy RemoteSigned -Command &quot;&amp;{ $ubuild = &amp;&quot;$pwd\build\build.ps1&quot; -get ; $ubuild.CompileBelle() }&quot;" />
  </Target>
  <Target Name="ResetConfigFiles" Condition="'$(WebProjectOutputDir)' != ''" BeforeTargets="Build;Rebuild" Inputs="@(ConfigFiles)" Outputs="%(Identity).Dummy">
    <ItemGroup>
      <!-- every *.config (recursive) files xcept web[.*].config -->
      <!-- beware! includes any rogue git-ignored or temp config file -->
      <ConfigFiles Include="$(ProjectDir)**\*.config" Exclude="$(ProjectDir)web.config;$(ProjectDir)web.*.config" />
      <!-- and the UI file -->
      <ConfigFiles Include="$(ProjectDir)umbraco\config\create\UI.xml" />
    </ItemGroup>
    <PropertyGroup>
      <!-- the original file eg src/.../umbracoSettings.config -->
      <OriginalFileName>@(ConfigFiles)</OriginalFileName>
      <!-- the configuration version of the original file eg src/.../umbracoSettings.Release.config -->
      <ModifiedFileName>$(OriginalFileName.Replace("%(ConfigFiles.Extension)",".$(Configuration)%(ConfigFiles.Extension)"))</ModifiedFileName>
      <!-- the target file eg webapp/.../umbracoSettings.config -->
      <OutputFileName>$(OriginalFileName.Replace("$(ProjectDir)", "$(WebProjectOutputDir)"))</OutputFileName>
    </PropertyGroup>
    <!--
      for each whatever.config file,
      if there is a whatever.(Release|Debug).config file,
      copy it over as whatever.config
    -->
    <Message Text="ConfigFile: $(OriginalFileName) -&gt; $(OutputFileName)" Importance="high" Condition="Exists('$(ModifiedFileName)')" />
    <Copy SourceFiles="$(ModifiedFileName)" DestinationFiles="$(OutputFileName)" OverwriteReadOnlyFiles="true" SkipUnchangedFiles="false" Condition="Exists('$(ModifiedFileName)')" />
  </Target>
</Project><|MERGE_RESOLUTION|>--- conflicted
+++ resolved
@@ -135,8 +135,6 @@
       <DesignTimeSharedInput>True</DesignTimeSharedInput>
       <DependentUpon>Settings.settings</DependentUpon>
     </Compile>
-<<<<<<< HEAD
-=======
     <Content Include="Config\grid.editors.config.js" />
     <Content Include="Config\Lang\cs-CZ.user.xml" />
     <Content Include="Config\Lang\da-DK.user.xml" />
@@ -162,7 +160,6 @@
     <Content Include="Umbraco\Config\Lang\tr.xml" />
     <Content Include="Umbraco\Config\Lang\zh_tw.xml" />
     <Content Include="Umbraco\Install\Views\Web.config" />
->>>>>>> 739194d7
     <None Include="Config\ClientDependency.Release.config">
       <DependentUpon>ClientDependency.config</DependentUpon>
       <SubType>Designer</SubType>
