﻿<?xml version="1.0" encoding="utf-8"?>
<Project ToolsVersion="15.0">
  <Import Project="$(MSBuildExtensionsPath)\$(MSBuildToolsVersion)\Microsoft.Common.props" Condition="Exists('$(MSBuildExtensionsPath)\$(MSBuildToolsVersion)\Microsoft.Common.props')" />
  <PropertyGroup>
    <TargetFrameworkVersion>v4.7.2</TargetFrameworkVersion>
    <EnableDefaultCompileItems>false</EnableDefaultCompileItems>
    <ProjectGuid>{4C4C194C-B5E4-4991-8F87-4373E24CC19F}</ProjectGuid>
    <OutputType>Library</OutputType>
    <AssemblyName>Umbraco.Web.UI</AssemblyName>
    <RootNamespace>Umbraco.Web.UI</RootNamespace>
    <SolutionDir Condition="$(SolutionDir) == '' Or $(SolutionDir) == '*Undefined*'">..\</SolutionDir>
    <ProjectTypeGuids>{349c5851-65df-11da-9384-00065b846f21};{fae04ec0-301f-11d3-bf4b-00c04f79efbc}</ProjectTypeGuids>
    <RunPostBuildEvent>OnBuildSuccess</RunPostBuildEvent>
    <UseIISExpress>true</UseIISExpress>
    <IISExpressSSLPort>44319</IISExpressSSLPort>
    <IISExpressAnonymousAuthentication>enabled</IISExpressAnonymousAuthentication>
    <IISExpressWindowsAuthentication>disabled</IISExpressWindowsAuthentication>
    <IISExpressUseClassicPipelineMode>false</IISExpressUseClassicPipelineMode>
    <UseGlobalApplicationHostFile />
    <NuGetPackageImportStamp>
    </NuGetPackageImportStamp>
    <Use64BitIISExpress />
    <TargetFrameworkProfile />
    <!--
      for some weird reason, and because Web.config is created only during BeforeBuild,
      the web.config configuration file would not be picked, and the build system would
      try to use a traditional app.config, thus missing all the binding redirects.

      this ensures that the build system things that the config file is web.config.

      (see FindAppConfigFile target in detailed build output)
    -->
    <AppConfig>Web.config</AppConfig>
  </PropertyGroup>
  <PropertyGroup Condition=" '$(Configuration)|$(Platform)' == 'Debug|AnyCPU' ">
    <DebugSymbols>true</DebugSymbols>
    <DebugType>full</DebugType>
    <Optimize>false</Optimize>
    <OutputPath>bin\</OutputPath>
    <DefineConstants>TRACE;DEBUG</DefineConstants>
    <ErrorReport>prompt</ErrorReport>
    <WarningLevel>4</WarningLevel>
    <Prefer32Bit>false</Prefer32Bit>
    <IntermediateOutputPath>..\bin\Debug\</IntermediateOutputPath>
    <PackageAsSingleFile>true</PackageAsSingleFile>
    <DesktopBuildPackageLocation>..\Package\Umbraco.Web.UI.zip</DesktopBuildPackageLocation>
    <LangVersion>latest</LangVersion>
  </PropertyGroup>
  <PropertyGroup Condition=" '$(Configuration)|$(Platform)' == 'Release|AnyCPU' ">
    <DebugSymbols>true</DebugSymbols>
    <DebugType>pdbonly</DebugType>
    <Optimize>true</Optimize>
    <OutputPath>bin\</OutputPath>
    <DefineConstants>TRACE</DefineConstants>
    <ErrorReport>prompt</ErrorReport>
    <WarningLevel>4</WarningLevel>
    <DocumentationFile>bin\Umbraco.Web.UI.xml</DocumentationFile>
    <Prefer32Bit>false</Prefer32Bit>
    <IntermediateOutputPath>..\bin\Release\</IntermediateOutputPath>
    <LangVersion>latest</LangVersion>
  </PropertyGroup>
  <ItemGroup>
    <Reference Include="Microsoft.CSharp" />
    <Reference Include="System.ComponentModel" />
    <Reference Include="System.Data" />
    <Reference Include="System.Drawing" />
    <Reference Include="System.Drawing.Design" />
    <Reference Include="System.IdentityModel" />
    <Reference Include="System.Runtime.Serialization" />
    <Reference Include="System" />
    <Reference Include="System.ComponentModel.Composition" />
    <Reference Include="System.ComponentModel.DataAnnotations" />
    <Reference Include="System.Web" />
    <Reference Include="System.Web.Abstractions" />
    <Reference Include="System.Web.ApplicationServices" />
    <Reference Include="System.Web.Entity" />
    <Reference Include="System.Web.Extensions" />
    <Reference Include="System.Web.Services" />
    <Reference Include="System.Xml" />
  </ItemGroup>
  <ItemGroup>
    <Folder Include="App_Data\" />
    <Folder Include="Views\MacroPartials\" />
  </ItemGroup>
  <ItemGroup>
    <PackageReference Include="CSharpTest.Net.Collections" Version="14.906.1403.1082" />
    <PackageReference Include="ClientDependency" Version="1.9.7" />
    <PackageReference Include="ClientDependency-Mvc5" Version="1.8.0.0" />
    <PackageReference Include="Examine" Version="1.0.0" />
    <PackageReference Include="ImageProcessor.Web" Version="4.10.0.100" />
    <PackageReference Include="ImageProcessor.Web.Config" Version="2.5.0.100" />
    <PackageReference Include="Microsoft.AspNet.Identity.Owin" Version="2.2.2" />
    <PackageReference Include="Microsoft.AspNet.Mvc" Version="5.2.7" />
    <PackageReference Include="Microsoft.AspNet.WebApi" Version="5.2.7" />
    <PackageReference Include="Microsoft.CodeAnalysis.CSharp" Version="2.10.0" />
    <PackageReference Include="Microsoft.CodeDom.Providers.DotNetCompilerPlatform" Version="2.0.1" />
    <PackageReference Include="Microsoft.Net.Compilers" Version="2.10.0">
      <PrivateAssets>all</PrivateAssets>
      <!-- development dependency -->
    </PackageReference>
    <PackageReference Include="Microsoft.Owin.Host.SystemWeb" Version="4.0.1" />
    <PackageReference Include="Microsoft.Owin.Security.Cookies" Version="4.0.1" />
    <PackageReference Include="Microsoft.Owin.Security.OAuth" Version="4.0.1" />
    <PackageReference Include="Microsoft.SourceLink.GitHub">
      <Version>1.0.0-beta2-19324-01</Version>
      <IncludeAssets>runtime; build; native; contentfiles; analyzers; buildtransitive</IncludeAssets>
      <PrivateAssets>all</PrivateAssets>
    </PackageReference>
    <PackageReference Include="MiniProfiler" Version="4.0.138" />
    <PackageReference Include="Newtonsoft.Json" Version="12.0.1" />
    <PackageReference Include="Umbraco.ModelsBuilder.Ui">
      <Version>8.1.0</Version>
    </PackageReference>
    <PackageReference Include="Umbraco.SqlServerCE" Version="4.0.0.1" />
  </ItemGroup>
  <ItemGroup>
    <ProjectReference Include="..\Umbraco.Core\Umbraco.Core.csproj">
      <Project>{31785bc3-256c-4613-b2f5-a1b0bdded8c1}</Project>
      <Name>Umbraco.Core</Name>
    </ProjectReference>
    <ProjectReference Include="..\Umbraco.Examine\Umbraco.Examine.csproj">
      <Name>Umbraco.Examine</Name>
      <Project>{07FBC26B-2927-4A22-8D96-D644C667FECC}</Project>
    </ProjectReference>
    <ProjectReference Include="..\Umbraco.Web\Umbraco.Web.csproj">
      <Project>{651e1350-91b6-44b7-bd60-7207006d7003}</Project>
      <Name>Umbraco.Web</Name>
    </ProjectReference>
  </ItemGroup>
  <ItemGroup>
    <Compile Include="..\SolutionInfo.cs">
      <Link>Properties\SolutionInfo.cs</Link>
    </Compile>
    <Compile Include="Config\splashes\NoNodes.aspx.cs">
      <DependentUpon>noNodes.aspx</DependentUpon>
      <SubType>ASPXCodeBehind</SubType>
    </Compile>
    <Compile Include="Config\splashes\NoNodes.aspx.designer.cs">
      <DependentUpon>noNodes.aspx</DependentUpon>
    </Compile>
    <Compile Include="Properties\AssemblyInfo.cs" />
    <Compile Include="Properties\Settings.Designer.cs">
      <AutoGen>True</AutoGen>
      <DesignTimeSharedInput>True</DesignTimeSharedInput>
      <DependentUpon>Settings.settings</DependentUpon>
    </Compile>
    <Content Include="App_Plugins\ModelsBuilder\modelsbuilder.controller.js" />
    <Content Include="App_Plugins\ModelsBuilder\modelsbuilder.html" />
    <Content Include="App_Plugins\ModelsBuilder\modelsbuilder.resource.js" />
    <Content Include="Config\grid.editors.config.js" />
    <Content Include="Config\Lang\cs-CZ.user.xml" />
    <Content Include="Config\Lang\da-DK.user.xml" />
    <Content Include="Config\Lang\de-DE.user.xml" />
    <Content Include="Config\Lang\en-GB.user.xml" />
    <Content Include="Config\Lang\en-US.user.xml" />
    <Content Include="Config\Lang\es-ES.user.xml" />
    <Content Include="Config\Lang\fr-FR.user.xml" />
    <Content Include="Config\Lang\he-IL.user.xml" />
    <Content Include="Config\Lang\it-IT.user.xml" />
    <Content Include="Config\Lang\ja-JP.user.xml" />
    <Content Include="Config\Lang\ko-KR.user.xml" />
    <Content Include="Config\Lang\nl-NL.user.xml" />
    <Content Include="Config\Lang\nb-NO.user.xml" />
    <Content Include="Config\Lang\pl-PL.user.xml" />
    <Content Include="Config\Lang\pt-BR.user.xml" />
    <Content Include="Config\Lang\ru-RU.user.xml" />
    <Content Include="Config\Lang\sv-SE.user.xml" />
    <Content Include="Config\Lang\zh-CN.user.xml" />
    <Content Include="Config\splashes\noNodes.aspx" />
    <Content Include="Umbraco\Config\Lang\cs.xml" />
    <Content Include="Umbraco\Config\Lang\tr.xml" />
    <Content Include="Umbraco\Config\Lang\zh_tw.xml" />
    <Content Include="Config\Splashes\noNodes.aspx" />
    <Content Include="Umbraco\Install\Views\Web.config" />
    <Content Include="App_Plugins\ModelsBuilder\package.manifest" />
    <None Include="Config\ClientDependency.Release.config">
      <DependentUpon>ClientDependency.config</DependentUpon>
      <SubType>Designer</SubType>
    </None>
    <Content Include="Config\imageprocessor\security.config" />
    <Content Include="Config\imageprocessor\processing.config" />
    <Content Include="Config\imageprocessor\cache.config">
      <SubType>Designer</SubType>
    </Content>
    <Content Include="Config\HealthChecks.config">
      <SubType>Designer</SubType>
    </Content>
    <None Include="Config\HealthChecks.Release.config">
      <DependentUpon>HealthChecks.config</DependentUpon>
      <SubType>Designer</SubType>
    </None>
    <Content Include="Config\serilog.user.config">
      <SubType>Designer</SubType>
    </Content>
    <None Include="Config\serilog.user.Release.config">
      <DependentUpon>serilog.user.config</DependentUpon>
      <SubType>Designer</SubType>
    </None>
    <Content Include="Config\serilog.config">
      <SubType>Designer</SubType>
    </Content>
    <None Include="Config\serilog.Release.config">
      <DependentUpon>serilog.config</DependentUpon>
      <SubType>Designer</SubType>
    </None>
    <Content Include="Config\logviewer.searches.config.js" />
    <None Include="Config\umbracoSettings.Release.config">
      <DependentUpon>umbracoSettings.config</DependentUpon>
      <SubType>Designer</SubType>
    </None>
    <None Include="Config\tinyMceConfig.Release.config">
      <DependentUpon>tinyMceConfig.config</DependentUpon>
      <SubType>Designer</SubType>
    </None>
    <Content Include="Umbraco\Install\Views\Index.cshtml" />
    <Content Include="Media\Web.config" />
    <Content Include="Properties\Settings.settings">
      <Generator>SettingsSingleFileGenerator</Generator>
      <LastGenOutput>Settings.Designer.cs</LastGenOutput>
    </Content>
    <Content Include="Global.asax" />
    <Content Include="Umbraco\Config\Lang\en_us.xml">
      <SubType>Designer</SubType>
    </Content>
    <Content Include="Umbraco\Config\Lang\he.xml" />
    <Content Include="Umbraco\Config\Lang\ja.xml" />
    <Content Include="Umbraco\Config\Lang\pl.xml" />
    <Content Include="Umbraco\Config\Lang\pt.xml" />
    <Content Include="Umbraco\Config\Lang\ru.xml" />
    <Content Include="Umbraco\Config\Lang\zh.xml" />
    <Content Include="Umbraco\Config\Lang\ko.xml" />
    <Content Include="Umbraco\Config\Lang\da.xml">
      <SubType>Designer</SubType>
    </Content>
    <Content Include="Umbraco\Config\Lang\de.xml" />
    <Content Include="Umbraco\Config\Lang\es.xml" />
    <Content Include="Umbraco\Config\Lang\fr.xml" />
    <Content Include="Umbraco\Config\Lang\it.xml" />
    <Content Include="Umbraco\Config\Lang\nl.xml" />
    <Content Include="Umbraco\Config\Lang\nb.xml" />
    <Content Include="Umbraco\Config\Lang\sv.xml" />
    <Content Include="Umbraco\Config\Lang\en.xml">
      <SubType>Designer</SubType>
    </Content>
    <Content Include="Umbraco\Js\UmbracoSpeechBubbleBackEnd.js" />
    <Content Include="Config\ClientDependency.config">
      <SubType>Designer</SubType>
    </Content>
    <Content Include="Umbraco\Views\Default.cshtml" />
    <Content Include="Umbraco\PartialViewMacros\Templates\EditProfile.cshtml" />
    <Content Include="Umbraco\PartialViewMacros\Templates\Empty.cshtml" />
    <Content Include="Umbraco\PartialViewMacros\Templates\Login.cshtml" />
    <Content Include="Umbraco\PartialViewMacros\Templates\LoginStatus.cshtml" />
    <Content Include="Umbraco\PartialViewMacros\Templates\RegisterMember.cshtml" />
    <Content Include="Umbraco\PartialViewMacros\Templates\ListAncestorsFromCurrentPage.cshtml" />
    <Content Include="Umbraco\PartialViewMacros\Templates\Breadcrumb.cshtml" />
    <Content Include="Umbraco\PartialViewMacros\Templates\Gallery.cshtml" />
    <Content Include="Umbraco\PartialViewMacros\Templates\ListChildPagesFromChangeableSource.cshtml" />
    <Content Include="Umbraco\PartialViewMacros\Templates\ListChildPagesFromCurrentPage.cshtml">
      <SubType>Code</SubType>
    </Content>
    <Content Include="Umbraco\PartialViewMacros\Templates\ListChildPagesOrderedByDate.cshtml" />
    <Content Include="Umbraco\PartialViewMacros\Templates\ListChildPagesOrderedByName.cshtml" />
    <Content Include="Umbraco\PartialViewMacros\Templates\ListChildPagesOrderedByProperty.cshtml" />
    <Content Include="Umbraco\PartialViewMacros\Templates\ListChildPagesWithDoctype.cshtml" />
    <Content Include="Umbraco\PartialViewMacros\Templates\ListDescendantsFromCurrentPage.cshtml" />
    <Content Include="Umbraco\PartialViewMacros\Templates\ListImagesFromMediaFolder.cshtml" />
    <Content Include="Umbraco\PartialViewMacros\Templates\MultinodeTree-picker.cshtml" />
    <Content Include="Umbraco\PartialViewMacros\Templates\Navigation.cshtml" />
    <Content Include="Umbraco\PartialViewMacros\Templates\SiteMap.cshtml" />
    <Content Include="Umbraco\Views\AuthorizeUpgrade.cshtml" />
    <Content Include="Views\Web.config">
      <SubType>Designer</SubType>
    </Content>
    <Content Include="Web.config">
      <SubType>Designer</SubType>
    </Content>
    <Content Include="Views\Partials\Grid\Bootstrap3.cshtml" />
    <Content Include="Views\Partials\Grid\Editors\Embed.cshtml" />
    <Content Include="Views\Partials\Grid\Editors\Macro.cshtml" />
    <Content Include="Views\Partials\Grid\Editors\Media.cshtml" />
    <Content Include="Views\Partials\Grid\Editors\Rte.cshtml" />
    <Content Include="Views\Partials\Grid\Editors\Textstring.cshtml" />
    <Content Include="Views\Partials\Grid\Editors\Base.cshtml" />
    <Content Include="Views\Partials\Grid\Bootstrap3-Fluid.cshtml" />
    <Content Include="Umbraco\Views\Preview\Index.cshtml" />
    <Content Include="Umbraco\Views\web.config" />
    <None Include="Web.Debug.config.transformed" />
    <None Include="web.Template.Debug.config">
      <DependentUpon>Web.Template.config</DependentUpon>
      <SubType>Designer</SubType>
    </None>
    <None Include="web.Template.Release.config">
      <DependentUpon>Web.Template.config</DependentUpon>
      <SubType>Designer</SubType>
    </None>
    <Content Include="Umbraco\Js\dualSelectBox.js" />
    <Content Include="Umbraco\Js\guiFunctions.js" />
    <Content Include="Umbraco\Js\umbracoCheckKeys.js" />
    <!--<Content Include="Umbraco\users\PermissionEditor.aspx" />-->
    <None Include="web.Template.config">
      <SubType>Designer</SubType>
    </None>
    <Content Include="Config\tinyMceConfig.config">
      <SubType>Designer</SubType>
    </Content>
    <Content Include="Config\umbracoSettings.config">
      <SubType>Designer</SubType>
    </Content>
    <Content Include="Config\BackOfficeTours\getting-started.json" />
  </ItemGroup>
  <!-- determine VSToolsPath -->
  <PropertyGroup>
    <VisualStudioVersion Condition="'$(VisualStudioVersion)' == ''">11.0</VisualStudioVersion>
    <VSToolsPath Condition="exists('$(MSBuildExtensionsPath32)\Microsoft\VisualStudio\v11.0\WebApplications\Microsoft.WebApplication.targets')">$(MSBuildExtensionsPath32)\Microsoft\VisualStudio\v11.0</VSToolsPath>
    <VSToolsPath Condition="exists('$(MSBuildExtensionsPath32)\Microsoft\VisualStudio\v12.0\WebApplications\Microsoft.WebApplication.targets')">$(MSBuildExtensionsPath32)\Microsoft\VisualStudio\v12.0</VSToolsPath>
    <VSToolsPath Condition="exists('$(MSBuildExtensionsPath32)\Microsoft\VisualStudio\v14.0\WebApplications\Microsoft.WebApplication.targets')">$(MSBuildExtensionsPath32)\Microsoft\VisualStudio\v14.0</VSToolsPath>
    <VSToolsPath Condition="exists('$(MSBuildExtensionsPath32)\Microsoft\VisualStudio\v15.0\WebApplications\Microsoft.WebApplication.targets')">$(MSBuildExtensionsPath32)\Microsoft\VisualStudio\v15.0</VSToolsPath>
    <VSToolsPath Condition="exists('$(MSBuildExtensionsPath32)\Microsoft\VisualStudio\v16.0\WebApplications\Microsoft.WebApplication.targets')">$(MSBuildExtensionsPath32)\Microsoft\VisualStudio\v16.0</VSToolsPath>
  </PropertyGroup>
  <!-- determine WebPublishingTasks -->
  <PropertyGroup>
    <WebPublishingTasks Condition="exists('$(MSBuildExtensionsPath)\Microsoft\VisualStudio\v10.0\Web\Microsoft.Web.Publishing.Tasks.dll')">$(MSBuildExtensionsPath)\Microsoft\VisualStudio\v10.0\Web\Microsoft.Web.Publishing.Tasks.dll</WebPublishingTasks>
    <WebPublishingTasks Condition="exists('$(MSBuildExtensionsPath)\Microsoft\VisualStudio\v11.0\Web\Microsoft.Web.Publishing.Tasks.dll')">$(MSBuildExtensionsPath)\Microsoft\VisualStudio\v11.0\Web\Microsoft.Web.Publishing.Tasks.dll</WebPublishingTasks>
    <WebPublishingTasks Condition="exists('$(MSBuildExtensionsPath)\Microsoft\VisualStudio\v12.0\Web\Microsoft.Web.Publishing.Tasks.dll')">$(MSBuildExtensionsPath)\Microsoft\VisualStudio\v12.0\Web\Microsoft.Web.Publishing.Tasks.dll</WebPublishingTasks>
    <WebPublishingTasks Condition="exists('$(MSBuildExtensionsPath)\Microsoft\VisualStudio\v14.0\Web\Microsoft.Web.Publishing.Tasks.dll')">$(MSBuildExtensionsPath)\Microsoft\VisualStudio\v14.0\Web\Microsoft.Web.Publishing.Tasks.dll</WebPublishingTasks>
    <WebPublishingTasks Condition="exists('$(MSBuildExtensionsPath)\Microsoft\VisualStudio\v15.0\Web\Microsoft.Web.Publishing.Tasks.dll')">$(MSBuildExtensionsPath)\Microsoft\VisualStudio\v15.0\Web\Microsoft.Web.Publishing.Tasks.dll</WebPublishingTasks>
    <WebPublishingTasks Condition="exists('$(MSBuildExtensionsPath)\Microsoft\VisualStudio\v16.0\Web\Microsoft.Web.Publishing.Tasks.dll')">$(MSBuildExtensionsPath)\Microsoft\VisualStudio\v16.0\Web\Microsoft.Web.Publishing.Tasks.dll</WebPublishingTasks>
    <!-- Temporary addition for the VS2019 preview - can be removed when VS2019 final is released, then v16 above will be used -->
    <WebPublishingTasks Condition="exists('$(ProgramFiles32)\Microsoft Visual Studio\2019\Preview\MSBuild\Microsoft\VisualStudio\v16.0\Web\Microsoft.Web.Publishing.Tasks.dll')">$(ProgramFiles32)\Microsoft Visual Studio\2019\Preview\MSBuild\Microsoft\VisualStudio\v16.0\Web\Microsoft.Web.Publishing.Tasks.dll</WebPublishingTasks>
  </PropertyGroup>
  <!-- get TransformXml task from WebPublishingtasks -->
  <UsingTask TaskName="TransformXml" AssemblyFile="$(WebPublishingTasks)" Condition="'$(WebPublishingTasks)' != ''" />
  <!-- get NuGet packages directory -->
  <PropertyGroup>
    <NuGetPackages>$(NuGetPackageFolders.Split(';')[0])</NuGetPackages>
  </PropertyGroup>
  <!-- import targets -->
  <Import Project="$(MSBuildBinPath)\Microsoft.CSharp.targets" />
  <Import Project="$(VSToolsPath)\WebApplications\Microsoft.WebApplication.targets" Condition="'$(VSToolsPath)' != ''" />
  <!-- web project -->
  <ProjectExtensions>
    <VisualStudio>
      <FlavorProperties GUID="{349c5851-65df-11da-9384-00065b846f21}">
        <WebProjectProperties>
          <UseIIS>False</UseIIS>
          <AutoAssignPort>True</AutoAssignPort>
<<<<<<< HEAD
          <DevelopmentServerPort>8200</DevelopmentServerPort>
          <DevelopmentServerVPath>/</DevelopmentServerVPath>
          <IISUrl>http://localhost:8200</IISUrl>
=======
          <DevelopmentServerPort>8120</DevelopmentServerPort>
          <DevelopmentServerVPath>/</DevelopmentServerVPath>
          <IISUrl>http://localhost:8120</IISUrl>
>>>>>>> 3b60815e
          <NTLMAuthentication>False</NTLMAuthentication>
          <UseCustomServer>False</UseCustomServer>
          <CustomServerUrl>
          </CustomServerUrl>
          <SaveServerSettingsInUserFile>False</SaveServerSettingsInUserFile>
        </WebProjectProperties>
      </FlavorProperties>
    </VisualStudio>
  </ProjectExtensions>
  <Target Name="BeforeBuild">
    <Message Text="-BeforeBuild-" Importance="high" />
    <Message Text="MSBuildExtensionsPath: $(MSBuildExtensionsPath)" Importance="high" />
    <Message Text="WebPublishingTasks:    $(WebPublishingTasks)" Importance="high" />
    <Message Text="NuGetPackageFolders:   $(NuGetPackageFolders)" Importance="high" />
    <Message Text="NuGetPackages:         $(NuGetPackages)" Importance="high" />
    <!-- Create web.config file from Template if it doesn't exist -->
    <Message Text="Copy Web.Template.config to Web.config" Importance="high" Condition="!Exists('$(ProjectDir)Web.config')" />
    <Copy SourceFiles="$(ProjectDir)web.Template.config" DestinationFiles="$(ProjectDir)Web.config" OverwriteReadOnlyFiles="true" SkipUnchangedFiles="false" Condition="!Exists('$(ProjectDir)Web.config')" />
    <!-- Transform the local Web.config file in Visual Studio -->
    <Message Text="Transform Web.config with web.Template.$(Configuration).config into Web.$(Configuration).config.transformed (this is Visual Studio)" Importance="high" Condition="$(BuildingInsideVisualStudio) == true" />
    <TransformXml Source="$(ProjectDir)Web.config" Transform="$(ProjectDir)web.Template.$(Configuration).config" Destination="$(ProjectDir)Web.$(Configuration).config.transformed" Condition="$(BuildingInsideVisualStudio) == true" />
    <!-- Always transform the Template file when not in VS (ie: build.bat) -->
    <Message Text="Transform Web.Template.config with web.Template.$(Configuration).config into Web.$(Configuration).config.transformed (this is not Visual Studio)" Importance="high" Condition="$(BuildingInsideVisualStudio) != true" />
    <TransformXml Source="$(ProjectDir)Web.Template.config" Transform="$(ProjectDir)web.Template.$(Configuration).config" Destination="Web.$(Configuration).config.transformed" Condition="$(BuildingInsideVisualStudio) != true" />
    <!-- Create ClientDependency.config file from Template if it doesn't exist -->
    <Message Text="Copy ClientDependency.$(Configuration).config to ClientDependency.config" Importance="high" Condition="!Exists('$(ProjectDir)Config\ClientDependency.config')" />
    <Copy SourceFiles="$(ProjectDir)Config\ClientDependency.Release.config" DestinationFiles="$(ProjectDir)Config\ClientDependency.config" OverwriteReadOnlyFiles="true" SkipUnchangedFiles="false" Condition="!Exists('$(ProjectDir)Config\ClientDependency.config')" />
    <!-- Create Serilog.config & serilog.user.config file from Templates if it doesn't exist -->
    <Message Text="Copy serilog.$(Configuration).config to serilog.config" Importance="high" Condition="!Exists('$(ProjectDir)Config\serilog.config')" />
    <Copy SourceFiles="$(ProjectDir)Config\serilog.Release.config" DestinationFiles="$(ProjectDir)Config\serilog.config" OverwriteReadOnlyFiles="true" SkipUnchangedFiles="false" Condition="!Exists('$(ProjectDir)Config\serilog.config')" />
    <Message Text="Copy serilog.user.$(Configuration).config to serilog.user.config" Importance="high" Condition="!Exists('$(ProjectDir)Config\serilog.user.config')" />
    <Copy SourceFiles="$(ProjectDir)Config\serilog.user.Release.config" DestinationFiles="$(ProjectDir)Config\serilog.user.config" OverwriteReadOnlyFiles="true" SkipUnchangedFiles="false" Condition="!Exists('$(ProjectDir)Config\serilog.user.config')" />
    <!-- Build Belle, if building is Visual Studio and the build folder does not exist yet -->
    <Message Text="Skip Belle because UmbracoBuild is '$(UmbracoBuild)' (this is not Visual Studio)." Importance="High" Condition="'$(UmbracoBuild)' != ''" />
    <Message Text="Skip Belle because $(ProjectDir)Umbraco\lib exists." Importance="High" Condition="Exists('$(ProjectDir)Umbraco\lib')" />
    <Message Text="Build Belle because UmbracoBuild is empty (this is Visual Studio), and $(ProjectDir)Umbraco\lib does not exist." Importance="High" Condition="!Exists('$(ProjectDir)Umbraco\lib') and '$(UmbracoBuild)' == ''" />
    <CallTarget Targets="BelleBuild" Condition="!Exists('$(ProjectDir)Umbraco\lib') and '$(UmbracoBuild)' == ''" />
  </Target>
  <!-- clean Belle when cleaning and rebuilding, but only in Visual Studio -->
  <Target Name="CleanBelle" AfterTargets="Clean" Condition="'$(UmbracoBuild)' == ''">
    <Message Text="-CleanBelle-" Importance="high" />
    <Message Text="Nothing to clean, as $(ProjectDir)Umbraco\lib does not exist." Importance="High" Condition="!Exists('$(ProjectDir)Umbraco\lib')" />
    <Message Text="Not cleaning (found src/preserve.belle)." Importance="High" Condition="Exists('$(ProjectDir)Umbraco\lib') and Exists('$(SolutionDir)preserve.belle')" />
    <Message Text="Remove $(ProjectDir)Umbraco\lib." Importance="High" Condition="Exists('$(ProjectDir)Umbraco\lib') and !Exists('$(SolutionDir)preserve.belle')" />
    <ItemGroup>
      <BelleLib Include="$(ProjectDir)Umbraco\lib" />
    </ItemGroup>
    <RemoveDir Directories="@(BelleLib)" Condition="Exists('$(ProjectDir)Umbraco\lib') and !Exists('$(SolutionDir)preserve.belle')" />
  </Target>
  <Target Name="AfterBuild">
    <Message Text="-AfterBuild-" Importance="high" />
    <Message Text="Copy Web.$(Configuration).config.transformed over to Web.config (this is Visual Studio)" Importance="high" Condition="$(BuildingInsideVisualStudio) == true" />
    <Copy SourceFiles="$(ProjectDir)Web.$(Configuration).config.transformed" DestinationFiles="$(ProjectDir)Web.config" OverwriteReadOnlyFiles="true" SkipUnchangedFiles="false" Condition="$(BuildingInsideVisualStudio) == true" />
  </Target>
  <Target Name="BelleBuild">
    <Exec WorkingDirectory="$(ProjectDir)\..\..\" Command="powershell -ExecutionPolicy RemoteSigned -Command &quot;&amp;{ $ubuild = &amp;&quot;$pwd\build\build.ps1&quot; -get ; $ubuild.CompileBelle() }&quot;" />
  </Target>
  <Target Name="ResetConfigFiles" Condition="'$(WebProjectOutputDir)' != ''" BeforeTargets="Build;Rebuild" Inputs="@(ConfigFiles)" Outputs="%(Identity).Dummy">
    <ItemGroup>
      <!-- every *.config (recursive) files xcept web[.*].config -->
      <!-- beware! includes any rogue git-ignored or temp config file -->
      <ConfigFiles Include="$(ProjectDir)**\*.config" Exclude="$(ProjectDir)web.config;$(ProjectDir)web.*.config" />
      <!-- and the UI file -->
      <ConfigFiles Include="$(ProjectDir)umbraco\config\create\UI.xml" />
    </ItemGroup>
    <PropertyGroup>
      <!-- the original file eg src/.../umbracoSettings.config -->
      <OriginalFileName>@(ConfigFiles)</OriginalFileName>
      <!-- the configuration version of the original file eg src/.../umbracoSettings.Release.config -->
      <ModifiedFileName>$(OriginalFileName.Replace("%(ConfigFiles.Extension)",".$(Configuration)%(ConfigFiles.Extension)"))</ModifiedFileName>
      <!-- the target file eg webapp/.../umbracoSettings.config -->
      <OutputFileName>$(OriginalFileName.Replace("$(ProjectDir)", "$(WebProjectOutputDir)"))</OutputFileName>
    </PropertyGroup>
    <!--
      for each whatever.config file,
      if there is a whatever.(Release|Debug).config file,
      copy it over as whatever.config
    -->
    <Message Text="ConfigFile: $(OriginalFileName) -&gt; $(OutputFileName)" Importance="high" Condition="Exists('$(ModifiedFileName)')" />
    <Copy SourceFiles="$(ModifiedFileName)" DestinationFiles="$(OutputFileName)" OverwriteReadOnlyFiles="true" SkipUnchangedFiles="false" Condition="Exists('$(ModifiedFileName)')" />
  </Target>
</Project><|MERGE_RESOLUTION|>--- conflicted
+++ resolved
@@ -345,15 +345,12 @@
         <WebProjectProperties>
           <UseIIS>False</UseIIS>
           <AutoAssignPort>True</AutoAssignPort>
-<<<<<<< HEAD
           <DevelopmentServerPort>8200</DevelopmentServerPort>
           <DevelopmentServerVPath>/</DevelopmentServerVPath>
           <IISUrl>http://localhost:8200</IISUrl>
-=======
           <DevelopmentServerPort>8120</DevelopmentServerPort>
           <DevelopmentServerVPath>/</DevelopmentServerVPath>
           <IISUrl>http://localhost:8120</IISUrl>
->>>>>>> 3b60815e
           <NTLMAuthentication>False</NTLMAuthentication>
           <UseCustomServer>False</UseCustomServer>
           <CustomServerUrl>
