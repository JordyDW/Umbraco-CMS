--- conflicted
+++ resolved
@@ -348,11 +348,8 @@
           <AutoAssignPort>True</AutoAssignPort>
           <DevelopmentServerPort>8800</DevelopmentServerPort>
           <DevelopmentServerVPath>/</DevelopmentServerVPath>
-<<<<<<< HEAD
           <IISUrl>http://localhost:8800</IISUrl>
-=======
           <IISUrl>http://localhost:8700</IISUrl>
->>>>>>> 39fcdb01
           <NTLMAuthentication>False</NTLMAuthentication>
           <UseCustomServer>False</UseCustomServer>
           <CustomServerUrl>
