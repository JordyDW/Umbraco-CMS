﻿<?xml version="1.0" encoding="utf-8"?>
<Project ToolsVersion="15.0">
  <Import Project="$(MSBuildExtensionsPath)\$(MSBuildToolsVersion)\Microsoft.Common.props" Condition="Exists('$(MSBuildExtensionsPath)\$(MSBuildToolsVersion)\Microsoft.Common.props')" />
  <PropertyGroup>
    <TargetFrameworkVersion>v4.7.2</TargetFrameworkVersion>
    <EnableDefaultCompileItems>false</EnableDefaultCompileItems>
    <ProjectGuid>{4C4C194C-B5E4-4991-8F87-4373E24CC19F}</ProjectGuid>
    <OutputType>Library</OutputType>
    <AssemblyName>Umbraco.Web.UI</AssemblyName>
    <RootNamespace>Umbraco.Web.UI</RootNamespace>
    <SolutionDir Condition="$(SolutionDir) == '' Or $(SolutionDir) == '*Undefined*'">..\</SolutionDir>
    <ProjectTypeGuids>{349c5851-65df-11da-9384-00065b846f21};{fae04ec0-301f-11d3-bf4b-00c04f79efbc}</ProjectTypeGuids>
    <RunPostBuildEvent>OnBuildSuccess</RunPostBuildEvent>
    <UseIISExpress>true</UseIISExpress>
    <IISExpressSSLPort>44331</IISExpressSSLPort>
    <IISExpressAnonymousAuthentication>enabled</IISExpressAnonymousAuthentication>
    <IISExpressWindowsAuthentication>disabled</IISExpressWindowsAuthentication>
    <IISExpressUseClassicPipelineMode>false</IISExpressUseClassicPipelineMode>
    <UseGlobalApplicationHostFile />
    <NuGetPackageImportStamp>
    </NuGetPackageImportStamp>
    <Use64BitIISExpress />
    <TargetFrameworkProfile />
    <!--
      for some weird reason, and because Web.config is created only during BeforeBuild,
      the web.config configuration file would not be picked, and the build system would
      try to use a traditional app.config, thus missing all the binding redirects.

      this ensures that the build system things that the config file is web.config.

      (see FindAppConfigFile target in detailed build output)
    -->
    <AppConfig>Web.config</AppConfig>
    <AdditionalFileItemNames>$(AdditionalFileItemNames);Content</AdditionalFileItemNames>
  </PropertyGroup>
  <PropertyGroup Condition=" '$(Configuration)|$(Platform)' == 'Debug|AnyCPU' ">
    <DebugSymbols>true</DebugSymbols>
    <DebugType>full</DebugType>
    <Optimize>false</Optimize>
    <OutputPath>bin\</OutputPath>
    <DefineConstants>TRACE;DEBUG</DefineConstants>
    <ErrorReport>prompt</ErrorReport>
    <WarningLevel>4</WarningLevel>
    <Prefer32Bit>false</Prefer32Bit>
    <IntermediateOutputPath>..\bin\Debug\</IntermediateOutputPath>
    <PackageAsSingleFile>true</PackageAsSingleFile>
    <DesktopBuildPackageLocation>..\Package\Umbraco.Web.UI.zip</DesktopBuildPackageLocation>
    <LangVersion>latest</LangVersion>
  </PropertyGroup>
  <PropertyGroup Condition=" '$(Configuration)|$(Platform)' == 'Release|AnyCPU' ">
    <DebugSymbols>true</DebugSymbols>
    <DebugType>pdbonly</DebugType>
    <Optimize>true</Optimize>
    <OutputPath>bin\</OutputPath>
    <DefineConstants>TRACE</DefineConstants>
    <ErrorReport>prompt</ErrorReport>
    <WarningLevel>4</WarningLevel>
    <DocumentationFile>bin\Umbraco.Web.UI.xml</DocumentationFile>
    <Prefer32Bit>false</Prefer32Bit>
    <IntermediateOutputPath>..\bin\Release\</IntermediateOutputPath>
    <LangVersion>latest</LangVersion>
  </PropertyGroup>
  <ItemGroup>
    <Reference Include="Microsoft.CSharp" />
    <Reference Include="System.ComponentModel" />
    <Reference Include="System.Data" />
    <Reference Include="System.Drawing" />
    <Reference Include="System.Drawing.Design" />
    <Reference Include="System.IdentityModel" />
    <Reference Include="System.Runtime.Serialization" />
    <Reference Include="System" />
    <Reference Include="System.ComponentModel.Composition" />
    <Reference Include="System.ComponentModel.DataAnnotations" />
    <Reference Include="System.Web" />
    <Reference Include="System.Web.Abstractions" />
    <Reference Include="System.Web.ApplicationServices" />
    <Reference Include="System.Web.Entity" />
    <Reference Include="System.Web.Extensions" />
    <Reference Include="System.Web.Services" />
    <Reference Include="System.Xml" />
  </ItemGroup>
  <ItemGroup>
    <Folder Include="App_Data\" />
    <Folder Include="App_Plugins\" />
    <Folder Include="Views\MacroPartials\" />
  </ItemGroup>
  <ItemGroup>
    <PackageReference Include="CSharpTest.Net.Collections" Version="14.906.1403.1082" />
    <PackageReference Include="ClientDependency" Version="1.9.9" />
    <PackageReference Include="ClientDependency-Mvc5" Version="1.9.3" />
    <PackageReference Include="Examine" Version="1.0.2" />
    <PackageReference Include="ImageProcessor.Web" Version="4.10.0.100" />
    <PackageReference Include="ImageProcessor.Web.Config" Version="2.5.0.100" />
    <PackageReference Include="Microsoft.AspNet.Identity.Owin" Version="2.2.2" />
    <PackageReference Include="Microsoft.AspNet.Mvc" Version="5.2.7" />
    <PackageReference Include="Microsoft.AspNet.WebApi" Version="5.2.7" />
    <PackageReference Include="Microsoft.CodeAnalysis.CSharp" Version="2.10.0" />
    <PackageReference Include="Microsoft.CodeDom.Providers.DotNetCompilerPlatform" Version="2.0.1" />
    <PackageReference Include="Microsoft.Owin.Host.SystemWeb" Version="4.0.1" />
    <PackageReference Include="Microsoft.Owin.Security.Cookies" Version="4.0.1" />
    <PackageReference Include="Microsoft.Owin.Security.OAuth" Version="4.0.1" />
    <PackageReference Include="Microsoft.SourceLink.GitHub">
      <Version>1.0.0-beta2-19324-01</Version>
      <IncludeAssets>runtime; build; native; contentfiles; analyzers; buildtransitive</IncludeAssets>
      <PrivateAssets>all</PrivateAssets>
    </PackageReference>
    <PackageReference Include="MiniProfiler" Version="4.0.138" />
    <PackageReference Include="Newtonsoft.Json" Version="12.0.1" />
    <PackageReference Include="SecurityCodeScan">
      <Version>3.3.0</Version>
      <IncludeAssets>runtime; build; native; contentfiles; analyzers</IncludeAssets>
      <PrivateAssets>all</PrivateAssets>
    </PackageReference>
    <PackageReference Include="Umbraco.SqlServerCE" Version="4.0.0.1" />
  </ItemGroup>
  <ItemGroup>
    <ProjectReference Include="..\Umbraco.Core\Umbraco.Core.csproj">
      <Project>{31785bc3-256c-4613-b2f5-a1b0bdded8c1}</Project>
      <Name>Umbraco.Core</Name>
    </ProjectReference>
    <ProjectReference Include="..\Umbraco.Examine\Umbraco.Examine.csproj">
      <Name>Umbraco.Examine</Name>
      <Project>{07FBC26B-2927-4A22-8D96-D644C667FECC}</Project>
    </ProjectReference>
    <ProjectReference Include="..\Umbraco.ModelsBuilder.Embedded\Umbraco.ModelsBuilder.Embedded.csproj">
      <Project>{52ac0ba8-a60e-4e36-897b-e8b97a54ed1c}</Project>
      <Name>Umbraco.ModelsBuilder.Embedded</Name>
    </ProjectReference>
    <ProjectReference Include="..\Umbraco.Web\Umbraco.Web.csproj">
      <Project>{651e1350-91b6-44b7-bd60-7207006d7003}</Project>
      <Name>Umbraco.Web</Name>
    </ProjectReference>
  </ItemGroup>
  <ItemGroup>
    <Compile Include="..\SolutionInfo.cs">
      <Link>Properties\SolutionInfo.cs</Link>
    </Compile>
    <Compile Include="Config\splashes\NoNodes.aspx.cs">
      <DependentUpon>noNodes.aspx</DependentUpon>
      <SubType>ASPXCodeBehind</SubType>
    </Compile>
    <Compile Include="Config\splashes\NoNodes.aspx.designer.cs">
      <DependentUpon>noNodes.aspx</DependentUpon>
    </Compile>
    <Compile Include="Properties\AssemblyInfo.cs" />
    <Compile Include="Properties\Settings.Designer.cs">
      <AutoGen>True</AutoGen>
      <DesignTimeSharedInput>True</DesignTimeSharedInput>
      <DependentUpon>Settings.settings</DependentUpon>
    </Compile>
    <Content Include="Config\grid.editors.config.js" />
    <Content Include="Config\Lang\cs-CZ.user.xml" />
    <Content Include="Config\Lang\da-DK.user.xml" />
    <Content Include="Config\Lang\de-DE.user.xml" />
    <Content Include="Config\Lang\en-GB.user.xml" />
    <Content Include="Config\Lang\en-US.user.xml" />
    <Content Include="Config\Lang\es-ES.user.xml" />
    <Content Include="Config\Lang\fr-FR.user.xml" />
    <Content Include="Config\Lang\he-IL.user.xml" />
    <Content Include="Config\Lang\it-IT.user.xml" />
    <Content Include="Config\Lang\ja-JP.user.xml" />
    <Content Include="Config\Lang\ko-KR.user.xml" />
    <Content Include="Config\Lang\nl-NL.user.xml" />
    <Content Include="Config\Lang\nb-NO.user.xml" />
    <Content Include="Config\Lang\pl-PL.user.xml" />
    <Content Include="Config\Lang\pt-BR.user.xml" />
    <Content Include="Config\Lang\ru-RU.user.xml" />
    <Content Include="Config\Lang\sv-SE.user.xml" />
    <Content Include="Config\Lang\zh-CN.user.xml" />
    <Content Include="Config\splashes\noNodes.aspx" />
    <Content Include="Umbraco\Config\Lang\cs.xml" />
    <Content Include="Umbraco\Config\Lang\tr.xml" />
    <Content Include="Umbraco\Config\Lang\zh_tw.xml" />
    <Content Include="Config\Splashes\noNodes.aspx" />
    <Content Include="Umbraco\Install\Views\Web.config" />
    <None Include="Config\ClientDependency.Release.config">
      <DependentUpon>ClientDependency.config</DependentUpon>
      <SubType>Designer</SubType>
    </None>
    <Content Include="Config\imageprocessor\security.config" />
    <Content Include="Config\imageprocessor\processing.config" />
    <Content Include="Config\imageprocessor\cache.config">
      <SubType>Designer</SubType>
    </Content>
    <Content Include="Config\HealthChecks.config">
      <SubType>Designer</SubType>
    </Content>
    <None Include="Config\HealthChecks.Release.config">
      <DependentUpon>HealthChecks.config</DependentUpon>
      <SubType>Designer</SubType>
    </None>
    <Content Include="Config\serilog.user.config">
      <SubType>Designer</SubType>
    </Content>
    <None Include="Config\serilog.user.Release.config">
      <DependentUpon>serilog.user.config</DependentUpon>
      <SubType>Designer</SubType>
    </None>
    <Content Include="Config\serilog.config">
      <SubType>Designer</SubType>
    </Content>
    <None Include="Config\serilog.Release.config">
      <DependentUpon>serilog.config</DependentUpon>
      <SubType>Designer</SubType>
    </None>
    <Content Include="Config\logviewer.searches.config.js" />
    <None Include="Config\umbracoSettings.Release.config">
      <DependentUpon>umbracoSettings.config</DependentUpon>
      <SubType>Designer</SubType>
    </None>
    <None Include="Config\tinyMceConfig.Release.config">
      <DependentUpon>tinyMceConfig.config</DependentUpon>
      <SubType>Designer</SubType>
    </None>
    <Content Include="Umbraco\Install\Views\Index.cshtml" />
    <Content Include="Media\Web.config" />
    <Content Include="Properties\Settings.settings">
      <Generator>SettingsSingleFileGenerator</Generator>
      <LastGenOutput>Settings.Designer.cs</LastGenOutput>
    </Content>
    <Content Include="Global.asax" />
    <Content Include="Umbraco\Config\Lang\en_us.xml">
      <SubType>Designer</SubType>
    </Content>
    <Content Include="Umbraco\Config\Lang\he.xml" />
    <Content Include="Umbraco\Config\Lang\ja.xml" />
    <Content Include="Umbraco\Config\Lang\pl.xml" />
    <Content Include="Umbraco\Config\Lang\pt.xml" />
    <Content Include="Umbraco\Config\Lang\ru.xml" />
    <Content Include="Umbraco\Config\Lang\zh.xml" />
    <Content Include="Umbraco\Config\Lang\ko.xml" />
    <Content Include="Umbraco\Config\Lang\da.xml">
      <SubType>Designer</SubType>
    </Content>
    <Content Include="Umbraco\Config\Lang\de.xml" />
    <Content Include="Umbraco\Config\Lang\es.xml" />
    <Content Include="Umbraco\Config\Lang\fr.xml" />
    <Content Include="Umbraco\Config\Lang\it.xml" />
    <Content Include="Umbraco\Config\Lang\nl.xml" />
    <Content Include="Umbraco\Config\Lang\nb.xml" />
    <Content Include="Umbraco\Config\Lang\sv.xml" />
    <Content Include="Umbraco\Config\Lang\en.xml">
      <SubType>Designer</SubType>
    </Content>
    <Content Include="Umbraco\Js\UmbracoSpeechBubbleBackEnd.js" />
    <Content Include="Config\ClientDependency.config">
      <SubType>Designer</SubType>
    </Content>
    <Content Include="Umbraco\Views\Default.cshtml" />
    <Content Include="Umbraco\PartialViewMacros\Templates\EditProfile.cshtml" />
    <Content Include="Umbraco\PartialViewMacros\Templates\Empty.cshtml" />
    <Content Include="Umbraco\PartialViewMacros\Templates\Login.cshtml" />
    <Content Include="Umbraco\PartialViewMacros\Templates\LoginStatus.cshtml" />
    <Content Include="Umbraco\PartialViewMacros\Templates\RegisterMember.cshtml" />
    <Content Include="Umbraco\PartialViewMacros\Templates\ListAncestorsFromCurrentPage.cshtml" />
    <Content Include="Umbraco\PartialViewMacros\Templates\Breadcrumb.cshtml" />
    <Content Include="Umbraco\PartialViewMacros\Templates\Gallery.cshtml" />
    <Content Include="Umbraco\PartialViewMacros\Templates\ListChildPagesFromChangeableSource.cshtml" />
    <Content Include="Umbraco\PartialViewMacros\Templates\ListChildPagesFromCurrentPage.cshtml">
      <SubType>Code</SubType>
    </Content>
    <Content Include="Umbraco\PartialViewMacros\Templates\ListChildPagesOrderedByDate.cshtml" />
    <Content Include="Umbraco\PartialViewMacros\Templates\ListChildPagesOrderedByName.cshtml" />
    <Content Include="Umbraco\PartialViewMacros\Templates\ListChildPagesOrderedByProperty.cshtml" />
    <Content Include="Umbraco\PartialViewMacros\Templates\ListChildPagesWithDoctype.cshtml" />
    <Content Include="Umbraco\PartialViewMacros\Templates\ListDescendantsFromCurrentPage.cshtml" />
    <Content Include="Umbraco\PartialViewMacros\Templates\ListImagesFromMediaFolder.cshtml" />
    <Content Include="Umbraco\PartialViewMacros\Templates\MultinodeTree-picker.cshtml" />
    <Content Include="Umbraco\PartialViewMacros\Templates\Navigation.cshtml" />
    <Content Include="Umbraco\PartialViewMacros\Templates\SiteMap.cshtml" />
    <Content Include="Umbraco\Views\AuthorizeUpgrade.cshtml" />
    <Content Include="Views\Web.config">
      <SubType>Designer</SubType>
    </Content>
    <Content Include="Web.config">
      <SubType>Designer</SubType>
    </Content>
    <Content Include="Views\Partials\Grid\Bootstrap3.cshtml" />
    <Content Include="Views\Partials\Grid\Editors\Embed.cshtml" />
    <Content Include="Views\Partials\Grid\Editors\Macro.cshtml" />
    <Content Include="Views\Partials\Grid\Editors\Media.cshtml" />
    <Content Include="Views\Partials\Grid\Editors\Rte.cshtml" />
    <Content Include="Views\Partials\Grid\Editors\Textstring.cshtml" />
    <Content Include="Views\Partials\Grid\Editors\Base.cshtml" />
    <Content Include="Views\Partials\Grid\Bootstrap3-Fluid.cshtml" />
    <Content Include="Umbraco\Views\Preview\Index.cshtml" />
    <Content Include="Umbraco\Views\web.config" />
    <Content Include="Views\Partials\BlockList\Default.cshtml" />
    <None Include="Web.Debug.config.transformed" />
    <None Include="web.Template.Debug.config">
      <DependentUpon>Web.Template.config</DependentUpon>
      <SubType>Designer</SubType>
    </None>
    <None Include="web.Template.Release.config">
      <DependentUpon>Web.Template.config</DependentUpon>
      <SubType>Designer</SubType>
    </None>
    <Content Include="Umbraco\Js\dualSelectBox.js" />
    <Content Include="Umbraco\Js\guiFunctions.js" />
    <Content Include="Umbraco\Js\umbracoCheckKeys.js" />
    <!--<Content Include="Umbraco\users\PermissionEditor.aspx" />-->
    <None Include="web.Template.config">
      <SubType>Designer</SubType>
    </None>
    <Content Include="Config\tinyMceConfig.config">
      <SubType>Designer</SubType>
    </Content>
    <Content Include="Config\umbracoSettings.config">
      <SubType>Designer</SubType>
    </Content>
    <Content Include="Config\BackOfficeTours\getting-started.json" />
  </ItemGroup>
  <!-- determine VSToolsPath -->
  <PropertyGroup>
    <VisualStudioVersion Condition="'$(VisualStudioVersion)' == ''">11.0</VisualStudioVersion>
    <VSToolsPath Condition="exists('$(MSBuildExtensionsPath32)\Microsoft\VisualStudio\v11.0\WebApplications\Microsoft.WebApplication.targets')">$(MSBuildExtensionsPath32)\Microsoft\VisualStudio\v11.0</VSToolsPath>
    <VSToolsPath Condition="exists('$(MSBuildExtensionsPath32)\Microsoft\VisualStudio\v12.0\WebApplications\Microsoft.WebApplication.targets')">$(MSBuildExtensionsPath32)\Microsoft\VisualStudio\v12.0</VSToolsPath>
    <VSToolsPath Condition="exists('$(MSBuildExtensionsPath32)\Microsoft\VisualStudio\v14.0\WebApplications\Microsoft.WebApplication.targets')">$(MSBuildExtensionsPath32)\Microsoft\VisualStudio\v14.0</VSToolsPath>
    <VSToolsPath Condition="exists('$(MSBuildExtensionsPath32)\Microsoft\VisualStudio\v15.0\WebApplications\Microsoft.WebApplication.targets')">$(MSBuildExtensionsPath32)\Microsoft\VisualStudio\v15.0</VSToolsPath>
    <VSToolsPath Condition="exists('$(MSBuildExtensionsPath32)\Microsoft\VisualStudio\v16.0\WebApplications\Microsoft.WebApplication.targets')">$(MSBuildExtensionsPath32)\Microsoft\VisualStudio\v16.0</VSToolsPath>
  </PropertyGroup>
  <!-- determine WebPublishingTasks -->
  <PropertyGroup>
    <WebPublishingTasks Condition="exists('$(MSBuildExtensionsPath)\Microsoft\VisualStudio\v10.0\Web\Microsoft.Web.Publishing.Tasks.dll')">$(MSBuildExtensionsPath)\Microsoft\VisualStudio\v10.0\Web\Microsoft.Web.Publishing.Tasks.dll</WebPublishingTasks>
    <WebPublishingTasks Condition="exists('$(MSBuildExtensionsPath)\Microsoft\VisualStudio\v11.0\Web\Microsoft.Web.Publishing.Tasks.dll')">$(MSBuildExtensionsPath)\Microsoft\VisualStudio\v11.0\Web\Microsoft.Web.Publishing.Tasks.dll</WebPublishingTasks>
    <WebPublishingTasks Condition="exists('$(MSBuildExtensionsPath)\Microsoft\VisualStudio\v12.0\Web\Microsoft.Web.Publishing.Tasks.dll')">$(MSBuildExtensionsPath)\Microsoft\VisualStudio\v12.0\Web\Microsoft.Web.Publishing.Tasks.dll</WebPublishingTasks>
    <WebPublishingTasks Condition="exists('$(MSBuildExtensionsPath)\Microsoft\VisualStudio\v14.0\Web\Microsoft.Web.Publishing.Tasks.dll')">$(MSBuildExtensionsPath)\Microsoft\VisualStudio\v14.0\Web\Microsoft.Web.Publishing.Tasks.dll</WebPublishingTasks>
    <WebPublishingTasks Condition="exists('$(MSBuildExtensionsPath)\Microsoft\VisualStudio\v15.0\Web\Microsoft.Web.Publishing.Tasks.dll')">$(MSBuildExtensionsPath)\Microsoft\VisualStudio\v15.0\Web\Microsoft.Web.Publishing.Tasks.dll</WebPublishingTasks>
    <WebPublishingTasks Condition="exists('$(MSBuildExtensionsPath)\Microsoft\VisualStudio\v16.0\Web\Microsoft.Web.Publishing.Tasks.dll')">$(MSBuildExtensionsPath)\Microsoft\VisualStudio\v16.0\Web\Microsoft.Web.Publishing.Tasks.dll</WebPublishingTasks>
    <!-- Temporary addition for the VS2019 preview - can be removed when VS2019 final is released, then v16 above will be used -->
    <WebPublishingTasks Condition="exists('$(ProgramFiles32)\Microsoft Visual Studio\2019\Preview\MSBuild\Microsoft\VisualStudio\v16.0\Web\Microsoft.Web.Publishing.Tasks.dll')">$(ProgramFiles32)\Microsoft Visual Studio\2019\Preview\MSBuild\Microsoft\VisualStudio\v16.0\Web\Microsoft.Web.Publishing.Tasks.dll</WebPublishingTasks>
  </PropertyGroup>
  <!-- get TransformXml task from WebPublishingtasks -->
  <UsingTask TaskName="TransformXml" AssemblyFile="$(WebPublishingTasks)" Condition="'$(WebPublishingTasks)' != ''" />
  <!-- get NuGet packages directory -->
  <PropertyGroup>
    <NuGetPackages>$(NuGetPackageFolders.Split(';')[0])</NuGetPackages>
  </PropertyGroup>
  <!-- import targets -->
  <Import Project="$(MSBuildBinPath)\Microsoft.CSharp.targets" />
  <Import Project="$(VSToolsPath)\WebApplications\Microsoft.WebApplication.targets" Condition="'$(VSToolsPath)' != ''" />
  <!-- web project -->
  <ProjectExtensions>
    <VisualStudio>
      <FlavorProperties GUID="{349c5851-65df-11da-9384-00065b846f21}">
        <WebProjectProperties>
          <UseIIS>False</UseIIS>
          <AutoAssignPort>True</AutoAssignPort>
<<<<<<< HEAD
          <DevelopmentServerPort>8900</DevelopmentServerPort>
          <DevelopmentServerVPath>/</DevelopmentServerVPath>
          <IISUrl>http://localhost:8900</IISUrl>
          <IISUrl>http://localhost:8800</IISUrl>
          <IISUrl>http://localhost:8700</IISUrl>
=======
          <DevelopmentServerPort>8810</DevelopmentServerPort>
          <DevelopmentServerVPath>/</DevelopmentServerVPath>
          <IISUrl>http://localhost:8810</IISUrl>
>>>>>>> bff6ded8
          <NTLMAuthentication>False</NTLMAuthentication>
          <UseCustomServer>False</UseCustomServer>
          <CustomServerUrl>
          </CustomServerUrl>
          <SaveServerSettingsInUserFile>False</SaveServerSettingsInUserFile>
        </WebProjectProperties>
      </FlavorProperties>
    </VisualStudio>
  </ProjectExtensions>
  <Target Name="BeforeBuild">
    <Message Text="-BeforeBuild-" Importance="high" />
    <Message Text="MSBuildExtensionsPath: $(MSBuildExtensionsPath)" Importance="high" />
    <Message Text="WebPublishingTasks:    $(WebPublishingTasks)" Importance="high" />
    <Message Text="NuGetPackageFolders:   $(NuGetPackageFolders)" Importance="high" />
    <Message Text="NuGetPackages:         $(NuGetPackages)" Importance="high" />
    <!-- Create web.config file from Template if it doesn't exist -->
    <Message Text="Copy Web.Template.config to Web.config" Importance="high" Condition="!Exists('$(ProjectDir)Web.config')" />
    <Copy SourceFiles="$(ProjectDir)web.Template.config" DestinationFiles="$(ProjectDir)Web.config" OverwriteReadOnlyFiles="true" SkipUnchangedFiles="false" Condition="!Exists('$(ProjectDir)Web.config')" />
    <!-- Transform the local Web.config file in Visual Studio -->
    <Message Text="Transform Web.config with web.Template.$(Configuration).config into Web.$(Configuration).config.transformed (this is Visual Studio)" Importance="high" Condition="$(BuildingInsideVisualStudio) == true" />
    <TransformXml Source="$(ProjectDir)Web.config" Transform="$(ProjectDir)web.Template.$(Configuration).config" Destination="$(ProjectDir)Web.$(Configuration).config.transformed" Condition="$(BuildingInsideVisualStudio) == true" />
    <!-- Always transform the Template file when not in VS (ie: build.bat) -->
    <Message Text="Transform Web.Template.config with web.Template.$(Configuration).config into Web.$(Configuration).config.transformed (this is not Visual Studio)" Importance="high" Condition="$(BuildingInsideVisualStudio) != true" />
    <TransformXml Source="$(ProjectDir)Web.Template.config" Transform="$(ProjectDir)web.Template.$(Configuration).config" Destination="Web.$(Configuration).config.transformed" Condition="$(BuildingInsideVisualStudio) != true" />
    <!-- Create ClientDependency.config file from Template if it doesn't exist -->
    <Message Text="Copy ClientDependency.$(Configuration).config to ClientDependency.config" Importance="high" Condition="!Exists('$(ProjectDir)Config\ClientDependency.config')" />
    <Copy SourceFiles="$(ProjectDir)Config\ClientDependency.Release.config" DestinationFiles="$(ProjectDir)Config\ClientDependency.config" OverwriteReadOnlyFiles="true" SkipUnchangedFiles="false" Condition="!Exists('$(ProjectDir)Config\ClientDependency.config')" />
    <!-- Create Serilog.config & serilog.user.config file from Templates if it doesn't exist -->
    <Message Text="Copy serilog.$(Configuration).config to serilog.config" Importance="high" Condition="!Exists('$(ProjectDir)Config\serilog.config')" />
    <Copy SourceFiles="$(ProjectDir)Config\serilog.Release.config" DestinationFiles="$(ProjectDir)Config\serilog.config" OverwriteReadOnlyFiles="true" SkipUnchangedFiles="false" Condition="!Exists('$(ProjectDir)Config\serilog.config')" />
    <Message Text="Copy serilog.user.$(Configuration).config to serilog.user.config" Importance="high" Condition="!Exists('$(ProjectDir)Config\serilog.user.config')" />
    <Copy SourceFiles="$(ProjectDir)Config\serilog.user.Release.config" DestinationFiles="$(ProjectDir)Config\serilog.user.config" OverwriteReadOnlyFiles="true" SkipUnchangedFiles="false" Condition="!Exists('$(ProjectDir)Config\serilog.user.config')" />
    <!-- Build Belle, if building is Visual Studio and the build folder does not exist yet -->
    <Message Text="Skip Belle because UmbracoBuild is '$(UmbracoBuild)' (this is not Visual Studio)." Importance="High" Condition="'$(UmbracoBuild)' != ''" />
    <Message Text="Skip Belle because $(ProjectDir)Umbraco\lib exists." Importance="High" Condition="Exists('$(ProjectDir)Umbraco\lib')" />
    <Message Text="Build Belle because UmbracoBuild is empty (this is Visual Studio), and $(ProjectDir)Umbraco\lib does not exist." Importance="High" Condition="!Exists('$(ProjectDir)Umbraco\lib') and '$(UmbracoBuild)' == ''" />
    <CallTarget Targets="BelleBuild" Condition="!Exists('$(ProjectDir)Umbraco\lib') and '$(UmbracoBuild)' == ''" />
  </Target>
  <!-- clean Belle when cleaning and rebuilding, but only in Visual Studio -->
  <Target Name="CleanBelle" AfterTargets="Clean" Condition="'$(UmbracoBuild)' == ''">
    <Message Text="-CleanBelle-" Importance="high" />
    <Message Text="Nothing to clean, as $(ProjectDir)Umbraco\lib does not exist." Importance="High" Condition="!Exists('$(ProjectDir)Umbraco\lib')" />
    <Message Text="Not cleaning (found src/preserve.belle)." Importance="High" Condition="Exists('$(ProjectDir)Umbraco\lib') and Exists('$(SolutionDir)preserve.belle')" />
    <Message Text="Remove $(ProjectDir)Umbraco\lib." Importance="High" Condition="Exists('$(ProjectDir)Umbraco\lib') and !Exists('$(SolutionDir)preserve.belle')" />
    <ItemGroup>
      <BelleLib Include="$(ProjectDir)Umbraco\lib" />
    </ItemGroup>
    <RemoveDir Directories="@(BelleLib)" Condition="Exists('$(ProjectDir)Umbraco\lib') and !Exists('$(SolutionDir)preserve.belle')" />
  </Target>
  <Target Name="AfterBuild">
    <Message Text="-AfterBuild-" Importance="high" />
    <Message Text="Copy Web.$(Configuration).config.transformed over to Web.config (this is Visual Studio)" Importance="high" Condition="$(BuildingInsideVisualStudio) == true" />
    <Copy SourceFiles="$(ProjectDir)Web.$(Configuration).config.transformed" DestinationFiles="$(ProjectDir)Web.config" OverwriteReadOnlyFiles="true" SkipUnchangedFiles="false" Condition="$(BuildingInsideVisualStudio) == true" />
  </Target>
  <Target Name="BelleBuild">
    <Exec WorkingDirectory="$(ProjectDir)\..\..\" Command="powershell -ExecutionPolicy RemoteSigned -Command &quot;&amp;{ $ubuild = &amp;&quot;$pwd\build\build.ps1&quot; -get ; $ubuild.CompileBelle() }&quot;" />
  </Target>
  <Target Name="ResetConfigFiles" Condition="'$(WebProjectOutputDir)' != ''" BeforeTargets="Build;Rebuild" Inputs="@(ConfigFiles)" Outputs="%(Identity).Dummy">
    <ItemGroup>
      <!-- every *.config (recursive) files xcept web[.*].config -->
      <!-- beware! includes any rogue git-ignored or temp config file -->
      <ConfigFiles Include="$(ProjectDir)**\*.config" Exclude="$(ProjectDir)web.config;$(ProjectDir)web.*.config" />
      <!-- and the UI file -->
      <ConfigFiles Include="$(ProjectDir)umbraco\config\create\UI.xml" />
    </ItemGroup>
    <PropertyGroup>
      <!-- the original file eg src/.../umbracoSettings.config -->
      <OriginalFileName>@(ConfigFiles)</OriginalFileName>
      <!-- the configuration version of the original file eg src/.../umbracoSettings.Release.config -->
      <ModifiedFileName>$(OriginalFileName.Replace("%(ConfigFiles.Extension)",".$(Configuration)%(ConfigFiles.Extension)"))</ModifiedFileName>
      <!-- the target file eg webapp/.../umbracoSettings.config -->
      <OutputFileName>$(OriginalFileName.Replace("$(ProjectDir)", "$(WebProjectOutputDir)"))</OutputFileName>
    </PropertyGroup>
    <!--
      for each whatever.config file,
      if there is a whatever.(Release|Debug).config file,
      copy it over as whatever.config
    -->
    <Message Text="ConfigFile: $(OriginalFileName) -&gt; $(OutputFileName)" Importance="high" Condition="Exists('$(ModifiedFileName)')" />
    <Copy SourceFiles="$(ModifiedFileName)" DestinationFiles="$(OutputFileName)" OverwriteReadOnlyFiles="true" SkipUnchangedFiles="false" Condition="Exists('$(ModifiedFileName)')" />
  </Target>
</Project><|MERGE_RESOLUTION|>--- conflicted
+++ resolved
@@ -346,17 +346,9 @@
         <WebProjectProperties>
           <UseIIS>False</UseIIS>
           <AutoAssignPort>True</AutoAssignPort>
-<<<<<<< HEAD
           <DevelopmentServerPort>8900</DevelopmentServerPort>
           <DevelopmentServerVPath>/</DevelopmentServerVPath>
           <IISUrl>http://localhost:8900</IISUrl>
-          <IISUrl>http://localhost:8800</IISUrl>
-          <IISUrl>http://localhost:8700</IISUrl>
-=======
-          <DevelopmentServerPort>8810</DevelopmentServerPort>
-          <DevelopmentServerVPath>/</DevelopmentServerVPath>
-          <IISUrl>http://localhost:8810</IISUrl>
->>>>>>> bff6ded8
           <NTLMAuthentication>False</NTLMAuthentication>
           <UseCustomServer>False</UseCustomServer>
           <CustomServerUrl>
