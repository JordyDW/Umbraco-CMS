<Project Sdk="Microsoft.NET.Sdk.Web">

  <PropertyGroup>
    <TargetFramework>net6.0</TargetFramework>
    <RootNamespace>Umbraco.Cms.Web.UI</RootNamespace>
  </PropertyGroup>
  <PropertyGroup Condition=" '$(Configuration)' == 'Release' ">
    <DocumentationFile>bin/Release/Umbraco.Web.UI.xml</DocumentationFile>
  </PropertyGroup>
  <PropertyGroup>
    <CopyRazorGenerateFilesToPublishDirectory>true</CopyRazorGenerateFilesToPublishDirectory>
  </PropertyGroup>
  <ItemGroup>
    <ProjectReference Include="../Umbraco.PublishedCache.NuCache/Umbraco.PublishedCache.NuCache.csproj" />
    <ProjectReference Include="../Umbraco.Web.BackOffice/Umbraco.Web.BackOffice.csproj" />
    <ProjectReference Include="../Umbraco.Web.Common/Umbraco.Web.Common.csproj" />
    <ProjectReference Include="../Umbraco.Web.Website/Umbraco.Web.Website.csproj" />
    <ProjectReference Include="../Umbraco.Persistence.SqlCe/Umbraco.Persistence.SqlCe.csproj" Condition="'$(OS)' == 'Windows_NT'" />
  </ItemGroup>

  <ItemGroup>
    <Folder Include="App_Plugins" />
    <Folder Include="Views" />
  </ItemGroup>

  <ItemGroup>
    <Compile Remove="umbraco/Data/**" />
    <Compile Remove="umbraco/logs/**" />
    <Compile Remove="umbraco/mediacache/**" />
    <Compile Remove="wwwroot/umbraco/**" />
    <Compile Remove="App_Data/**" />
  </ItemGroup>

  <ItemGroup>
    <EmbeddedResource Remove="App_Data/**" />
    <EmbeddedResource Remove="umbraco/Data/**" />
    <EmbeddedResource Remove="umbraco/logs/**" />
    <EmbeddedResource Remove="umbraco/mediacache/**" />
  </ItemGroup>

  <ItemGroup>
    <Content Remove="App_Data/**" />
    <Content Remove="umbraco/Data/**" />
    <Content Remove="umbraco/logs/**" />
    <Content Remove="umbraco/mediacache/**" />
    <Content Remove="umbraco\UmbracoWebsite\NotFound.cshtml" />
    <Content Remove="wwwroot/Web.config" />
  </ItemGroup>


  <ItemGroup>
    <None Include="config/**/*.*">
      <ExcludeFromSingleFile>true</ExcludeFromSingleFile>
      <CopyToPublishDirectory>Always</CopyToPublishDirectory>
    </None>
    <None Include="umbraco/**/*.*">
      <ExcludeFromSingleFile>true</ExcludeFromSingleFile>
      <CopyToPublishDirectory>Always</CopyToPublishDirectory>
    </None>
    <None Remove="App_Data/**" />
    <None Remove="umbraco/Data/**" />
    <None Remove="umbraco/logs/**" />
    <None Remove="umbraco/mediacache/**" />
    <None Include="umbraco/UmbracoWebsite/NoNodes.cshtml" />
  </ItemGroup>

  <!-- We don't want to include the generated files, they will throw a lot of errors -->

  <ItemGroup>
<<<<<<< HEAD
    <PackageReference Include="Microsoft.AspNetCore.Mvc.NewtonsoftJson" Version="6.0.0" />
    <PackageReference Include="Microsoft.SourceLink.GitHub" Version="1.1.1">
=======
    <PackageReference Include="Microsoft.AspNetCore.Mvc.NewtonsoftJson" Version="5.0.11" />
    <PackageReference Include="Microsoft.SourceLink.GitHub" Version="1.0.0">
>>>>>>> 351c37ab
      <PrivateAssets>all</PrivateAssets>
      <IncludeAssets>runtime; build; native; contentfiles; analyzers; buildtransitive</IncludeAssets>
    </PackageReference>
    <PackageReference Include="Umbraco.Code" Version="2.0.0">
      <PrivateAssets>all</PrivateAssets>
    </PackageReference>
  </ItemGroup>

  <PropertyGroup>
    <RazorCompileOnBuild>false</RazorCompileOnBuild>
    <RazorCompileOnPublish>false</RazorCompileOnPublish>
    <UseRazorSourceGenerator>false</UseRazorSourceGenerator> <!-- Disabling the Razor source generators in .NET 6 -->
  </PropertyGroup>

  <PropertyGroup>
    <BellePath>$(ProjectDir)wwwroot/umbraco</BellePath>
    <JsonSchemaPath>$(ProjectDir)umbraco/config/appsettings-schema.json</JsonSchemaPath>

  </PropertyGroup>
  <Target Name="CheckPreconditions" BeforeTargets="Build">
    <Message Text="-CheckPreconditions-" Importance="high" />
    <Message Text="JsonSchemaPath:  $(JsonSchemaPath)" Importance="high" />
    <Message Text="BellePath:       $(BellePath)" Importance="high" />

   <!-- Build Belle, if building is Visual Studio and the build folder does not exist yet -->
    <Message Text="Skip Belle because UmbracoBuild is '$(UmbracoBuild)' (this is not Visual Studio)." Importance="High" Condition="'$(UmbracoBuild)' != ''" />
    <Message Text="Skip Belle because $(BellePath) exists." Importance="High" Condition="Exists('$(BellePath)')" />
    <Message Text="Build Belle because UmbracoBuild is empty (this is Visual Studio), and $(BellePath) does not exist." Importance="High" Condition="!Exists('$(BellePath)') and '$(UmbracoBuild)' == ''" />
    <CallTarget Targets="BelleBuild" Condition="!Exists('$(BellePath)') and '$(UmbracoBuild)' == ''" />

    <Message Text="Skip JsonSchema generation because $(JsonSchemaPath) exists." Importance="High" Condition="Exists('$(JsonSchemaPath)')" />
    <Message Text="Generate the appsettings json schema." Importance="High" Condition="!Exists('$(JsonSchemaPath)') and '$(UmbracoBuild)' == ''" />

    <CallTarget Targets="JsonSchemaBuild" Condition="!Exists('$(JsonSchemaPath)') and '$(UmbracoBuild)' == ''" />
    
   
    <CallTarget Targets="AppsettingsBuild" Condition="!Exists('appsettings.json')" />
    <CallTarget Targets="AppsettingsDevBuild" Condition="!Exists('appsettings.Development.json')" />

  </Target>
  <Target Name="BelleBuild">
    <Exec WorkingDirectory="$(ProjectDir)/../Umbraco.Web.UI.Client/" Command="npm ci" />
    <Exec WorkingDirectory="$(ProjectDir)/../Umbraco.Web.UI.Client/" Command="npm run build:skip-tests" />
  </Target>
  <Target Name="JsonSchemaBuild">
<!--    <Exec WorkingDirectory="$(ProjectDir)/../../" Command="powershell -ExecutionPolicy RemoteSigned -Command '&amp;dotnet run &#45;&#45;project $pwd/src/JsonSchema/JsonSchema.csproj -c Release &#45;&#45; &#45;&#45;outputFile $pwd/src/Umbraco.Web.UI/$(JsonSchemaPath)'" />-->
  </Target>
  <Target Name="AppsettingsBuild">
     <Message Text="Generating appsettings.json because it doesnt exist" Importance="High" />
     <Copy SourceFiles="$(Projectdir)/appsettings.template.json" DestinationFiles="$(ProjectDir)/appsettings.json" />
  </Target>
  <Target Name="AppsettingsDevBuild">
    <Message Text="Generating appsettings.Development.json because it doesnt exist" Importance="High" />
    <Copy SourceFiles="$(ProjectDir)appsettings.Development.template.json" DestinationFiles="$(ProjectDir)appsettings.Development.json" />
  </Target>


  <!-- clean Belle when cleaning and rebuilding, but only in Visual Studio -->
  <Target Name="CleanPreconditions" AfterTargets="Clean" Condition="'$(UmbracoBuild)' == ''">
    <Message Text="-CleanPreconditions-" Importance="high" />
    <Message Text="Nothing to clean, as $(BellePath) does not exist." Importance="High" Condition="!Exists('$(BellePath)')" />
    <Message Text="Not cleaning (found src/preserve.belle)." Importance="High" Condition="Exists('$(BellePath)') and Exists('$(SolutionDir)preserve.belle')" />
    <Message Text="Remove $(BellePath)." Importance="High" Condition="Exists('$(BellePath)') and !Exists('$(SolutionDir)preserve.belle')" />
    <ItemGroup>
      <BelleLib Include="$(BellePath)" />
    </ItemGroup>
    <RemoveDir Directories="@(BelleLib)" Condition="Exists('$(BellePath)') and !Exists('$(SolutionDir)preserve.belle')" />

    <Message Text="Remove $(JsonSchemaPath)." Importance="High" Condition="Exists('$(JsonSchemaPath)') and !Exists('$(SolutionDir)preserve.jsonschema')" />
    <Delete Files="$(JsonSchemaPath)" Condition="Exists('$(JsonSchemaPath)') and !Exists('$(SolutionDir)preserve.jsonschema')" />
  </Target>
</Project><|MERGE_RESOLUTION|>--- conflicted
+++ resolved
@@ -67,13 +67,8 @@
   <!-- We don't want to include the generated files, they will throw a lot of errors -->
 
   <ItemGroup>
-<<<<<<< HEAD
     <PackageReference Include="Microsoft.AspNetCore.Mvc.NewtonsoftJson" Version="6.0.0" />
     <PackageReference Include="Microsoft.SourceLink.GitHub" Version="1.1.1">
-=======
-    <PackageReference Include="Microsoft.AspNetCore.Mvc.NewtonsoftJson" Version="5.0.11" />
-    <PackageReference Include="Microsoft.SourceLink.GitHub" Version="1.0.0">
->>>>>>> 351c37ab
       <PrivateAssets>all</PrivateAssets>
       <IncludeAssets>runtime; build; native; contentfiles; analyzers; buildtransitive</IncludeAssets>
     </PackageReference>
