--- conflicted
+++ resolved
@@ -345,16 +345,10 @@
         <WebProjectProperties>
           <UseIIS>False</UseIIS>
           <AutoAssignPort>True</AutoAssignPort>
-<<<<<<< HEAD
           <DevelopmentServerPort>8200</DevelopmentServerPort>
           <DevelopmentServerVPath>/</DevelopmentServerVPath>
           <IISUrl>http://localhost:8200/</IISUrl>
-          <DevelopmentServerPort>8130</DevelopmentServerPort>
-=======
-          <DevelopmentServerPort>8140</DevelopmentServerPort>
->>>>>>> b94d78e0
           <DevelopmentServerVPath>/</DevelopmentServerVPath>
-          <IISUrl>http://localhost:8140</IISUrl>
           <NTLMAuthentication>False</NTLMAuthentication>
           <UseCustomServer>False</UseCustomServer>
           <CustomServerUrl>
