--- conflicted
+++ resolved
@@ -1,2023 +1,2020 @@
-﻿<?xml version="1.0" encoding="utf-8"?>
-<Project DefaultTargets="Build" xmlns="http://schemas.microsoft.com/developer/msbuild/2003" ToolsVersion="4.0">
-  <Import Project="$(MSBuildExtensionsPath)\$(MSBuildToolsVersion)\Microsoft.Common.props" Condition="Exists('$(MSBuildExtensionsPath)\$(MSBuildToolsVersion)\Microsoft.Common.props')" />
-  <PropertyGroup>
-    <ProductVersion>9.0.30729</ProductVersion>
-    <SchemaVersion>2.0</SchemaVersion>
-    <ProjectGuid>{4C4C194C-B5E4-4991-8F87-4373E24CC19F}</ProjectGuid>
-    <ProjectTypeGuids>{E53F8FEA-EAE0-44A6-8774-FFD645390401};{349c5851-65df-11da-9384-00065b846f21};{fae04ec0-301f-11d3-bf4b-00c04f79efbc}</ProjectTypeGuids>
-    <Configuration Condition=" '$(Configuration)' == '' ">Debug</Configuration>
-    <Platform Condition=" '$(Platform)' == '' ">AnyCPU</Platform>
-    <ApplicationIcon>
-    </ApplicationIcon>
-    <AssemblyKeyContainerName>
-    </AssemblyKeyContainerName>
-    <AssemblyName>Umbraco.Web.UI</AssemblyName>
-    <AssemblyOriginatorKeyFile>
-    </AssemblyOriginatorKeyFile>
-    <DefaultClientScript>JScript</DefaultClientScript>
-    <DefaultHTMLPageLayout>Grid</DefaultHTMLPageLayout>
-    <DefaultTargetSchema>IE50</DefaultTargetSchema>
-    <DelaySign>false</DelaySign>
-    <OutputType>Library</OutputType>
-    <RootNamespace>Umbraco.Web.UI</RootNamespace>
-    <RunPostBuildEvent>OnBuildSuccess</RunPostBuildEvent>
-    <StartupObject>
-    </StartupObject>
-    <FileUpgradeFlags>
-    </FileUpgradeFlags>
-    <UpgradeBackupLocation>
-    </UpgradeBackupLocation>
-    <SccProjectName>
-    </SccProjectName>
-    <SccLocalPath>
-    </SccLocalPath>
-    <SccAuxPath>
-    </SccAuxPath>
-    <SccProvider>
-    </SccProvider>
-    <OldToolsVersion>4.0</OldToolsVersion>
-    <TargetFrameworkVersion>v4.0</TargetFrameworkVersion>
-    <TargetFrameworkProfile />
-    <UseIISExpress>true</UseIISExpress>
-    <IISExpressSSLPort />
-    <IISExpressAnonymousAuthentication />
-    <IISExpressWindowsAuthentication />
-    <IISExpressUseClassicPipelineMode />
-  </PropertyGroup>
-  <PropertyGroup Condition=" '$(Configuration)|$(Platform)' == 'Debug|AnyCPU' ">
-    <OutputPath>bin\</OutputPath>
-    <AllowUnsafeBlocks>false</AllowUnsafeBlocks>
-    <BaseAddress>285212672</BaseAddress>
-    <CheckForOverflowUnderflow>false</CheckForOverflowUnderflow>
-    <ConfigurationOverrideFile>
-    </ConfigurationOverrideFile>
-    <DefineConstants>DEBUG;TRACE</DefineConstants>
-    <DocumentationFile>
-    </DocumentationFile>
-    <DebugSymbols>true</DebugSymbols>
-    <FileAlignment>4096</FileAlignment>
-    <NoStdLib>false</NoStdLib>
-    <NoWarn>
-    </NoWarn>
-    <Optimize>false</Optimize>
-    <RegisterForComInterop>false</RegisterForComInterop>
-    <RemoveIntegerChecks>false</RemoveIntegerChecks>
-    <TreatWarningsAsErrors>false</TreatWarningsAsErrors>
-    <WarningLevel>4</WarningLevel>
-    <DebugType>full</DebugType>
-    <ErrorReport>prompt</ErrorReport>
-    <CodeAnalysisRuleSet>AllRules.ruleset</CodeAnalysisRuleSet>
-  </PropertyGroup>
-  <PropertyGroup Condition=" '$(Configuration)|$(Platform)' == 'Release|AnyCPU' ">
-    <OutputPath>bin\</OutputPath>
-    <AllowUnsafeBlocks>false</AllowUnsafeBlocks>
-    <BaseAddress>285212672</BaseAddress>
-    <CheckForOverflowUnderflow>false</CheckForOverflowUnderflow>
-    <ConfigurationOverrideFile>
-    </ConfigurationOverrideFile>
-    <DefineConstants>TRACE</DefineConstants>
-    <DocumentationFile>bin\Umbraco.Web.UI.xml</DocumentationFile>
-    <DebugSymbols>false</DebugSymbols>
-    <FileAlignment>4096</FileAlignment>
-    <NoStdLib>false</NoStdLib>
-    <NoWarn>
-    </NoWarn>
-    <Optimize>true</Optimize>
-    <RegisterForComInterop>false</RegisterForComInterop>
-    <RemoveIntegerChecks>false</RemoveIntegerChecks>
-    <TreatWarningsAsErrors>false</TreatWarningsAsErrors>
-    <WarningLevel>4</WarningLevel>
-    <DebugType>none</DebugType>
-    <ErrorReport>prompt</ErrorReport>
-    <CodeAnalysisRuleSet>AllRules.ruleset</CodeAnalysisRuleSet>
-  </PropertyGroup>
-  <ItemGroup>
-    <Reference Include="ClientDependency.Core, Version=1.5.0.0, Culture=neutral, PublicKeyToken=7a99a55a05d191a8, processorArchitecture=MSIL">
-      <SpecificVersion>False</SpecificVersion>
-      <HintPath>..\..\lib\ClientDependency.Core.dll</HintPath>
-    </Reference>
-    <Reference Include="CookComputing.XmlRpcV2, Version=2.5.0.0, Culture=neutral, PublicKeyToken=a7d6e17aa302004d, processorArchitecture=MSIL">
-      <SpecificVersion>False</SpecificVersion>
-      <HintPath>..\..\lib\CookComputing.XmlRpcV2.dll</HintPath>
-    </Reference>
-    <Reference Include="Examine, Version=0.9.0.0, Culture=en-AU, processorArchitecture=MSIL">
-      <SpecificVersion>False</SpecificVersion>
-      <HintPath>..\..\lib\Examine.dll</HintPath>
-    </Reference>
-    <Reference Include="HtmlAgilityPack, Version=1.4.0.0, Culture=neutral, PublicKeyToken=bd319b19eaf3b43a, processorArchitecture=MSIL">
-      <SpecificVersion>False</SpecificVersion>
-      <HintPath>..\..\lib\HtmlAgilityPack.dll</HintPath>
-    </Reference>
-    <Reference Include="ICSharpCode.SharpZipLib, Version=0.83.1.0, Culture=neutral, PublicKeyToken=1b03e6acf1164f73">
-      <SpecificVersion>False</SpecificVersion>
-      <HintPath>..\..\lib\ICSharpCode.SharpZipLib.dll</HintPath>
-    </Reference>
-    <Reference Include="log4net">
-      <HintPath>..\packages\log4net.2.0.0\lib\net40-full\log4net.dll</HintPath>
-    </Reference>
-    <Reference Include="Lucene.Net, Version=2.9.4.1, Culture=neutral, PublicKeyToken=85089178b9ac3181, processorArchitecture=MSIL">
-      <SpecificVersion>False</SpecificVersion>
-      <HintPath>..\..\lib\Lucene.Net.dll</HintPath>
-    </Reference>
-    <Reference Include="Microsoft.Web.Helpers">
-      <HintPath>..\..\lib\WebPages\Microsoft.Web.Helpers.dll</HintPath>
-    </Reference>
-    <Reference Include="Microsoft.Web.Infrastructure, Version=1.0.0.0, Culture=neutral, PublicKeyToken=31bf3856ad364e35, processorArchitecture=MSIL">
-      <SpecificVersion>False</SpecificVersion>
-      <HintPath>..\..\lib\WebPages\Microsoft.Web.Infrastructure.dll</HintPath>
-    </Reference>
-    <Reference Include="Our.Umbraco.uGoLive">
-      <HintPath>..\..\lib\Our.Umbraco.uGoLive.dll</HintPath>
-    </Reference>
-    <Reference Include="Our.Umbraco.uGoLive.47x">
-      <HintPath>..\..\lib\Our.Umbraco.uGoLive.47x.dll</HintPath>
-    </Reference>
-    <Reference Include="Our.Umbraco.uGoLive.Checks">
-      <HintPath>..\..\lib\Our.Umbraco.uGoLive.Checks.dll</HintPath>
-    </Reference>
-    <Reference Include="System">
-      <Name>System</Name>
-    </Reference>
-    <Reference Include="System.configuration" />
-    <Reference Include="System.Data">
-      <Name>System.Data</Name>
-    </Reference>
-    <Reference Include="System.Data.DataSetExtensions" />
-    <Reference Include="System.Data.SqlServerCe, Version=4.0.0.1, Culture=neutral, PublicKeyToken=89845dcd8080cc91, processorArchitecture=MSIL">
-      <SpecificVersion>False</SpecificVersion>
-      <HintPath>..\..\lib\SQLCE4\System.Data.SqlServerCe.dll</HintPath>
-    </Reference>
-    <Reference Include="System.Data.SqlServerCe.Entity, Version=4.0.0.1, Culture=neutral, PublicKeyToken=89845dcd8080cc91, processorArchitecture=MSIL">
-      <SpecificVersion>False</SpecificVersion>
-      <HintPath>..\..\lib\SQLCE4\System.Data.SqlServerCe.Entity.dll</HintPath>
-    </Reference>
-    <Reference Include="System.Design" />
-    <Reference Include="System.Drawing">
-      <Name>System.Drawing</Name>
-    </Reference>
-    <Reference Include="System.EnterpriseServices" />
-    <Reference Include="System.Web">
-      <Name>System.Web</Name>
-    </Reference>
-    <Reference Include="System.Web.Abstractions">
-      <RequiredTargetFramework>3.5</RequiredTargetFramework>
-    </Reference>
-    <Reference Include="System.Web.ApplicationServices" />
-    <Reference Include="System.Web.DynamicData" />
-    <Reference Include="System.Web.Entity" />
-    <Reference Include="System.Web.Extensions" />
-    <Reference Include="System.Web.Extensions.Design" />
-    <Reference Include="System.Web.Helpers, Version=1.0.0.0, Culture=neutral, PublicKeyToken=31bf3856ad364e35, processorArchitecture=MSIL">
-      <SpecificVersion>False</SpecificVersion>
-      <HintPath>..\..\lib\WebPages\System.Web.Helpers.dll</HintPath>
-    </Reference>
-    <Reference Include="System.Web.Razor, Version=1.0.0.0, Culture=neutral, PublicKeyToken=31bf3856ad364e35, processorArchitecture=MSIL">
-      <SpecificVersion>False</SpecificVersion>
-      <HintPath>..\..\lib\WebPages\System.Web.Razor.dll</HintPath>
-    </Reference>
-    <Reference Include="System.Web.Services">
-      <Name>System.Web.Services</Name>
-    </Reference>
-    <Reference Include="System.Web.WebPages, Version=1.0.0.0, Culture=neutral, PublicKeyToken=31bf3856ad364e35, processorArchitecture=MSIL">
-      <SpecificVersion>False</SpecificVersion>
-      <HintPath>..\..\lib\WebPages\System.Web.WebPages.dll</HintPath>
-    </Reference>
-    <Reference Include="System.Web.WebPages.Deployment, Version=1.0.0.0, Culture=neutral, PublicKeyToken=31bf3856ad364e35, processorArchitecture=MSIL">
-      <SpecificVersion>False</SpecificVersion>
-      <HintPath>..\..\lib\WebPages\System.Web.WebPages.Deployment.dll</HintPath>
-    </Reference>
-    <Reference Include="System.Web.WebPages.Razor, Version=1.0.0.0, Culture=neutral, PublicKeyToken=31bf3856ad364e35, processorArchitecture=MSIL">
-      <SpecificVersion>False</SpecificVersion>
-      <HintPath>..\..\lib\WebPages\System.Web.WebPages.Razor.dll</HintPath>
-    </Reference>
-    <Reference Include="System.Xml">
-      <Name>System.XML</Name>
-    </Reference>
-    <Reference Include="System.Xml.Linq" />
-    <Reference Include="UmbracoExamine, Version=0.9.0.0, Culture=en-AU, processorArchitecture=MSIL">
-      <SpecificVersion>False</SpecificVersion>
-      <HintPath>..\..\lib\UmbracoExamine.dll</HintPath>
-    </Reference>
-    <Reference Include="UrlRewritingNet.UrlRewriter, Version=2.0.60829.1, Culture=neutral, processorArchitecture=MSIL">
-      <SpecificVersion>False</SpecificVersion>
-      <HintPath>..\..\lib\UrlRewritingNet.UrlRewriter.dll</HintPath>
-    </Reference>
-    <ProjectReference Include="..\SQLCE4Umbraco\SqlCE4Umbraco.csproj">
-      <Project>{5BA5425F-27A7-4677-865E-82246498AA2E}</Project>
-      <Name>SqlCE4Umbraco</Name>
-    </ProjectReference>
-    <ProjectReference Include="..\umbraco.editorControls\umbraco.editorControls.csproj">
-      <Project>{255F5DF1-4E43-4758-AC05-7A0B68EB021B}</Project>
-      <Name>umbraco.editorControls</Name>
-    </ProjectReference>
-    <ProjectReference Include="..\umbraco.MacroEngines\umbraco.MacroEngines.csproj">
-      <Project>{89C09045-1064-466B-B94A-DB3AFE2A5853}</Project>
-      <Name>umbraco.MacroEngines</Name>
-    </ProjectReference>
-    <ProjectReference Include="..\umbraco.macroRenderings\umbraco.macroRenderings.csproj">
-      <Project>{52AB8F1F-FB76-4E8C-885F-0747B6CE71EC}</Project>
-      <Name>umbraco.macroRenderings</Name>
-    </ProjectReference>
-    <ProjectReference Include="..\umbraco.controls\umbraco.controls.csproj">
-      <Project>{6EDD2061-82F2-461B-BB6E-879245A832DE}</Project>
-      <Name>umbraco.controls</Name>
-    </ProjectReference>
-    <ProjectReference Include="..\umbraco.businesslogic\umbraco.businesslogic.csproj">
-      <Name>umbraco.businesslogic</Name>
-      <Project>{E469A9CE-1BEC-423F-AC44-713CD72457EA}</Project>
-      <Package>{FAE04EC0-301F-11D3-BF4B-00C04F79EFBC}</Package>
-    </ProjectReference>
-    <ProjectReference Include="..\umbraco.cms\umbraco.cms.csproj">
-      <Project>{CCD75EC3-63DB-4184-B49D-51C1DD337230}</Project>
-      <Name>umbraco.cms</Name>
-    </ProjectReference>
-    <ProjectReference Include="..\umbraco.datalayer\umbraco.datalayer.csproj">
-      <Project>{C7CB79F0-1C97-4B33-BFA7-00731B579AE2}</Project>
-      <Name>umbraco.datalayer</Name>
-    </ProjectReference>
-    <ProjectReference Include="..\umbraco.interfaces\umbraco.interfaces.csproj">
-      <Name>umbraco.interfaces</Name>
-      <Project>{511F6D8D-7717-440A-9A57-A507E9A8B27F}</Project>
-      <Package>{FAE04EC0-301F-11D3-BF4B-00C04F79EFBC}</Package>
-    </ProjectReference>
-    <ProjectReference Include="..\umbraco.webservices\umbraco.webservices.csproj">
-      <Project>{CBDB56AC-FF02-4421-9FD4-ED82E339D8E2}</Project>
-      <Name>umbraco.webservices</Name>
-    </ProjectReference>
-    <ProjectReference Include="..\Umbraco.Web\Umbraco.Web.csproj">
-      <Project>{651E1350-91B6-44B7-BD60-7207006D7003}</Project>
-      <Name>umbraco.presentation</Name>
-    </ProjectReference>
-    <ProjectReference Include="..\umbraco.providers\umbraco.providers.csproj">
-      <Project>{D7636876-0756-43CB-A192-138C6F0D5E42}</Project>
-      <Name>umbraco.providers</Name>
-    </ProjectReference>
-  </ItemGroup>
-  <ItemGroup>
-    <Compile Include="..\SolutionInfo.cs">
-      <Link>Properties\SolutionInfo.cs</Link>
-    </Compile>
-    <Content Include="App_Code\TestClass.cs" />
-    <Compile Include="Properties\AssemblyInfo.cs" />
-    <Content Include="config\splashes\booting.aspx" />
-    <Content Include="config\splashes\noNodes.aspx" />
-    <None Include="config\404handlers.Release.config">
-      <DependentUpon>404handlers.config</DependentUpon>
-    </None>
-    <None Include="config\ClientDependency.Release.config">
-      <DependentUpon>ClientDependency.config</DependentUpon>
-    </None>
-		<None Include="config\log4net.Release.config">
-      <DependentUpon>log4net.config</DependentUpon>
-		</None>
-    <Content Include="config\FileSystemProviders.config">
-      <SubType>Designer</SubType>
-    </Content>
-		<None Include="config\FileSystemProviders.Release.config">
-      <DependentUpon>FileSystemProviders.config</DependentUpon>
-    </None>
-    <None Include="config\xsltExtensions.Release.config">
-      <DependentUpon>xsltExtensions.config</DependentUpon>
-    </None>
-    <None Include="config\UrlRewriting.Release.config">
-      <DependentUpon>UrlRewriting.config</DependentUpon>
-    </None>
-    <None Include="config\umbracoSettings.Release.config">
-      <DependentUpon>umbracoSettings.config</DependentUpon>
-    </None>
-    <None Include="config\trees.Release.config">
-      <DependentUpon>trees.config</DependentUpon>
-    </None>
-    <None Include="config\tinyMceConfig.Release.config">
-      <DependentUpon>tinyMceConfig.config</DependentUpon>
-    </None>
-    <None Include="config\Skinning.Release.config">
-      <DependentUpon>Skinning.config</DependentUpon>
-    </None>
-    <None Include="config\scripting.Release.config">
-      <DependentUpon>scripting.config</DependentUpon>
-    </None>
-    <None Include="config\restExtensions.Release.config">
-      <DependentUpon>restExtensions.config</DependentUpon>
-    </None>
-    <None Include="config\metablogConfig.Release.config">
-      <DependentUpon>metablogConfig.config</DependentUpon>
-    </None>
-    <None Include="config\ExamineSettings.Release.config">
-      <DependentUpon>ExamineSettings.config</DependentUpon>
-    </None>
-    <None Include="config\feedProxy.Release.config">
-      <DependentUpon>feedProxy.config</DependentUpon>
-    </None>
-    <None Include="config\formHandlers.Release.config">
-      <DependentUpon>formHandlers.config</DependentUpon>
-    </None>
-    <None Include="config\ExamineIndex.Release.config">
-      <DependentUpon>ExamineIndex.config</DependentUpon>
-    </None>
-    <None Include="config\Dashboard.Release.config">
-      <DependentUpon>Dashboard.config</DependentUpon>
-    </None>
-    <Content Include="packages.config" />
-    <None Include="umbraco\config\create\UI.Release.xml">
-      <DependentUpon>UI.xml</DependentUpon>
-    </None>
-    <Content Include="Global.asax" />
-    <Content Include="umbraco\config\lang\he.xml" />
-    <Content Include="umbraco\config\lang\ja.xml" />
-    <Content Include="umbraco\config\lang\pl.xml" />
-    <Content Include="umbraco\config\lang\pt.xml" />
-    <Content Include="umbraco\config\lang\se.xml" />
-    <Content Include="umbraco\config\lang\zh.xml" />
-    <Content Include="umbraco\controls\Tree\CustomTreeService.asmx" />
-    <Content Include="umbraco\dashboard\MediaDashboardFolderBrowser.ascx" />
-    <Content Include="umbraco\developer\RelationTypes\EditRelationType.aspx" />
-    <Content Include="umbraco\developer\RelationTypes\Images\Bidirectional.png" />
-    <Content Include="umbraco\developer\RelationTypes\Images\ParentToChild.png" />
-    <Content Include="umbraco\developer\RelationTypes\Images\Refresh.gif" />
-    <Content Include="umbraco\developer\RelationTypes\NewRelationType.aspx" />
-    <Content Include="umbraco\developer\RelationTypes\RelationTypesWebService.asmx" />
-    <Content Include="umbraco\developer\RelationTypes\TreeMenu\ActionDeleteRelationType.js" />
-    <Content Include="umbraco\developer\RelationTypes\TreeMenu\ActionNewRelationType.js" />
-    <Content Include="umbraco\images\delete.gif" />
-    <Content Include="umbraco\images\delete.png" />
-    <Content Include="umbraco\images\download.png" />
-    <Content Include="umbraco\images\editor\doc.gif" />
-    <Content Include="umbraco\images\editor\documentType.gif" />
-    <Content Include="umbraco\images\information.png" />
-    <Content Include="umbraco\images\listItemOrange.gif" />
-    <Content Include="umbraco\images\pencil.png" />
-    <Content Include="umbraco\images\thumbs_lrg.png" />
-    <Content Include="umbraco\images\thumbs_med.png" />
-    <Content Include="umbraco\images\thumbs_smll.png" />
-    <Content Include="umbraco\plugins\uGoLive\cog.png" />
-    <Content Include="umbraco\plugins\uGoLive\cross.png" />
-    <Content Include="umbraco\plugins\uGoLive\Dashboard.ascx" />
-    <Content Include="umbraco\plugins\uGoLive\Dashboard.css" />
-    <Content Include="umbraco\plugins\uGoLive\Dashboard.js" />
-    <Content Include="umbraco\plugins\uGoLive\error.png" />
-    <Content Include="umbraco\plugins\uGoLive\help.png" />
-    <Content Include="umbraco\plugins\uGoLive\icon.png" />
-    <Content Include="umbraco\plugins\uGoLive\jquery.tmpl.js" />
-    <Content Include="umbraco\plugins\uGoLive\knockout-1.2.1.js" />
-    <Content Include="umbraco\plugins\uGoLive\run.png" />
-    <Content Include="umbraco\plugins\uGoLive\throbber.gif" />
-    <Content Include="umbraco\plugins\uGoLive\tick.png" />
-    <Content Include="umbraco\webservices\api\DocumentService.asmx" />
-    <Content Include="umbraco\webservices\api\FileService.asmx" />
-    <Content Include="umbraco\webservices\api\MaintanceService.asmx" />
-    <Content Include="umbraco\webservices\api\MediaService.asmx" />
-    <Content Include="umbraco\webservices\api\MemberService.asmx" />
-    <Content Include="umbraco\webservices\api\StylesheetService.asmx" />
-    <Content Include="umbraco\webservices\api\TemplateService.asmx" />
-    <Content Include="umbraco_client\CodeMirror\js\lib\codemirror.css" />
-    <Content Include="umbraco_client\CodeMirror\js\lib\codemirror.js" />
-    <Content Include="umbraco_client\CodeMirror\js\lib\util\closetag.js" />
-    <Content Include="umbraco_client\CodeMirror\js\lib\util\dialog.css" />
-    <Content Include="umbraco_client\CodeMirror\js\lib\util\dialog.js" />
-    <Content Include="umbraco_client\CodeMirror\js\lib\util\foldcode.js" />
-    <Content Include="umbraco_client\CodeMirror\js\lib\util\formatting.js" />
-    <Content Include="umbraco_client\CodeMirror\js\lib\util\javascript-hint.js" />
-    <Content Include="umbraco_client\CodeMirror\js\lib\util\loadmode.js" />
-    <Content Include="umbraco_client\CodeMirror\js\lib\util\match-highlighter.js" />
-    <Content Include="umbraco_client\CodeMirror\js\lib\util\multiplex.js" />
-    <Content Include="umbraco_client\CodeMirror\js\lib\util\overlay.js" />
-    <Content Include="umbraco_client\CodeMirror\js\lib\util\pig-hint.js" />
-    <Content Include="umbraco_client\CodeMirror\js\lib\util\razor-hint.js" />
-    <Content Include="umbraco_client\CodeMirror\js\lib\util\razor-hints.js" />
-    <Content Include="umbraco_client\CodeMirror\js\lib\util\runmode.js" />
-    <Content Include="umbraco_client\CodeMirror\js\lib\util\search.js" />
-    <Content Include="umbraco_client\CodeMirror\js\lib\util\searchcursor.js" />
-    <Content Include="umbraco_client\CodeMirror\js\lib\util\simple-hint.css" />
-    <Content Include="umbraco_client\CodeMirror\js\lib\util\simple-hint.js" />
-    <Content Include="umbraco_client\CodeMirror\js\lib\util\xml-hint.js" />
-    <Content Include="umbraco_client\CodeMirror\js\mode\clike\clike.js" />
-    <Content Include="umbraco_client\CodeMirror\js\mode\clike\index.html" />
-    <Content Include="umbraco_client\CodeMirror\js\mode\clike\scala.html" />
-    <Content Include="umbraco_client\CodeMirror\js\mode\clojure\clojure.js" />
-    <Content Include="umbraco_client\CodeMirror\js\mode\clojure\index.html" />
-    <Content Include="umbraco_client\CodeMirror\js\mode\coffeescript\coffeescript.js" />
-    <Content Include="umbraco_client\CodeMirror\js\mode\coffeescript\index.html" />
-    <Content Include="umbraco_client\CodeMirror\js\mode\css\css.js" />
-    <Content Include="umbraco_client\CodeMirror\js\mode\css\index.html" />
-    <Content Include="umbraco_client\CodeMirror\js\mode\diff\diff.js" />
-    <Content Include="umbraco_client\CodeMirror\js\mode\diff\index.html" />
-    <Content Include="umbraco_client\CodeMirror\js\mode\ecl\ecl.js" />
-    <Content Include="umbraco_client\CodeMirror\js\mode\ecl\index.html" />
-    <Content Include="umbraco_client\CodeMirror\js\mode\erlang\erlang.js" />
-    <Content Include="umbraco_client\CodeMirror\js\mode\erlang\index.html" />
-    <Content Include="umbraco_client\CodeMirror\js\mode\gfm\gfm.js" />
-    <Content Include="umbraco_client\CodeMirror\js\mode\gfm\index.html" />
-    <Content Include="umbraco_client\CodeMirror\js\mode\go\go.js" />
-    <Content Include="umbraco_client\CodeMirror\js\mode\go\index.html" />
-    <Content Include="umbraco_client\CodeMirror\js\mode\groovy\groovy.js" />
-    <Content Include="umbraco_client\CodeMirror\js\mode\groovy\index.html" />
-    <Content Include="umbraco_client\CodeMirror\js\mode\haskell\haskell.js" />
-    <Content Include="umbraco_client\CodeMirror\js\mode\haskell\index.html" />
-    <Content Include="umbraco_client\CodeMirror\js\mode\haxe\haxe.js" />
-    <Content Include="umbraco_client\CodeMirror\js\mode\haxe\index.html" />
-    <Content Include="umbraco_client\CodeMirror\js\mode\htmlembedded\htmlembedded.js" />
-    <Content Include="umbraco_client\CodeMirror\js\mode\htmlembedded\index.html" />
-    <Content Include="umbraco_client\CodeMirror\js\mode\htmlmixed\htmlmixed.js" />
-    <Content Include="umbraco_client\CodeMirror\js\mode\htmlmixed\index.html" />
-    <Content Include="umbraco_client\CodeMirror\js\mode\javascript\index.html" />
-    <Content Include="umbraco_client\CodeMirror\js\mode\javascript\javascript.js" />
-    <Content Include="umbraco_client\CodeMirror\js\mode\jinja2\index.html" />
-    <Content Include="umbraco_client\CodeMirror\js\mode\jinja2\jinja2.js" />
-    <Content Include="umbraco_client\CodeMirror\js\mode\less\index.html" />
-    <Content Include="umbraco_client\CodeMirror\js\mode\less\less.js" />
-    <Content Include="umbraco_client\CodeMirror\js\mode\lua\index.html" />
-    <Content Include="umbraco_client\CodeMirror\js\mode\lua\lua.js" />
-    <Content Include="umbraco_client\CodeMirror\js\mode\markdown\index.html" />
-    <Content Include="umbraco_client\CodeMirror\js\mode\markdown\markdown.js" />
-    <Content Include="umbraco_client\CodeMirror\js\mode\mysql\index.html" />
-    <Content Include="umbraco_client\CodeMirror\js\mode\mysql\mysql.js" />
-    <Content Include="umbraco_client\CodeMirror\js\mode\ntriples\index.html" />
-    <Content Include="umbraco_client\CodeMirror\js\mode\ntriples\ntriples.js" />
-    <Content Include="umbraco_client\CodeMirror\js\mode\ocaml\index.html" />
-    <Content Include="umbraco_client\CodeMirror\js\mode\ocaml\ocaml.js" />
-    <Content Include="umbraco_client\CodeMirror\js\mode\pascal\index.html" />
-    <Content Include="umbraco_client\CodeMirror\js\mode\pascal\pascal.js" />
-    <Content Include="umbraco_client\CodeMirror\js\mode\perl\index.html" />
-    <Content Include="umbraco_client\CodeMirror\js\mode\perl\perl.js" />
-    <Content Include="umbraco_client\CodeMirror\js\mode\php\index.html" />
-    <Content Include="umbraco_client\CodeMirror\js\mode\php\php.js" />
-    <Content Include="umbraco_client\CodeMirror\js\mode\pig\index.html" />
-    <Content Include="umbraco_client\CodeMirror\js\mode\pig\pig.js" />
-    <Content Include="umbraco_client\CodeMirror\js\mode\plsql\index.html" />
-    <Content Include="umbraco_client\CodeMirror\js\mode\plsql\plsql.js" />
-    <Content Include="umbraco_client\CodeMirror\js\mode\properties\index.html" />
-    <Content Include="umbraco_client\CodeMirror\js\mode\properties\properties.js" />
-    <Content Include="umbraco_client\CodeMirror\js\mode\python\index.html" />
-    <Content Include="umbraco_client\CodeMirror\js\mode\python\LICENSE.txt" />
-    <Content Include="umbraco_client\CodeMirror\js\mode\python\python.js" />
-    <Content Include="umbraco_client\CodeMirror\js\mode\rpm\changes\changes.js" />
-    <Content Include="umbraco_client\CodeMirror\js\mode\rpm\changes\index.html" />
-    <Content Include="umbraco_client\CodeMirror\js\mode\rpm\spec\index.html" />
-    <Content Include="umbraco_client\CodeMirror\js\mode\rpm\spec\spec.css" />
-    <Content Include="umbraco_client\CodeMirror\js\mode\rpm\spec\spec.js" />
-    <Content Include="umbraco_client\CodeMirror\js\mode\rst\index.html" />
-    <Content Include="umbraco_client\CodeMirror\js\mode\rst\rst.js" />
-    <Content Include="umbraco_client\CodeMirror\js\mode\ruby\index.html" />
-    <Content Include="umbraco_client\CodeMirror\js\mode\ruby\ruby.js" />
-    <Content Include="umbraco_client\CodeMirror\js\mode\rust\index.html" />
-    <Content Include="umbraco_client\CodeMirror\js\mode\rust\rust.js" />
-    <Content Include="umbraco_client\CodeMirror\js\mode\r\index.html" />
-    <Content Include="umbraco_client\CodeMirror\js\mode\r\r.js" />
-    <Content Include="umbraco_client\CodeMirror\js\mode\scheme\index.html" />
-    <Content Include="umbraco_client\CodeMirror\js\mode\scheme\scheme.js" />
-    <Content Include="umbraco_client\CodeMirror\js\mode\shell\index.html" />
-    <Content Include="umbraco_client\CodeMirror\js\mode\shell\shell.js" />
-    <Content Include="umbraco_client\CodeMirror\js\mode\smalltalk\index.html" />
-    <Content Include="umbraco_client\CodeMirror\js\mode\smalltalk\smalltalk.js" />
-    <Content Include="umbraco_client\CodeMirror\js\mode\smarty\index.html" />
-    <Content Include="umbraco_client\CodeMirror\js\mode\smarty\smarty.js" />
-    <Content Include="umbraco_client\CodeMirror\js\mode\sparql\index.html" />
-    <Content Include="umbraco_client\CodeMirror\js\mode\sparql\sparql.js" />
-    <Content Include="umbraco_client\CodeMirror\js\mode\stex\index.html" />
-    <Content Include="umbraco_client\CodeMirror\js\mode\stex\stex.js" />
-    <Content Include="umbraco_client\CodeMirror\js\mode\stex\test.html" />
-    <Content Include="umbraco_client\CodeMirror\js\mode\tiddlywiki\index.html" />
-    <Content Include="umbraco_client\CodeMirror\js\mode\tiddlywiki\tiddlywiki.css" />
-    <Content Include="umbraco_client\CodeMirror\js\mode\tiddlywiki\tiddlywiki.js" />
-    <Content Include="umbraco_client\CodeMirror\js\mode\tiki\index.html" />
-    <Content Include="umbraco_client\CodeMirror\js\mode\tiki\tiki.css" />
-    <Content Include="umbraco_client\CodeMirror\js\mode\tiki\tiki.js" />
-    <Content Include="umbraco_client\CodeMirror\js\mode\vbscript\index.html" />
-    <Content Include="umbraco_client\CodeMirror\js\mode\vbscript\vbscript.js" />
-    <Content Include="umbraco_client\CodeMirror\js\mode\vb\index.html" />
-    <Content Include="umbraco_client\CodeMirror\js\mode\vb\LICENSE.txt" />
-    <Content Include="umbraco_client\CodeMirror\js\mode\vb\vb.js" />
-    <Content Include="umbraco_client\CodeMirror\js\mode\velocity\index.html" />
-    <Content Include="umbraco_client\CodeMirror\js\mode\velocity\velocity.js" />
-    <Content Include="umbraco_client\CodeMirror\js\mode\verilog\index.html" />
-    <Content Include="umbraco_client\CodeMirror\js\mode\verilog\verilog.js" />
-    <Content Include="umbraco_client\CodeMirror\js\mode\xml\index.html" />
-    <Content Include="umbraco_client\CodeMirror\js\mode\xml\xml.js" />
-    <Content Include="umbraco_client\CodeMirror\js\mode\xquery\index.html" />
-    <Content Include="umbraco_client\CodeMirror\js\mode\xquery\test\index.html" />
-    <Content Include="umbraco_client\CodeMirror\js\mode\xquery\test\testBase.js" />
-    <Content Include="umbraco_client\CodeMirror\js\mode\xquery\test\testEmptySequenceKeyword.js" />
-    <Content Include="umbraco_client\CodeMirror\js\mode\xquery\test\testMultiAttr.js" />
-    <Content Include="umbraco_client\CodeMirror\js\mode\xquery\test\testNamespaces.js" />
-    <Content Include="umbraco_client\CodeMirror\js\mode\xquery\test\testProcessingInstructions.js" />
-    <Content Include="umbraco_client\CodeMirror\js\mode\xquery\test\testQuotes.js" />
-    <Content Include="umbraco_client\CodeMirror\js\mode\xquery\xquery.js" />
-    <Content Include="umbraco_client\CodeMirror\js\mode\yaml\index.html" />
-    <Content Include="umbraco_client\CodeMirror\js\mode\yaml\yaml.js" />
-    <Content Include="umbraco_client\CodeMirror\js\theme\ambiance.css" />
-    <Content Include="umbraco_client\CodeMirror\js\theme\blackboard.css" />
-    <Content Include="umbraco_client\CodeMirror\js\theme\cobalt.css" />
-    <Content Include="umbraco_client\CodeMirror\js\theme\eclipse.css" />
-    <Content Include="umbraco_client\CodeMirror\js\theme\elegant.css" />
-    <Content Include="umbraco_client\CodeMirror\js\theme\erlang-dark.css" />
-    <Content Include="umbraco_client\CodeMirror\js\theme\lesser-dark.css" />
-    <Content Include="umbraco_client\CodeMirror\js\theme\monokai.css" />
-    <Content Include="umbraco_client\CodeMirror\js\theme\neat.css" />
-    <Content Include="umbraco_client\CodeMirror\js\theme\night.css" />
-    <Content Include="umbraco_client\CodeMirror\js\theme\rubyblue.css" />
-    <Content Include="umbraco_client\CodeMirror\js\theme\vibrant-ink.css" />
-    <Content Include="umbraco_client\CodeMirror\js\theme\xq-dark.css" />
-    <Content Include="umbraco_client\ContextMenu\Css\jquery.contextMenu.css" />
-    <Content Include="umbraco_client\ContextMenu\Js\jquery.contextMenu.js" />
-    <Content Include="umbraco_client\FileUploader\js\jquery.fileUploader.js" />
-    <Content Include="umbraco_client\FolderBrowser\Css\folderbrowser.css" />
-    <Content Include="umbraco_client\FolderBrowser\Js\folderbrowser.js" />
-    <Content Include="umbraco_client\tags\css\jquery.tagsinput.css" />
-    <Content Include="umbraco_client\tags\js\jquery.tagsinput.js" />
-    <Content Include="umbraco_client\tags\js\jquery.tagsinput.min.js">
-      <DependentUpon>jquery.tagsinput.js</DependentUpon>
-    </Content>
-    <Content Include="umbraco_client\tinymce3\langs\en.js" />
-    <Content Include="umbraco_client\tinymce3\langs\he.js" />
-    <Content Include="umbraco_client\tinymce3\langs\ja.js" />
-    <Content Include="umbraco_client\tinymce3\license.txt" />
-    <Content Include="umbraco_client\tinymce3\plugins\advhr\css\advhr.css" />
-    <Content Include="umbraco_client\tinymce3\plugins\advhr\editor_plugin.js" />
-    <Content Include="umbraco_client\tinymce3\plugins\advhr\editor_plugin_src.js" />
-    <Content Include="umbraco_client\tinymce3\plugins\advhr\js\rule.js" />
-    <Content Include="umbraco_client\tinymce3\plugins\advhr\langs\en_dlg.js" />
-    <Content Include="umbraco_client\tinymce3\plugins\advhr\langs\he_dlg.js" />
-    <Content Include="umbraco_client\tinymce3\plugins\advhr\langs\ja_dlg.js" />
-    <Content Include="umbraco_client\tinymce3\plugins\advhr\rule.htm" />
-    <Content Include="umbraco_client\tinymce3\plugins\advimage\css\advimage.css" />
-    <Content Include="umbraco_client\tinymce3\plugins\advimage\editor_plugin.js" />
-    <Content Include="umbraco_client\tinymce3\plugins\advimage\editor_plugin_src.js" />
-    <Content Include="umbraco_client\tinymce3\plugins\advimage\image.htm" />
-    <Content Include="umbraco_client\tinymce3\plugins\advimage\img\sample.gif" />
-    <Content Include="umbraco_client\tinymce3\plugins\advimage\js\image.js" />
-    <Content Include="umbraco_client\tinymce3\plugins\advimage\langs\en_dlg.js" />
-    <Content Include="umbraco_client\tinymce3\plugins\advimage\langs\he_dlg.js" />
-    <Content Include="umbraco_client\tinymce3\plugins\advimage\langs\ja_dlg.js" />
-    <Content Include="umbraco_client\tinymce3\plugins\advlink\css\advlink.css" />
-    <Content Include="umbraco_client\tinymce3\plugins\advlink\editor_plugin.js" />
-    <Content Include="umbraco_client\tinymce3\plugins\advlink\editor_plugin_src.js" />
-    <Content Include="umbraco_client\tinymce3\plugins\advlink\js\advlink.js" />
-    <Content Include="umbraco_client\tinymce3\plugins\advlink\langs\en_dlg.js" />
-    <Content Include="umbraco_client\tinymce3\plugins\advlink\langs\he_dlg.js" />
-    <Content Include="umbraco_client\tinymce3\plugins\advlink\langs\ja_dlg.js" />
-    <Content Include="umbraco_client\tinymce3\plugins\advlink\link.htm" />
-    <Content Include="umbraco_client\tinymce3\plugins\advlist\editor_plugin.js" />
-    <Content Include="umbraco_client\tinymce3\plugins\advlist\editor_plugin_src.js" />
-    <Content Include="umbraco_client\tinymce3\plugins\autolink\editor_plugin.js" />
-    <Content Include="umbraco_client\tinymce3\plugins\autolink\editor_plugin_src.js" />
-    <Content Include="umbraco_client\tinymce3\plugins\autoresize\editor_plugin.js" />
-    <Content Include="umbraco_client\tinymce3\plugins\autoresize\editor_plugin_src.js" />
-    <Content Include="umbraco_client\tinymce3\plugins\autosave\editor_plugin.js" />
-    <Content Include="umbraco_client\tinymce3\plugins\autosave\editor_plugin_src.js" />
-    <Content Include="umbraco_client\tinymce3\plugins\autosave\langs\en.js" />
-    <Content Include="umbraco_client\tinymce3\plugins\bbcode\editor_plugin.js" />
-    <Content Include="umbraco_client\tinymce3\plugins\bbcode\editor_plugin_src.js" />
-    <Content Include="umbraco_client\tinymce3\plugins\contextmenu\editor_plugin.js" />
-    <Content Include="umbraco_client\tinymce3\plugins\contextmenu\editor_plugin_src.js" />
-    <Content Include="umbraco_client\tinymce3\plugins\directionality\editor_plugin.js" />
-    <Content Include="umbraco_client\tinymce3\plugins\directionality\editor_plugin_src.js" />
-    <Content Include="umbraco_client\tinymce3\plugins\emotions\editor_plugin.js" />
-    <Content Include="umbraco_client\tinymce3\plugins\emotions\editor_plugin_src.js" />
-    <Content Include="umbraco_client\tinymce3\plugins\emotions\emotions.htm" />
-    <Content Include="umbraco_client\tinymce3\plugins\emotions\img\smiley-cool.gif" />
-    <Content Include="umbraco_client\tinymce3\plugins\emotions\img\smiley-cry.gif" />
-    <Content Include="umbraco_client\tinymce3\plugins\emotions\img\smiley-embarassed.gif" />
-    <Content Include="umbraco_client\tinymce3\plugins\emotions\img\smiley-foot-in-mouth.gif" />
-    <Content Include="umbraco_client\tinymce3\plugins\emotions\img\smiley-frown.gif" />
-    <Content Include="umbraco_client\tinymce3\plugins\emotions\img\smiley-innocent.gif" />
-    <Content Include="umbraco_client\tinymce3\plugins\emotions\img\smiley-kiss.gif" />
-    <Content Include="umbraco_client\tinymce3\plugins\emotions\img\smiley-laughing.gif" />
-    <Content Include="umbraco_client\tinymce3\plugins\emotions\img\smiley-money-mouth.gif" />
-    <Content Include="umbraco_client\tinymce3\plugins\emotions\img\smiley-sealed.gif" />
-    <Content Include="umbraco_client\tinymce3\plugins\emotions\img\smiley-smile.gif" />
-    <Content Include="umbraco_client\tinymce3\plugins\emotions\img\smiley-surprised.gif" />
-    <Content Include="umbraco_client\tinymce3\plugins\emotions\img\smiley-tongue-out.gif" />
-    <Content Include="umbraco_client\tinymce3\plugins\emotions\img\smiley-undecided.gif" />
-    <Content Include="umbraco_client\tinymce3\plugins\emotions\img\smiley-wink.gif" />
-    <Content Include="umbraco_client\tinymce3\plugins\emotions\img\smiley-yell.gif" />
-    <Content Include="umbraco_client\tinymce3\plugins\emotions\js\emotions.js" />
-    <Content Include="umbraco_client\tinymce3\plugins\emotions\langs\en_dlg.js" />
-    <Content Include="umbraco_client\tinymce3\plugins\emotions\langs\he_dlg.js" />
-    <Content Include="umbraco_client\tinymce3\plugins\emotions\langs\ja_dlg.js" />
-    <Content Include="umbraco_client\tinymce3\plugins\example\dialog.htm" />
-    <Content Include="umbraco_client\tinymce3\plugins\example\editor_plugin.js" />
-    <Content Include="umbraco_client\tinymce3\plugins\example\editor_plugin_src.js" />
-    <Content Include="umbraco_client\tinymce3\plugins\example\img\example.gif" />
-    <Content Include="umbraco_client\tinymce3\plugins\example\js\dialog.js" />
-    <Content Include="umbraco_client\tinymce3\plugins\example\langs\en.js" />
-    <Content Include="umbraco_client\tinymce3\plugins\example\langs\en_dlg.js" />
-    <Content Include="umbraco_client\tinymce3\plugins\example_dependency\editor_plugin.js" />
-    <Content Include="umbraco_client\tinymce3\plugins\example_dependency\editor_plugin_src.js" />
-    <Content Include="umbraco_client\tinymce3\plugins\fullpage\css\fullpage.css" />
-    <Content Include="umbraco_client\tinymce3\plugins\fullpage\editor_plugin.js" />
-    <Content Include="umbraco_client\tinymce3\plugins\fullpage\editor_plugin_src.js" />
-    <Content Include="umbraco_client\tinymce3\plugins\fullpage\fullpage.htm" />
-    <Content Include="umbraco_client\tinymce3\plugins\fullpage\js\fullpage.js" />
-    <Content Include="umbraco_client\tinymce3\plugins\fullpage\langs\en_dlg.js" />
-    <Content Include="umbraco_client\tinymce3\plugins\fullpage\langs\he_dlg.js" />
-    <Content Include="umbraco_client\tinymce3\plugins\fullpage\langs\ja_dlg.js" />
-    <Content Include="umbraco_client\tinymce3\plugins\fullscreen\editor_plugin.js" />
-    <Content Include="umbraco_client\tinymce3\plugins\fullscreen\editor_plugin_src.js" />
-    <Content Include="umbraco_client\tinymce3\plugins\fullscreen\fullscreen.htm" />
-    <Content Include="umbraco_client\tinymce3\plugins\iespell\editor_plugin.js" />
-    <Content Include="umbraco_client\tinymce3\plugins\iespell\editor_plugin_src.js" />
-    <Content Include="umbraco_client\tinymce3\plugins\inlinepopups\editor_plugin.js" />
-    <Content Include="umbraco_client\tinymce3\plugins\inlinepopups\editor_plugin_src.js" />
-    <Content Include="umbraco_client\tinymce3\plugins\inlinepopups\skins\clearlooks2\img\alert.gif" />
-    <Content Include="umbraco_client\tinymce3\plugins\inlinepopups\skins\clearlooks2\img\button.gif" />
-    <Content Include="umbraco_client\tinymce3\plugins\inlinepopups\skins\clearlooks2\img\buttons.gif" />
-    <Content Include="umbraco_client\tinymce3\plugins\inlinepopups\skins\clearlooks2\img\confirm.gif" />
-    <Content Include="umbraco_client\tinymce3\plugins\inlinepopups\skins\clearlooks2\img\corners.gif" />
-    <Content Include="umbraco_client\tinymce3\plugins\inlinepopups\skins\clearlooks2\img\horizontal.gif" />
-    <Content Include="umbraco_client\tinymce3\plugins\inlinepopups\skins\clearlooks2\img\vertical.gif" />
-    <Content Include="umbraco_client\tinymce3\plugins\inlinepopups\skins\clearlooks2\window.css" />
-    <Content Include="umbraco_client\tinymce3\plugins\inlinepopups\skins\umbraco\img\alert.gif" />
-    <Content Include="umbraco_client\tinymce3\plugins\inlinepopups\skins\umbraco\img\button.gif" />
-    <Content Include="umbraco_client\tinymce3\plugins\inlinepopups\skins\umbraco\img\buttons.gif" />
-    <Content Include="umbraco_client\tinymce3\plugins\inlinepopups\skins\umbraco\img\close.png" />
-    <Content Include="umbraco_client\tinymce3\plugins\inlinepopups\skins\umbraco\img\confirm.gif" />
-    <Content Include="umbraco_client\tinymce3\plugins\inlinepopups\skins\umbraco\img\corners.gif" />
-    <Content Include="umbraco_client\tinymce3\plugins\inlinepopups\skins\umbraco\img\horizontal.gif" />
-    <Content Include="umbraco_client\tinymce3\plugins\inlinepopups\skins\umbraco\img\vertical.gif" />
-    <Content Include="umbraco_client\tinymce3\plugins\inlinepopups\skins\umbraco\window.css" />
-    <Content Include="umbraco_client\tinymce3\plugins\inlinepopups\template.htm" />
-    <Content Include="umbraco_client\tinymce3\plugins\insertdatetime\editor_plugin.js" />
-    <Content Include="umbraco_client\tinymce3\plugins\insertdatetime\editor_plugin_src.js" />
-    <Content Include="umbraco_client\tinymce3\plugins\layer\editor_plugin.js" />
-    <Content Include="umbraco_client\tinymce3\plugins\layer\editor_plugin_src.js" />
-    <Content Include="umbraco_client\tinymce3\plugins\legacyoutput\editor_plugin.js" />
-    <Content Include="umbraco_client\tinymce3\plugins\legacyoutput\editor_plugin_src.js" />
-    <Content Include="umbraco_client\tinymce3\plugins\lists\editor_plugin.js" />
-    <Content Include="umbraco_client\tinymce3\plugins\lists\editor_plugin_src.js" />
-    <Content Include="umbraco_client\tinymce3\plugins\media\css\media.css" />
-    <Content Include="umbraco_client\tinymce3\plugins\media\editor_plugin.js" />
-    <Content Include="umbraco_client\tinymce3\plugins\media\editor_plugin_src.js" />
-    <Content Include="umbraco_client\tinymce3\plugins\media\js\embed.js" />
-    <Content Include="umbraco_client\tinymce3\plugins\media\js\media.js" />
-    <Content Include="umbraco_client\tinymce3\plugins\media\langs\da_dlg.js" />
-    <Content Include="umbraco_client\tinymce3\plugins\media\langs\de_dlg.js" />
-    <Content Include="umbraco_client\tinymce3\plugins\media\langs\en_dlg.js" />
-    <Content Include="umbraco_client\tinymce3\plugins\media\langs\es_dlg.js" />
-    <Content Include="umbraco_client\tinymce3\plugins\media\langs\fr_dlg.js" />
-    <Content Include="umbraco_client\tinymce3\plugins\media\langs\it_dlg.js" />
-    <Content Include="umbraco_client\tinymce3\plugins\media\langs\ko_dlg.js" />
-    <Content Include="umbraco_client\tinymce3\plugins\media\langs\nl_dlg.js" />
-    <Content Include="umbraco_client\tinymce3\plugins\media\langs\no_dlg.js" />
-    <Content Include="umbraco_client\tinymce3\plugins\media\langs\sv_dlg.js" />
-    <Content Include="umbraco_client\tinymce3\plugins\media\media.htm" />
-    <Content Include="umbraco_client\tinymce3\plugins\media\moxieplayer.swf" />
-    <Content Include="umbraco_client\tinymce3\plugins\nonbreaking\editor_plugin.js" />
-    <Content Include="umbraco_client\tinymce3\plugins\nonbreaking\editor_plugin_src.js" />
-    <Content Include="umbraco_client\tinymce3\plugins\noneditable\editor_plugin.js" />
-    <Content Include="umbraco_client\tinymce3\plugins\noneditable\editor_plugin_src.js" />
-    <Content Include="umbraco_client\tinymce3\plugins\pagebreak\editor_plugin.js" />
-    <Content Include="umbraco_client\tinymce3\plugins\pagebreak\editor_plugin_src.js" />
-    <Content Include="umbraco_client\tinymce3\plugins\paste\editor_plugin.js" />
-    <Content Include="umbraco_client\tinymce3\plugins\paste\editor_plugin_src.js" />
-    <Content Include="umbraco_client\tinymce3\plugins\paste\js\pastetext.js" />
-    <Content Include="umbraco_client\tinymce3\plugins\paste\js\pasteword.js" />
-    <Content Include="umbraco_client\tinymce3\plugins\paste\langs\en_dlg.js" />
-    <Content Include="umbraco_client\tinymce3\plugins\paste\langs\he_dlg.js" />
-    <Content Include="umbraco_client\tinymce3\plugins\paste\langs\ja_dlg.js" />
-    <Content Include="umbraco_client\tinymce3\plugins\paste\pastetext.htm" />
-    <Content Include="umbraco_client\tinymce3\plugins\paste\pasteword.htm" />
-    <Content Include="umbraco_client\tinymce3\plugins\preview\editor_plugin.js" />
-    <Content Include="umbraco_client\tinymce3\plugins\preview\editor_plugin_src.js" />
-    <Content Include="umbraco_client\tinymce3\plugins\preview\example.html" />
-    <Content Include="umbraco_client\tinymce3\plugins\preview\jscripts\embed.js" />
-    <Content Include="umbraco_client\tinymce3\plugins\preview\preview.html" />
-    <Content Include="umbraco_client\tinymce3\plugins\print\editor_plugin.js" />
-    <Content Include="umbraco_client\tinymce3\plugins\print\editor_plugin_src.js" />
-    <Content Include="umbraco_client\tinymce3\plugins\save\editor_plugin.js" />
-    <Content Include="umbraco_client\tinymce3\plugins\save\editor_plugin_src.js" />
-    <Content Include="umbraco_client\tinymce3\plugins\searchreplace\css\searchreplace.css" />
-    <Content Include="umbraco_client\tinymce3\plugins\searchreplace\editor_plugin.js" />
-    <Content Include="umbraco_client\tinymce3\plugins\searchreplace\editor_plugin_src.js" />
-    <Content Include="umbraco_client\tinymce3\plugins\searchreplace\js\searchreplace.js" />
-    <Content Include="umbraco_client\tinymce3\plugins\searchreplace\langs\en_dlg.js" />
-    <Content Include="umbraco_client\tinymce3\plugins\searchreplace\langs\he_dlg.js" />
-    <Content Include="umbraco_client\tinymce3\plugins\searchreplace\langs\ja_dlg.js" />
-    <Content Include="umbraco_client\tinymce3\plugins\searchreplace\searchreplace.htm" />
-    <Content Include="umbraco_client\tinymce3\plugins\spellchecker\css\content.css" />
-    <Content Include="umbraco_client\tinymce3\plugins\spellchecker\editor_plugin.js" />
-    <Content Include="umbraco_client\tinymce3\plugins\spellchecker\editor_plugin_src.js" />
-    <Content Include="umbraco_client\tinymce3\plugins\spellchecker\img\wline.gif" />
-    <Content Include="umbraco_client\tinymce3\plugins\style\css\props.css" />
-    <Content Include="umbraco_client\tinymce3\plugins\style\editor_plugin.js" />
-    <Content Include="umbraco_client\tinymce3\plugins\style\editor_plugin_src.js" />
-    <Content Include="umbraco_client\tinymce3\plugins\style\js\props.js" />
-    <Content Include="umbraco_client\tinymce3\plugins\style\langs\en_dlg.js" />
-    <Content Include="umbraco_client\tinymce3\plugins\style\langs\he_dlg.js" />
-    <Content Include="umbraco_client\tinymce3\plugins\style\langs\ja_dlg.js" />
-    <Content Include="umbraco_client\tinymce3\plugins\style\props.htm" />
-    <Content Include="umbraco_client\tinymce3\plugins\style\readme.txt" />
-    <Content Include="umbraco_client\tinymce3\plugins\tabfocus\editor_plugin.js" />
-    <Content Include="umbraco_client\tinymce3\plugins\tabfocus\editor_plugin_src.js" />
-    <Content Include="umbraco_client\tinymce3\plugins\table\cell.htm" />
-    <Content Include="umbraco_client\tinymce3\plugins\table\css\cell.css" />
-    <Content Include="umbraco_client\tinymce3\plugins\table\css\row.css" />
-    <Content Include="umbraco_client\tinymce3\plugins\table\css\table.css" />
-    <Content Include="umbraco_client\tinymce3\plugins\table\editor_plugin.js" />
-    <Content Include="umbraco_client\tinymce3\plugins\table\editor_plugin_src.js" />
-    <Content Include="umbraco_client\tinymce3\plugins\table\js\cell.js" />
-    <Content Include="umbraco_client\tinymce3\plugins\table\js\merge_cells.js" />
-    <Content Include="umbraco_client\tinymce3\plugins\table\js\row.js" />
-    <Content Include="umbraco_client\tinymce3\plugins\table\js\table.js" />
-    <Content Include="umbraco_client\tinymce3\plugins\table\langs\en_dlg.js" />
-    <Content Include="umbraco_client\tinymce3\plugins\table\langs\he_dlg.js" />
-    <Content Include="umbraco_client\tinymce3\plugins\table\langs\ja_dlg.js" />
-    <Content Include="umbraco_client\tinymce3\plugins\table\merge_cells.htm" />
-    <Content Include="umbraco_client\tinymce3\plugins\table\row.htm" />
-    <Content Include="umbraco_client\tinymce3\plugins\table\table.htm" />
-    <Content Include="umbraco_client\tinymce3\plugins\template\blank.htm" />
-    <Content Include="umbraco_client\tinymce3\plugins\template\css\template.css" />
-    <Content Include="umbraco_client\tinymce3\plugins\template\editor_plugin.js" />
-    <Content Include="umbraco_client\tinymce3\plugins\template\editor_plugin_src.js" />
-    <Content Include="umbraco_client\tinymce3\plugins\template\js\template.js" />
-    <Content Include="umbraco_client\tinymce3\plugins\template\langs\en_dlg.js" />
-    <Content Include="umbraco_client\tinymce3\plugins\template\langs\he_dlg.js" />
-    <Content Include="umbraco_client\tinymce3\plugins\template\langs\ja_dlg.js" />
-    <Content Include="umbraco_client\tinymce3\plugins\template\template.htm" />
-    <Content Include="umbraco_client\tinymce3\plugins\umbracocontextmenu\editor_plugin_src.js" />
-    <Content Include="umbraco_client\tinymce3\plugins\umbracocss\dialog.htm" />
-    <Content Include="umbraco_client\tinymce3\plugins\umbracocss\editor_plugin_src.js" />
-    <Content Include="umbraco_client\tinymce3\plugins\umbracocss\img\example.gif" />
-    <Content Include="umbraco_client\tinymce3\plugins\umbracocss\js\dialog.js" />
-    <Content Include="umbraco_client\tinymce3\plugins\umbracocss\langs\en.js" />
-    <Content Include="umbraco_client\tinymce3\plugins\umbracocss\langs\en_dlg.js" />
-    <Content Include="umbraco_client\tinymce3\plugins\umbracoimg\editor_plugin_src.js" />
-    <Content Include="umbraco_client\tinymce3\plugins\umbracoimg\js\image.js" />
-    <Content Include="umbraco_client\tinymce3\plugins\umbracoimg\langs\en_dlg.js" />
-    <Content Include="umbraco_client\tinymce3\plugins\umbracoimg\langs\he_dlg.js" />
-    <Content Include="umbraco_client\tinymce3\plugins\umbracoimg\langs\ja_dlg.js" />
-    <Content Include="umbraco_client\tinymce3\plugins\umbracolink\editor_plugin_src.js" />
-    <Content Include="umbraco_client\tinymce3\plugins\umbracolink\js\umbracolink.js" />
-    <Content Include="umbraco_client\tinymce3\plugins\umbracolink\langs\en_dlg.js" />
-    <Content Include="umbraco_client\tinymce3\plugins\umbracolink\langs\he_dlg.js" />
-    <Content Include="umbraco_client\tinymce3\plugins\umbracolink\langs\ja_dlg.js" />
-    <Content Include="umbraco_client\tinymce3\plugins\umbracomacro\dialog.htm" />
-    <Content Include="umbraco_client\tinymce3\plugins\umbracomacro\editor_plugin_src.js" />
-    <Content Include="umbraco_client\tinymce3\plugins\umbracomacro\img\insMacro.gif" />
-    <Content Include="umbraco_client\tinymce3\plugins\umbracomacro\js\dialog.js" />
-    <Content Include="umbraco_client\tinymce3\plugins\umbracomacro\langs\en.js" />
-    <Content Include="umbraco_client\tinymce3\plugins\umbracomacro\langs\en_dlg.js" />
-    <Content Include="umbraco_client\tinymce3\plugins\umbracomacro\langs\he.js" />
-    <Content Include="umbraco_client\tinymce3\plugins\umbracomacro\langs\he_dlg.js" />
-    <Content Include="umbraco_client\tinymce3\plugins\umbracomacro\langs\ja.js" />
-    <Content Include="umbraco_client\tinymce3\plugins\umbracomacro\langs\ja_dlg.js" />
-    <Content Include="umbraco_client\tinymce3\plugins\umbracopaste\editor_plugin_src.js" />
-    <Content Include="umbraco_client\tinymce3\plugins\umbracoshortcut\editor_plugin_src.js" />
-    <Content Include="umbraco_client\tinymce3\plugins\visualblocks\css\visualblocks.css" />
-    <Content Include="umbraco_client\tinymce3\plugins\visualblocks\editor_plugin.js" />
-    <Content Include="umbraco_client\tinymce3\plugins\visualblocks\editor_plugin_src.js" />
-    <Content Include="umbraco_client\tinymce3\plugins\visualchars\editor_plugin.js" />
-    <Content Include="umbraco_client\tinymce3\plugins\visualchars\editor_plugin_src.js" />
-    <Content Include="umbraco_client\tinymce3\plugins\wordcount\editor_plugin.js" />
-    <Content Include="umbraco_client\tinymce3\plugins\wordcount\editor_plugin_src.js" />
-    <Content Include="umbraco_client\tinymce3\plugins\xhtmlxtras\abbr.htm" />
-    <Content Include="umbraco_client\tinymce3\plugins\xhtmlxtras\acronym.htm" />
-    <Content Include="umbraco_client\tinymce3\plugins\xhtmlxtras\attributes.htm" />
-    <Content Include="umbraco_client\tinymce3\plugins\xhtmlxtras\cite.htm" />
-    <Content Include="umbraco_client\tinymce3\plugins\xhtmlxtras\css\attributes.css" />
-    <Content Include="umbraco_client\tinymce3\plugins\xhtmlxtras\css\popup.css" />
-    <Content Include="umbraco_client\tinymce3\plugins\xhtmlxtras\del.htm" />
-    <Content Include="umbraco_client\tinymce3\plugins\xhtmlxtras\editor_plugin.js" />
-    <Content Include="umbraco_client\tinymce3\plugins\xhtmlxtras\editor_plugin_src.js" />
-    <Content Include="umbraco_client\tinymce3\plugins\xhtmlxtras\ins.htm" />
-    <Content Include="umbraco_client\tinymce3\plugins\xhtmlxtras\js\abbr.js" />
-    <Content Include="umbraco_client\tinymce3\plugins\xhtmlxtras\js\acronym.js" />
-    <Content Include="umbraco_client\tinymce3\plugins\xhtmlxtras\js\attributes.js" />
-    <Content Include="umbraco_client\tinymce3\plugins\xhtmlxtras\js\cite.js" />
-    <Content Include="umbraco_client\tinymce3\plugins\xhtmlxtras\js\del.js" />
-    <Content Include="umbraco_client\tinymce3\plugins\xhtmlxtras\js\element_common.js" />
-    <Content Include="umbraco_client\tinymce3\plugins\xhtmlxtras\js\ins.js" />
-    <Content Include="umbraco_client\tinymce3\plugins\xhtmlxtras\langs\en_dlg.js" />
-    <Content Include="umbraco_client\tinymce3\plugins\xhtmlxtras\langs\he_dlg.js" />
-    <Content Include="umbraco_client\tinymce3\plugins\xhtmlxtras\langs\ja_dlg.js" />
-    <Content Include="umbraco_client\tinymce3\themes\advanced\about.htm" />
-    <Content Include="umbraco_client\tinymce3\themes\advanced\anchor.htm" />
-    <Content Include="umbraco_client\tinymce3\themes\advanced\charmap.htm" />
-    <Content Include="umbraco_client\tinymce3\themes\advanced\color_picker.htm" />
-    <Content Include="umbraco_client\tinymce3\themes\advanced\editor_template.js" />
-    <Content Include="umbraco_client\tinymce3\themes\advanced\editor_template_src.js" />
-    <Content Include="umbraco_client\tinymce3\themes\advanced\image.htm" />
-    <Content Include="umbraco_client\tinymce3\themes\advanced\img\colorpicker.jpg" />
-    <Content Include="umbraco_client\tinymce3\themes\advanced\img\flash.gif" />
-    <Content Include="umbraco_client\tinymce3\themes\advanced\img\icons.gif" />
-    <Content Include="umbraco_client\tinymce3\themes\advanced\img\iframe.gif" />
-    <Content Include="umbraco_client\tinymce3\themes\advanced\img\pagebreak.gif" />
-    <Content Include="umbraco_client\tinymce3\themes\advanced\img\quicktime.gif" />
-    <Content Include="umbraco_client\tinymce3\themes\advanced\img\realmedia.gif" />
-    <Content Include="umbraco_client\tinymce3\themes\advanced\img\shockwave.gif" />
-    <Content Include="umbraco_client\tinymce3\themes\advanced\img\trans.gif" />
-    <Content Include="umbraco_client\tinymce3\themes\advanced\img\video.gif" />
-    <Content Include="umbraco_client\tinymce3\themes\advanced\img\windowsmedia.gif" />
-    <Content Include="umbraco_client\tinymce3\themes\advanced\js\about.js" />
-    <Content Include="umbraco_client\tinymce3\themes\advanced\js\anchor.js" />
-    <Content Include="umbraco_client\tinymce3\themes\advanced\js\charmap.js" />
-    <Content Include="umbraco_client\tinymce3\themes\advanced\js\color_picker.js" />
-    <Content Include="umbraco_client\tinymce3\themes\advanced\js\image.js" />
-    <Content Include="umbraco_client\tinymce3\themes\advanced\js\link.js" />
-    <Content Include="umbraco_client\tinymce3\themes\advanced\js\source_editor.js" />
-    <Content Include="umbraco_client\tinymce3\themes\advanced\langs\en.js" />
-    <Content Include="umbraco_client\tinymce3\themes\advanced\langs\en_dlg.js" />
-    <Content Include="umbraco_client\tinymce3\themes\advanced\link.htm" />
-    <Content Include="umbraco_client\tinymce3\themes\advanced\shortcuts.htm" />
-    <Content Include="umbraco_client\tinymce3\themes\advanced\skins\default\content.css" />
-    <Content Include="umbraco_client\tinymce3\themes\advanced\skins\default\dialog.css" />
-    <Content Include="umbraco_client\tinymce3\themes\advanced\skins\default\img\buttons.png" />
-    <Content Include="umbraco_client\tinymce3\themes\advanced\skins\default\img\items.gif" />
-    <Content Include="umbraco_client\tinymce3\themes\advanced\skins\default\img\menu_arrow.gif" />
-    <Content Include="umbraco_client\tinymce3\themes\advanced\skins\default\img\menu_check.gif" />
-    <Content Include="umbraco_client\tinymce3\themes\advanced\skins\default\img\progress.gif" />
-    <Content Include="umbraco_client\tinymce3\themes\advanced\skins\default\img\tabs.gif" />
-    <Content Include="umbraco_client\tinymce3\themes\advanced\skins\default\ui.css" />
-    <Content Include="umbraco_client\tinymce3\themes\advanced\skins\highcontrast\content.css" />
-    <Content Include="umbraco_client\tinymce3\themes\advanced\skins\highcontrast\dialog.css" />
-    <Content Include="umbraco_client\tinymce3\themes\advanced\skins\highcontrast\ui.css" />
-    <Content Include="umbraco_client\tinymce3\themes\advanced\skins\o2k7\content.css" />
-    <Content Include="umbraco_client\tinymce3\themes\advanced\skins\o2k7\dialog.css" />
-    <Content Include="umbraco_client\tinymce3\themes\advanced\skins\o2k7\img\button_bg.png" />
-    <Content Include="umbraco_client\tinymce3\themes\advanced\skins\o2k7\img\button_bg_black.png" />
-    <Content Include="umbraco_client\tinymce3\themes\advanced\skins\o2k7\img\button_bg_silver.png" />
-    <Content Include="umbraco_client\tinymce3\themes\advanced\skins\o2k7\ui.css" />
-    <Content Include="umbraco_client\tinymce3\themes\advanced\skins\o2k7\ui_black.css" />
-    <Content Include="umbraco_client\tinymce3\themes\advanced\skins\o2k7\ui_silver.css" />
-    <Content Include="umbraco_client\tinymce3\themes\advanced\source_editor.htm" />
-    <Content Include="umbraco_client\tinymce3\themes\umbraco\about.htm" />
-    <Content Include="umbraco_client\tinymce3\themes\umbraco\anchor.htm" />
-    <Content Include="umbraco_client\tinymce3\themes\umbraco\charmap.htm" />
-    <Content Include="umbraco_client\tinymce3\themes\umbraco\color_picker.htm" />
-    <Content Include="umbraco_client\tinymce3\themes\umbraco\editor_template_src.js" />
-    <Content Include="umbraco_client\tinymce3\themes\umbraco\image.htm" />
-    <Content Include="umbraco_client\tinymce3\themes\umbraco\img\colorpicker.jpg" />
-    <Content Include="umbraco_client\tinymce3\themes\umbraco\img\flash.gif" />
-    <Content Include="umbraco_client\tinymce3\themes\umbraco\img\icons.gif" />
-    <Content Include="umbraco_client\tinymce3\themes\umbraco\img\iframe.gif" />
-    <Content Include="umbraco_client\tinymce3\themes\umbraco\img\pagebreak.gif" />
-    <Content Include="umbraco_client\tinymce3\themes\umbraco\img\quicktime.gif" />
-    <Content Include="umbraco_client\tinymce3\themes\umbraco\img\realmedia.gif" />
-    <Content Include="umbraco_client\tinymce3\themes\umbraco\img\shockwave.gif" />
-    <Content Include="umbraco_client\tinymce3\themes\umbraco\img\trans.gif" />
-    <Content Include="umbraco_client\tinymce3\themes\umbraco\img\video.gif" />
-    <Content Include="umbraco_client\tinymce3\themes\umbraco\img\windowsmedia.gif" />
-    <Content Include="umbraco_client\tinymce3\themes\umbraco\js\about.js" />
-    <Content Include="umbraco_client\tinymce3\themes\umbraco\js\anchor.js" />
-    <Content Include="umbraco_client\tinymce3\themes\umbraco\js\charmap.js" />
-    <Content Include="umbraco_client\tinymce3\themes\umbraco\js\color_picker.js" />
-    <Content Include="umbraco_client\tinymce3\themes\umbraco\js\image.js" />
-    <Content Include="umbraco_client\tinymce3\themes\umbraco\js\link.js" />
-    <Content Include="umbraco_client\tinymce3\themes\umbraco\js\source_editor.js" />
-    <Content Include="umbraco_client\tinymce3\themes\umbraco\langs\en.js" />
-    <Content Include="umbraco_client\tinymce3\themes\umbraco\langs\en_dlg.js" />
-    <Content Include="umbraco_client\tinymce3\themes\umbraco\link.htm" />
-    <Content Include="umbraco_client\tinymce3\themes\umbraco\shortcuts.htm" />
-    <Content Include="umbraco_client\tinymce3\themes\umbraco\skins\umbraco\content.css" />
-    <Content Include="umbraco_client\tinymce3\themes\umbraco\skins\umbraco\dialog.css" />
-    <Content Include="umbraco_client\tinymce3\themes\umbraco\skins\umbraco\img\buttons.png" />
-    <Content Include="umbraco_client\tinymce3\themes\umbraco\skins\umbraco\img\items.gif" />
-    <Content Include="umbraco_client\tinymce3\themes\umbraco\skins\umbraco\img\menu_arrow.gif" />
-    <Content Include="umbraco_client\tinymce3\themes\umbraco\skins\umbraco\img\menu_check.gif" />
-    <Content Include="umbraco_client\tinymce3\themes\umbraco\skins\umbraco\img\progress.gif" />
-    <Content Include="umbraco_client\tinymce3\themes\umbraco\skins\umbraco\img\tabs.gif" />
-    <Content Include="umbraco_client\tinymce3\themes\umbraco\skins\umbraco\ui.css" />
-    <Content Include="umbraco_client\tinymce3\themes\umbraco\source_editor.htm" />
-    <Content Include="umbraco_client\tinymce3\themes\simple\editor_template.js" />
-    <Content Include="umbraco_client\tinymce3\themes\simple\editor_template_src.js" />
-    <Content Include="umbraco_client\tinymce3\themes\simple\img\icons.gif" />
-    <Content Include="umbraco_client\tinymce3\themes\simple\langs\en.js" />
-    <Content Include="umbraco_client\tinymce3\themes\simple\skins\default\content.css" />
-    <Content Include="umbraco_client\tinymce3\themes\simple\skins\default\ui.css" />
-    <Content Include="umbraco_client\tinymce3\themes\simple\skins\o2k7\content.css" />
-    <Content Include="umbraco_client\tinymce3\themes\simple\skins\o2k7\img\button_bg.png" />
-    <Content Include="umbraco_client\tinymce3\themes\simple\skins\o2k7\ui.css" />
-    <Content Include="umbraco_client\tinymce3\tiny_mce.js" />
-    <Content Include="umbraco_client\tinymce3\tiny_mce_popup.js" />
-    <Content Include="umbraco_client\tinymce3\tiny_mce_src.js" />
-    <Content Include="umbraco_client\tinymce3\umbraco-implementation-notes.txt" />
-    <Content Include="umbraco_client\tinymce3\utils\editable_selects.js" />
-    <Content Include="umbraco_client\tinymce3\utils\form_utils.js" />
-    <Content Include="umbraco_client\tinymce3\utils\mctabs.js" />
-    <Content Include="umbraco_client\tinymce3\utils\validate.js" />
-    <Content Include="umbraco\dashboard\DesktopMediaUploader.ascx" />
-    <Content Include="umbraco\dashboard\images\dmu-badge.jpg" />
-    <Content Include="umbraco\dashboard\images\dmu.png" />
-    <Content Include="umbraco\dashboard\images\logo32x32.png" />
-    <Content Include="umbraco\dashboard\images\membersearch.png" />
-    <Content Include="umbraco\dashboard\images\starterkit32x32.png" />
-    <Content Include="umbraco\dashboard\images\TV.png" />
-    <Content Include="umbraco\dashboard\images\ZipFile.png" />
-    <Content Include="umbraco\dashboard\swfs\AIRInstallBadge.swf" />
-    <Content Include="umbraco\dashboard\swfs\expressinstall.swf" />
-    <Content Include="umbraco\images\editor\insMacroSB.png" />
-    <Content Include="umbraco\images\editor\insRazorMacro.png" />
-    <Content Include="umbraco_client\Application\JQuery\jquery.hotkeys.js" />
-    <Content Include="umbraco_client\MaskedInput\jquery.maskedinput-1.3.min.js" />
-    <Content Include="umbraco_client\splitbutton\jquery.splitbutton.js" />
-    <Content Include="umbraco_client\splitbutton\images\splitbutton_hover.png" />
-    <Content Include="umbraco_client\splitbutton\images\splitbutton_downarrow.png" />
-    <Content Include="umbraco_client\splitbutton\splitbutton.css" />
-    <Content Include="umbraco_client\Installer\images\bg-inp-big.png" />
-    <Content Include="umbraco_client\modal\jquery.simplemodal.1.4.1.custom.js" />
-    <Content Include="umbraco_client\Jeditable\jquery.jeditable.js" />
-    <Content Include="umbraco_client\Installer\css\all.css" />
-    <Content Include="umbraco_client\Installer\css\form.css" />
-    <Content Include="umbraco_client\Installer\css\jquery-ui-1.8.6.custom.css" />
-    <Content Include="umbraco_client\Installer\css\lt7.css" />
-    <Content Include="umbraco_client\Installer\css\reset.css" />
-    <Content Include="umbraco_client\Installer\images\bg-bhuiness-cl.gif" />
-    <Content Include="umbraco_client\Installer\images\bg-bhuiness-cr.gif" />
-    <Content Include="umbraco_client\Installer\images\bg-bhuiness.jpg" />
-    <Content Include="umbraco_client\Installer\images\bg-blog-cl.gif" />
-    <Content Include="umbraco_client\Installer\images\bg-blog-cr.gif" />
-    <Content Include="umbraco_client\Installer\images\bg-blog.jpg" />
-    <Content Include="umbraco_client\Installer\images\bg-drop-b.png" />
-    <Content Include="umbraco_client\Installer\images\bg-drop-c.gif" />
-    <Content Include="umbraco_client\Installer\images\bg-drop-t.png" />
-    <Content Include="umbraco_client\Installer\images\bg-header.png" />
-    <Content Include="umbraco_client\Installer\images\bg-img-ie.png" />
-    <Content Include="umbraco_client\Installer\images\bg-img.png" />
-    <Content Include="umbraco_client\Installer\images\bg-inp-error.png" />
-    <Content Include="umbraco_client\Installer\images\bg-inp.png" />
-    <Content Include="umbraco_client\Installer\images\bg-lightbox-b.png" />
-    <Content Include="umbraco_client\Installer\images\bg-lightbox-t.png" />
-    <Content Include="umbraco_client\Installer\images\bg-normal-cl.gif" />
-    <Content Include="umbraco_client\Installer\images\bg-normal-cr.gif" />
-    <Content Include="umbraco_client\Installer\images\bg-normal.jpg" />
-    <Content Include="umbraco_client\Installer\images\bg-paging-h.png" />
-    <Content Include="umbraco_client\Installer\images\bg-paging.png" />
-    <Content Include="umbraco_client\Installer\images\bg-personal-cl.gif" />
-    <Content Include="umbraco_client\Installer\images\bg-personal-cr.gif" />
-    <Content Include="umbraco_client\Installer\images\bg-personal.jpg" />
-    <Content Include="umbraco_client\Installer\images\bg-simple-cl.gif" />
-    <Content Include="umbraco_client\Installer\images\bg-simple-cr.gif" />
-    <Content Include="umbraco_client\Installer\images\bg-simple.jpg" />
-    <Content Include="umbraco_client\Installer\images\btn-accept.png" />
-    <Content Include="umbraco_client\Installer\images\btn-blog.png" />
-    <Content Include="umbraco_client\Installer\images\btn-buisness.png" />
-    <Content Include="umbraco_client\Installer\images\btn-close.png" />
-    <Content Include="umbraco_client\Installer\images\btn-continue.png" />
-    <Content Include="umbraco_client\Installer\images\btn-create-hover.png" />
-    <Content Include="umbraco_client\Installer\images\btn-create.png" />
-    <Content Include="umbraco_client\Installer\images\btn-get.png" />
-    <Content Include="umbraco_client\Installer\images\btn-install-gal.png" />
-    <Content Include="umbraco_client\Installer\images\btn-install-hover.png" />
-    <Content Include="umbraco_client\Installer\images\btn-install.png" />
-    <Content Include="umbraco_client\Installer\images\btn-next.png" />
-    <Content Include="umbraco_client\Installer\images\btn-no-thanks.png" />
-    <Content Include="umbraco_client\Installer\images\btn-no.png" />
-    <Content Include="umbraco_client\Installer\images\btn-personal.png" />
-    <Content Include="umbraco_client\Installer\images\btn-prev.png" />
-    <Content Include="umbraco_client\Installer\images\btn-preview-web.png" />
-    <Content Include="umbraco_client\Installer\images\btn-preview.png" />
-    <Content Include="umbraco_client\Installer\images\btn-set.png" />
-    <Content Include="umbraco_client\Installer\images\btn-simple.png" />
-    <Content Include="umbraco_client\Installer\images\btn-yes.png" />
-    <Content Include="umbraco_client\Installer\images\bul1.png" />
-    <Content Include="umbraco_client\Installer\images\bul2.gif" />
-    <Content Include="umbraco_client\Installer\images\bul3.png" />
-    <Content Include="umbraco_client\Installer\images\bul4.gif" />
-    <Content Include="umbraco_client\Installer\images\ico-invalidaing.png" />
-    <Content Include="umbraco_client\Installer\images\ico-validaing.png" />
-    <Content Include="umbraco_client\Installer\images\img01.jpg" />
-    <Content Include="umbraco_client\Installer\images\img02.jpg" />
-    <Content Include="umbraco_client\Installer\images\img03.jpg" />
-    <Content Include="umbraco_client\Installer\images\img04.jpg" />
-    <Content Include="umbraco_client\Installer\images\img05.jpg" />
-    <Content Include="umbraco_client\Installer\images\img06.jpg" />
-    <Content Include="umbraco_client\Installer\images\img07.jpg" />
-    <Content Include="umbraco_client\Installer\images\img08.jpg" />
-    <Content Include="umbraco_client\Installer\images\img09.jpg" />
-    <Content Include="umbraco_client\Installer\images\img10.jpg" />
-    <Content Include="umbraco_client\Installer\images\img11.jpg" />
-    <Content Include="umbraco_client\Installer\images\loader.gif" />
-    <Content Include="umbraco_client\Installer\images\logo.gif" />
-    <Content Include="umbraco_client\Installer\images\none.gif" />
-    <Content Include="umbraco_client\Installer\images\pbar-ani.gif" />
-    <Content Include="umbraco_client\Installer\images\select-button.png" />
-    <Content Include="umbraco_client\Installer\images\select-center.png" />
-    <Content Include="umbraco_client\Installer\images\select-left-2.png" />
-    <Content Include="umbraco_client\Installer\images\select-left.png" />
-    <Content Include="umbraco_client\Installer\images\sep1.png" />
-    <Content Include="umbraco_client\Installer\images\ui-bg_diagonals-thick_18_b81900_40x40.png" />
-    <Content Include="umbraco_client\Installer\images\ui-bg_diagonals-thick_20_666666_40x40.png" />
-    <Content Include="umbraco_client\Installer\images\ui-bg_flat_10_000000_40x100.png" />
-    <Content Include="umbraco_client\Installer\images\ui-bg_glass_100_f6f6f6_1x400.png" />
-    <Content Include="umbraco_client\Installer\images\ui-bg_glass_100_fdf5ce_1x400.png" />
-    <Content Include="umbraco_client\Installer\images\ui-bg_glass_65_ffffff_1x400.png" />
-    <Content Include="umbraco_client\Installer\images\ui-bg_gloss-wave_35_f6a828_500x100.png" />
-    <Content Include="umbraco_client\Installer\images\ui-bg_highlight-soft_100_eeeeee_1x100.png" />
-    <Content Include="umbraco_client\Installer\images\ui-bg_highlight-soft_75_ffe45c_1x100.png" />
-    <Content Include="umbraco_client\Installer\images\ui-icons_222222_256x240.png" />
-    <Content Include="umbraco_client\Installer\images\ui-icons_228ef1_256x240.png" />
-    <Content Include="umbraco_client\Installer\images\ui-icons_ef8c08_256x240.png" />
-    <Content Include="umbraco_client\Installer\images\ui-icons_ffd27a_256x240.png" />
-    <Content Include="umbraco_client\Installer\images\ui-icons_ffffff_256x240.png" />
-    <Content Include="umbraco_client\Installer\js\ie-png.js" />
-    <Content Include="umbraco_client\Installer\js\jquery.1.4.4.js" />
-    <Content Include="umbraco_client\Installer\js\jquery.main.js" />
-    <Content Include="umbraco_client\Installer\js\jquery.ui.selectmenu.js" />
-    <Content Include="install\steps\database.ascx" />
-    <Content Include="install\steps\renaming.ascx" />
-    <Content Include="install\steps\skinning.ascx" />
-    <Content Include="install\steps\Skinning\loadStarterKitDesigns.ascx" />
-    <Content Include="install\steps\Skinning\loadStarterKits.ascx" />
-    <Content Include="install\Title.ascx" />
-    <Content Include="install\utills\p.aspx" />
-    <Content Include="umbraco\config\lang\ko.xml" />
-    <Content Include="umbraco\dashboard\ChangePassword.ascx" />
-    <Content Include="umbraco\dashboard\DeveloperDashboardIntro.ascx" />
-    <Content Include="umbraco\dashboard\DeveloperDashboardVideos.ascx" />
-    <Content Include="umbraco\dashboard\images\contour-icon.png" />
-    <Content Include="umbraco\dashboard\images\courier-icon.png" />
-    <Content Include="umbraco\dashboard\images\logo.gif" />
-    <Content Include="umbraco\dashboard\images\starterkit-icon.png" />
-    <Content Include="umbraco\dashboard\FeedProxy.aspx" />
-    <Content Include="umbraco\dashboard\MediaDashboardIntro.ascx" />
-    <Content Include="umbraco\dashboard\MediaDashboardVideos.ascx" />
-    <Content Include="umbraco\dashboard\MembersDashboardIntro.ascx" />
-    <Content Include="umbraco\dashboard\MembersDashboardVideos.ascx" />
-    <Content Include="umbraco\dashboard\scripts\jquery.jfeed.pack.js" />
-    <Content Include="umbraco\dashboard\SettingsDashboardIntro.ascx" />
-    <Content Include="umbraco\dashboard\SettingsDashboardVideos.ascx" />
-    <Content Include="umbraco\dashboard\Settings\Applyskin.ascx" />
-    <Content Include="umbraco\dashboard\StartupDashboardIntro.ascx" />
-    <Content Include="umbraco\dashboard\StartupDashboardKits.ascx" />
-    <Content Include="umbraco\dashboard\StartupDashboardVideos.ascx" />
-    <Content Include="umbraco\developer\Packages\StarterKits.aspx" />
-    <Content Include="umbraco\dialogs\TemplateSkinning.aspx" />
-    <Content Include="umbraco\helpRedirect.aspx" />
-    <Content Include="umbraco\images\aboutNew.png" />
-    <Content Include="umbraco\images\editor\skin.gif" />
-    <Content Include="umbraco\images\loginBg.png" />
-    <Content Include="umbraco\images\speechBubble\speechbubble_body.png" />
-    <Content Include="umbraco\images\speechBubble\speechbubble_bottom.png" />
-    <Content Include="umbraco\images\speechBubble\speechbubble_top.png" />
-    <Content Include="umbraco\images\umbracoSplash.png" />
-    <Content Include="umbraco\images\umbraco\settingSkin.gif" />
-    <Content Include="umbraco\LiveEditing\Modules\SkinModule\CssParser.aspx" />
-    <Content Include="umbraco\LiveEditing\Modules\SkinModule\images\loader.gif" />
-    <Content Include="umbraco\LiveEditing\Modules\SkinModule\ImageUploader.aspx" />
-    <Content Include="umbraco\LiveEditing\Modules\SkinModule\images\module.gif" />
-    <Content Include="umbraco\LiveEditing\Modules\SkinModule\js\disableInstallButtonsOnClick.js" />
-    <Content Include="umbraco\LiveEditing\Modules\SkinModule\js\initslider.js" />
-    <Content Include="umbraco\LiveEditing\Modules\SkinModule\js\ModuleInjection.js" />
-    <Content Include="umbraco\LiveEditing\Modules\SkinModule\js\SkinModuleShowOnStartup.js" />
-    <Content Include="umbraco\LiveEditing\Modules\SkinModule\ModuleInjectionMacroRenderer.aspx" />
-    <Content Include="umbraco\LiveEditing\Modules\SkinModule\ModuleInjector.aspx" />
-    <Content Include="umbraco\LiveEditing\Modules\SkinModule\ModuleInstaller.aspx" />
-    <Content Include="umbraco\LiveEditing\Modules\SkinModule\ModuleSelector.ascx" />
-    <Content Include="umbraco\LiveEditing\Modules\SkinModule\images\skin.gif" />
-    <Content Include="umbraco\LiveEditing\Modules\SkinModule\SkinCustomizer.ascx" />
-    <Content Include="umbraco\members\MemberSearch.ascx" />
-    <Content Include="umbraco_client\Application\JQuery\jquery.idle-timer.js" />
-    <Content Include="umbraco_client\colorpicker\css\colorpicker.css" />
-    <Content Include="umbraco_client\colorpicker\images\blank.gif" />
-    <Content Include="umbraco_client\colorpicker\images\colorpicker_background.png" />
-    <Content Include="umbraco_client\colorpicker\images\colorpicker_hex.png" />
-    <Content Include="umbraco_client\colorpicker\images\colorpicker_hsb_b.png" />
-    <Content Include="umbraco_client\colorpicker\images\colorpicker_hsb_h.png" />
-    <Content Include="umbraco_client\colorpicker\images\colorpicker_hsb_s.png" />
-    <Content Include="umbraco_client\colorpicker\images\colorpicker_indic.gif" />
-    <Content Include="umbraco_client\colorpicker\images\colorpicker_overlay.png" />
-    <Content Include="umbraco_client\colorpicker\images\colorpicker_rgb_b.png" />
-    <Content Include="umbraco_client\colorpicker\images\colorpicker_rgb_g.png" />
-    <Content Include="umbraco_client\colorpicker\images\colorpicker_rgb_r.png" />
-    <Content Include="umbraco_client\colorpicker\images\colorpicker_select.gif" />
-    <Content Include="umbraco_client\colorpicker\images\colorpicker_submit.png" />
-    <Content Include="umbraco_client\colorpicker\images\custom_background.png" />
-    <Content Include="umbraco_client\colorpicker\images\custom_hex.png" />
-    <Content Include="umbraco_client\colorpicker\images\custom_hsb_b.png" />
-    <Content Include="umbraco_client\colorpicker\images\custom_hsb_h.png" />
-    <Content Include="umbraco_client\colorpicker\images\custom_hsb_s.png" />
-    <Content Include="umbraco_client\colorpicker\images\custom_indic.gif" />
-    <Content Include="umbraco_client\colorpicker\images\custom_rgb_b.png" />
-    <Content Include="umbraco_client\colorpicker\images\custom_rgb_g.png" />
-    <Content Include="umbraco_client\colorpicker\images\custom_rgb_r.png" />
-    <Content Include="umbraco_client\colorpicker\images\custom_submit.png" />
-    <Content Include="umbraco_client\colorpicker\images\select.png" />
-    <Content Include="umbraco_client\colorpicker\images\select2.png" />
-    <Content Include="umbraco_client\colorpicker\images\slider.png" />
-    <Content Include="umbraco_client\colorpicker\js\colorpicker.js" />
-    <Content Include="umbraco\LiveEditing\Modules\SkinModule\js\initcolorpicker.js" />
-    <Content Include="umbraco_client\MacroContainer\macroContainer.css" />
-    <Content Include="umbraco_client\mousewheel\jquery.mousewheel.js" />
-    <Content Include="umbraco_client\ui\base2.js" />
-    <Content Include="umbraco_client\ui\jquery.alphanumeric.js" />
-    <Content Include="umbraco_client\ui\jquery.tooltip.min.js" />
-    <Content Include="umbraco_client\ui\knockout.js" />
-    <Content Include="umbraco_client\ui\knockout.mapping.js" />
-    <Content Include="umbraco_client\ui\ui-lightness\images\ui-bg_diagonals-thick_18_b81900_40x40.png" />
-    <Content Include="umbraco_client\ui\ui-lightness\images\ui-bg_diagonals-thick_20_666666_40x40.png" />
-    <Content Include="umbraco_client\ui\ui-lightness\images\ui-bg_flat_10_000000_40x100.png" />
-    <Content Include="umbraco_client\ui\ui-lightness\images\ui-bg_glass_100_f6f6f6_1x400.png" />
-    <Content Include="umbraco_client\ui\ui-lightness\images\ui-bg_glass_100_fdf5ce_1x400.png" />
-    <Content Include="umbraco_client\ui\ui-lightness\images\ui-bg_glass_65_ffffff_1x400.png" />
-    <Content Include="umbraco_client\ui\ui-lightness\images\ui-bg_gloss-wave_35_f6a828_500x100.png" />
-    <Content Include="umbraco_client\ui\ui-lightness\images\ui-bg_highlight-soft_100_eeeeee_1x100.png" />
-    <Content Include="umbraco_client\ui\ui-lightness\images\ui-bg_highlight-soft_75_ffe45c_1x100.png" />
-    <Content Include="umbraco_client\ui\ui-lightness\images\ui-icons_222222_256x240.png" />
-    <Content Include="umbraco_client\ui\ui-lightness\images\ui-icons_228ef1_256x240.png" />
-    <Content Include="umbraco_client\ui\ui-lightness\images\ui-icons_ef8c08_256x240.png" />
-    <Content Include="umbraco_client\ui\ui-lightness\images\ui-icons_ffd27a_256x240.png" />
-    <Content Include="umbraco_client\ui\ui-lightness\images\ui-icons_ffffff_256x240.png" />
-    <Content Include="umbraco\endPreview.aspx" />
-    <Content Include="umbraco\js\UmbracoCasingRules.aspx" />
-    <Content Include="umbraco_client\Application\HistoryManager.js" />
-    <Content Include="umbraco_client\Application\JQuery\jquery.ba-bbq.min.js" />
-    <Content Include="umbraco_client\Preview\previewModeBadge.png" />
-    <Content Include="umbraco_client\Preview\umbracoPreview.css" />
-    <Content Include="umbraco_client\Tree\Themes\umbraco\arrows.png" />
-    <Content Include="umbraco_client\ui\dd.css" />
-    <Content Include="umbraco_client\ui\dd_arrow.gif" />
-    <Content Include="umbraco_client\ui\jquery.dd.js" />
-    <Content Include="umbraco\xslt\templates\Schema2\Breadcrumb.xslt" />
-    <Content Include="umbraco\xslt\templates\Schema2\Clean.xslt" />
-    <Content Include="umbraco\xslt\templates\Schema2\ListSubPagesAsThumbnails.xslt" />
-    <Content Include="umbraco\xslt\templates\Schema2\ListSubPagesByDateAndLimit.xslt" />
-    <Content Include="umbraco\xslt\templates\Schema2\ListSubPagesByDocumentType.xslt" />
-    <Content Include="umbraco\xslt\templates\Schema2\ListSubPagesByLevel.xslt" />
-    <Content Include="umbraco\xslt\templates\Schema2\ListSubPagesFromAChangableSource.xslt" />
-    <Content Include="umbraco\xslt\templates\Schema2\ListSubPagesFromCurrentPage.xslt" />
-    <Content Include="umbraco\xslt\templates\Schema2\ListThumbnailsFromCurrentPage.xslt" />
-    <Content Include="umbraco\xslt\templates\Schema2\ListWholeStructureFromCurrentPage.xslt" />
-    <Content Include="umbraco\xslt\templates\Schema2\NavigationPrototype.xslt" />
-    <Content Include="umbraco\xslt\templates\Schema2\RelatedLinks.xslt" />
-    <Content Include="umbraco\xslt\templates\Schema2\RSSFeed.xslt" />
-    <Content Include="umbraco\xslt\templates\Schema2\Sitemap.xslt" />
-    <Content Include="umbraco\xslt\templates\Schema2\TablePrototype.xslt" />
-    <Content Include="umbraco\dialogs\Preview.aspx" />
-    <Content Include="umbraco_client\DateTimePicker\images\calSprite.png" />
-    <Content Include="umbraco_client\DateTimePicker\images\ui-icons_666666_256x240.png" />
-    <Content Include="umbraco_client\DateTimePicker\images\ui-icons_999999_256x240.png" />
-    <Content Include="umbraco_client\DateTimePicker\umbDateTimePicker.js" />
-    <Content Include="umbraco\controls\passwordChanger.ascx" />
-    <Content Include="umbraco\controls\ProgressBar.ascx" />
-    <Content Include="umbraco_client\DateTimePicker\datetimepicker.css" />
-    <Content Include="umbraco_client\DateTimePicker\timepicker.js" />
-    <Content Include="umbraco\controls\ContentTypeControlNew.ascx" />
-    <Content Include="umbraco\controls\GenericProperties\GenericProperty.ascx" />
-    <Content Include="umbraco\create\DLRScripting.ascx" />
-    <Content Include="umbraco\images\umbraco\developerRuby.gif" />
-    <Content Include="umbraco\images\umbraco\developerScript.gif" />
-    <Content Include="umbraco_client\Tree\sprites.png" />
-    <Content Include="umbraco_client\Tree\sprites_ie6.gif" />
-    <Content Include="umbraco\controls\Images\ImageViewer.ascx" />
-    <Content Include="umbraco\controls\Images\ImageViewer.js" />
-    <Content Include="umbraco\controls\Images\ImageViewerUpdater.asmx" />
-    <Content Include="umbraco\controls\Images\UploadMediaImage.ascx" />
-    <Content Include="umbraco\controls\Images\UploadMediaImage.js" />
-    <Content Include="umbraco\controls\Tree\TreeControl.ascx" />
-    <Content Include="umbraco\images\throbber.gif" />
-    <Content Include="umbraco\js\UmbracoSpeechBubbleInit.js" />
-    <Content Include="umbraco\Search\QuickSearch.ascx" />
-    <Content Include="umbraco\images\umbraco\bin.png" />
-    <Content Include="umbraco\images\umbraco\bin_closed.png" />
-    <Content Include="umbraco\images\umbraco\bin_empty.png" />
-    <Content Include="umbraco_client\Application\JQuery\jquery.noconflict-invoke.js" />
-    <Content Include="umbraco_client\Application\JQuery\VerticalAlign.js" />
-    <Content Include="umbraco_client\Application\UrlEncoder.js" />
-    <Content Include="umbraco_client\CodeArea\UmbracoEditor.js" />
-    <Content Include="umbraco_client\CodeMirror\css\csscolors.css" />
-    <Content Include="umbraco_client\CodeMirror\css\docs.css" />
-    <Content Include="umbraco_client\CodeMirror\css\jscolors.css" />
-    <Content Include="umbraco_client\CodeMirror\css\people.jpg" />
-    <Content Include="umbraco_client\CodeMirror\css\pythoncolors.css" />
-    <Content Include="umbraco_client\CodeMirror\css\sparqlcolors.css" />
-    <Content Include="umbraco_client\CodeMirror\css\umbracoCustom.css" />
-    <Content Include="umbraco_client\CodeMirror\css\xmlcolors.css" />
-    <Content Include="umbraco_client\Tree\UmbracoContext.js" />
-    <Content Include="umbraco_client\Tree\jquery.tree.checkbox.js" />
-    <Content Include="umbraco_client\Tree\jquery.tree.contextmenu.js" />
-    <Content Include="umbraco_client\Tree\jquery.tree.js" />
-    <Content Include="umbraco_client\Tree\jquery.tree.metadata.js" />
-    <Content Include="umbraco_client\Tree\Themes\default\dot_for_ie.gif" />
-    <Content Include="umbraco_client\Tree\Themes\default\icons.png" />
-    <Content Include="umbraco_client\Tree\Themes\umbraco\icons.png" />
-    <Content Include="default.aspx" />
-    <Content Include="install\default.aspx" />
-    <Content Include="install\steps\license.ascx" />
-    <Content Include="umbraco\actions\delete.aspx" />
-    <Content Include="umbraco\actions\editContent.aspx" />
-    <Content Include="umbraco\actions\preview.aspx" />
-    <Content Include="umbraco\actions\publish.aspx" />
-    <Content Include="umbraco\channels\rsd.aspx" />
-    <Content Include="umbraco\channels\wlwmanifest.aspx" />
-    <Content Include="umbraco\config\lang\da.xml" />
-    <Content Include="umbraco\config\lang\de.xml" />
-    <Content Include="umbraco\config\lang\es.xml" />
-    <Content Include="umbraco\config\lang\fr.xml" />
-    <Content Include="umbraco\config\lang\it.xml" />
-    <Content Include="umbraco\config\lang\nl.xml" />
-    <Content Include="umbraco\config\lang\no.xml" />
-    <Content Include="umbraco\config\lang\sv.xml" />
-    <Content Include="umbraco\css\permissionsEditor.css" />
-    <Content Include="umbraco\dialogs\ExportCode.aspx" />
-    <Content Include="umbraco\dialogs\mediaPicker.aspx" />
-    <Content Include="umbraco\images\editor\spellchecker.gif" />
-    <Content Include="umbraco\webservices\MacroContainerService.asmx" />
-    <Content Include="umbraco_client\Application\JQuery\jquery.cookie.js" />
-    <Content Include="umbraco_client\imagecropper\Jcrop.gif" />
-    <Content Include="umbraco_client\tablesorting\img\bg.gif" />
-    <Content Include="umbraco_client\Tree\menuIcons.css" />
-    <Content Include="umbraco_client\Tree\Themes\default\style.css" />
-    <Content Include="umbraco_client\Tree\Themes\default\throbber.gif" />
-    <Content Include="umbraco_client\Tree\Themes\marker.gif" />
-    <Content Include="umbraco_client\Tree\Themes\marker_rtl.gif" />
-    <Content Include="umbraco_client\Tree\Themes\plus.gif" />
-    <Content Include="umbraco_client\Tree\Themes\remove.png" />
-    <Content Include="umbraco_client\Tree\Themes\rename.png" />
-    <Content Include="umbraco_client\Tree\Themes\umbraco\check_0.png" />
-    <Content Include="umbraco_client\Tree\Themes\umbraco\check_1.png" />
-    <Content Include="umbraco_client\Tree\Themes\umbraco\check_2.png" />
-    <Content Include="umbraco_client\Tree\Themes\umbraco\context.gif" />
-    <Content Include="umbraco_client\Tree\Themes\umbraco\create.png" />
-    <Content Include="umbraco_client\Tree\Themes\umbraco\dot.gif" />
-    <Content Include="umbraco_client\Tree\Themes\umbraco\f.png" />
-    <Content Include="umbraco_client\Tree\Themes\umbraco\fminus.gif" />
-    <Content Include="umbraco_client\Tree\Themes\umbraco\fminus_rtl.gif" />
-    <Content Include="umbraco_client\Tree\Themes\umbraco\fplus.gif" />
-    <Content Include="umbraco_client\Tree\Themes\umbraco\fplus_rtl.gif" />
-    <Content Include="umbraco_client\Tree\Themes\umbraco\lastli.gif" />
-    <Content Include="umbraco_client\Tree\Themes\umbraco\lastli_rtl.gif" />
-    <Content Include="umbraco_client\Tree\Themes\umbraco\li.gif" />
-    <Content Include="umbraco_client\Tree\Themes\umbraco\style.css" />
-    <Content Include="umbraco_client\Tree\Themes\umbraco\throbber.gif" />
-    <Content Include="umbraco\css\umbLiveEditing.css" />
-    <Content Include="umbraco\developer\Packages\proxy.htm" />
-    <Content Include="umbraco\developer\Xslt\xsltVisualize.aspx" />
-    <Content Include="umbraco\dialogs\empty.htm" />
-    <Content Include="umbraco\dialogs\insertMasterpageContent.aspx" />
-    <Content Include="umbraco\dialogs\insertMasterpagePlaceholder.aspx" />
-    <Content Include="umbraco\dialogs\republish.aspx" />
-    <Content Include="umbraco\dialogs\search.aspx" />
-    <Content Include="umbraco\dialogs\SendPublish.aspx" />
-    <Content Include="umbraco\create\script.ascx" />
-    <Content Include="umbraco_client\Tree\treeIcons.css" />
-    <Content Include="umbraco\images\actions\sprites.png" />
-    <Content Include="umbraco_client\Tree\Themes\umbraco\contextMenuBg.gif" />
-    <Content Include="umbraco\images\editor\dictionaryItem.gif" />
-    <Content Include="umbraco\images\editor\media.gif" />
-    <Content Include="umbraco\images\editor\masterpageContent.gif" />
-    <Content Include="umbraco\images\editor\masterpagePlaceHolder.gif" />
-    <Content Include="umbraco\images\editor\xslVisualize.gif" />
-    <Content Include="umbraco\images\false.png" />
-    <Content Include="umbraco\images\new.png" />
-    <Content Include="umbraco\images\umbraco\sprites_ie6.gif" />
-    <Content Include="umbraco_client\Application\JQuery\jquery-fieldselection.js" />
-    <Content Include="umbraco_client\Application\JQuery\jquery.metadata.min.js" />
-    <Content Include="umbraco_client\Application\UmbracoUtils.js" />
-    <Content Include="umbraco_client\Application\UmbracoApplicationActions.js" />
-    <Content Include="umbraco_client\Tree\NodeDefinition.js" />
-    <Content Include="umbraco_client\Tree\UmbracoTree.js" />
-    <Content Include="umbraco_client\Application\UmbracoClientManager.js" />
-    <Content Include="umbraco\plugins\tinymce3\InsertAnchor.aspx" />
-    <Content Include="umbraco\plugins\tinymce3\insertChar.aspx" />
-    <Content Include="umbraco\webservices\TreeClientService.asmx" />
-    <Content Include="umbraco_client\Application\NamespaceManager.js" />
-    <Content Include="umbraco_client\passwordStrength\passwordstrength.js" />
-    <Content Include="umbraco_client\ui\jQueryWresize.js" />
-    <Content Include="umbraco\Search\quickSearch.js" />
-    <Content Include="umbraco\members\search.aspx" />
-    <Content Include="umbraco\translation\details.aspx" />
-    <Content Include="umbraco_client\modal\modalBackground.gif" />
-    <Content Include="umbraco_client\modal\modalGradiant.gif" />
-    <Content Include="umbraco\images\speechBubble\speechbubble.png" />
-    <Content Include="umbraco\images\speechBubble\speechbubbleShadow.png" />
-    <Content Include="umbraco\images\speechBubble\speechbubbleShadowNew.gif" />
-    <Content Include="umbraco\images\speechBubble\error.png" />
-    <Content Include="umbraco\images\speechBubble\info.png" />
-    <Content Include="umbraco\images\speechBubble\save.png" />
-    <Content Include="umbraco\images\speechBubble\success.png" />
-    <Content Include="umbraco\images\speechBubble\warning.png" />
-    <Content Include="umbraco\images\thumbnails\developer.png" />
-    <Content Include="umbraco\images\thumbnails\doc.png" />
-    <Content Include="umbraco\images\thumbnails\docWithImage.png" />
-    <Content Include="umbraco\images\thumbnails\folder.png" />
-    <Content Include="umbraco\images\thumbnails\folder_media.png" />
-    <Content Include="umbraco\images\thumbnails\member.png" />
-    <Content Include="umbraco\images\thumbnails\memberGroup.png" />
-    <Content Include="umbraco\images\thumbnails\members.png" />
-    <Content Include="umbraco\images\thumbnails\template.png" />
-    <Content Include="umbraco\images\thumbnails\xml.png" />
-    <Content Include="umbraco\images\toggleTreeOff.png" />
-    <Content Include="umbraco\images\toggleTreeOn.png" />
-    <Content Include="umbraco\images\true.png" />
-    <Content Include="umbraco\images\umbraco\developerDatatype.gif" />
-    <Content Include="umbraco\images\umbraco\settingMasterDatatype.gif" />
-    <Content Include="umbraco\images\umbraco\settingMasterTemplate.gif" />
-    <Content Include="umbraco\images\umbraco\sprites.png" />
-    <Content Include="umbraco\images\umbraco\nitros.gif" />
-    <Content Include="umbraco\images\umbraco\package.gif" />
-    <Content Include="umbraco\images\umbraco\repository.gif" />
-    <Content Include="umbraco\images\umbraco\uploadpackage.gif" />
-    <Content Include="umbraco_client\Application\JQuery\jquery.autocomplete.js" />
-    <Content Include="umbraco\developer\Packages\BrowseRepository.aspx" />
-    <Content Include="umbraco\developer\Packages\directoryBrowser.aspx" />
-    <Content Include="umbraco\developer\Packages\editPackage.aspx" />
-    <Content Include="umbraco\developer\Packages\installedPackage.aspx" />
-    <Content Include="umbraco\developer\Packages\LoadNitros.ascx" />
-    <Content Include="umbraco\developer\Packages\SubmitPackage.aspx" />
-    <Content Include="umbraco\dialogs\about.aspx" />
-    <Content Include="umbraco\dialogs\AssignDomain.aspx" />
-    <Content Include="umbraco\dialogs\create.aspx" />
-    <Content Include="umbraco\dialogs\cruds.aspx" />
-    <Content Include="umbraco\dialogs\editMacro.aspx" />
-    <Content Include="umbraco\dialogs\emptyTrashcan.aspx" />
-    <Content Include="umbraco\dialogs\exportDocumenttype.aspx" />
-    <Content Include="umbraco\dialogs\imageViewer.aspx" />
-    <Content Include="umbraco\dialogs\importDocumenttype.aspx" />
-    <Content Include="umbraco\dialogs\insertMacro.aspx" />
-    <Content Include="umbraco\dialogs\insertTable.aspx" />
-    <Content Include="umbraco\dialogs\moveOrCopy.aspx" />
-    <Content Include="umbraco\dialogs\notifications.aspx" />
-    <Content Include="umbraco\developer\Packages\installer.aspx" />
-    <Content Include="umbraco\dialogs\protectPage.aspx" />
-    <Content Include="umbraco\dialogs\publish.aspx" />
-    <Content Include="umbraco\dialogs\RegexWs.aspx" />
-    <Content Include="umbraco\dialogs\rollBack.aspx" />
-    <Content Include="umbraco\dialogs\sendToTranslation.aspx" />
-    <Content Include="umbraco\dialogs\treePicker.aspx" />
-    <Content Include="umbraco\dialogs\umbracoField.aspx" />
-    <Content Include="umbraco\dialogs\uploadImage.aspx" />
-    <Content Include="umbraco\dialogs\viewAuditTrail.aspx" />
-    <Content Include="umbraco\images\about.png" />
-    <Content Include="umbraco\images\editor\anchor_symbol.gif" />
-    <Content Include="umbraco\images\editor\backcolor.gif" />
-    <Content Include="umbraco\images\editor\bold_de_se.gif" />
-    <Content Include="umbraco\images\editor\bold_es.gif" />
-    <Content Include="umbraco\images\editor\bold_fr.gif" />
-    <Content Include="umbraco\images\editor\bold_ru.gif" />
-    <Content Include="umbraco\images\editor\bold_tw.gif" />
-    <Content Include="umbraco\images\editor\browse.gif" />
-    <Content Include="umbraco\images\editor\buttons.gif" />
-    <Content Include="umbraco\images\editor\button_menu.gif" />
-    <Content Include="umbraco\images\editor\cancel_button_bg.gif" />
-    <Content Include="umbraco\images\editor\charmap.gif" />
-    <Content Include="umbraco\images\editor\cleanup.gif" />
-    <Content Include="umbraco\images\editor\close.gif" />
-    <Content Include="umbraco\images\editor\code.gif" />
-    <Content Include="umbraco\images\editor\color.gif" />
-    <Content Include="umbraco\images\editor\custom_1.gif" />
-    <Content Include="umbraco\images\editor\forecolor.gif" />
-    <Content Include="umbraco\images\editor\hr.gif" />
-    <Content Include="umbraco\images\editor\indent.gif" />
-    <Content Include="umbraco\images\editor\insert_button_bg.gif" />
-    <Content Include="umbraco\images\editor\italic_de_se.gif" />
-    <Content Include="umbraco\images\editor\italic_es.gif" />
-    <Content Include="umbraco\images\editor\italic_ru.gif" />
-    <Content Include="umbraco\images\editor\italic_tw.gif" />
-    <Content Include="umbraco\images\editor\justifycenter.gif" />
-    <Content Include="umbraco\images\editor\justifyfull.gif" />
-    <Content Include="umbraco\images\editor\justifyleft.gif" />
-    <Content Include="umbraco\images\editor\justifyright.gif" />
-    <Content Include="umbraco\images\editor\menu_check.gif" />
-    <Content Include="umbraco\images\editor\newdocument.gif" />
-    <Content Include="umbraco\images\editor\opacity.png" />
-    <Content Include="umbraco\images\editor\outdent.gif" />
-    <Content Include="umbraco\images\editor\removeformat.gif" />
-    <Content Include="umbraco\images\editor\separator.gif" />
-    <Content Include="umbraco\images\editor\showStyles.png" />
-    <Content Include="umbraco\images\editor\spacer.gif" />
-    <Content Include="umbraco\images\editor\statusbar_resize.gif" />
-    <Content Include="umbraco\images\editor\strikethrough.gif" />
-    <Content Include="umbraco\images\editor\sub.gif" />
-    <Content Include="umbraco\images\editor\sup.gif" />
-    <Content Include="umbraco\images\editor\table.gif" />
-    <Content Include="umbraco\images\editor\underline.gif" />
-    <Content Include="umbraco\images\editor\underline_es.gif" />
-    <Content Include="umbraco\images\editor\underline_fr.gif" />
-    <Content Include="umbraco\images\editor\underline_ru.gif" />
-    <Content Include="umbraco\images\editor\underline_tw.gif" />
-    <Content Include="umbraco\images\editor\unlink.gif" />
-    <Content Include="umbraco\images\editor\visualaid.gif" />
-    <Content Include="install\steps\defaultUser.ascx">
-      <SubType>UserControl</SubType>
-    </Content>
-    <Content Include="install\steps\theend.ascx">
-      <SubType>UserControl</SubType>
-    </Content>
-    <Content Include="install\steps\validatePermissions.ascx">
-      <SubType>UserControl</SubType>
-    </Content>
-    <Content Include="install\steps\welcome.ascx">
-      <SubType>UserControl</SubType>
-    </Content>
-    <Content Include="umbraco\cacheBrowser.aspx" />
-    <Content Include="umbraco\config\create\UI.xml" />
-    <Content Include="umbraco\config\lang\en.xml" />
-    <Content Include="umbraco\developer\Python\editPython.aspx" />
-    <Content Include="umbraco\images\developer\customControlIcon.png" />
-    <Content Include="umbraco\images\developer\pythonIcon.png" />
-    <Content Include="umbraco\images\developer\usercontrolIcon.png" />
-    <Content Include="umbraco\images\developer\xsltIcon.png" />
-    <Content Include="umbraco\images\exportDocumenttype.png" />
-    <Content Include="umbraco\images\importDocumenttype.png" />
-    <Content Include="umbraco\js\UmbracoSpeechBubble.js" />
-    <Content Include="umbraco\js\UmbracoSpeechBubbleBackEnd.js" />
-    <Content Include="umbraco\js\umbracoUpgradeChecker.js" />
-    <Content Include="umbraco\LiveEditing\Controls\Communicator.js" />
-    <Content Include="umbraco\LiveEditing\Controls\LiveEditingToolbar.js" />
-    <Content Include="umbraco\LiveEditing\Css\LiveEditing.css" />
-    <Content Include="umbraco\LiveEditing\Images\dialog_background.png" />
-    <Content Include="umbraco\LiveEditing\Images\canvas.gif" />
-    <Content Include="umbraco\LiveEditing\Modules\CreateModule\create.png" />
-    <Content Include="umbraco\LiveEditing\Modules\CreateModule\CreateModule.js" />
-    <Content Include="umbraco\LiveEditing\Modules\DeleteModule\delete.png" />
-    <Content Include="umbraco\LiveEditing\Modules\DeleteModule\DeleteModule.js" />
-    <Content Include="umbraco\LiveEditing\Modules\MacroModule\MacroModule.js" />
-    <Content Include="umbraco\LiveEditing\Modules\UnpublishModule\unpublish.png" />
-    <Content Include="umbraco\LiveEditing\Modules\UnpublishModule\UnpublishModule.js" />
-    <Content Include="umbraco\members\ViewMembers.aspx" />
-    <Content Include="umbraco\plugins\tinymce3\insertImage.aspx" />
-    <Content Include="umbraco\plugins\tinymce3\insertLink.aspx" />
-    <Content Include="umbraco\plugins\tinymce3\insertMacro.aspx" />
-    <Content Include="umbraco\plugins\tinymce3\tinymce3tinymceCompress.aspx" />
-    <Content Include="config\ClientDependency.config" />
-    <Content Include="config\ExamineSettings.config" />
-    <Content Include="config\ExamineIndex.config" />
-    <Content Include="config\scripting.config" />
-    <Content Include="config\Skinning.config" />
-    <Content Include="config\feedProxy.config" />
-    <Content Include="umbraco_client\ui\ui-lightness\jquery-ui.custom.css" />
-    <Content Include="config\applications.config" />
-    <Content Include="config\trees.config" />
-    <None Include="config\applications.Release.config">
-      <DependentUpon>applications.config</DependentUpon>
-      <SubType>Designer</SubType>
-    </None>
-<<<<<<< HEAD
-    <Content Include="Views\Home.cshtml" />
-=======
-    <None Include="umbraco_client\CodeMirror\js\mode\coffeescript\LICENSE" />
-    <None Include="umbraco_client\CodeMirror\js\mode\pascal\LICENSE" />
-    <None Include="umbraco_client\CodeMirror\js\mode\perl\LICENSE" />
-    <None Include="umbraco_client\CodeMirror\js\mode\ruby\LICENSE" />
-    <None Include="umbraco_client\CodeMirror\js\mode\r\LICENSE" />
-    <None Include="umbraco_client\CodeMirror\js\mode\xquery\LICENSE" />
->>>>>>> 19f7ba1e
-    <None Include="web.Template.Debug.config">
-      <DependentUpon>Web.Template.config</DependentUpon>
-      <SubType>Designer</SubType>
-    </None>
-    <Content Include="web.Template.KRAFTWERK.Debug.config">
-      <DependentUpon>web.Template.config</DependentUpon>
-      <SubType>Designer</SubType>
-    </Content>
-    <None Include="web.Template.Release.config">
-      <DependentUpon>Web.Template.config</DependentUpon>
-      <SubType>Designer</SubType>
-    </None>
-    <Content Include="umbraco\dashboard\air\DesktopMediaUploader.air" />
-    <None Include="umbraco\LiveEditing\LiveEditing.cd" />
-    <Content Include="umbraco\masterpages\umbracoPage.Master" />
-    <Content Include="umbraco\masterpages\umbracoDialog.Master" />
-    <Content Include="umbraco\Search\QuickSearchHandler.ashx" />
-    <Content Include="umbraco\scripting\templates\cshtml\Breadcrumb.cshtml" />
-    <Content Include="umbraco\scripting\templates\cshtml\ListSubPagesByDateAndLimit.cshtml" />
-    <Content Include="umbraco\scripting\templates\cshtml\Macro-Parameters.cshtml" />
-    <Content Include="umbraco\scripting\templates\cshtml\Media.cshtml" />
-    <Content Include="umbraco\scripting\templates\cshtml\Navigation.cshtml" />
-    <Content Include="umbraco\scripting\templates\cshtml\Paging.cshtml" />
-    <Content Include="umbraco\scripting\templates\cshtml\SelectChildrenByDocumentType.cshtml" />
-    <Content Include="umbraco\scripting\templates\cshtml\SiteMap.cshtml" />
-    <Content Include="umbraco\scripting\templates\cshtml\UsingRelatedLinks.cshtml" />
-    <None Include="umbraco\scripting\templates\py\SubpagesAsThumnbnails.py" />
-    <None Include="umbraco\scripting\templates\py\SubpagesFromAChangeableSource.py" />
-    <None Include="umbraco\scripting\templates\py\SubpagesFromCurrentPage.py" />
-    <None Include="umbraco\scripting\templates\rb\SubpagesAsThumnbnails.rb" />
-    <None Include="umbraco\scripting\templates\rb\SubpagesFromAChangeableSource.rb" />
-    <None Include="umbraco\scripting\templates\rb\SubpagesFromCurrentPage.rb" />
-    <Content Include="umbraco\users\NodePermissions.ascx" />
-    <Content Include="umbraco\users\PermissionEditor.aspx" />
-    <Content Include="umbraco\users\PermissionsEditor.js" />
-    <Content Include="umbraco\users\PermissionsHandler.asmx" />
-    <Content Include="umbraco\webservices\CheckForUpgrade.asmx" />
-    <Content Include="umbraco\xslt\searchResult.xslt" />
-    <Content Include="umbraco\xslt\templates\RelatedLinks.xslt" />
-    <Content Include="umbraco\xslt\templates\RSSFeed.xslt" />
-    <Content Include="umbraco_client\images\progressbar.gif" />
-    <Content Include="umbraco\images\sendToTranslate.png" />
-    <Content Include="umbraco\images\tray\traySprites.png" />
-    <Content Include="umbraco\images\umbraco\developerPython.gif" />
-    <Content Include="umbraco\images\umbraco\package.png" />
-    <Content Include="umbraco\images\umbraco\settingsScript.gif" />
-    <Content Include="umbraco\settings\DictionaryItemList.aspx" />
-    <Content Include="umbraco\settings\scripts\editScript.aspx" />
-    <Content Include="umbraco\canvas.aspx" />
-    <Content Include="umbraco\translation\default.aspx" />
-    <Content Include="umbraco\translation\preview.aspx" />
-    <Content Include="umbraco\translation\xml.aspx" />
-    <Content Include="umbraco\create.aspx" />
-    <Content Include="umbraco\create\content.ascx" />
-    <Content Include="umbraco\create\language.ascx">
-      <SubType>UserControl</SubType>
-    </Content>
-    <Content Include="umbraco\create\media.ascx" />
-    <Content Include="umbraco\create\member.ascx" />
-    <Content Include="umbraco\create\nodeType.ascx">
-      <SubType>UserControl</SubType>
-    </Content>
-    <Content Include="umbraco\create\simple.ascx" />
-    <Content Include="umbraco\create\xslt.ascx">
-      <SubType>UserControl</SubType>
-    </Content>
-    <Content Include="umbraco\css\background.gif" />
-    <Content Include="umbraco_client\GenericProperty\genericproperty.css" />
-    <Content Include="umbraco\css\splitter.gif" />
-    <Content Include="umbraco\css\umbracoGui.css" />
-    <Content Include="umbraco\dashboard.aspx" />
-    <Content Include="umbraco\dashboard\LatestEdits.ascx" />
-    <Content Include="umbraco\Default.aspx" />
-    <Content Include="umbraco\developer\Macros\assemblyBrowser.aspx" />
-    <Content Include="umbraco\developer\autoDoc.aspx" />
-    <Content Include="umbraco\developer\DataTypes\editDatatype.aspx" />
-    <Content Include="umbraco\developer\Macros\editMacro.aspx" />
-    <Content Include="umbraco\developer\Xslt\editXslt.aspx" />
-    <Content Include="umbraco\developer\Xslt\getXsltStatus.asmx" />
-    <Content Include="umbraco\developer\Cache\viewCacheItem.aspx" />
-    <Content Include="umbraco\developer\Xslt\xsltChooseExtension.aspx" />
-    <Content Include="umbraco\developer\Xslt\xsltInsertValueOf.aspx" />
-    <Content Include="umbraco\editContent.aspx" />
-    <Content Include="umbraco\editMedia.aspx" />
-    <Content Include="umbraco\images\arrawBack.gif" />
-    <Content Include="umbraco\images\arrowDown.gif" />
-    <Content Include="umbraco\images\arrowForward.gif" />
-    <Content Include="umbraco\images\audit.png" />
-    <Content Include="umbraco\images\back.png" />
-    <Content Include="umbraco\images\blank.png" />
-    <Content Include="umbraco\images\close.png" />
-    <Content Include="umbraco\images\collapse.png" />
-    <Content Include="umbraco\images\copy.small.png" />
-    <Content Include="umbraco\images\cut.small.png" />
-    <Content Include="umbraco\images\c_b.gif" />
-    <Content Include="umbraco\images\c_bl.gif" />
-    <Content Include="umbraco\images\c_bl_label.gif" />
-    <Content Include="umbraco\images\c_br.gif" />
-    <Content Include="umbraco\images\c_br_label.gif" />
-    <Content Include="umbraco\images\c_b_label.gif" />
-    <Content Include="umbraco\images\c_r.gif" />
-    <Content Include="umbraco\images\c_t.gif" />
-    <Content Include="umbraco\images\c_tl.gif" />
-    <Content Include="umbraco\images\c_tr.gif" />
-    <Content Include="umbraco\images\date.gif" />
-    <Content Include="umbraco\images\delete.small.png" />
-    <Content Include="umbraco\images\delete_button.png" />
-    <Content Include="umbraco\images\dialogBg.png" />
-    <Content Include="umbraco\images\domain.gif" />
-    <Content Include="umbraco\images\domain_on.png" />
-    <Content Include="umbraco\images\editor\anchor.gif" />
-    <Content Include="umbraco\images\editor\anchor.png" />
-    <Content Include="umbraco\images\editor\Bold.GIF" />
-    <Content Include="umbraco\images\editor\bullist.GIF" />
-    <Content Include="umbraco\images\editor\calendar.gif" />
-    <Content Include="umbraco\images\editor\calendarButton.gif" />
-    <Content Include="umbraco\images\editor\Center.GIF" />
-    <Content Include="umbraco\images\editor\Copy.GIF" />
-    <Content Include="umbraco\images\editor\Cut.GIF" />
-    <Content Include="umbraco\images\editor\DeIndent.GIF" />
-    <Content Include="umbraco\images\editor\delcell.GIF" />
-    <Content Include="umbraco\images\editor\delcol.GIF" />
-    <Content Include="umbraco\images\editor\delrow.GIF" />
-    <Content Include="umbraco\images\editor\dezoom.gif" />
-    <Content Include="umbraco\images\editor\form.gif" />
-    <Content Include="umbraco\images\editor\formButton.gif" />
-    <Content Include="umbraco\images\editor\formCheckbox.gif" />
-    <Content Include="umbraco\images\editor\formHidden.gif" />
-    <Content Include="umbraco\images\editor\formRadio.gif" />
-    <Content Include="umbraco\images\editor\formSelect.gif" />
-    <Content Include="umbraco\images\editor\formText.gif" />
-    <Content Include="umbraco\images\editor\formTextarea.gif" />
-    <Content Include="umbraco\images\editor\fullscrn.GIF" />
-    <Content Include="umbraco\images\editor\help.gif" />
-    <Content Include="umbraco\images\editor\help.png" />
-    <Content Include="umbraco\images\editor\html.gif" />
-    <Content Include="umbraco\images\editor\image.GIF" />
-    <Content Include="umbraco\images\editor\inindent.GIF" />
-    <Content Include="umbraco\images\editor\insBreadcrum.gif" />
-    <Content Include="umbraco\images\editor\inscell.GIF" />
-    <Content Include="umbraco\images\editor\insChildTemplate.gif" />
-    <Content Include="umbraco\images\editor\insChildTemplateNew.gif" />
-    <Content Include="umbraco\images\editor\inscol.GIF" />
-    <Content Include="umbraco\images\editor\insField.gif" />
-    <Content Include="umbraco\images\editor\insFieldByLevel.gif" />
-    <Content Include="umbraco\images\editor\insFieldByTree.gif" />
-    <Content Include="umbraco\images\editor\insform.gif" />
-    <Content Include="umbraco\images\editor\inshtml.GIF" />
-    <Content Include="umbraco\images\editor\insMacro.gif" />
-    <Content Include="umbraco\images\editor\insMemberItem.gif" />
-    <Content Include="umbraco\images\editor\insrow.GIF" />
-    <Content Include="umbraco\images\editor\instable.GIF" />
-    <Content Include="umbraco\images\editor\Italic.GIF" />
-    <Content Include="umbraco\images\editor\left.GIF" />
-    <Content Include="umbraco\images\editor\Link.GIF" />
-    <Content Include="umbraco\images\editor\Lock.GIF" />
-    <Content Include="umbraco\images\editor\mrgcell.GIF" />
-    <Content Include="umbraco\images\editor\newdoc.GIF" />
-    <Content Include="umbraco\images\editor\numlist.GIF" />
-    <Content Include="umbraco\images\editor\Open.GIF" />
-    <Content Include="umbraco\images\editor\Paste.GIF" />
-    <Content Include="umbraco\images\editor\project.GIF" />
-    <Content Include="umbraco\images\editor\properties.gif" />
-    <Content Include="umbraco\images\editor\propertiesNew.gif" />
-    <Content Include="umbraco\images\editor\props.GIF" />
-    <Content Include="umbraco\images\editor\Redo.GIF" />
-    <Content Include="umbraco\images\editor\rel.gif" />
-    <Content Include="umbraco\images\editor\right.GIF" />
-    <Content Include="umbraco\images\editor\Save.GIF" />
-    <Content Include="umbraco\images\editor\SaveAndPublish.gif" />
-    <Content Include="umbraco\images\editor\SaveAndPublish.png" />
-    <Content Include="umbraco\images\editor\SaveToPublish.gif" />
-    <Content Include="umbraco\images\editor\saveToPublish.png" />
-    <Content Include="umbraco\images\editor\showStyles.gif" />
-    <Content Include="umbraco\images\editor\split.gif" />
-    <Content Include="umbraco\images\editor\spltcell.GIF" />
-    <Content Include="umbraco\images\editor\styleMarkEnd.gif" />
-    <Content Include="umbraco\images\editor\styleMarkStart.gif" />
-    <Content Include="umbraco\images\editor\TaskList.GIF" />
-    <Content Include="umbraco\images\editor\umbracoField.gif" />
-    <Content Include="umbraco\images\editor\umbracoScriptlet.gif" />
-    <Content Include="umbraco\images\editor\umbracoTextGen.gif" />
-    <Content Include="umbraco\images\editor\under.GIF" />
-    <Content Include="umbraco\images\editor\Undo.GIF" />
-    <Content Include="umbraco\images\editor\vis.gif" />
-    <Content Include="umbraco\images\editor\zoom.gif" />
-    <Content Include="umbraco\images\errorLayerBackground.gif" />
-    <Content Include="umbraco\images\expand.png" />
-    <Content Include="umbraco\images\file.png" />
-    <Content Include="umbraco\images\find.small.png" />
-    <Content Include="umbraco\images\findDocument.gif" />
-    <Content Include="umbraco\images\findDocument.png" />
-    <Content Include="umbraco\images\folder.small.png" />
-    <Content Include="umbraco\images\foldericon.png" />
-    <Content Include="umbraco\images\forward.png" />
-    <Content Include="umbraco\images\gradientBackground.png" />
-    <Content Include="umbraco\images\gradientLine.gif" />
-    <Content Include="umbraco\images\help.gif" />
-    <Content Include="umbraco\images\help.png" />
-    <Content Include="umbraco\images\htmldoc.small.png" />
-    <Content Include="umbraco\images\Lminus.png" />
-    <Content Include="umbraco\images\loginBg.gif" />
-    <Content Include="umbraco\images\logout.png" />
-    <Content Include="umbraco\images\logout_small.gif" />
-    <Content Include="umbraco\images\logout_small.png" />
-    <Content Include="umbraco\images\Lplus.png" />
-    <Content Include="umbraco\images\macro.gif" />
-    <Content Include="umbraco\images\nada.gif" />
-    <Content Include="umbraco\images\new.gif" />
-    <Content Include="umbraco\images\newStar.gif" />
-    <Content Include="umbraco_client\Tree\Themes\umbraco\newVersion_overlay.png" />
-    <Content Include="umbraco\images\notepad.png" />
-    <Content Include="umbraco\images\notify.gif" />
-    <Content Include="umbraco\images\notifyOld.gif" />
-    <Content Include="umbraco\images\okLayerBackground.gif" />
-    <Content Include="umbraco\images\openfoldericon.png" />
-    <Content Include="umbraco\images\options.small.png" />
-    <Content Include="umbraco\images\package.png" />
-    <Content Include="umbraco\images\package2.png" />
-    <Content Include="umbraco\images\paste.small.png" />
-    <Content Include="umbraco\images\permission.gif" />
-    <Content Include="umbraco\images\permission.png" />
-    <Content Include="umbraco\images\protect.gif" />
-    <Content Include="umbraco\images\protect.png" />
-    <Content Include="umbraco_client\Tree\Themes\umbraco\protect_overlay.gif" />
-    <Content Include="umbraco\images\publish.gif" />
-    <Content Include="umbraco\images\publish.png" />
-    <Content Include="umbraco\images\refresh.png" />
-    <Content Include="umbraco\images\rollback.gif" />
-    <Content Include="umbraco\images\rollback.png" />
-    <Content Include="umbraco\images\save.png" />
-    <Content Include="umbraco\images\small_minus.png" />
-    <Content Include="umbraco\images\small_plus.png" />
-    <Content Include="umbraco\images\sort.gif" />
-    <Content Include="umbraco\images\sort.png" />
-    <Content Include="umbraco\images\sort.small.png" />
-    <Content Include="umbraco\images\speechBubble\speechbubble.gif" />
-    <Content Include="umbraco\images\speechBubble\error.gif" />
-    <Content Include="umbraco\images\speechBubble\info.gif" />
-    <Content Include="umbraco\images\speechBubble\save.gif" />
-    <Content Include="umbraco\images\speechBubble\speechbubble_close.gif" />
-    <Content Include="umbraco\images\speechBubble\speechbubble_close_over.gif" />
-    <Content Include="umbraco\images\speechBubble\speechbubble_shadow.gif" />
-    <Content Include="umbraco\images\T.png" />
-    <Content Include="umbraco\images\Tminus.png" />
-    <Content Include="umbraco\images\topGradient.gif" />
-    <Content Include="umbraco\images\Tplus.png" />
-    <Content Include="umbraco\images\umbracoSplash.gif" />
-    <Content Include="umbraco\images\umbraco\developerCacheItem.gif" />
-    <Content Include="umbraco\images\umbraco\developerCacheTypes.gif" />
-    <Content Include="umbraco\images\umbraco\developerMacro.gif" />
-    <Content Include="umbraco\images\umbraco\developerRegistry.gif" />
-    <Content Include="umbraco\images\umbraco\developerRegistryItem.gif" />
-    <Content Include="umbraco\images\umbraco\developerXslt.gif" />
-    <Content Include="umbraco\images\umbraco\doc.gif" />
-    <Content Include="umbraco\images\umbraco\doc2.gif" />
-    <Content Include="umbraco\images\umbraco\doc3.gif" />
-    <Content Include="umbraco\images\umbraco\doc4.gif" />
-    <Content Include="umbraco\images\umbraco\doc5.gif" />
-    <Content Include="umbraco\images\umbraco\docPic.gif" />
-    <Content Include="umbraco\images\umbraco\folder.gif" />
-    <Content Include="umbraco\images\umbraco\folder_o.gif" />
-    <Content Include="umbraco\images\umbraco\mediaFile.gif" />
-    <Content Include="umbraco\images\umbraco\mediaMovie.gif" />
-    <Content Include="umbraco\images\umbraco\mediaMulti.gif" />
-    <Content Include="umbraco\images\umbraco\mediaPhoto.gif" />
-    <Content Include="umbraco\images\umbraco\member.gif" />
-    <Content Include="umbraco\images\umbraco\memberGroup.gif" />
-    <Content Include="umbraco\images\umbraco\memberType.gif" />
-    <Content Include="umbraco\images\umbraco\newsletter.gif" />
-    <Content Include="umbraco\images\umbraco\settingAgent.gif" />
-    <Content Include="umbraco\images\umbraco\settingCss.gif" />
-    <Content Include="umbraco\images\umbraco\settingCssItem.gif" />
-    <Content Include="umbraco\images\umbraco\settingDatatype.gif" />
-    <Content Include="umbraco\images\umbraco\settingDataTypeChild.gif" />
-    <Content Include="umbraco\images\umbraco\settingDomain.gif" />
-    <Content Include="umbraco\images\umbraco\settingLanguage.gif" />
-    <Content Include="umbraco\images\umbraco\settingTemplate.gif" />
-    <Content Include="umbraco\images\umbraco\settingXML.gif" />
-    <Content Include="umbraco\images\umbraco\statistik.gif" />
-    <Content Include="umbraco\images\umbraco\user.gif" />
-    <Content Include="umbraco\images\umbraco\userGroup.gif" />
-    <Content Include="umbraco\images\umbraco\userType.gif" />
-    <Content Include="umbraco\js\dualSelectBox.js" />
-    <Content Include="umbraco_client\GenericProperty\genericProperty.js" />
-    <Content Include="umbraco\js\guiFunctions.js" />
-    <Content Include="umbraco\js\language.aspx" />
-    <Content Include="umbraco\js\umbracoCheckKeys.js" />
-    <Content Include="umbraco\js\xmlextras.js" />
-    <Content Include="umbraco\js\xmlRequest.js" />
-    <Content Include="umbraco\login.aspx" />
-    <Content Include="umbraco\logout.aspx" />
-    <Content Include="umbraco\macroResultWrapper.aspx">
-      <SubType>Form</SubType>
-    </Content>
-    <Content Include="umbraco\members\EditMember.aspx" />
-    <Content Include="umbraco\members\EditMemberGroup.aspx">
-      <SubType>Form</SubType>
-    </Content>
-    <Content Include="umbraco\members\EditMemberType.aspx" />
-    <Content Include="umbraco\ping.aspx">
-      <SubType>Form</SubType>
-    </Content>
-    <Content Include="umbraco\publishStatus.aspx" />
-    <Content Include="umbraco\settings\EditDictionaryItem.aspx" />
-    <Content Include="umbraco\settings\editLanguage.aspx" />
-    <Content Include="umbraco\settings\EditMediaType.aspx" />
-    <Content Include="umbraco\settings\EditNodeTypeNew.aspx" />
-    <Content Include="umbraco\settings\editTemplate.aspx" />
-    <Content Include="umbraco\settings\modals\ShowUmbracoTags.aspx" />
-    <Content Include="umbraco\settings\stylesheet\editstylesheet.aspx" />
-    <Content Include="umbraco\settings\stylesheet\property\EditStyleSheetProperty.aspx" />
-    <Content Include="umbraco\dialogs\sort.aspx" />
-    <Content Include="umbraco\test.aspx" />
-    <Content Include="umbraco\tree.aspx" />
-    <Content Include="umbraco\treeInit.aspx" />
-    <Content Include="umbraco\umbraco.aspx" />
-    <Content Include="umbraco\users\EditUser.aspx" />
-    <Content Include="umbraco\users\EditUserType.aspx" />
-    <!--<Content Include="umbraco\users\PermissionEditor.aspx" />-->
-    <Content Include="umbraco\webService.asmx" />
-    <Content Include="umbraco\webservices\ajax.js" />
-    <Content Include="umbraco\webservices\CacheRefresher.asmx">
-      <SubType>Form</SubType>
-    </Content>
-    <Content Include="umbraco\webservices\CMSNode.asmx" />
-    <Content Include="umbraco\webservices\codeEditorSave.asmx" />
-    <Content Include="umbraco\webservices\Developer.asmx" />
-    <Content Include="umbraco\webservices\legacyAjaxCalls.asmx" />
-    <Content Include="umbraco\webservices\nodeSorter.asmx" />
-    <Content Include="umbraco\webservices\progressStatus.asmx">
-      <SubType>Form</SubType>
-    </Content>
-    <Content Include="umbraco\webservices\publication.asmx" />
-    <Content Include="umbraco\webservices\Settings.asmx">
-      <SubType>Form</SubType>
-    </Content>
-    <Content Include="umbraco\webservices\templates.asmx" />
-    <Content Include="umbraco\webservices\trashcan.asmx" />
-    <Content Include="umbraco\webservices\wsdl.xslt" />
-    <Content Include="umbraco\xslt\macroGetCurrent.xsl" />
-    <Content Include="umbraco\xslt\macroGetSubs.xsl" />
-    <Content Include="umbraco\xslt\sqlNodeHierachy.xslt" />
-    <Content Include="umbraco\xslt\templates\Breadcrumb.xslt" />
-    <Content Include="umbraco\xslt\templates\Clean.xslt" />
-    <Content Include="umbraco\xslt\templates\ListSubPagesAsThumbnails.xslt" />
-    <Content Include="umbraco\xslt\templates\ListSubPagesByDateAndLimit.xslt" />
-    <Content Include="umbraco\xslt\templates\ListSubPagesByDocumentType.xslt" />
-    <Content Include="umbraco\xslt\templates\ListSubPagesByLevel.xslt" />
-    <Content Include="umbraco\xslt\templates\ListSubPagesFromAChangableSource.xslt" />
-    <Content Include="umbraco\xslt\templates\ListSubPagesFromCurrentPage.xslt" />
-    <Content Include="umbraco\xslt\templates\ListThumbnailsFromCurrentPage.xslt" />
-    <Content Include="umbraco\xslt\templates\ListWholeStructureFromCurrentPage.xslt" />
-    <Content Include="umbraco\xslt\templates\NavigationPrototype.xslt" />
-    <Content Include="umbraco\xslt\templates\Sitemap.xslt" />
-    <Content Include="umbraco\xslt\templates\TablePrototype.xslt" />
-    <Content Include="umbraco_client\CodeArea\javascript.js" />
-    <Content Include="umbraco_client\CodeArea\styles.css" />
-    <Content Include="umbraco_client\datepicker\aqua\active-bg.gif" />
-    <Content Include="umbraco_client\datepicker\aqua\dark-bg.gif" />
-    <Content Include="umbraco_client\datepicker\aqua\hover-bg.gif" />
-    <Content Include="umbraco_client\datepicker\aqua\menuarrow.gif" />
-    <Content Include="umbraco_client\datepicker\aqua\normal-bg.gif" />
-    <Content Include="umbraco_client\datepicker\aqua\rowhover-bg.gif" />
-    <Content Include="umbraco_client\datepicker\aqua\status-bg.gif" />
-    <Content Include="umbraco_client\datepicker\aqua\theme.css" />
-    <Content Include="umbraco_client\datepicker\aqua\title-bg.gif" />
-    <Content Include="umbraco_client\datepicker\aqua\today-bg.gif" />
-    <Content Include="umbraco_client\datepicker\images\calPickerIcon.png" />
-    <Content Include="umbraco_client\datepicker\images\calPickerIconHover.png" />
-    <Content Include="umbraco_client\menuicon\images\buttonbg.gif" />
-    <Content Include="umbraco_client\menuicon\images\buttonbgdown.gif" />
-    <Content Include="umbraco_client\menuicon\images\split.gif" />
-    <Content Include="umbraco_client\menuicon\style.css" />
-    <Content Include="umbraco_client\modal\modal.js" />
-    <Content Include="umbraco_client\modal\style.css" />
-    <Content Include="umbraco_client\Panel\images\panel_bg.gif" />
-    <Content Include="umbraco_client\Panel\images\panel_boxfooter_bg.gif" />
-    <Content Include="umbraco_client\Panel\images\panel_boxfooter_statusBar_bg.gif" />
-    <Content Include="umbraco_client\Panel\images\panel_boxfooter_statusBar_h2_bg.gif" />
-    <Content Include="umbraco_client\Panel\images\panel_boxhead_bg.gif" />
-    <Content Include="umbraco_client\Panel\images\panel_boxhead_h2_bg.gif" />
-    <Content Include="umbraco_client\Panel\javascript.js" />
-    <Content Include="umbraco_client\Panel\style.css" />
-    <Content Include="umbraco_client\progressBar\images\container_left.gif" />
-    <Content Include="umbraco_client\progressBar\images\container_right.gif" />
-    <Content Include="umbraco_client\progressBar\images\indicator.gif" />
-    <Content Include="umbraco_client\progressBar\javascript.js" />
-    <Content Include="umbraco_client\progressBar\style.css" />
-    <Content Include="umbraco_client\propertypane\images\propertyBackground.gif" />
-    <Content Include="umbraco_client\propertypane\images\proppane_bg.png" />
-    <Content Include="umbraco_client\propertypane\style.css" />
-    <Content Include="umbraco_client\scrollingmenu\images\arrawBack.gif" />
-    <Content Include="umbraco_client\scrollingmenu\images\arrowForward.gif" />
-    <Content Include="umbraco_client\scrollingmenu\images\background.gif" />
-    <Content Include="umbraco_client\scrollingmenu\images\button\buttonbg.gif" />
-    <Content Include="umbraco_client\scrollingmenu\images\button\buttonbgdown.gif" />
-    <Content Include="umbraco_client\scrollingmenu\javascript.js" />
-    <Content Include="umbraco_client\scrollingmenu\style.css" />
-    <Content Include="umbraco_client\simpleEditor\images\bold.gif" />
-    <Content Include="umbraco_client\simpleEditor\images\italic.gif" />
-    <Content Include="umbraco_client\simpleEditor\images\link.gif" />
-    <Content Include="umbraco_client\tablesorting\tableDragAndDrop.js" />
-    <Content Include="umbraco_client\tablesorting\tableFilterUtill.js" />
-    <Content Include="umbraco_client\tablesorting\tableFilter.js" />
-    <Content Include="umbraco_client\tabview\images\background.gif" />
-    <Content Include="umbraco_client\tabview\images\bg.gif" />
-    <Content Include="umbraco_client\tabview\images\footer_bg.gif" />
-    <Content Include="umbraco_client\tabview\images\footer_statusBar_bg.gif" />
-    <Content Include="umbraco_client\tabview\images\footer_statusBar_h2_bg.gif" />
-    <Content Include="umbraco_client\tabview\images\left_both.gif" />
-    <Content Include="umbraco_client\tabview\images\right_both.gif" />
-    <Content Include="umbraco_client\tabview\javascript.js" />
-    <Content Include="umbraco_client\tabview\oldstyle.css" />
-    <Content Include="umbraco_client\tabview\style.css" />
-    <Content Include="umbraco_client\ui\default.css" />
-    <Content Include="umbraco_client\ui\default.js" />
-    <Content Include="umbraco_client\ui\jquery.js" />
-    <Content Include="umbraco_client\ui\jqueryui.js" />
-    <Content Include="App_Browsers\w3cvalidator.browser" />
-    <Content Include="App_Browsers\Form.browser" />
-    <Content Include="umbraco\masterpages\default.Master" />
-    <Content Include="umbraco\webservices\TreeDataService.ashx" />
-    <Content Include="umbraco\webservices\TagsAutoCompleteHandler.ashx" />
-    <Content Include="umbraco\webservices\UltimatePickerAutoCompleteHandler.ashx" />
-    <Content Include="umbraco\webservices\MediaUploader.ashx" />
-    <None Include="umbraco_client\CodeMirror\LICENSE" />
-    <None Include="web.Template.config">
-      <SubType>Designer</SubType>
-    </None>
-    <Content Include="config\404handlers.config" />
-    <Content Include="config\Dashboard.config" />
-    <Content Include="config\formHandlers.config" />
-    <Content Include="config\metablogConfig.config" />
-    <Content Include="config\restExtensions.config" />
-    <Content Include="config\tinyMceConfig.config" />
-		<Content Include="config\umbracoSettings.config"/>
-    <Content Include="config\xsltExtensions.config" />
-    <Content Include="config\UrlRewriting.config" />
-		<Content Include="config\log4net.config" />
-		<Content Include="config\FileSystemProviders.config" />
-    <Content Include="web.config">
-      <SubType>Designer</SubType>
-    </Content>
-    <None Include="web.Template.BODENKO-04.Debug.config">
-      <DependentUpon>Web.Template.config</DependentUpon>
-      <SubType>Designer</SubType>
-    </None>
-    <None Include="web.Template.UMBRACOTESLA.Debug.config">
-      <DependentUpon>Web.Template.config</DependentUpon>
-      <SubType>Designer</SubType>
-    </None>
-    <None Include="web.Template.VERTINO-01.Debug.config">
-      <DependentUpon>Web.Template.config</DependentUpon>
-      <SubType>Designer</SubType>
-    </None>
-    <None Include="web.Template.ShandemVaio.Debug.config">
-      <DependentUpon>Web.Template.config</DependentUpon>
-      <SubType>Designer</SubType>
-    </None>
-    <None Include="web.Template.cln-vaio.Debug.config">
-      <DependentUpon>Web.Template.config</DependentUpon>
-      <SubType>Designer</SubType>
-    </None>
-    <None Include="web.Template.User-VAIO.Debug.config">
-      <DependentUpon>Web.Template.config</DependentUpon>
-    </None>
-    <None Include="web.Template.UMBRACOTOSH.Debug.config">
-      <DependentUpon>Web.Template.config</DependentUpon>
-    </None>
-    <None Include="web.Template.UMBRACOHUMMER.Debug.config">
-      <DependentUpon>Web.Template.config</DependentUpon>
-    </None>
-    <None Include="web.Template.UMBRACOELISE.Debug.config">
-      <DependentUpon>Web.Template.config</DependentUpon>
-    </None>
-    <None Include="web.Template.ssaolap01.Debug.config">
-      <DependentUpon>Web.Template.config</DependentUpon>
-    </None>
-    <None Include="web.Template.ssaodsk01.Debug.config">
-      <DependentUpon>Web.Template.config</DependentUpon>
-    </None>
-    <None Include="web.Template.SONIC.Debug.config">
-      <DependentUpon>Web.Template.config</DependentUpon>
-    </None>
-    <None Include="web.Template.PETER-PC.Debug.config">
-      <DependentUpon>Web.Template.config</DependentUpon>
-    </None>
-    <None Include="web.Template.PETER-MAC.Debug.config">
-      <DependentUpon>Web.Template.config</DependentUpon>
-    </None>
-    <None Include="web.Template.slacebox.Debug.config">
-      <DependentUpon>Web.Template.config</DependentUpon>
-    </None>
-    <None Include="web.Template.NIBBLE-LAPTOP.Debug.config">
-      <DependentUpon>Web.Template.config</DependentUpon>
-    </None>
-    <None Include="web.Template.INDIGO64SSD.Debug.config">
-      <DependentUpon>Web.Template.config</DependentUpon>
-    </None>
-    <None Include="web.Template.INDIGO64.Debug.config">
-      <DependentUpon>Web.Template.config</DependentUpon>
-    </None>
-    <None Include="web.Template.EQUIUM-SAT1.Debug.config">
-      <DependentUpon>Web.Template.config</DependentUpon>
-    </None>
-    <None Include="web.Template.Blueberry.Debug.config">
-      <DependentUpon>Web.Template.config</DependentUpon>
-    </None>
-    <None Include="web.Template.APOWELL-BC-WIN7.Debug.config">
-      <DependentUpon>Web.Template.config</DependentUpon>
-    </None>
-    <None Include="web.Template.13INCHER.Debug.config">
-      <DependentUpon>Web.Template.config</DependentUpon>
-    </None>
-    <None Include="web.Template.MBP13-PC.Debug.config">
-      <DependentUpon>Web.Template.config</DependentUpon>
-    </None>
-  </ItemGroup>
-  <ItemGroup>
-    <Folder Include="App_Data\" />
-    <Folder Include="css\" />
-    <Folder Include="macroScripts\" />
-    <Folder Include="masterpages\" />
-    <Folder Include="media\" />
-    <Folder Include="scripts\" />
-    <Folder Include="umbraco_client\FolderBrowser\Images\" />
-    <Folder Include="umbraco_client\tags\images\" />
-    <Folder Include="usercontrols\" />
-    <Folder Include="xslt\" />
-  </ItemGroup>
-  <PropertyGroup>
-    <VisualStudioVersion Condition="'$(VisualStudioVersion)' == ''">10.0</VisualStudioVersion>
-    <VSToolsPath Condition="'$(VSToolsPath)' == ''">$(MSBuildExtensionsPath32)\Microsoft\VisualStudio\v$(VisualStudioVersion)</VSToolsPath>
-  </PropertyGroup>
-  <Import Project="$(MSBuildBinPath)\Microsoft.CSharp.targets" />
-  <PropertyGroup>
-    <PreBuildEvent>
-    </PreBuildEvent>
-    <PostBuildEvent>xcopy "$(ProjectDir)"..\..\lib\SQLCE4\amd64\*.* "$(TargetDir)amd64\" /Y /F /E /D
-xcopy "$(ProjectDir)"..\..\lib\SQLCE4\x86\*.* "$(TargetDir)x86\" /Y /F /E /D</PostBuildEvent>
-  </PropertyGroup>
-  <Import Project="$(VSToolsPath)\WebApplications\Microsoft.WebApplication.targets" Condition="'$(VSToolsPath)' != ''" />
-  <Import Project="$(MSBuildExtensionsPath32)\Microsoft\VisualStudio\v10.0\WebApplications\Microsoft.WebApplication.targets" Condition="false" />
-  <ProjectExtensions>
-    <VisualStudio>
-      <FlavorProperties GUID="{349c5851-65df-11da-9384-00065b846f21}">
-        <WebProjectProperties>
-          <UseIIS>True</UseIIS>
-          <AutoAssignPort>True</AutoAssignPort>
-          <DevelopmentServerPort>61637</DevelopmentServerPort>
-          <DevelopmentServerVPath>/</DevelopmentServerVPath>
-          <IISUrl>http://localhost:61638/</IISUrl>
-          <NTLMAuthentication>False</NTLMAuthentication>
-          <UseCustomServer>False</UseCustomServer>
-          <CustomServerUrl>
-          </CustomServerUrl>
-          <SaveServerSettingsInUserFile>False</SaveServerSettingsInUserFile>
-        </WebProjectProperties>
-      </FlavorProperties>
-    </VisualStudio>
-  </ProjectExtensions>
-  <Import Project="$(MSBuildStartupDirectory)\..\src\umbraco.presentation.targets" Condition="$(BuildingInsideVisualStudio) != true" />
-  <Import Project="$(SolutionDir)umbraco.presentation.targets" Condition="$(BuildingInsideVisualStudio) == true" />
-  <PropertyGroup>
-    <!--<PostBuildEvent>xcopy "$(ProjectDir)..\..\lib\*.dll" "$(TargetDir)*.dll" /Y</PostBuildEvent>-->
-  </PropertyGroup>
+﻿<?xml version="1.0" encoding="utf-8"?>
+<Project DefaultTargets="Build" xmlns="http://schemas.microsoft.com/developer/msbuild/2003" ToolsVersion="4.0">
+  <Import Project="$(MSBuildExtensionsPath)\$(MSBuildToolsVersion)\Microsoft.Common.props" Condition="Exists('$(MSBuildExtensionsPath)\$(MSBuildToolsVersion)\Microsoft.Common.props')" />
+  <PropertyGroup>
+    <ProductVersion>9.0.30729</ProductVersion>
+    <SchemaVersion>2.0</SchemaVersion>
+    <ProjectGuid>{4C4C194C-B5E4-4991-8F87-4373E24CC19F}</ProjectGuid>
+    <ProjectTypeGuids>{E53F8FEA-EAE0-44A6-8774-FFD645390401};{349c5851-65df-11da-9384-00065b846f21};{fae04ec0-301f-11d3-bf4b-00c04f79efbc}</ProjectTypeGuids>
+    <Configuration Condition=" '$(Configuration)' == '' ">Debug</Configuration>
+    <Platform Condition=" '$(Platform)' == '' ">AnyCPU</Platform>
+    <ApplicationIcon>
+    </ApplicationIcon>
+    <AssemblyKeyContainerName>
+    </AssemblyKeyContainerName>
+    <AssemblyName>Umbraco.Web.UI</AssemblyName>
+    <AssemblyOriginatorKeyFile>
+    </AssemblyOriginatorKeyFile>
+    <DefaultClientScript>JScript</DefaultClientScript>
+    <DefaultHTMLPageLayout>Grid</DefaultHTMLPageLayout>
+    <DefaultTargetSchema>IE50</DefaultTargetSchema>
+    <DelaySign>false</DelaySign>
+    <OutputType>Library</OutputType>
+    <RootNamespace>Umbraco.Web.UI</RootNamespace>
+    <RunPostBuildEvent>OnBuildSuccess</RunPostBuildEvent>
+    <StartupObject>
+    </StartupObject>
+    <FileUpgradeFlags>
+    </FileUpgradeFlags>
+    <UpgradeBackupLocation>
+    </UpgradeBackupLocation>
+    <SccProjectName>
+    </SccProjectName>
+    <SccLocalPath>
+    </SccLocalPath>
+    <SccAuxPath>
+    </SccAuxPath>
+    <SccProvider>
+    </SccProvider>
+    <OldToolsVersion>4.0</OldToolsVersion>
+    <TargetFrameworkVersion>v4.0</TargetFrameworkVersion>
+    <TargetFrameworkProfile />
+    <UseIISExpress>true</UseIISExpress>
+    <IISExpressSSLPort />
+    <IISExpressAnonymousAuthentication />
+    <IISExpressWindowsAuthentication />
+    <IISExpressUseClassicPipelineMode />
+  </PropertyGroup>
+  <PropertyGroup Condition=" '$(Configuration)|$(Platform)' == 'Debug|AnyCPU' ">
+    <OutputPath>bin\</OutputPath>
+    <AllowUnsafeBlocks>false</AllowUnsafeBlocks>
+    <BaseAddress>285212672</BaseAddress>
+    <CheckForOverflowUnderflow>false</CheckForOverflowUnderflow>
+    <ConfigurationOverrideFile>
+    </ConfigurationOverrideFile>
+    <DefineConstants>DEBUG;TRACE</DefineConstants>
+    <DocumentationFile>
+    </DocumentationFile>
+    <DebugSymbols>true</DebugSymbols>
+    <FileAlignment>4096</FileAlignment>
+    <NoStdLib>false</NoStdLib>
+    <NoWarn>
+    </NoWarn>
+    <Optimize>false</Optimize>
+    <RegisterForComInterop>false</RegisterForComInterop>
+    <RemoveIntegerChecks>false</RemoveIntegerChecks>
+    <TreatWarningsAsErrors>false</TreatWarningsAsErrors>
+    <WarningLevel>4</WarningLevel>
+    <DebugType>full</DebugType>
+    <ErrorReport>prompt</ErrorReport>
+    <CodeAnalysisRuleSet>AllRules.ruleset</CodeAnalysisRuleSet>
+  </PropertyGroup>
+  <PropertyGroup Condition=" '$(Configuration)|$(Platform)' == 'Release|AnyCPU' ">
+    <OutputPath>bin\</OutputPath>
+    <AllowUnsafeBlocks>false</AllowUnsafeBlocks>
+    <BaseAddress>285212672</BaseAddress>
+    <CheckForOverflowUnderflow>false</CheckForOverflowUnderflow>
+    <ConfigurationOverrideFile>
+    </ConfigurationOverrideFile>
+    <DefineConstants>TRACE</DefineConstants>
+    <DocumentationFile>bin\Umbraco.Web.UI.xml</DocumentationFile>
+    <DebugSymbols>false</DebugSymbols>
+    <FileAlignment>4096</FileAlignment>
+    <NoStdLib>false</NoStdLib>
+    <NoWarn>
+    </NoWarn>
+    <Optimize>true</Optimize>
+    <RegisterForComInterop>false</RegisterForComInterop>
+    <RemoveIntegerChecks>false</RemoveIntegerChecks>
+    <TreatWarningsAsErrors>false</TreatWarningsAsErrors>
+    <WarningLevel>4</WarningLevel>
+    <DebugType>none</DebugType>
+    <ErrorReport>prompt</ErrorReport>
+    <CodeAnalysisRuleSet>AllRules.ruleset</CodeAnalysisRuleSet>
+  </PropertyGroup>
+  <ItemGroup>
+    <Reference Include="ClientDependency.Core, Version=1.5.0.0, Culture=neutral, PublicKeyToken=7a99a55a05d191a8, processorArchitecture=MSIL">
+      <SpecificVersion>False</SpecificVersion>
+      <HintPath>..\..\lib\ClientDependency.Core.dll</HintPath>
+    </Reference>
+    <Reference Include="CookComputing.XmlRpcV2, Version=2.5.0.0, Culture=neutral, PublicKeyToken=a7d6e17aa302004d, processorArchitecture=MSIL">
+      <SpecificVersion>False</SpecificVersion>
+      <HintPath>..\..\lib\CookComputing.XmlRpcV2.dll</HintPath>
+    </Reference>
+    <Reference Include="Examine, Version=0.9.0.0, Culture=en-AU, processorArchitecture=MSIL">
+      <SpecificVersion>False</SpecificVersion>
+      <HintPath>..\..\lib\Examine.dll</HintPath>
+    </Reference>
+    <Reference Include="HtmlAgilityPack, Version=1.4.0.0, Culture=neutral, PublicKeyToken=bd319b19eaf3b43a, processorArchitecture=MSIL">
+      <SpecificVersion>False</SpecificVersion>
+      <HintPath>..\..\lib\HtmlAgilityPack.dll</HintPath>
+    </Reference>
+    <Reference Include="ICSharpCode.SharpZipLib, Version=0.83.1.0, Culture=neutral, PublicKeyToken=1b03e6acf1164f73">
+      <SpecificVersion>False</SpecificVersion>
+      <HintPath>..\..\lib\ICSharpCode.SharpZipLib.dll</HintPath>
+    </Reference>
+    <Reference Include="log4net">
+      <HintPath>..\packages\log4net.2.0.0\lib\net40-full\log4net.dll</HintPath>
+    </Reference>
+    <Reference Include="Lucene.Net, Version=2.9.4.1, Culture=neutral, PublicKeyToken=85089178b9ac3181, processorArchitecture=MSIL">
+      <SpecificVersion>False</SpecificVersion>
+      <HintPath>..\..\lib\Lucene.Net.dll</HintPath>
+    </Reference>
+    <Reference Include="Microsoft.Web.Helpers">
+      <HintPath>..\..\lib\WebPages\Microsoft.Web.Helpers.dll</HintPath>
+    </Reference>
+    <Reference Include="Microsoft.Web.Infrastructure, Version=1.0.0.0, Culture=neutral, PublicKeyToken=31bf3856ad364e35, processorArchitecture=MSIL">
+      <SpecificVersion>False</SpecificVersion>
+      <HintPath>..\..\lib\WebPages\Microsoft.Web.Infrastructure.dll</HintPath>
+    </Reference>
+    <Reference Include="Our.Umbraco.uGoLive">
+      <HintPath>..\..\lib\Our.Umbraco.uGoLive.dll</HintPath>
+    </Reference>
+    <Reference Include="Our.Umbraco.uGoLive.47x">
+      <HintPath>..\..\lib\Our.Umbraco.uGoLive.47x.dll</HintPath>
+    </Reference>
+    <Reference Include="Our.Umbraco.uGoLive.Checks">
+      <HintPath>..\..\lib\Our.Umbraco.uGoLive.Checks.dll</HintPath>
+    </Reference>
+    <Reference Include="System">
+      <Name>System</Name>
+    </Reference>
+    <Reference Include="System.configuration" />
+    <Reference Include="System.Data">
+      <Name>System.Data</Name>
+    </Reference>
+    <Reference Include="System.Data.DataSetExtensions" />
+    <Reference Include="System.Data.SqlServerCe, Version=4.0.0.1, Culture=neutral, PublicKeyToken=89845dcd8080cc91, processorArchitecture=MSIL">
+      <SpecificVersion>False</SpecificVersion>
+      <HintPath>..\..\lib\SQLCE4\System.Data.SqlServerCe.dll</HintPath>
+    </Reference>
+    <Reference Include="System.Data.SqlServerCe.Entity, Version=4.0.0.1, Culture=neutral, PublicKeyToken=89845dcd8080cc91, processorArchitecture=MSIL">
+      <SpecificVersion>False</SpecificVersion>
+      <HintPath>..\..\lib\SQLCE4\System.Data.SqlServerCe.Entity.dll</HintPath>
+    </Reference>
+    <Reference Include="System.Design" />
+    <Reference Include="System.Drawing">
+      <Name>System.Drawing</Name>
+    </Reference>
+    <Reference Include="System.EnterpriseServices" />
+    <Reference Include="System.Web">
+      <Name>System.Web</Name>
+    </Reference>
+    <Reference Include="System.Web.Abstractions">
+      <RequiredTargetFramework>3.5</RequiredTargetFramework>
+    </Reference>
+    <Reference Include="System.Web.ApplicationServices" />
+    <Reference Include="System.Web.DynamicData" />
+    <Reference Include="System.Web.Entity" />
+    <Reference Include="System.Web.Extensions" />
+    <Reference Include="System.Web.Extensions.Design" />
+    <Reference Include="System.Web.Helpers, Version=1.0.0.0, Culture=neutral, PublicKeyToken=31bf3856ad364e35, processorArchitecture=MSIL">
+      <SpecificVersion>False</SpecificVersion>
+      <HintPath>..\..\lib\WebPages\System.Web.Helpers.dll</HintPath>
+    </Reference>
+    <Reference Include="System.Web.Razor, Version=1.0.0.0, Culture=neutral, PublicKeyToken=31bf3856ad364e35, processorArchitecture=MSIL">
+      <SpecificVersion>False</SpecificVersion>
+      <HintPath>..\..\lib\WebPages\System.Web.Razor.dll</HintPath>
+    </Reference>
+    <Reference Include="System.Web.Services">
+      <Name>System.Web.Services</Name>
+    </Reference>
+    <Reference Include="System.Web.WebPages, Version=1.0.0.0, Culture=neutral, PublicKeyToken=31bf3856ad364e35, processorArchitecture=MSIL">
+      <SpecificVersion>False</SpecificVersion>
+      <HintPath>..\..\lib\WebPages\System.Web.WebPages.dll</HintPath>
+    </Reference>
+    <Reference Include="System.Web.WebPages.Deployment, Version=1.0.0.0, Culture=neutral, PublicKeyToken=31bf3856ad364e35, processorArchitecture=MSIL">
+      <SpecificVersion>False</SpecificVersion>
+      <HintPath>..\..\lib\WebPages\System.Web.WebPages.Deployment.dll</HintPath>
+    </Reference>
+    <Reference Include="System.Web.WebPages.Razor, Version=1.0.0.0, Culture=neutral, PublicKeyToken=31bf3856ad364e35, processorArchitecture=MSIL">
+      <SpecificVersion>False</SpecificVersion>
+      <HintPath>..\..\lib\WebPages\System.Web.WebPages.Razor.dll</HintPath>
+    </Reference>
+    <Reference Include="System.Xml">
+      <Name>System.XML</Name>
+    </Reference>
+    <Reference Include="System.Xml.Linq" />
+    <Reference Include="UmbracoExamine, Version=0.9.0.0, Culture=en-AU, processorArchitecture=MSIL">
+      <SpecificVersion>False</SpecificVersion>
+      <HintPath>..\..\lib\UmbracoExamine.dll</HintPath>
+    </Reference>
+    <Reference Include="UrlRewritingNet.UrlRewriter, Version=2.0.60829.1, Culture=neutral, processorArchitecture=MSIL">
+      <SpecificVersion>False</SpecificVersion>
+      <HintPath>..\..\lib\UrlRewritingNet.UrlRewriter.dll</HintPath>
+    </Reference>
+    <ProjectReference Include="..\SQLCE4Umbraco\SqlCE4Umbraco.csproj">
+      <Project>{5BA5425F-27A7-4677-865E-82246498AA2E}</Project>
+      <Name>SqlCE4Umbraco</Name>
+    </ProjectReference>
+    <ProjectReference Include="..\umbraco.editorControls\umbraco.editorControls.csproj">
+      <Project>{255F5DF1-4E43-4758-AC05-7A0B68EB021B}</Project>
+      <Name>umbraco.editorControls</Name>
+    </ProjectReference>
+    <ProjectReference Include="..\umbraco.MacroEngines\umbraco.MacroEngines.csproj">
+      <Project>{89C09045-1064-466B-B94A-DB3AFE2A5853}</Project>
+      <Name>umbraco.MacroEngines</Name>
+    </ProjectReference>
+    <ProjectReference Include="..\umbraco.macroRenderings\umbraco.macroRenderings.csproj">
+      <Project>{52AB8F1F-FB76-4E8C-885F-0747B6CE71EC}</Project>
+      <Name>umbraco.macroRenderings</Name>
+    </ProjectReference>
+    <ProjectReference Include="..\umbraco.controls\umbraco.controls.csproj">
+      <Project>{6EDD2061-82F2-461B-BB6E-879245A832DE}</Project>
+      <Name>umbraco.controls</Name>
+    </ProjectReference>
+    <ProjectReference Include="..\umbraco.businesslogic\umbraco.businesslogic.csproj">
+      <Name>umbraco.businesslogic</Name>
+      <Project>{E469A9CE-1BEC-423F-AC44-713CD72457EA}</Project>
+      <Package>{FAE04EC0-301F-11D3-BF4B-00C04F79EFBC}</Package>
+    </ProjectReference>
+    <ProjectReference Include="..\umbraco.cms\umbraco.cms.csproj">
+      <Project>{CCD75EC3-63DB-4184-B49D-51C1DD337230}</Project>
+      <Name>umbraco.cms</Name>
+    </ProjectReference>
+    <ProjectReference Include="..\umbraco.datalayer\umbraco.datalayer.csproj">
+      <Project>{C7CB79F0-1C97-4B33-BFA7-00731B579AE2}</Project>
+      <Name>umbraco.datalayer</Name>
+    </ProjectReference>
+    <ProjectReference Include="..\umbraco.interfaces\umbraco.interfaces.csproj">
+      <Name>umbraco.interfaces</Name>
+      <Project>{511F6D8D-7717-440A-9A57-A507E9A8B27F}</Project>
+      <Package>{FAE04EC0-301F-11D3-BF4B-00C04F79EFBC}</Package>
+    </ProjectReference>
+    <ProjectReference Include="..\umbraco.webservices\umbraco.webservices.csproj">
+      <Project>{CBDB56AC-FF02-4421-9FD4-ED82E339D8E2}</Project>
+      <Name>umbraco.webservices</Name>
+    </ProjectReference>
+    <ProjectReference Include="..\Umbraco.Web\Umbraco.Web.csproj">
+      <Project>{651E1350-91B6-44B7-BD60-7207006D7003}</Project>
+      <Name>umbraco.presentation</Name>
+    </ProjectReference>
+    <ProjectReference Include="..\umbraco.providers\umbraco.providers.csproj">
+      <Project>{D7636876-0756-43CB-A192-138C6F0D5E42}</Project>
+      <Name>umbraco.providers</Name>
+    </ProjectReference>
+  </ItemGroup>
+  <ItemGroup>
+    <Compile Include="..\SolutionInfo.cs">
+      <Link>Properties\SolutionInfo.cs</Link>
+    </Compile>
+    <Content Include="App_Code\TestClass.cs" />
+    <Compile Include="Properties\AssemblyInfo.cs" />
+    <Content Include="config\splashes\booting.aspx" />
+    <Content Include="config\splashes\noNodes.aspx" />
+    <None Include="config\404handlers.Release.config">
+      <DependentUpon>404handlers.config</DependentUpon>
+    </None>
+    <None Include="config\ClientDependency.Release.config">
+      <DependentUpon>ClientDependency.config</DependentUpon>
+    </None>
+		<None Include="config\log4net.Release.config">
+      <DependentUpon>log4net.config</DependentUpon>
+		</None>
+    <Content Include="config\FileSystemProviders.config">
+      <SubType>Designer</SubType>
+    </Content>
+		<None Include="config\FileSystemProviders.Release.config">
+      <DependentUpon>FileSystemProviders.config</DependentUpon>
+    </None>
+    <None Include="config\xsltExtensions.Release.config">
+      <DependentUpon>xsltExtensions.config</DependentUpon>
+    </None>
+    <None Include="config\UrlRewriting.Release.config">
+      <DependentUpon>UrlRewriting.config</DependentUpon>
+    </None>
+    <None Include="config\umbracoSettings.Release.config">
+      <DependentUpon>umbracoSettings.config</DependentUpon>
+    </None>
+    <None Include="config\trees.Release.config">
+      <DependentUpon>trees.config</DependentUpon>
+    </None>
+    <None Include="config\tinyMceConfig.Release.config">
+      <DependentUpon>tinyMceConfig.config</DependentUpon>
+    </None>
+    <None Include="config\Skinning.Release.config">
+      <DependentUpon>Skinning.config</DependentUpon>
+    </None>
+    <None Include="config\scripting.Release.config">
+      <DependentUpon>scripting.config</DependentUpon>
+    </None>
+    <None Include="config\restExtensions.Release.config">
+      <DependentUpon>restExtensions.config</DependentUpon>
+    </None>
+    <None Include="config\metablogConfig.Release.config">
+      <DependentUpon>metablogConfig.config</DependentUpon>
+    </None>
+    <None Include="config\ExamineSettings.Release.config">
+      <DependentUpon>ExamineSettings.config</DependentUpon>
+    </None>
+    <None Include="config\feedProxy.Release.config">
+      <DependentUpon>feedProxy.config</DependentUpon>
+    </None>
+    <None Include="config\formHandlers.Release.config">
+      <DependentUpon>formHandlers.config</DependentUpon>
+    </None>
+    <None Include="config\ExamineIndex.Release.config">
+      <DependentUpon>ExamineIndex.config</DependentUpon>
+    </None>
+    <None Include="config\Dashboard.Release.config">
+      <DependentUpon>Dashboard.config</DependentUpon>
+    </None>
+    <Content Include="packages.config" />
+    <None Include="umbraco\config\create\UI.Release.xml">
+      <DependentUpon>UI.xml</DependentUpon>
+    </None>
+    <Content Include="Global.asax" />
+    <Content Include="umbraco\config\lang\he.xml" />
+    <Content Include="umbraco\config\lang\ja.xml" />
+    <Content Include="umbraco\config\lang\pl.xml" />
+    <Content Include="umbraco\config\lang\pt.xml" />
+    <Content Include="umbraco\config\lang\se.xml" />
+    <Content Include="umbraco\config\lang\zh.xml" />
+    <Content Include="umbraco\controls\Tree\CustomTreeService.asmx" />
+    <Content Include="umbraco\dashboard\MediaDashboardFolderBrowser.ascx" />
+    <Content Include="umbraco\developer\RelationTypes\EditRelationType.aspx" />
+    <Content Include="umbraco\developer\RelationTypes\Images\Bidirectional.png" />
+    <Content Include="umbraco\developer\RelationTypes\Images\ParentToChild.png" />
+    <Content Include="umbraco\developer\RelationTypes\Images\Refresh.gif" />
+    <Content Include="umbraco\developer\RelationTypes\NewRelationType.aspx" />
+    <Content Include="umbraco\developer\RelationTypes\RelationTypesWebService.asmx" />
+    <Content Include="umbraco\developer\RelationTypes\TreeMenu\ActionDeleteRelationType.js" />
+    <Content Include="umbraco\developer\RelationTypes\TreeMenu\ActionNewRelationType.js" />
+    <Content Include="umbraco\images\delete.gif" />
+    <Content Include="umbraco\images\delete.png" />
+    <Content Include="umbraco\images\download.png" />
+    <Content Include="umbraco\images\editor\doc.gif" />
+    <Content Include="umbraco\images\editor\documentType.gif" />
+    <Content Include="umbraco\images\information.png" />
+    <Content Include="umbraco\images\listItemOrange.gif" />
+    <Content Include="umbraco\images\pencil.png" />
+    <Content Include="umbraco\images\thumbs_lrg.png" />
+    <Content Include="umbraco\images\thumbs_med.png" />
+    <Content Include="umbraco\images\thumbs_smll.png" />
+    <Content Include="umbraco\plugins\uGoLive\cog.png" />
+    <Content Include="umbraco\plugins\uGoLive\cross.png" />
+    <Content Include="umbraco\plugins\uGoLive\Dashboard.ascx" />
+    <Content Include="umbraco\plugins\uGoLive\Dashboard.css" />
+    <Content Include="umbraco\plugins\uGoLive\Dashboard.js" />
+    <Content Include="umbraco\plugins\uGoLive\error.png" />
+    <Content Include="umbraco\plugins\uGoLive\help.png" />
+    <Content Include="umbraco\plugins\uGoLive\icon.png" />
+    <Content Include="umbraco\plugins\uGoLive\jquery.tmpl.js" />
+    <Content Include="umbraco\plugins\uGoLive\knockout-1.2.1.js" />
+    <Content Include="umbraco\plugins\uGoLive\run.png" />
+    <Content Include="umbraco\plugins\uGoLive\throbber.gif" />
+    <Content Include="umbraco\plugins\uGoLive\tick.png" />
+    <Content Include="umbraco\webservices\api\DocumentService.asmx" />
+    <Content Include="umbraco\webservices\api\FileService.asmx" />
+    <Content Include="umbraco\webservices\api\MaintanceService.asmx" />
+    <Content Include="umbraco\webservices\api\MediaService.asmx" />
+    <Content Include="umbraco\webservices\api\MemberService.asmx" />
+    <Content Include="umbraco\webservices\api\StylesheetService.asmx" />
+    <Content Include="umbraco\webservices\api\TemplateService.asmx" />
+    <Content Include="umbraco_client\CodeMirror\js\lib\codemirror.css" />
+    <Content Include="umbraco_client\CodeMirror\js\lib\codemirror.js" />
+    <Content Include="umbraco_client\CodeMirror\js\lib\util\closetag.js" />
+    <Content Include="umbraco_client\CodeMirror\js\lib\util\dialog.css" />
+    <Content Include="umbraco_client\CodeMirror\js\lib\util\dialog.js" />
+    <Content Include="umbraco_client\CodeMirror\js\lib\util\foldcode.js" />
+    <Content Include="umbraco_client\CodeMirror\js\lib\util\formatting.js" />
+    <Content Include="umbraco_client\CodeMirror\js\lib\util\javascript-hint.js" />
+    <Content Include="umbraco_client\CodeMirror\js\lib\util\loadmode.js" />
+    <Content Include="umbraco_client\CodeMirror\js\lib\util\match-highlighter.js" />
+    <Content Include="umbraco_client\CodeMirror\js\lib\util\multiplex.js" />
+    <Content Include="umbraco_client\CodeMirror\js\lib\util\overlay.js" />
+    <Content Include="umbraco_client\CodeMirror\js\lib\util\pig-hint.js" />
+    <Content Include="umbraco_client\CodeMirror\js\lib\util\razor-hint.js" />
+    <Content Include="umbraco_client\CodeMirror\js\lib\util\razor-hints.js" />
+    <Content Include="umbraco_client\CodeMirror\js\lib\util\runmode.js" />
+    <Content Include="umbraco_client\CodeMirror\js\lib\util\search.js" />
+    <Content Include="umbraco_client\CodeMirror\js\lib\util\searchcursor.js" />
+    <Content Include="umbraco_client\CodeMirror\js\lib\util\simple-hint.css" />
+    <Content Include="umbraco_client\CodeMirror\js\lib\util\simple-hint.js" />
+    <Content Include="umbraco_client\CodeMirror\js\lib\util\xml-hint.js" />
+    <Content Include="umbraco_client\CodeMirror\js\mode\clike\clike.js" />
+    <Content Include="umbraco_client\CodeMirror\js\mode\clike\index.html" />
+    <Content Include="umbraco_client\CodeMirror\js\mode\clike\scala.html" />
+    <Content Include="umbraco_client\CodeMirror\js\mode\clojure\clojure.js" />
+    <Content Include="umbraco_client\CodeMirror\js\mode\clojure\index.html" />
+    <Content Include="umbraco_client\CodeMirror\js\mode\coffeescript\coffeescript.js" />
+    <Content Include="umbraco_client\CodeMirror\js\mode\coffeescript\index.html" />
+    <Content Include="umbraco_client\CodeMirror\js\mode\css\css.js" />
+    <Content Include="umbraco_client\CodeMirror\js\mode\css\index.html" />
+    <Content Include="umbraco_client\CodeMirror\js\mode\diff\diff.js" />
+    <Content Include="umbraco_client\CodeMirror\js\mode\diff\index.html" />
+    <Content Include="umbraco_client\CodeMirror\js\mode\ecl\ecl.js" />
+    <Content Include="umbraco_client\CodeMirror\js\mode\ecl\index.html" />
+    <Content Include="umbraco_client\CodeMirror\js\mode\erlang\erlang.js" />
+    <Content Include="umbraco_client\CodeMirror\js\mode\erlang\index.html" />
+    <Content Include="umbraco_client\CodeMirror\js\mode\gfm\gfm.js" />
+    <Content Include="umbraco_client\CodeMirror\js\mode\gfm\index.html" />
+    <Content Include="umbraco_client\CodeMirror\js\mode\go\go.js" />
+    <Content Include="umbraco_client\CodeMirror\js\mode\go\index.html" />
+    <Content Include="umbraco_client\CodeMirror\js\mode\groovy\groovy.js" />
+    <Content Include="umbraco_client\CodeMirror\js\mode\groovy\index.html" />
+    <Content Include="umbraco_client\CodeMirror\js\mode\haskell\haskell.js" />
+    <Content Include="umbraco_client\CodeMirror\js\mode\haskell\index.html" />
+    <Content Include="umbraco_client\CodeMirror\js\mode\haxe\haxe.js" />
+    <Content Include="umbraco_client\CodeMirror\js\mode\haxe\index.html" />
+    <Content Include="umbraco_client\CodeMirror\js\mode\htmlembedded\htmlembedded.js" />
+    <Content Include="umbraco_client\CodeMirror\js\mode\htmlembedded\index.html" />
+    <Content Include="umbraco_client\CodeMirror\js\mode\htmlmixed\htmlmixed.js" />
+    <Content Include="umbraco_client\CodeMirror\js\mode\htmlmixed\index.html" />
+    <Content Include="umbraco_client\CodeMirror\js\mode\javascript\index.html" />
+    <Content Include="umbraco_client\CodeMirror\js\mode\javascript\javascript.js" />
+    <Content Include="umbraco_client\CodeMirror\js\mode\jinja2\index.html" />
+    <Content Include="umbraco_client\CodeMirror\js\mode\jinja2\jinja2.js" />
+    <Content Include="umbraco_client\CodeMirror\js\mode\less\index.html" />
+    <Content Include="umbraco_client\CodeMirror\js\mode\less\less.js" />
+    <Content Include="umbraco_client\CodeMirror\js\mode\lua\index.html" />
+    <Content Include="umbraco_client\CodeMirror\js\mode\lua\lua.js" />
+    <Content Include="umbraco_client\CodeMirror\js\mode\markdown\index.html" />
+    <Content Include="umbraco_client\CodeMirror\js\mode\markdown\markdown.js" />
+    <Content Include="umbraco_client\CodeMirror\js\mode\mysql\index.html" />
+    <Content Include="umbraco_client\CodeMirror\js\mode\mysql\mysql.js" />
+    <Content Include="umbraco_client\CodeMirror\js\mode\ntriples\index.html" />
+    <Content Include="umbraco_client\CodeMirror\js\mode\ntriples\ntriples.js" />
+    <Content Include="umbraco_client\CodeMirror\js\mode\ocaml\index.html" />
+    <Content Include="umbraco_client\CodeMirror\js\mode\ocaml\ocaml.js" />
+    <Content Include="umbraco_client\CodeMirror\js\mode\pascal\index.html" />
+    <Content Include="umbraco_client\CodeMirror\js\mode\pascal\pascal.js" />
+    <Content Include="umbraco_client\CodeMirror\js\mode\perl\index.html" />
+    <Content Include="umbraco_client\CodeMirror\js\mode\perl\perl.js" />
+    <Content Include="umbraco_client\CodeMirror\js\mode\php\index.html" />
+    <Content Include="umbraco_client\CodeMirror\js\mode\php\php.js" />
+    <Content Include="umbraco_client\CodeMirror\js\mode\pig\index.html" />
+    <Content Include="umbraco_client\CodeMirror\js\mode\pig\pig.js" />
+    <Content Include="umbraco_client\CodeMirror\js\mode\plsql\index.html" />
+    <Content Include="umbraco_client\CodeMirror\js\mode\plsql\plsql.js" />
+    <Content Include="umbraco_client\CodeMirror\js\mode\properties\index.html" />
+    <Content Include="umbraco_client\CodeMirror\js\mode\properties\properties.js" />
+    <Content Include="umbraco_client\CodeMirror\js\mode\python\index.html" />
+    <Content Include="umbraco_client\CodeMirror\js\mode\python\LICENSE.txt" />
+    <Content Include="umbraco_client\CodeMirror\js\mode\python\python.js" />
+    <Content Include="umbraco_client\CodeMirror\js\mode\rpm\changes\changes.js" />
+    <Content Include="umbraco_client\CodeMirror\js\mode\rpm\changes\index.html" />
+    <Content Include="umbraco_client\CodeMirror\js\mode\rpm\spec\index.html" />
+    <Content Include="umbraco_client\CodeMirror\js\mode\rpm\spec\spec.css" />
+    <Content Include="umbraco_client\CodeMirror\js\mode\rpm\spec\spec.js" />
+    <Content Include="umbraco_client\CodeMirror\js\mode\rst\index.html" />
+    <Content Include="umbraco_client\CodeMirror\js\mode\rst\rst.js" />
+    <Content Include="umbraco_client\CodeMirror\js\mode\ruby\index.html" />
+    <Content Include="umbraco_client\CodeMirror\js\mode\ruby\ruby.js" />
+    <Content Include="umbraco_client\CodeMirror\js\mode\rust\index.html" />
+    <Content Include="umbraco_client\CodeMirror\js\mode\rust\rust.js" />
+    <Content Include="umbraco_client\CodeMirror\js\mode\r\index.html" />
+    <Content Include="umbraco_client\CodeMirror\js\mode\r\r.js" />
+    <Content Include="umbraco_client\CodeMirror\js\mode\scheme\index.html" />
+    <Content Include="umbraco_client\CodeMirror\js\mode\scheme\scheme.js" />
+    <Content Include="umbraco_client\CodeMirror\js\mode\shell\index.html" />
+    <Content Include="umbraco_client\CodeMirror\js\mode\shell\shell.js" />
+    <Content Include="umbraco_client\CodeMirror\js\mode\smalltalk\index.html" />
+    <Content Include="umbraco_client\CodeMirror\js\mode\smalltalk\smalltalk.js" />
+    <Content Include="umbraco_client\CodeMirror\js\mode\smarty\index.html" />
+    <Content Include="umbraco_client\CodeMirror\js\mode\smarty\smarty.js" />
+    <Content Include="umbraco_client\CodeMirror\js\mode\sparql\index.html" />
+    <Content Include="umbraco_client\CodeMirror\js\mode\sparql\sparql.js" />
+    <Content Include="umbraco_client\CodeMirror\js\mode\stex\index.html" />
+    <Content Include="umbraco_client\CodeMirror\js\mode\stex\stex.js" />
+    <Content Include="umbraco_client\CodeMirror\js\mode\stex\test.html" />
+    <Content Include="umbraco_client\CodeMirror\js\mode\tiddlywiki\index.html" />
+    <Content Include="umbraco_client\CodeMirror\js\mode\tiddlywiki\tiddlywiki.css" />
+    <Content Include="umbraco_client\CodeMirror\js\mode\tiddlywiki\tiddlywiki.js" />
+    <Content Include="umbraco_client\CodeMirror\js\mode\tiki\index.html" />
+    <Content Include="umbraco_client\CodeMirror\js\mode\tiki\tiki.css" />
+    <Content Include="umbraco_client\CodeMirror\js\mode\tiki\tiki.js" />
+    <Content Include="umbraco_client\CodeMirror\js\mode\vbscript\index.html" />
+    <Content Include="umbraco_client\CodeMirror\js\mode\vbscript\vbscript.js" />
+    <Content Include="umbraco_client\CodeMirror\js\mode\vb\index.html" />
+    <Content Include="umbraco_client\CodeMirror\js\mode\vb\LICENSE.txt" />
+    <Content Include="umbraco_client\CodeMirror\js\mode\vb\vb.js" />
+    <Content Include="umbraco_client\CodeMirror\js\mode\velocity\index.html" />
+    <Content Include="umbraco_client\CodeMirror\js\mode\velocity\velocity.js" />
+    <Content Include="umbraco_client\CodeMirror\js\mode\verilog\index.html" />
+    <Content Include="umbraco_client\CodeMirror\js\mode\verilog\verilog.js" />
+    <Content Include="umbraco_client\CodeMirror\js\mode\xml\index.html" />
+    <Content Include="umbraco_client\CodeMirror\js\mode\xml\xml.js" />
+    <Content Include="umbraco_client\CodeMirror\js\mode\xquery\index.html" />
+    <Content Include="umbraco_client\CodeMirror\js\mode\xquery\test\index.html" />
+    <Content Include="umbraco_client\CodeMirror\js\mode\xquery\test\testBase.js" />
+    <Content Include="umbraco_client\CodeMirror\js\mode\xquery\test\testEmptySequenceKeyword.js" />
+    <Content Include="umbraco_client\CodeMirror\js\mode\xquery\test\testMultiAttr.js" />
+    <Content Include="umbraco_client\CodeMirror\js\mode\xquery\test\testNamespaces.js" />
+    <Content Include="umbraco_client\CodeMirror\js\mode\xquery\test\testProcessingInstructions.js" />
+    <Content Include="umbraco_client\CodeMirror\js\mode\xquery\test\testQuotes.js" />
+    <Content Include="umbraco_client\CodeMirror\js\mode\xquery\xquery.js" />
+    <Content Include="umbraco_client\CodeMirror\js\mode\yaml\index.html" />
+    <Content Include="umbraco_client\CodeMirror\js\mode\yaml\yaml.js" />
+    <Content Include="umbraco_client\CodeMirror\js\theme\ambiance.css" />
+    <Content Include="umbraco_client\CodeMirror\js\theme\blackboard.css" />
+    <Content Include="umbraco_client\CodeMirror\js\theme\cobalt.css" />
+    <Content Include="umbraco_client\CodeMirror\js\theme\eclipse.css" />
+    <Content Include="umbraco_client\CodeMirror\js\theme\elegant.css" />
+    <Content Include="umbraco_client\CodeMirror\js\theme\erlang-dark.css" />
+    <Content Include="umbraco_client\CodeMirror\js\theme\lesser-dark.css" />
+    <Content Include="umbraco_client\CodeMirror\js\theme\monokai.css" />
+    <Content Include="umbraco_client\CodeMirror\js\theme\neat.css" />
+    <Content Include="umbraco_client\CodeMirror\js\theme\night.css" />
+    <Content Include="umbraco_client\CodeMirror\js\theme\rubyblue.css" />
+    <Content Include="umbraco_client\CodeMirror\js\theme\vibrant-ink.css" />
+    <Content Include="umbraco_client\CodeMirror\js\theme\xq-dark.css" />
+    <Content Include="umbraco_client\ContextMenu\Css\jquery.contextMenu.css" />
+    <Content Include="umbraco_client\ContextMenu\Js\jquery.contextMenu.js" />
+    <Content Include="umbraco_client\FileUploader\js\jquery.fileUploader.js" />
+    <Content Include="umbraco_client\FolderBrowser\Css\folderbrowser.css" />
+    <Content Include="umbraco_client\FolderBrowser\Js\folderbrowser.js" />
+    <Content Include="umbraco_client\tags\css\jquery.tagsinput.css" />
+    <Content Include="umbraco_client\tags\js\jquery.tagsinput.js" />
+    <Content Include="umbraco_client\tags\js\jquery.tagsinput.min.js">
+      <DependentUpon>jquery.tagsinput.js</DependentUpon>
+    </Content>
+    <Content Include="umbraco_client\tinymce3\langs\en.js" />
+    <Content Include="umbraco_client\tinymce3\langs\he.js" />
+    <Content Include="umbraco_client\tinymce3\langs\ja.js" />
+    <Content Include="umbraco_client\tinymce3\license.txt" />
+    <Content Include="umbraco_client\tinymce3\plugins\advhr\css\advhr.css" />
+    <Content Include="umbraco_client\tinymce3\plugins\advhr\editor_plugin.js" />
+    <Content Include="umbraco_client\tinymce3\plugins\advhr\editor_plugin_src.js" />
+    <Content Include="umbraco_client\tinymce3\plugins\advhr\js\rule.js" />
+    <Content Include="umbraco_client\tinymce3\plugins\advhr\langs\en_dlg.js" />
+    <Content Include="umbraco_client\tinymce3\plugins\advhr\langs\he_dlg.js" />
+    <Content Include="umbraco_client\tinymce3\plugins\advhr\langs\ja_dlg.js" />
+    <Content Include="umbraco_client\tinymce3\plugins\advhr\rule.htm" />
+    <Content Include="umbraco_client\tinymce3\plugins\advimage\css\advimage.css" />
+    <Content Include="umbraco_client\tinymce3\plugins\advimage\editor_plugin.js" />
+    <Content Include="umbraco_client\tinymce3\plugins\advimage\editor_plugin_src.js" />
+    <Content Include="umbraco_client\tinymce3\plugins\advimage\image.htm" />
+    <Content Include="umbraco_client\tinymce3\plugins\advimage\img\sample.gif" />
+    <Content Include="umbraco_client\tinymce3\plugins\advimage\js\image.js" />
+    <Content Include="umbraco_client\tinymce3\plugins\advimage\langs\en_dlg.js" />
+    <Content Include="umbraco_client\tinymce3\plugins\advimage\langs\he_dlg.js" />
+    <Content Include="umbraco_client\tinymce3\plugins\advimage\langs\ja_dlg.js" />
+    <Content Include="umbraco_client\tinymce3\plugins\advlink\css\advlink.css" />
+    <Content Include="umbraco_client\tinymce3\plugins\advlink\editor_plugin.js" />
+    <Content Include="umbraco_client\tinymce3\plugins\advlink\editor_plugin_src.js" />
+    <Content Include="umbraco_client\tinymce3\plugins\advlink\js\advlink.js" />
+    <Content Include="umbraco_client\tinymce3\plugins\advlink\langs\en_dlg.js" />
+    <Content Include="umbraco_client\tinymce3\plugins\advlink\langs\he_dlg.js" />
+    <Content Include="umbraco_client\tinymce3\plugins\advlink\langs\ja_dlg.js" />
+    <Content Include="umbraco_client\tinymce3\plugins\advlink\link.htm" />
+    <Content Include="umbraco_client\tinymce3\plugins\advlist\editor_plugin.js" />
+    <Content Include="umbraco_client\tinymce3\plugins\advlist\editor_plugin_src.js" />
+    <Content Include="umbraco_client\tinymce3\plugins\autolink\editor_plugin.js" />
+    <Content Include="umbraco_client\tinymce3\plugins\autolink\editor_plugin_src.js" />
+    <Content Include="umbraco_client\tinymce3\plugins\autoresize\editor_plugin.js" />
+    <Content Include="umbraco_client\tinymce3\plugins\autoresize\editor_plugin_src.js" />
+    <Content Include="umbraco_client\tinymce3\plugins\autosave\editor_plugin.js" />
+    <Content Include="umbraco_client\tinymce3\plugins\autosave\editor_plugin_src.js" />
+    <Content Include="umbraco_client\tinymce3\plugins\autosave\langs\en.js" />
+    <Content Include="umbraco_client\tinymce3\plugins\bbcode\editor_plugin.js" />
+    <Content Include="umbraco_client\tinymce3\plugins\bbcode\editor_plugin_src.js" />
+    <Content Include="umbraco_client\tinymce3\plugins\contextmenu\editor_plugin.js" />
+    <Content Include="umbraco_client\tinymce3\plugins\contextmenu\editor_plugin_src.js" />
+    <Content Include="umbraco_client\tinymce3\plugins\directionality\editor_plugin.js" />
+    <Content Include="umbraco_client\tinymce3\plugins\directionality\editor_plugin_src.js" />
+    <Content Include="umbraco_client\tinymce3\plugins\emotions\editor_plugin.js" />
+    <Content Include="umbraco_client\tinymce3\plugins\emotions\editor_plugin_src.js" />
+    <Content Include="umbraco_client\tinymce3\plugins\emotions\emotions.htm" />
+    <Content Include="umbraco_client\tinymce3\plugins\emotions\img\smiley-cool.gif" />
+    <Content Include="umbraco_client\tinymce3\plugins\emotions\img\smiley-cry.gif" />
+    <Content Include="umbraco_client\tinymce3\plugins\emotions\img\smiley-embarassed.gif" />
+    <Content Include="umbraco_client\tinymce3\plugins\emotions\img\smiley-foot-in-mouth.gif" />
+    <Content Include="umbraco_client\tinymce3\plugins\emotions\img\smiley-frown.gif" />
+    <Content Include="umbraco_client\tinymce3\plugins\emotions\img\smiley-innocent.gif" />
+    <Content Include="umbraco_client\tinymce3\plugins\emotions\img\smiley-kiss.gif" />
+    <Content Include="umbraco_client\tinymce3\plugins\emotions\img\smiley-laughing.gif" />
+    <Content Include="umbraco_client\tinymce3\plugins\emotions\img\smiley-money-mouth.gif" />
+    <Content Include="umbraco_client\tinymce3\plugins\emotions\img\smiley-sealed.gif" />
+    <Content Include="umbraco_client\tinymce3\plugins\emotions\img\smiley-smile.gif" />
+    <Content Include="umbraco_client\tinymce3\plugins\emotions\img\smiley-surprised.gif" />
+    <Content Include="umbraco_client\tinymce3\plugins\emotions\img\smiley-tongue-out.gif" />
+    <Content Include="umbraco_client\tinymce3\plugins\emotions\img\smiley-undecided.gif" />
+    <Content Include="umbraco_client\tinymce3\plugins\emotions\img\smiley-wink.gif" />
+    <Content Include="umbraco_client\tinymce3\plugins\emotions\img\smiley-yell.gif" />
+    <Content Include="umbraco_client\tinymce3\plugins\emotions\js\emotions.js" />
+    <Content Include="umbraco_client\tinymce3\plugins\emotions\langs\en_dlg.js" />
+    <Content Include="umbraco_client\tinymce3\plugins\emotions\langs\he_dlg.js" />
+    <Content Include="umbraco_client\tinymce3\plugins\emotions\langs\ja_dlg.js" />
+    <Content Include="umbraco_client\tinymce3\plugins\example\dialog.htm" />
+    <Content Include="umbraco_client\tinymce3\plugins\example\editor_plugin.js" />
+    <Content Include="umbraco_client\tinymce3\plugins\example\editor_plugin_src.js" />
+    <Content Include="umbraco_client\tinymce3\plugins\example\img\example.gif" />
+    <Content Include="umbraco_client\tinymce3\plugins\example\js\dialog.js" />
+    <Content Include="umbraco_client\tinymce3\plugins\example\langs\en.js" />
+    <Content Include="umbraco_client\tinymce3\plugins\example\langs\en_dlg.js" />
+    <Content Include="umbraco_client\tinymce3\plugins\example_dependency\editor_plugin.js" />
+    <Content Include="umbraco_client\tinymce3\plugins\example_dependency\editor_plugin_src.js" />
+    <Content Include="umbraco_client\tinymce3\plugins\fullpage\css\fullpage.css" />
+    <Content Include="umbraco_client\tinymce3\plugins\fullpage\editor_plugin.js" />
+    <Content Include="umbraco_client\tinymce3\plugins\fullpage\editor_plugin_src.js" />
+    <Content Include="umbraco_client\tinymce3\plugins\fullpage\fullpage.htm" />
+    <Content Include="umbraco_client\tinymce3\plugins\fullpage\js\fullpage.js" />
+    <Content Include="umbraco_client\tinymce3\plugins\fullpage\langs\en_dlg.js" />
+    <Content Include="umbraco_client\tinymce3\plugins\fullpage\langs\he_dlg.js" />
+    <Content Include="umbraco_client\tinymce3\plugins\fullpage\langs\ja_dlg.js" />
+    <Content Include="umbraco_client\tinymce3\plugins\fullscreen\editor_plugin.js" />
+    <Content Include="umbraco_client\tinymce3\plugins\fullscreen\editor_plugin_src.js" />
+    <Content Include="umbraco_client\tinymce3\plugins\fullscreen\fullscreen.htm" />
+    <Content Include="umbraco_client\tinymce3\plugins\iespell\editor_plugin.js" />
+    <Content Include="umbraco_client\tinymce3\plugins\iespell\editor_plugin_src.js" />
+    <Content Include="umbraco_client\tinymce3\plugins\inlinepopups\editor_plugin.js" />
+    <Content Include="umbraco_client\tinymce3\plugins\inlinepopups\editor_plugin_src.js" />
+    <Content Include="umbraco_client\tinymce3\plugins\inlinepopups\skins\clearlooks2\img\alert.gif" />
+    <Content Include="umbraco_client\tinymce3\plugins\inlinepopups\skins\clearlooks2\img\button.gif" />
+    <Content Include="umbraco_client\tinymce3\plugins\inlinepopups\skins\clearlooks2\img\buttons.gif" />
+    <Content Include="umbraco_client\tinymce3\plugins\inlinepopups\skins\clearlooks2\img\confirm.gif" />
+    <Content Include="umbraco_client\tinymce3\plugins\inlinepopups\skins\clearlooks2\img\corners.gif" />
+    <Content Include="umbraco_client\tinymce3\plugins\inlinepopups\skins\clearlooks2\img\horizontal.gif" />
+    <Content Include="umbraco_client\tinymce3\plugins\inlinepopups\skins\clearlooks2\img\vertical.gif" />
+    <Content Include="umbraco_client\tinymce3\plugins\inlinepopups\skins\clearlooks2\window.css" />
+    <Content Include="umbraco_client\tinymce3\plugins\inlinepopups\skins\umbraco\img\alert.gif" />
+    <Content Include="umbraco_client\tinymce3\plugins\inlinepopups\skins\umbraco\img\button.gif" />
+    <Content Include="umbraco_client\tinymce3\plugins\inlinepopups\skins\umbraco\img\buttons.gif" />
+    <Content Include="umbraco_client\tinymce3\plugins\inlinepopups\skins\umbraco\img\close.png" />
+    <Content Include="umbraco_client\tinymce3\plugins\inlinepopups\skins\umbraco\img\confirm.gif" />
+    <Content Include="umbraco_client\tinymce3\plugins\inlinepopups\skins\umbraco\img\corners.gif" />
+    <Content Include="umbraco_client\tinymce3\plugins\inlinepopups\skins\umbraco\img\horizontal.gif" />
+    <Content Include="umbraco_client\tinymce3\plugins\inlinepopups\skins\umbraco\img\vertical.gif" />
+    <Content Include="umbraco_client\tinymce3\plugins\inlinepopups\skins\umbraco\window.css" />
+    <Content Include="umbraco_client\tinymce3\plugins\inlinepopups\template.htm" />
+    <Content Include="umbraco_client\tinymce3\plugins\insertdatetime\editor_plugin.js" />
+    <Content Include="umbraco_client\tinymce3\plugins\insertdatetime\editor_plugin_src.js" />
+    <Content Include="umbraco_client\tinymce3\plugins\layer\editor_plugin.js" />
+    <Content Include="umbraco_client\tinymce3\plugins\layer\editor_plugin_src.js" />
+    <Content Include="umbraco_client\tinymce3\plugins\legacyoutput\editor_plugin.js" />
+    <Content Include="umbraco_client\tinymce3\plugins\legacyoutput\editor_plugin_src.js" />
+    <Content Include="umbraco_client\tinymce3\plugins\lists\editor_plugin.js" />
+    <Content Include="umbraco_client\tinymce3\plugins\lists\editor_plugin_src.js" />
+    <Content Include="umbraco_client\tinymce3\plugins\media\css\media.css" />
+    <Content Include="umbraco_client\tinymce3\plugins\media\editor_plugin.js" />
+    <Content Include="umbraco_client\tinymce3\plugins\media\editor_plugin_src.js" />
+    <Content Include="umbraco_client\tinymce3\plugins\media\js\embed.js" />
+    <Content Include="umbraco_client\tinymce3\plugins\media\js\media.js" />
+    <Content Include="umbraco_client\tinymce3\plugins\media\langs\da_dlg.js" />
+    <Content Include="umbraco_client\tinymce3\plugins\media\langs\de_dlg.js" />
+    <Content Include="umbraco_client\tinymce3\plugins\media\langs\en_dlg.js" />
+    <Content Include="umbraco_client\tinymce3\plugins\media\langs\es_dlg.js" />
+    <Content Include="umbraco_client\tinymce3\plugins\media\langs\fr_dlg.js" />
+    <Content Include="umbraco_client\tinymce3\plugins\media\langs\it_dlg.js" />
+    <Content Include="umbraco_client\tinymce3\plugins\media\langs\ko_dlg.js" />
+    <Content Include="umbraco_client\tinymce3\plugins\media\langs\nl_dlg.js" />
+    <Content Include="umbraco_client\tinymce3\plugins\media\langs\no_dlg.js" />
+    <Content Include="umbraco_client\tinymce3\plugins\media\langs\sv_dlg.js" />
+    <Content Include="umbraco_client\tinymce3\plugins\media\media.htm" />
+    <Content Include="umbraco_client\tinymce3\plugins\media\moxieplayer.swf" />
+    <Content Include="umbraco_client\tinymce3\plugins\nonbreaking\editor_plugin.js" />
+    <Content Include="umbraco_client\tinymce3\plugins\nonbreaking\editor_plugin_src.js" />
+    <Content Include="umbraco_client\tinymce3\plugins\noneditable\editor_plugin.js" />
+    <Content Include="umbraco_client\tinymce3\plugins\noneditable\editor_plugin_src.js" />
+    <Content Include="umbraco_client\tinymce3\plugins\pagebreak\editor_plugin.js" />
+    <Content Include="umbraco_client\tinymce3\plugins\pagebreak\editor_plugin_src.js" />
+    <Content Include="umbraco_client\tinymce3\plugins\paste\editor_plugin.js" />
+    <Content Include="umbraco_client\tinymce3\plugins\paste\editor_plugin_src.js" />
+    <Content Include="umbraco_client\tinymce3\plugins\paste\js\pastetext.js" />
+    <Content Include="umbraco_client\tinymce3\plugins\paste\js\pasteword.js" />
+    <Content Include="umbraco_client\tinymce3\plugins\paste\langs\en_dlg.js" />
+    <Content Include="umbraco_client\tinymce3\plugins\paste\langs\he_dlg.js" />
+    <Content Include="umbraco_client\tinymce3\plugins\paste\langs\ja_dlg.js" />
+    <Content Include="umbraco_client\tinymce3\plugins\paste\pastetext.htm" />
+    <Content Include="umbraco_client\tinymce3\plugins\paste\pasteword.htm" />
+    <Content Include="umbraco_client\tinymce3\plugins\preview\editor_plugin.js" />
+    <Content Include="umbraco_client\tinymce3\plugins\preview\editor_plugin_src.js" />
+    <Content Include="umbraco_client\tinymce3\plugins\preview\example.html" />
+    <Content Include="umbraco_client\tinymce3\plugins\preview\jscripts\embed.js" />
+    <Content Include="umbraco_client\tinymce3\plugins\preview\preview.html" />
+    <Content Include="umbraco_client\tinymce3\plugins\print\editor_plugin.js" />
+    <Content Include="umbraco_client\tinymce3\plugins\print\editor_plugin_src.js" />
+    <Content Include="umbraco_client\tinymce3\plugins\save\editor_plugin.js" />
+    <Content Include="umbraco_client\tinymce3\plugins\save\editor_plugin_src.js" />
+    <Content Include="umbraco_client\tinymce3\plugins\searchreplace\css\searchreplace.css" />
+    <Content Include="umbraco_client\tinymce3\plugins\searchreplace\editor_plugin.js" />
+    <Content Include="umbraco_client\tinymce3\plugins\searchreplace\editor_plugin_src.js" />
+    <Content Include="umbraco_client\tinymce3\plugins\searchreplace\js\searchreplace.js" />
+    <Content Include="umbraco_client\tinymce3\plugins\searchreplace\langs\en_dlg.js" />
+    <Content Include="umbraco_client\tinymce3\plugins\searchreplace\langs\he_dlg.js" />
+    <Content Include="umbraco_client\tinymce3\plugins\searchreplace\langs\ja_dlg.js" />
+    <Content Include="umbraco_client\tinymce3\plugins\searchreplace\searchreplace.htm" />
+    <Content Include="umbraco_client\tinymce3\plugins\spellchecker\css\content.css" />
+    <Content Include="umbraco_client\tinymce3\plugins\spellchecker\editor_plugin.js" />
+    <Content Include="umbraco_client\tinymce3\plugins\spellchecker\editor_plugin_src.js" />
+    <Content Include="umbraco_client\tinymce3\plugins\spellchecker\img\wline.gif" />
+    <Content Include="umbraco_client\tinymce3\plugins\style\css\props.css" />
+    <Content Include="umbraco_client\tinymce3\plugins\style\editor_plugin.js" />
+    <Content Include="umbraco_client\tinymce3\plugins\style\editor_plugin_src.js" />
+    <Content Include="umbraco_client\tinymce3\plugins\style\js\props.js" />
+    <Content Include="umbraco_client\tinymce3\plugins\style\langs\en_dlg.js" />
+    <Content Include="umbraco_client\tinymce3\plugins\style\langs\he_dlg.js" />
+    <Content Include="umbraco_client\tinymce3\plugins\style\langs\ja_dlg.js" />
+    <Content Include="umbraco_client\tinymce3\plugins\style\props.htm" />
+    <Content Include="umbraco_client\tinymce3\plugins\style\readme.txt" />
+    <Content Include="umbraco_client\tinymce3\plugins\tabfocus\editor_plugin.js" />
+    <Content Include="umbraco_client\tinymce3\plugins\tabfocus\editor_plugin_src.js" />
+    <Content Include="umbraco_client\tinymce3\plugins\table\cell.htm" />
+    <Content Include="umbraco_client\tinymce3\plugins\table\css\cell.css" />
+    <Content Include="umbraco_client\tinymce3\plugins\table\css\row.css" />
+    <Content Include="umbraco_client\tinymce3\plugins\table\css\table.css" />
+    <Content Include="umbraco_client\tinymce3\plugins\table\editor_plugin.js" />
+    <Content Include="umbraco_client\tinymce3\plugins\table\editor_plugin_src.js" />
+    <Content Include="umbraco_client\tinymce3\plugins\table\js\cell.js" />
+    <Content Include="umbraco_client\tinymce3\plugins\table\js\merge_cells.js" />
+    <Content Include="umbraco_client\tinymce3\plugins\table\js\row.js" />
+    <Content Include="umbraco_client\tinymce3\plugins\table\js\table.js" />
+    <Content Include="umbraco_client\tinymce3\plugins\table\langs\en_dlg.js" />
+    <Content Include="umbraco_client\tinymce3\plugins\table\langs\he_dlg.js" />
+    <Content Include="umbraco_client\tinymce3\plugins\table\langs\ja_dlg.js" />
+    <Content Include="umbraco_client\tinymce3\plugins\table\merge_cells.htm" />
+    <Content Include="umbraco_client\tinymce3\plugins\table\row.htm" />
+    <Content Include="umbraco_client\tinymce3\plugins\table\table.htm" />
+    <Content Include="umbraco_client\tinymce3\plugins\template\blank.htm" />
+    <Content Include="umbraco_client\tinymce3\plugins\template\css\template.css" />
+    <Content Include="umbraco_client\tinymce3\plugins\template\editor_plugin.js" />
+    <Content Include="umbraco_client\tinymce3\plugins\template\editor_plugin_src.js" />
+    <Content Include="umbraco_client\tinymce3\plugins\template\js\template.js" />
+    <Content Include="umbraco_client\tinymce3\plugins\template\langs\en_dlg.js" />
+    <Content Include="umbraco_client\tinymce3\plugins\template\langs\he_dlg.js" />
+    <Content Include="umbraco_client\tinymce3\plugins\template\langs\ja_dlg.js" />
+    <Content Include="umbraco_client\tinymce3\plugins\template\template.htm" />
+    <Content Include="umbraco_client\tinymce3\plugins\umbracocontextmenu\editor_plugin_src.js" />
+    <Content Include="umbraco_client\tinymce3\plugins\umbracocss\dialog.htm" />
+    <Content Include="umbraco_client\tinymce3\plugins\umbracocss\editor_plugin_src.js" />
+    <Content Include="umbraco_client\tinymce3\plugins\umbracocss\img\example.gif" />
+    <Content Include="umbraco_client\tinymce3\plugins\umbracocss\js\dialog.js" />
+    <Content Include="umbraco_client\tinymce3\plugins\umbracocss\langs\en.js" />
+    <Content Include="umbraco_client\tinymce3\plugins\umbracocss\langs\en_dlg.js" />
+    <Content Include="umbraco_client\tinymce3\plugins\umbracoimg\editor_plugin_src.js" />
+    <Content Include="umbraco_client\tinymce3\plugins\umbracoimg\js\image.js" />
+    <Content Include="umbraco_client\tinymce3\plugins\umbracoimg\langs\en_dlg.js" />
+    <Content Include="umbraco_client\tinymce3\plugins\umbracoimg\langs\he_dlg.js" />
+    <Content Include="umbraco_client\tinymce3\plugins\umbracoimg\langs\ja_dlg.js" />
+    <Content Include="umbraco_client\tinymce3\plugins\umbracolink\editor_plugin_src.js" />
+    <Content Include="umbraco_client\tinymce3\plugins\umbracolink\js\umbracolink.js" />
+    <Content Include="umbraco_client\tinymce3\plugins\umbracolink\langs\en_dlg.js" />
+    <Content Include="umbraco_client\tinymce3\plugins\umbracolink\langs\he_dlg.js" />
+    <Content Include="umbraco_client\tinymce3\plugins\umbracolink\langs\ja_dlg.js" />
+    <Content Include="umbraco_client\tinymce3\plugins\umbracomacro\dialog.htm" />
+    <Content Include="umbraco_client\tinymce3\plugins\umbracomacro\editor_plugin_src.js" />
+    <Content Include="umbraco_client\tinymce3\plugins\umbracomacro\img\insMacro.gif" />
+    <Content Include="umbraco_client\tinymce3\plugins\umbracomacro\js\dialog.js" />
+    <Content Include="umbraco_client\tinymce3\plugins\umbracomacro\langs\en.js" />
+    <Content Include="umbraco_client\tinymce3\plugins\umbracomacro\langs\en_dlg.js" />
+    <Content Include="umbraco_client\tinymce3\plugins\umbracomacro\langs\he.js" />
+    <Content Include="umbraco_client\tinymce3\plugins\umbracomacro\langs\he_dlg.js" />
+    <Content Include="umbraco_client\tinymce3\plugins\umbracomacro\langs\ja.js" />
+    <Content Include="umbraco_client\tinymce3\plugins\umbracomacro\langs\ja_dlg.js" />
+    <Content Include="umbraco_client\tinymce3\plugins\umbracopaste\editor_plugin_src.js" />
+    <Content Include="umbraco_client\tinymce3\plugins\umbracoshortcut\editor_plugin_src.js" />
+    <Content Include="umbraco_client\tinymce3\plugins\visualblocks\css\visualblocks.css" />
+    <Content Include="umbraco_client\tinymce3\plugins\visualblocks\editor_plugin.js" />
+    <Content Include="umbraco_client\tinymce3\plugins\visualblocks\editor_plugin_src.js" />
+    <Content Include="umbraco_client\tinymce3\plugins\visualchars\editor_plugin.js" />
+    <Content Include="umbraco_client\tinymce3\plugins\visualchars\editor_plugin_src.js" />
+    <Content Include="umbraco_client\tinymce3\plugins\wordcount\editor_plugin.js" />
+    <Content Include="umbraco_client\tinymce3\plugins\wordcount\editor_plugin_src.js" />
+    <Content Include="umbraco_client\tinymce3\plugins\xhtmlxtras\abbr.htm" />
+    <Content Include="umbraco_client\tinymce3\plugins\xhtmlxtras\acronym.htm" />
+    <Content Include="umbraco_client\tinymce3\plugins\xhtmlxtras\attributes.htm" />
+    <Content Include="umbraco_client\tinymce3\plugins\xhtmlxtras\cite.htm" />
+    <Content Include="umbraco_client\tinymce3\plugins\xhtmlxtras\css\attributes.css" />
+    <Content Include="umbraco_client\tinymce3\plugins\xhtmlxtras\css\popup.css" />
+    <Content Include="umbraco_client\tinymce3\plugins\xhtmlxtras\del.htm" />
+    <Content Include="umbraco_client\tinymce3\plugins\xhtmlxtras\editor_plugin.js" />
+    <Content Include="umbraco_client\tinymce3\plugins\xhtmlxtras\editor_plugin_src.js" />
+    <Content Include="umbraco_client\tinymce3\plugins\xhtmlxtras\ins.htm" />
+    <Content Include="umbraco_client\tinymce3\plugins\xhtmlxtras\js\abbr.js" />
+    <Content Include="umbraco_client\tinymce3\plugins\xhtmlxtras\js\acronym.js" />
+    <Content Include="umbraco_client\tinymce3\plugins\xhtmlxtras\js\attributes.js" />
+    <Content Include="umbraco_client\tinymce3\plugins\xhtmlxtras\js\cite.js" />
+    <Content Include="umbraco_client\tinymce3\plugins\xhtmlxtras\js\del.js" />
+    <Content Include="umbraco_client\tinymce3\plugins\xhtmlxtras\js\element_common.js" />
+    <Content Include="umbraco_client\tinymce3\plugins\xhtmlxtras\js\ins.js" />
+    <Content Include="umbraco_client\tinymce3\plugins\xhtmlxtras\langs\en_dlg.js" />
+    <Content Include="umbraco_client\tinymce3\plugins\xhtmlxtras\langs\he_dlg.js" />
+    <Content Include="umbraco_client\tinymce3\plugins\xhtmlxtras\langs\ja_dlg.js" />
+    <Content Include="umbraco_client\tinymce3\themes\advanced\about.htm" />
+    <Content Include="umbraco_client\tinymce3\themes\advanced\anchor.htm" />
+    <Content Include="umbraco_client\tinymce3\themes\advanced\charmap.htm" />
+    <Content Include="umbraco_client\tinymce3\themes\advanced\color_picker.htm" />
+    <Content Include="umbraco_client\tinymce3\themes\advanced\editor_template.js" />
+    <Content Include="umbraco_client\tinymce3\themes\advanced\editor_template_src.js" />
+    <Content Include="umbraco_client\tinymce3\themes\advanced\image.htm" />
+    <Content Include="umbraco_client\tinymce3\themes\advanced\img\colorpicker.jpg" />
+    <Content Include="umbraco_client\tinymce3\themes\advanced\img\flash.gif" />
+    <Content Include="umbraco_client\tinymce3\themes\advanced\img\icons.gif" />
+    <Content Include="umbraco_client\tinymce3\themes\advanced\img\iframe.gif" />
+    <Content Include="umbraco_client\tinymce3\themes\advanced\img\pagebreak.gif" />
+    <Content Include="umbraco_client\tinymce3\themes\advanced\img\quicktime.gif" />
+    <Content Include="umbraco_client\tinymce3\themes\advanced\img\realmedia.gif" />
+    <Content Include="umbraco_client\tinymce3\themes\advanced\img\shockwave.gif" />
+    <Content Include="umbraco_client\tinymce3\themes\advanced\img\trans.gif" />
+    <Content Include="umbraco_client\tinymce3\themes\advanced\img\video.gif" />
+    <Content Include="umbraco_client\tinymce3\themes\advanced\img\windowsmedia.gif" />
+    <Content Include="umbraco_client\tinymce3\themes\advanced\js\about.js" />
+    <Content Include="umbraco_client\tinymce3\themes\advanced\js\anchor.js" />
+    <Content Include="umbraco_client\tinymce3\themes\advanced\js\charmap.js" />
+    <Content Include="umbraco_client\tinymce3\themes\advanced\js\color_picker.js" />
+    <Content Include="umbraco_client\tinymce3\themes\advanced\js\image.js" />
+    <Content Include="umbraco_client\tinymce3\themes\advanced\js\link.js" />
+    <Content Include="umbraco_client\tinymce3\themes\advanced\js\source_editor.js" />
+    <Content Include="umbraco_client\tinymce3\themes\advanced\langs\en.js" />
+    <Content Include="umbraco_client\tinymce3\themes\advanced\langs\en_dlg.js" />
+    <Content Include="umbraco_client\tinymce3\themes\advanced\link.htm" />
+    <Content Include="umbraco_client\tinymce3\themes\advanced\shortcuts.htm" />
+    <Content Include="umbraco_client\tinymce3\themes\advanced\skins\default\content.css" />
+    <Content Include="umbraco_client\tinymce3\themes\advanced\skins\default\dialog.css" />
+    <Content Include="umbraco_client\tinymce3\themes\advanced\skins\default\img\buttons.png" />
+    <Content Include="umbraco_client\tinymce3\themes\advanced\skins\default\img\items.gif" />
+    <Content Include="umbraco_client\tinymce3\themes\advanced\skins\default\img\menu_arrow.gif" />
+    <Content Include="umbraco_client\tinymce3\themes\advanced\skins\default\img\menu_check.gif" />
+    <Content Include="umbraco_client\tinymce3\themes\advanced\skins\default\img\progress.gif" />
+    <Content Include="umbraco_client\tinymce3\themes\advanced\skins\default\img\tabs.gif" />
+    <Content Include="umbraco_client\tinymce3\themes\advanced\skins\default\ui.css" />
+    <Content Include="umbraco_client\tinymce3\themes\advanced\skins\highcontrast\content.css" />
+    <Content Include="umbraco_client\tinymce3\themes\advanced\skins\highcontrast\dialog.css" />
+    <Content Include="umbraco_client\tinymce3\themes\advanced\skins\highcontrast\ui.css" />
+    <Content Include="umbraco_client\tinymce3\themes\advanced\skins\o2k7\content.css" />
+    <Content Include="umbraco_client\tinymce3\themes\advanced\skins\o2k7\dialog.css" />
+    <Content Include="umbraco_client\tinymce3\themes\advanced\skins\o2k7\img\button_bg.png" />
+    <Content Include="umbraco_client\tinymce3\themes\advanced\skins\o2k7\img\button_bg_black.png" />
+    <Content Include="umbraco_client\tinymce3\themes\advanced\skins\o2k7\img\button_bg_silver.png" />
+    <Content Include="umbraco_client\tinymce3\themes\advanced\skins\o2k7\ui.css" />
+    <Content Include="umbraco_client\tinymce3\themes\advanced\skins\o2k7\ui_black.css" />
+    <Content Include="umbraco_client\tinymce3\themes\advanced\skins\o2k7\ui_silver.css" />
+    <Content Include="umbraco_client\tinymce3\themes\advanced\source_editor.htm" />
+    <Content Include="umbraco_client\tinymce3\themes\umbraco\about.htm" />
+    <Content Include="umbraco_client\tinymce3\themes\umbraco\anchor.htm" />
+    <Content Include="umbraco_client\tinymce3\themes\umbraco\charmap.htm" />
+    <Content Include="umbraco_client\tinymce3\themes\umbraco\color_picker.htm" />
+    <Content Include="umbraco_client\tinymce3\themes\umbraco\editor_template_src.js" />
+    <Content Include="umbraco_client\tinymce3\themes\umbraco\image.htm" />
+    <Content Include="umbraco_client\tinymce3\themes\umbraco\img\colorpicker.jpg" />
+    <Content Include="umbraco_client\tinymce3\themes\umbraco\img\flash.gif" />
+    <Content Include="umbraco_client\tinymce3\themes\umbraco\img\icons.gif" />
+    <Content Include="umbraco_client\tinymce3\themes\umbraco\img\iframe.gif" />
+    <Content Include="umbraco_client\tinymce3\themes\umbraco\img\pagebreak.gif" />
+    <Content Include="umbraco_client\tinymce3\themes\umbraco\img\quicktime.gif" />
+    <Content Include="umbraco_client\tinymce3\themes\umbraco\img\realmedia.gif" />
+    <Content Include="umbraco_client\tinymce3\themes\umbraco\img\shockwave.gif" />
+    <Content Include="umbraco_client\tinymce3\themes\umbraco\img\trans.gif" />
+    <Content Include="umbraco_client\tinymce3\themes\umbraco\img\video.gif" />
+    <Content Include="umbraco_client\tinymce3\themes\umbraco\img\windowsmedia.gif" />
+    <Content Include="umbraco_client\tinymce3\themes\umbraco\js\about.js" />
+    <Content Include="umbraco_client\tinymce3\themes\umbraco\js\anchor.js" />
+    <Content Include="umbraco_client\tinymce3\themes\umbraco\js\charmap.js" />
+    <Content Include="umbraco_client\tinymce3\themes\umbraco\js\color_picker.js" />
+    <Content Include="umbraco_client\tinymce3\themes\umbraco\js\image.js" />
+    <Content Include="umbraco_client\tinymce3\themes\umbraco\js\link.js" />
+    <Content Include="umbraco_client\tinymce3\themes\umbraco\js\source_editor.js" />
+    <Content Include="umbraco_client\tinymce3\themes\umbraco\langs\en.js" />
+    <Content Include="umbraco_client\tinymce3\themes\umbraco\langs\en_dlg.js" />
+    <Content Include="umbraco_client\tinymce3\themes\umbraco\link.htm" />
+    <Content Include="umbraco_client\tinymce3\themes\umbraco\shortcuts.htm" />
+    <Content Include="umbraco_client\tinymce3\themes\umbraco\skins\umbraco\content.css" />
+    <Content Include="umbraco_client\tinymce3\themes\umbraco\skins\umbraco\dialog.css" />
+    <Content Include="umbraco_client\tinymce3\themes\umbraco\skins\umbraco\img\buttons.png" />
+    <Content Include="umbraco_client\tinymce3\themes\umbraco\skins\umbraco\img\items.gif" />
+    <Content Include="umbraco_client\tinymce3\themes\umbraco\skins\umbraco\img\menu_arrow.gif" />
+    <Content Include="umbraco_client\tinymce3\themes\umbraco\skins\umbraco\img\menu_check.gif" />
+    <Content Include="umbraco_client\tinymce3\themes\umbraco\skins\umbraco\img\progress.gif" />
+    <Content Include="umbraco_client\tinymce3\themes\umbraco\skins\umbraco\img\tabs.gif" />
+    <Content Include="umbraco_client\tinymce3\themes\umbraco\skins\umbraco\ui.css" />
+    <Content Include="umbraco_client\tinymce3\themes\umbraco\source_editor.htm" />
+    <Content Include="umbraco_client\tinymce3\themes\simple\editor_template.js" />
+    <Content Include="umbraco_client\tinymce3\themes\simple\editor_template_src.js" />
+    <Content Include="umbraco_client\tinymce3\themes\simple\img\icons.gif" />
+    <Content Include="umbraco_client\tinymce3\themes\simple\langs\en.js" />
+    <Content Include="umbraco_client\tinymce3\themes\simple\skins\default\content.css" />
+    <Content Include="umbraco_client\tinymce3\themes\simple\skins\default\ui.css" />
+    <Content Include="umbraco_client\tinymce3\themes\simple\skins\o2k7\content.css" />
+    <Content Include="umbraco_client\tinymce3\themes\simple\skins\o2k7\img\button_bg.png" />
+    <Content Include="umbraco_client\tinymce3\themes\simple\skins\o2k7\ui.css" />
+    <Content Include="umbraco_client\tinymce3\tiny_mce.js" />
+    <Content Include="umbraco_client\tinymce3\tiny_mce_popup.js" />
+    <Content Include="umbraco_client\tinymce3\tiny_mce_src.js" />
+    <Content Include="umbraco_client\tinymce3\umbraco-implementation-notes.txt" />
+    <Content Include="umbraco_client\tinymce3\utils\editable_selects.js" />
+    <Content Include="umbraco_client\tinymce3\utils\form_utils.js" />
+    <Content Include="umbraco_client\tinymce3\utils\mctabs.js" />
+    <Content Include="umbraco_client\tinymce3\utils\validate.js" />
+    <Content Include="umbraco\dashboard\DesktopMediaUploader.ascx" />
+    <Content Include="umbraco\dashboard\images\dmu-badge.jpg" />
+    <Content Include="umbraco\dashboard\images\dmu.png" />
+    <Content Include="umbraco\dashboard\images\logo32x32.png" />
+    <Content Include="umbraco\dashboard\images\membersearch.png" />
+    <Content Include="umbraco\dashboard\images\starterkit32x32.png" />
+    <Content Include="umbraco\dashboard\images\TV.png" />
+    <Content Include="umbraco\dashboard\images\ZipFile.png" />
+    <Content Include="umbraco\dashboard\swfs\AIRInstallBadge.swf" />
+    <Content Include="umbraco\dashboard\swfs\expressinstall.swf" />
+    <Content Include="umbraco\images\editor\insMacroSB.png" />
+    <Content Include="umbraco\images\editor\insRazorMacro.png" />
+    <Content Include="umbraco_client\Application\JQuery\jquery.hotkeys.js" />
+    <Content Include="umbraco_client\MaskedInput\jquery.maskedinput-1.3.min.js" />
+    <Content Include="umbraco_client\splitbutton\jquery.splitbutton.js" />
+    <Content Include="umbraco_client\splitbutton\images\splitbutton_hover.png" />
+    <Content Include="umbraco_client\splitbutton\images\splitbutton_downarrow.png" />
+    <Content Include="umbraco_client\splitbutton\splitbutton.css" />
+    <Content Include="umbraco_client\Installer\images\bg-inp-big.png" />
+    <Content Include="umbraco_client\modal\jquery.simplemodal.1.4.1.custom.js" />
+    <Content Include="umbraco_client\Jeditable\jquery.jeditable.js" />
+    <Content Include="umbraco_client\Installer\css\all.css" />
+    <Content Include="umbraco_client\Installer\css\form.css" />
+    <Content Include="umbraco_client\Installer\css\jquery-ui-1.8.6.custom.css" />
+    <Content Include="umbraco_client\Installer\css\lt7.css" />
+    <Content Include="umbraco_client\Installer\css\reset.css" />
+    <Content Include="umbraco_client\Installer\images\bg-bhuiness-cl.gif" />
+    <Content Include="umbraco_client\Installer\images\bg-bhuiness-cr.gif" />
+    <Content Include="umbraco_client\Installer\images\bg-bhuiness.jpg" />
+    <Content Include="umbraco_client\Installer\images\bg-blog-cl.gif" />
+    <Content Include="umbraco_client\Installer\images\bg-blog-cr.gif" />
+    <Content Include="umbraco_client\Installer\images\bg-blog.jpg" />
+    <Content Include="umbraco_client\Installer\images\bg-drop-b.png" />
+    <Content Include="umbraco_client\Installer\images\bg-drop-c.gif" />
+    <Content Include="umbraco_client\Installer\images\bg-drop-t.png" />
+    <Content Include="umbraco_client\Installer\images\bg-header.png" />
+    <Content Include="umbraco_client\Installer\images\bg-img-ie.png" />
+    <Content Include="umbraco_client\Installer\images\bg-img.png" />
+    <Content Include="umbraco_client\Installer\images\bg-inp-error.png" />
+    <Content Include="umbraco_client\Installer\images\bg-inp.png" />
+    <Content Include="umbraco_client\Installer\images\bg-lightbox-b.png" />
+    <Content Include="umbraco_client\Installer\images\bg-lightbox-t.png" />
+    <Content Include="umbraco_client\Installer\images\bg-normal-cl.gif" />
+    <Content Include="umbraco_client\Installer\images\bg-normal-cr.gif" />
+    <Content Include="umbraco_client\Installer\images\bg-normal.jpg" />
+    <Content Include="umbraco_client\Installer\images\bg-paging-h.png" />
+    <Content Include="umbraco_client\Installer\images\bg-paging.png" />
+    <Content Include="umbraco_client\Installer\images\bg-personal-cl.gif" />
+    <Content Include="umbraco_client\Installer\images\bg-personal-cr.gif" />
+    <Content Include="umbraco_client\Installer\images\bg-personal.jpg" />
+    <Content Include="umbraco_client\Installer\images\bg-simple-cl.gif" />
+    <Content Include="umbraco_client\Installer\images\bg-simple-cr.gif" />
+    <Content Include="umbraco_client\Installer\images\bg-simple.jpg" />
+    <Content Include="umbraco_client\Installer\images\btn-accept.png" />
+    <Content Include="umbraco_client\Installer\images\btn-blog.png" />
+    <Content Include="umbraco_client\Installer\images\btn-buisness.png" />
+    <Content Include="umbraco_client\Installer\images\btn-close.png" />
+    <Content Include="umbraco_client\Installer\images\btn-continue.png" />
+    <Content Include="umbraco_client\Installer\images\btn-create-hover.png" />
+    <Content Include="umbraco_client\Installer\images\btn-create.png" />
+    <Content Include="umbraco_client\Installer\images\btn-get.png" />
+    <Content Include="umbraco_client\Installer\images\btn-install-gal.png" />
+    <Content Include="umbraco_client\Installer\images\btn-install-hover.png" />
+    <Content Include="umbraco_client\Installer\images\btn-install.png" />
+    <Content Include="umbraco_client\Installer\images\btn-next.png" />
+    <Content Include="umbraco_client\Installer\images\btn-no-thanks.png" />
+    <Content Include="umbraco_client\Installer\images\btn-no.png" />
+    <Content Include="umbraco_client\Installer\images\btn-personal.png" />
+    <Content Include="umbraco_client\Installer\images\btn-prev.png" />
+    <Content Include="umbraco_client\Installer\images\btn-preview-web.png" />
+    <Content Include="umbraco_client\Installer\images\btn-preview.png" />
+    <Content Include="umbraco_client\Installer\images\btn-set.png" />
+    <Content Include="umbraco_client\Installer\images\btn-simple.png" />
+    <Content Include="umbraco_client\Installer\images\btn-yes.png" />
+    <Content Include="umbraco_client\Installer\images\bul1.png" />
+    <Content Include="umbraco_client\Installer\images\bul2.gif" />
+    <Content Include="umbraco_client\Installer\images\bul3.png" />
+    <Content Include="umbraco_client\Installer\images\bul4.gif" />
+    <Content Include="umbraco_client\Installer\images\ico-invalidaing.png" />
+    <Content Include="umbraco_client\Installer\images\ico-validaing.png" />
+    <Content Include="umbraco_client\Installer\images\img01.jpg" />
+    <Content Include="umbraco_client\Installer\images\img02.jpg" />
+    <Content Include="umbraco_client\Installer\images\img03.jpg" />
+    <Content Include="umbraco_client\Installer\images\img04.jpg" />
+    <Content Include="umbraco_client\Installer\images\img05.jpg" />
+    <Content Include="umbraco_client\Installer\images\img06.jpg" />
+    <Content Include="umbraco_client\Installer\images\img07.jpg" />
+    <Content Include="umbraco_client\Installer\images\img08.jpg" />
+    <Content Include="umbraco_client\Installer\images\img09.jpg" />
+    <Content Include="umbraco_client\Installer\images\img10.jpg" />
+    <Content Include="umbraco_client\Installer\images\img11.jpg" />
+    <Content Include="umbraco_client\Installer\images\loader.gif" />
+    <Content Include="umbraco_client\Installer\images\logo.gif" />
+    <Content Include="umbraco_client\Installer\images\none.gif" />
+    <Content Include="umbraco_client\Installer\images\pbar-ani.gif" />
+    <Content Include="umbraco_client\Installer\images\select-button.png" />
+    <Content Include="umbraco_client\Installer\images\select-center.png" />
+    <Content Include="umbraco_client\Installer\images\select-left-2.png" />
+    <Content Include="umbraco_client\Installer\images\select-left.png" />
+    <Content Include="umbraco_client\Installer\images\sep1.png" />
+    <Content Include="umbraco_client\Installer\images\ui-bg_diagonals-thick_18_b81900_40x40.png" />
+    <Content Include="umbraco_client\Installer\images\ui-bg_diagonals-thick_20_666666_40x40.png" />
+    <Content Include="umbraco_client\Installer\images\ui-bg_flat_10_000000_40x100.png" />
+    <Content Include="umbraco_client\Installer\images\ui-bg_glass_100_f6f6f6_1x400.png" />
+    <Content Include="umbraco_client\Installer\images\ui-bg_glass_100_fdf5ce_1x400.png" />
+    <Content Include="umbraco_client\Installer\images\ui-bg_glass_65_ffffff_1x400.png" />
+    <Content Include="umbraco_client\Installer\images\ui-bg_gloss-wave_35_f6a828_500x100.png" />
+    <Content Include="umbraco_client\Installer\images\ui-bg_highlight-soft_100_eeeeee_1x100.png" />
+    <Content Include="umbraco_client\Installer\images\ui-bg_highlight-soft_75_ffe45c_1x100.png" />
+    <Content Include="umbraco_client\Installer\images\ui-icons_222222_256x240.png" />
+    <Content Include="umbraco_client\Installer\images\ui-icons_228ef1_256x240.png" />
+    <Content Include="umbraco_client\Installer\images\ui-icons_ef8c08_256x240.png" />
+    <Content Include="umbraco_client\Installer\images\ui-icons_ffd27a_256x240.png" />
+    <Content Include="umbraco_client\Installer\images\ui-icons_ffffff_256x240.png" />
+    <Content Include="umbraco_client\Installer\js\ie-png.js" />
+    <Content Include="umbraco_client\Installer\js\jquery.1.4.4.js" />
+    <Content Include="umbraco_client\Installer\js\jquery.main.js" />
+    <Content Include="umbraco_client\Installer\js\jquery.ui.selectmenu.js" />
+    <Content Include="install\steps\database.ascx" />
+    <Content Include="install\steps\renaming.ascx" />
+    <Content Include="install\steps\skinning.ascx" />
+    <Content Include="install\steps\Skinning\loadStarterKitDesigns.ascx" />
+    <Content Include="install\steps\Skinning\loadStarterKits.ascx" />
+    <Content Include="install\Title.ascx" />
+    <Content Include="install\utills\p.aspx" />
+    <Content Include="umbraco\config\lang\ko.xml" />
+    <Content Include="umbraco\dashboard\ChangePassword.ascx" />
+    <Content Include="umbraco\dashboard\DeveloperDashboardIntro.ascx" />
+    <Content Include="umbraco\dashboard\DeveloperDashboardVideos.ascx" />
+    <Content Include="umbraco\dashboard\images\contour-icon.png" />
+    <Content Include="umbraco\dashboard\images\courier-icon.png" />
+    <Content Include="umbraco\dashboard\images\logo.gif" />
+    <Content Include="umbraco\dashboard\images\starterkit-icon.png" />
+    <Content Include="umbraco\dashboard\FeedProxy.aspx" />
+    <Content Include="umbraco\dashboard\MediaDashboardIntro.ascx" />
+    <Content Include="umbraco\dashboard\MediaDashboardVideos.ascx" />
+    <Content Include="umbraco\dashboard\MembersDashboardIntro.ascx" />
+    <Content Include="umbraco\dashboard\MembersDashboardVideos.ascx" />
+    <Content Include="umbraco\dashboard\scripts\jquery.jfeed.pack.js" />
+    <Content Include="umbraco\dashboard\SettingsDashboardIntro.ascx" />
+    <Content Include="umbraco\dashboard\SettingsDashboardVideos.ascx" />
+    <Content Include="umbraco\dashboard\Settings\Applyskin.ascx" />
+    <Content Include="umbraco\dashboard\StartupDashboardIntro.ascx" />
+    <Content Include="umbraco\dashboard\StartupDashboardKits.ascx" />
+    <Content Include="umbraco\dashboard\StartupDashboardVideos.ascx" />
+    <Content Include="umbraco\developer\Packages\StarterKits.aspx" />
+    <Content Include="umbraco\dialogs\TemplateSkinning.aspx" />
+    <Content Include="umbraco\helpRedirect.aspx" />
+    <Content Include="umbraco\images\aboutNew.png" />
+    <Content Include="umbraco\images\editor\skin.gif" />
+    <Content Include="umbraco\images\loginBg.png" />
+    <Content Include="umbraco\images\speechBubble\speechbubble_body.png" />
+    <Content Include="umbraco\images\speechBubble\speechbubble_bottom.png" />
+    <Content Include="umbraco\images\speechBubble\speechbubble_top.png" />
+    <Content Include="umbraco\images\umbracoSplash.png" />
+    <Content Include="umbraco\images\umbraco\settingSkin.gif" />
+    <Content Include="umbraco\LiveEditing\Modules\SkinModule\CssParser.aspx" />
+    <Content Include="umbraco\LiveEditing\Modules\SkinModule\images\loader.gif" />
+    <Content Include="umbraco\LiveEditing\Modules\SkinModule\ImageUploader.aspx" />
+    <Content Include="umbraco\LiveEditing\Modules\SkinModule\images\module.gif" />
+    <Content Include="umbraco\LiveEditing\Modules\SkinModule\js\disableInstallButtonsOnClick.js" />
+    <Content Include="umbraco\LiveEditing\Modules\SkinModule\js\initslider.js" />
+    <Content Include="umbraco\LiveEditing\Modules\SkinModule\js\ModuleInjection.js" />
+    <Content Include="umbraco\LiveEditing\Modules\SkinModule\js\SkinModuleShowOnStartup.js" />
+    <Content Include="umbraco\LiveEditing\Modules\SkinModule\ModuleInjectionMacroRenderer.aspx" />
+    <Content Include="umbraco\LiveEditing\Modules\SkinModule\ModuleInjector.aspx" />
+    <Content Include="umbraco\LiveEditing\Modules\SkinModule\ModuleInstaller.aspx" />
+    <Content Include="umbraco\LiveEditing\Modules\SkinModule\ModuleSelector.ascx" />
+    <Content Include="umbraco\LiveEditing\Modules\SkinModule\images\skin.gif" />
+    <Content Include="umbraco\LiveEditing\Modules\SkinModule\SkinCustomizer.ascx" />
+    <Content Include="umbraco\members\MemberSearch.ascx" />
+    <Content Include="umbraco_client\Application\JQuery\jquery.idle-timer.js" />
+    <Content Include="umbraco_client\colorpicker\css\colorpicker.css" />
+    <Content Include="umbraco_client\colorpicker\images\blank.gif" />
+    <Content Include="umbraco_client\colorpicker\images\colorpicker_background.png" />
+    <Content Include="umbraco_client\colorpicker\images\colorpicker_hex.png" />
+    <Content Include="umbraco_client\colorpicker\images\colorpicker_hsb_b.png" />
+    <Content Include="umbraco_client\colorpicker\images\colorpicker_hsb_h.png" />
+    <Content Include="umbraco_client\colorpicker\images\colorpicker_hsb_s.png" />
+    <Content Include="umbraco_client\colorpicker\images\colorpicker_indic.gif" />
+    <Content Include="umbraco_client\colorpicker\images\colorpicker_overlay.png" />
+    <Content Include="umbraco_client\colorpicker\images\colorpicker_rgb_b.png" />
+    <Content Include="umbraco_client\colorpicker\images\colorpicker_rgb_g.png" />
+    <Content Include="umbraco_client\colorpicker\images\colorpicker_rgb_r.png" />
+    <Content Include="umbraco_client\colorpicker\images\colorpicker_select.gif" />
+    <Content Include="umbraco_client\colorpicker\images\colorpicker_submit.png" />
+    <Content Include="umbraco_client\colorpicker\images\custom_background.png" />
+    <Content Include="umbraco_client\colorpicker\images\custom_hex.png" />
+    <Content Include="umbraco_client\colorpicker\images\custom_hsb_b.png" />
+    <Content Include="umbraco_client\colorpicker\images\custom_hsb_h.png" />
+    <Content Include="umbraco_client\colorpicker\images\custom_hsb_s.png" />
+    <Content Include="umbraco_client\colorpicker\images\custom_indic.gif" />
+    <Content Include="umbraco_client\colorpicker\images\custom_rgb_b.png" />
+    <Content Include="umbraco_client\colorpicker\images\custom_rgb_g.png" />
+    <Content Include="umbraco_client\colorpicker\images\custom_rgb_r.png" />
+    <Content Include="umbraco_client\colorpicker\images\custom_submit.png" />
+    <Content Include="umbraco_client\colorpicker\images\select.png" />
+    <Content Include="umbraco_client\colorpicker\images\select2.png" />
+    <Content Include="umbraco_client\colorpicker\images\slider.png" />
+    <Content Include="umbraco_client\colorpicker\js\colorpicker.js" />
+    <Content Include="umbraco\LiveEditing\Modules\SkinModule\js\initcolorpicker.js" />
+    <Content Include="umbraco_client\MacroContainer\macroContainer.css" />
+    <Content Include="umbraco_client\mousewheel\jquery.mousewheel.js" />
+    <Content Include="umbraco_client\ui\base2.js" />
+    <Content Include="umbraco_client\ui\jquery.alphanumeric.js" />
+    <Content Include="umbraco_client\ui\jquery.tooltip.min.js" />
+    <Content Include="umbraco_client\ui\knockout.js" />
+    <Content Include="umbraco_client\ui\knockout.mapping.js" />
+    <Content Include="umbraco_client\ui\ui-lightness\images\ui-bg_diagonals-thick_18_b81900_40x40.png" />
+    <Content Include="umbraco_client\ui\ui-lightness\images\ui-bg_diagonals-thick_20_666666_40x40.png" />
+    <Content Include="umbraco_client\ui\ui-lightness\images\ui-bg_flat_10_000000_40x100.png" />
+    <Content Include="umbraco_client\ui\ui-lightness\images\ui-bg_glass_100_f6f6f6_1x400.png" />
+    <Content Include="umbraco_client\ui\ui-lightness\images\ui-bg_glass_100_fdf5ce_1x400.png" />
+    <Content Include="umbraco_client\ui\ui-lightness\images\ui-bg_glass_65_ffffff_1x400.png" />
+    <Content Include="umbraco_client\ui\ui-lightness\images\ui-bg_gloss-wave_35_f6a828_500x100.png" />
+    <Content Include="umbraco_client\ui\ui-lightness\images\ui-bg_highlight-soft_100_eeeeee_1x100.png" />
+    <Content Include="umbraco_client\ui\ui-lightness\images\ui-bg_highlight-soft_75_ffe45c_1x100.png" />
+    <Content Include="umbraco_client\ui\ui-lightness\images\ui-icons_222222_256x240.png" />
+    <Content Include="umbraco_client\ui\ui-lightness\images\ui-icons_228ef1_256x240.png" />
+    <Content Include="umbraco_client\ui\ui-lightness\images\ui-icons_ef8c08_256x240.png" />
+    <Content Include="umbraco_client\ui\ui-lightness\images\ui-icons_ffd27a_256x240.png" />
+    <Content Include="umbraco_client\ui\ui-lightness\images\ui-icons_ffffff_256x240.png" />
+    <Content Include="umbraco\endPreview.aspx" />
+    <Content Include="umbraco\js\UmbracoCasingRules.aspx" />
+    <Content Include="umbraco_client\Application\HistoryManager.js" />
+    <Content Include="umbraco_client\Application\JQuery\jquery.ba-bbq.min.js" />
+    <Content Include="umbraco_client\Preview\previewModeBadge.png" />
+    <Content Include="umbraco_client\Preview\umbracoPreview.css" />
+    <Content Include="umbraco_client\Tree\Themes\umbraco\arrows.png" />
+    <Content Include="umbraco_client\ui\dd.css" />
+    <Content Include="umbraco_client\ui\dd_arrow.gif" />
+    <Content Include="umbraco_client\ui\jquery.dd.js" />
+    <Content Include="umbraco\xslt\templates\Schema2\Breadcrumb.xslt" />
+    <Content Include="umbraco\xslt\templates\Schema2\Clean.xslt" />
+    <Content Include="umbraco\xslt\templates\Schema2\ListSubPagesAsThumbnails.xslt" />
+    <Content Include="umbraco\xslt\templates\Schema2\ListSubPagesByDateAndLimit.xslt" />
+    <Content Include="umbraco\xslt\templates\Schema2\ListSubPagesByDocumentType.xslt" />
+    <Content Include="umbraco\xslt\templates\Schema2\ListSubPagesByLevel.xslt" />
+    <Content Include="umbraco\xslt\templates\Schema2\ListSubPagesFromAChangableSource.xslt" />
+    <Content Include="umbraco\xslt\templates\Schema2\ListSubPagesFromCurrentPage.xslt" />
+    <Content Include="umbraco\xslt\templates\Schema2\ListThumbnailsFromCurrentPage.xslt" />
+    <Content Include="umbraco\xslt\templates\Schema2\ListWholeStructureFromCurrentPage.xslt" />
+    <Content Include="umbraco\xslt\templates\Schema2\NavigationPrototype.xslt" />
+    <Content Include="umbraco\xslt\templates\Schema2\RelatedLinks.xslt" />
+    <Content Include="umbraco\xslt\templates\Schema2\RSSFeed.xslt" />
+    <Content Include="umbraco\xslt\templates\Schema2\Sitemap.xslt" />
+    <Content Include="umbraco\xslt\templates\Schema2\TablePrototype.xslt" />
+    <Content Include="umbraco\dialogs\Preview.aspx" />
+    <Content Include="umbraco_client\DateTimePicker\images\calSprite.png" />
+    <Content Include="umbraco_client\DateTimePicker\images\ui-icons_666666_256x240.png" />
+    <Content Include="umbraco_client\DateTimePicker\images\ui-icons_999999_256x240.png" />
+    <Content Include="umbraco_client\DateTimePicker\umbDateTimePicker.js" />
+    <Content Include="umbraco\controls\passwordChanger.ascx" />
+    <Content Include="umbraco\controls\ProgressBar.ascx" />
+    <Content Include="umbraco_client\DateTimePicker\datetimepicker.css" />
+    <Content Include="umbraco_client\DateTimePicker\timepicker.js" />
+    <Content Include="umbraco\controls\ContentTypeControlNew.ascx" />
+    <Content Include="umbraco\controls\GenericProperties\GenericProperty.ascx" />
+    <Content Include="umbraco\create\DLRScripting.ascx" />
+    <Content Include="umbraco\images\umbraco\developerRuby.gif" />
+    <Content Include="umbraco\images\umbraco\developerScript.gif" />
+    <Content Include="umbraco_client\Tree\sprites.png" />
+    <Content Include="umbraco_client\Tree\sprites_ie6.gif" />
+    <Content Include="umbraco\controls\Images\ImageViewer.ascx" />
+    <Content Include="umbraco\controls\Images\ImageViewer.js" />
+    <Content Include="umbraco\controls\Images\ImageViewerUpdater.asmx" />
+    <Content Include="umbraco\controls\Images\UploadMediaImage.ascx" />
+    <Content Include="umbraco\controls\Images\UploadMediaImage.js" />
+    <Content Include="umbraco\controls\Tree\TreeControl.ascx" />
+    <Content Include="umbraco\images\throbber.gif" />
+    <Content Include="umbraco\js\UmbracoSpeechBubbleInit.js" />
+    <Content Include="umbraco\Search\QuickSearch.ascx" />
+    <Content Include="umbraco\images\umbraco\bin.png" />
+    <Content Include="umbraco\images\umbraco\bin_closed.png" />
+    <Content Include="umbraco\images\umbraco\bin_empty.png" />
+    <Content Include="umbraco_client\Application\JQuery\jquery.noconflict-invoke.js" />
+    <Content Include="umbraco_client\Application\JQuery\VerticalAlign.js" />
+    <Content Include="umbraco_client\Application\UrlEncoder.js" />
+    <Content Include="umbraco_client\CodeArea\UmbracoEditor.js" />
+    <Content Include="umbraco_client\CodeMirror\css\csscolors.css" />
+    <Content Include="umbraco_client\CodeMirror\css\docs.css" />
+    <Content Include="umbraco_client\CodeMirror\css\jscolors.css" />
+    <Content Include="umbraco_client\CodeMirror\css\people.jpg" />
+    <Content Include="umbraco_client\CodeMirror\css\pythoncolors.css" />
+    <Content Include="umbraco_client\CodeMirror\css\sparqlcolors.css" />
+    <Content Include="umbraco_client\CodeMirror\css\umbracoCustom.css" />
+    <Content Include="umbraco_client\CodeMirror\css\xmlcolors.css" />
+    <Content Include="umbraco_client\Tree\UmbracoContext.js" />
+    <Content Include="umbraco_client\Tree\jquery.tree.checkbox.js" />
+    <Content Include="umbraco_client\Tree\jquery.tree.contextmenu.js" />
+    <Content Include="umbraco_client\Tree\jquery.tree.js" />
+    <Content Include="umbraco_client\Tree\jquery.tree.metadata.js" />
+    <Content Include="umbraco_client\Tree\Themes\default\dot_for_ie.gif" />
+    <Content Include="umbraco_client\Tree\Themes\default\icons.png" />
+    <Content Include="umbraco_client\Tree\Themes\umbraco\icons.png" />
+    <Content Include="default.aspx" />
+    <Content Include="install\default.aspx" />
+    <Content Include="install\steps\license.ascx" />
+    <Content Include="umbraco\actions\delete.aspx" />
+    <Content Include="umbraco\actions\editContent.aspx" />
+    <Content Include="umbraco\actions\preview.aspx" />
+    <Content Include="umbraco\actions\publish.aspx" />
+    <Content Include="umbraco\channels\rsd.aspx" />
+    <Content Include="umbraco\channels\wlwmanifest.aspx" />
+    <Content Include="umbraco\config\lang\da.xml" />
+    <Content Include="umbraco\config\lang\de.xml" />
+    <Content Include="umbraco\config\lang\es.xml" />
+    <Content Include="umbraco\config\lang\fr.xml" />
+    <Content Include="umbraco\config\lang\it.xml" />
+    <Content Include="umbraco\config\lang\nl.xml" />
+    <Content Include="umbraco\config\lang\no.xml" />
+    <Content Include="umbraco\config\lang\sv.xml" />
+    <Content Include="umbraco\css\permissionsEditor.css" />
+    <Content Include="umbraco\dialogs\ExportCode.aspx" />
+    <Content Include="umbraco\dialogs\mediaPicker.aspx" />
+    <Content Include="umbraco\images\editor\spellchecker.gif" />
+    <Content Include="umbraco\webservices\MacroContainerService.asmx" />
+    <Content Include="umbraco_client\Application\JQuery\jquery.cookie.js" />
+    <Content Include="umbraco_client\imagecropper\Jcrop.gif" />
+    <Content Include="umbraco_client\tablesorting\img\bg.gif" />
+    <Content Include="umbraco_client\Tree\menuIcons.css" />
+    <Content Include="umbraco_client\Tree\Themes\default\style.css" />
+    <Content Include="umbraco_client\Tree\Themes\default\throbber.gif" />
+    <Content Include="umbraco_client\Tree\Themes\marker.gif" />
+    <Content Include="umbraco_client\Tree\Themes\marker_rtl.gif" />
+    <Content Include="umbraco_client\Tree\Themes\plus.gif" />
+    <Content Include="umbraco_client\Tree\Themes\remove.png" />
+    <Content Include="umbraco_client\Tree\Themes\rename.png" />
+    <Content Include="umbraco_client\Tree\Themes\umbraco\check_0.png" />
+    <Content Include="umbraco_client\Tree\Themes\umbraco\check_1.png" />
+    <Content Include="umbraco_client\Tree\Themes\umbraco\check_2.png" />
+    <Content Include="umbraco_client\Tree\Themes\umbraco\context.gif" />
+    <Content Include="umbraco_client\Tree\Themes\umbraco\create.png" />
+    <Content Include="umbraco_client\Tree\Themes\umbraco\dot.gif" />
+    <Content Include="umbraco_client\Tree\Themes\umbraco\f.png" />
+    <Content Include="umbraco_client\Tree\Themes\umbraco\fminus.gif" />
+    <Content Include="umbraco_client\Tree\Themes\umbraco\fminus_rtl.gif" />
+    <Content Include="umbraco_client\Tree\Themes\umbraco\fplus.gif" />
+    <Content Include="umbraco_client\Tree\Themes\umbraco\fplus_rtl.gif" />
+    <Content Include="umbraco_client\Tree\Themes\umbraco\lastli.gif" />
+    <Content Include="umbraco_client\Tree\Themes\umbraco\lastli_rtl.gif" />
+    <Content Include="umbraco_client\Tree\Themes\umbraco\li.gif" />
+    <Content Include="umbraco_client\Tree\Themes\umbraco\style.css" />
+    <Content Include="umbraco_client\Tree\Themes\umbraco\throbber.gif" />
+    <Content Include="umbraco\css\umbLiveEditing.css" />
+    <Content Include="umbraco\developer\Packages\proxy.htm" />
+    <Content Include="umbraco\developer\Xslt\xsltVisualize.aspx" />
+    <Content Include="umbraco\dialogs\empty.htm" />
+    <Content Include="umbraco\dialogs\insertMasterpageContent.aspx" />
+    <Content Include="umbraco\dialogs\insertMasterpagePlaceholder.aspx" />
+    <Content Include="umbraco\dialogs\republish.aspx" />
+    <Content Include="umbraco\dialogs\search.aspx" />
+    <Content Include="umbraco\dialogs\SendPublish.aspx" />
+    <Content Include="umbraco\create\script.ascx" />
+    <Content Include="umbraco_client\Tree\treeIcons.css" />
+    <Content Include="umbraco\images\actions\sprites.png" />
+    <Content Include="umbraco_client\Tree\Themes\umbraco\contextMenuBg.gif" />
+    <Content Include="umbraco\images\editor\dictionaryItem.gif" />
+    <Content Include="umbraco\images\editor\media.gif" />
+    <Content Include="umbraco\images\editor\masterpageContent.gif" />
+    <Content Include="umbraco\images\editor\masterpagePlaceHolder.gif" />
+    <Content Include="umbraco\images\editor\xslVisualize.gif" />
+    <Content Include="umbraco\images\false.png" />
+    <Content Include="umbraco\images\new.png" />
+    <Content Include="umbraco\images\umbraco\sprites_ie6.gif" />
+    <Content Include="umbraco_client\Application\JQuery\jquery-fieldselection.js" />
+    <Content Include="umbraco_client\Application\JQuery\jquery.metadata.min.js" />
+    <Content Include="umbraco_client\Application\UmbracoUtils.js" />
+    <Content Include="umbraco_client\Application\UmbracoApplicationActions.js" />
+    <Content Include="umbraco_client\Tree\NodeDefinition.js" />
+    <Content Include="umbraco_client\Tree\UmbracoTree.js" />
+    <Content Include="umbraco_client\Application\UmbracoClientManager.js" />
+    <Content Include="umbraco\plugins\tinymce3\InsertAnchor.aspx" />
+    <Content Include="umbraco\plugins\tinymce3\insertChar.aspx" />
+    <Content Include="umbraco\webservices\TreeClientService.asmx" />
+    <Content Include="umbraco_client\Application\NamespaceManager.js" />
+    <Content Include="umbraco_client\passwordStrength\passwordstrength.js" />
+    <Content Include="umbraco_client\ui\jQueryWresize.js" />
+    <Content Include="umbraco\Search\quickSearch.js" />
+    <Content Include="umbraco\members\search.aspx" />
+    <Content Include="umbraco\translation\details.aspx" />
+    <Content Include="umbraco_client\modal\modalBackground.gif" />
+    <Content Include="umbraco_client\modal\modalGradiant.gif" />
+    <Content Include="umbraco\images\speechBubble\speechbubble.png" />
+    <Content Include="umbraco\images\speechBubble\speechbubbleShadow.png" />
+    <Content Include="umbraco\images\speechBubble\speechbubbleShadowNew.gif" />
+    <Content Include="umbraco\images\speechBubble\error.png" />
+    <Content Include="umbraco\images\speechBubble\info.png" />
+    <Content Include="umbraco\images\speechBubble\save.png" />
+    <Content Include="umbraco\images\speechBubble\success.png" />
+    <Content Include="umbraco\images\speechBubble\warning.png" />
+    <Content Include="umbraco\images\thumbnails\developer.png" />
+    <Content Include="umbraco\images\thumbnails\doc.png" />
+    <Content Include="umbraco\images\thumbnails\docWithImage.png" />
+    <Content Include="umbraco\images\thumbnails\folder.png" />
+    <Content Include="umbraco\images\thumbnails\folder_media.png" />
+    <Content Include="umbraco\images\thumbnails\member.png" />
+    <Content Include="umbraco\images\thumbnails\memberGroup.png" />
+    <Content Include="umbraco\images\thumbnails\members.png" />
+    <Content Include="umbraco\images\thumbnails\template.png" />
+    <Content Include="umbraco\images\thumbnails\xml.png" />
+    <Content Include="umbraco\images\toggleTreeOff.png" />
+    <Content Include="umbraco\images\toggleTreeOn.png" />
+    <Content Include="umbraco\images\true.png" />
+    <Content Include="umbraco\images\umbraco\developerDatatype.gif" />
+    <Content Include="umbraco\images\umbraco\settingMasterDatatype.gif" />
+    <Content Include="umbraco\images\umbraco\settingMasterTemplate.gif" />
+    <Content Include="umbraco\images\umbraco\sprites.png" />
+    <Content Include="umbraco\images\umbraco\nitros.gif" />
+    <Content Include="umbraco\images\umbraco\package.gif" />
+    <Content Include="umbraco\images\umbraco\repository.gif" />
+    <Content Include="umbraco\images\umbraco\uploadpackage.gif" />
+    <Content Include="umbraco_client\Application\JQuery\jquery.autocomplete.js" />
+    <Content Include="umbraco\developer\Packages\BrowseRepository.aspx" />
+    <Content Include="umbraco\developer\Packages\directoryBrowser.aspx" />
+    <Content Include="umbraco\developer\Packages\editPackage.aspx" />
+    <Content Include="umbraco\developer\Packages\installedPackage.aspx" />
+    <Content Include="umbraco\developer\Packages\LoadNitros.ascx" />
+    <Content Include="umbraco\developer\Packages\SubmitPackage.aspx" />
+    <Content Include="umbraco\dialogs\about.aspx" />
+    <Content Include="umbraco\dialogs\AssignDomain.aspx" />
+    <Content Include="umbraco\dialogs\create.aspx" />
+    <Content Include="umbraco\dialogs\cruds.aspx" />
+    <Content Include="umbraco\dialogs\editMacro.aspx" />
+    <Content Include="umbraco\dialogs\emptyTrashcan.aspx" />
+    <Content Include="umbraco\dialogs\exportDocumenttype.aspx" />
+    <Content Include="umbraco\dialogs\imageViewer.aspx" />
+    <Content Include="umbraco\dialogs\importDocumenttype.aspx" />
+    <Content Include="umbraco\dialogs\insertMacro.aspx" />
+    <Content Include="umbraco\dialogs\insertTable.aspx" />
+    <Content Include="umbraco\dialogs\moveOrCopy.aspx" />
+    <Content Include="umbraco\dialogs\notifications.aspx" />
+    <Content Include="umbraco\developer\Packages\installer.aspx" />
+    <Content Include="umbraco\dialogs\protectPage.aspx" />
+    <Content Include="umbraco\dialogs\publish.aspx" />
+    <Content Include="umbraco\dialogs\RegexWs.aspx" />
+    <Content Include="umbraco\dialogs\rollBack.aspx" />
+    <Content Include="umbraco\dialogs\sendToTranslation.aspx" />
+    <Content Include="umbraco\dialogs\treePicker.aspx" />
+    <Content Include="umbraco\dialogs\umbracoField.aspx" />
+    <Content Include="umbraco\dialogs\uploadImage.aspx" />
+    <Content Include="umbraco\dialogs\viewAuditTrail.aspx" />
+    <Content Include="umbraco\images\about.png" />
+    <Content Include="umbraco\images\editor\anchor_symbol.gif" />
+    <Content Include="umbraco\images\editor\backcolor.gif" />
+    <Content Include="umbraco\images\editor\bold_de_se.gif" />
+    <Content Include="umbraco\images\editor\bold_es.gif" />
+    <Content Include="umbraco\images\editor\bold_fr.gif" />
+    <Content Include="umbraco\images\editor\bold_ru.gif" />
+    <Content Include="umbraco\images\editor\bold_tw.gif" />
+    <Content Include="umbraco\images\editor\browse.gif" />
+    <Content Include="umbraco\images\editor\buttons.gif" />
+    <Content Include="umbraco\images\editor\button_menu.gif" />
+    <Content Include="umbraco\images\editor\cancel_button_bg.gif" />
+    <Content Include="umbraco\images\editor\charmap.gif" />
+    <Content Include="umbraco\images\editor\cleanup.gif" />
+    <Content Include="umbraco\images\editor\close.gif" />
+    <Content Include="umbraco\images\editor\code.gif" />
+    <Content Include="umbraco\images\editor\color.gif" />
+    <Content Include="umbraco\images\editor\custom_1.gif" />
+    <Content Include="umbraco\images\editor\forecolor.gif" />
+    <Content Include="umbraco\images\editor\hr.gif" />
+    <Content Include="umbraco\images\editor\indent.gif" />
+    <Content Include="umbraco\images\editor\insert_button_bg.gif" />
+    <Content Include="umbraco\images\editor\italic_de_se.gif" />
+    <Content Include="umbraco\images\editor\italic_es.gif" />
+    <Content Include="umbraco\images\editor\italic_ru.gif" />
+    <Content Include="umbraco\images\editor\italic_tw.gif" />
+    <Content Include="umbraco\images\editor\justifycenter.gif" />
+    <Content Include="umbraco\images\editor\justifyfull.gif" />
+    <Content Include="umbraco\images\editor\justifyleft.gif" />
+    <Content Include="umbraco\images\editor\justifyright.gif" />
+    <Content Include="umbraco\images\editor\menu_check.gif" />
+    <Content Include="umbraco\images\editor\newdocument.gif" />
+    <Content Include="umbraco\images\editor\opacity.png" />
+    <Content Include="umbraco\images\editor\outdent.gif" />
+    <Content Include="umbraco\images\editor\removeformat.gif" />
+    <Content Include="umbraco\images\editor\separator.gif" />
+    <Content Include="umbraco\images\editor\showStyles.png" />
+    <Content Include="umbraco\images\editor\spacer.gif" />
+    <Content Include="umbraco\images\editor\statusbar_resize.gif" />
+    <Content Include="umbraco\images\editor\strikethrough.gif" />
+    <Content Include="umbraco\images\editor\sub.gif" />
+    <Content Include="umbraco\images\editor\sup.gif" />
+    <Content Include="umbraco\images\editor\table.gif" />
+    <Content Include="umbraco\images\editor\underline.gif" />
+    <Content Include="umbraco\images\editor\underline_es.gif" />
+    <Content Include="umbraco\images\editor\underline_fr.gif" />
+    <Content Include="umbraco\images\editor\underline_ru.gif" />
+    <Content Include="umbraco\images\editor\underline_tw.gif" />
+    <Content Include="umbraco\images\editor\unlink.gif" />
+    <Content Include="umbraco\images\editor\visualaid.gif" />
+    <Content Include="install\steps\defaultUser.ascx">
+      <SubType>UserControl</SubType>
+    </Content>
+    <Content Include="install\steps\theend.ascx">
+      <SubType>UserControl</SubType>
+    </Content>
+    <Content Include="install\steps\validatePermissions.ascx">
+      <SubType>UserControl</SubType>
+    </Content>
+    <Content Include="install\steps\welcome.ascx">
+      <SubType>UserControl</SubType>
+    </Content>
+    <Content Include="umbraco\cacheBrowser.aspx" />
+    <Content Include="umbraco\config\create\UI.xml" />
+    <Content Include="umbraco\config\lang\en.xml" />
+    <Content Include="umbraco\developer\Python\editPython.aspx" />
+    <Content Include="umbraco\images\developer\customControlIcon.png" />
+    <Content Include="umbraco\images\developer\pythonIcon.png" />
+    <Content Include="umbraco\images\developer\usercontrolIcon.png" />
+    <Content Include="umbraco\images\developer\xsltIcon.png" />
+    <Content Include="umbraco\images\exportDocumenttype.png" />
+    <Content Include="umbraco\images\importDocumenttype.png" />
+    <Content Include="umbraco\js\UmbracoSpeechBubble.js" />
+    <Content Include="umbraco\js\UmbracoSpeechBubbleBackEnd.js" />
+    <Content Include="umbraco\js\umbracoUpgradeChecker.js" />
+    <Content Include="umbraco\LiveEditing\Controls\Communicator.js" />
+    <Content Include="umbraco\LiveEditing\Controls\LiveEditingToolbar.js" />
+    <Content Include="umbraco\LiveEditing\Css\LiveEditing.css" />
+    <Content Include="umbraco\LiveEditing\Images\dialog_background.png" />
+    <Content Include="umbraco\LiveEditing\Images\canvas.gif" />
+    <Content Include="umbraco\LiveEditing\Modules\CreateModule\create.png" />
+    <Content Include="umbraco\LiveEditing\Modules\CreateModule\CreateModule.js" />
+    <Content Include="umbraco\LiveEditing\Modules\DeleteModule\delete.png" />
+    <Content Include="umbraco\LiveEditing\Modules\DeleteModule\DeleteModule.js" />
+    <Content Include="umbraco\LiveEditing\Modules\MacroModule\MacroModule.js" />
+    <Content Include="umbraco\LiveEditing\Modules\UnpublishModule\unpublish.png" />
+    <Content Include="umbraco\LiveEditing\Modules\UnpublishModule\UnpublishModule.js" />
+    <Content Include="umbraco\members\ViewMembers.aspx" />
+    <Content Include="umbraco\plugins\tinymce3\insertImage.aspx" />
+    <Content Include="umbraco\plugins\tinymce3\insertLink.aspx" />
+    <Content Include="umbraco\plugins\tinymce3\insertMacro.aspx" />
+    <Content Include="umbraco\plugins\tinymce3\tinymce3tinymceCompress.aspx" />
+    <Content Include="config\ClientDependency.config" />
+    <Content Include="config\ExamineSettings.config" />
+    <Content Include="config\ExamineIndex.config" />
+    <Content Include="config\scripting.config" />
+    <Content Include="config\Skinning.config" />
+    <Content Include="config\feedProxy.config" />
+    <Content Include="umbraco_client\ui\ui-lightness\jquery-ui.custom.css" />
+    <Content Include="config\applications.config" />
+    <Content Include="config\trees.config" />
+    <None Include="config\applications.Release.config">
+      <DependentUpon>applications.config</DependentUpon>
+      <SubType>Designer</SubType>
+    </None>
+    <Content Include="Views\Home.cshtml" />
+    <None Include="umbraco_client\CodeMirror\js\mode\coffeescript\LICENSE" />
+    <None Include="umbraco_client\CodeMirror\js\mode\pascal\LICENSE" />
+    <None Include="umbraco_client\CodeMirror\js\mode\perl\LICENSE" />
+    <None Include="umbraco_client\CodeMirror\js\mode\ruby\LICENSE" />
+    <None Include="umbraco_client\CodeMirror\js\mode\r\LICENSE" />
+    <None Include="umbraco_client\CodeMirror\js\mode\xquery\LICENSE" />
+    <None Include="web.Template.Debug.config">
+      <DependentUpon>Web.Template.config</DependentUpon>
+      <SubType>Designer</SubType>
+    </None>
+    <Content Include="web.Template.KRAFTWERK.Debug.config">
+      <DependentUpon>web.Template.config</DependentUpon>
+      <SubType>Designer</SubType>
+    </Content>
+    <None Include="web.Template.Release.config">
+      <DependentUpon>Web.Template.config</DependentUpon>
+      <SubType>Designer</SubType>
+    </None>
+    <Content Include="umbraco\dashboard\air\DesktopMediaUploader.air" />
+    <None Include="umbraco\LiveEditing\LiveEditing.cd" />
+    <Content Include="umbraco\masterpages\umbracoPage.Master" />
+    <Content Include="umbraco\masterpages\umbracoDialog.Master" />
+    <Content Include="umbraco\Search\QuickSearchHandler.ashx" />
+    <Content Include="umbraco\scripting\templates\cshtml\Breadcrumb.cshtml" />
+    <Content Include="umbraco\scripting\templates\cshtml\ListSubPagesByDateAndLimit.cshtml" />
+    <Content Include="umbraco\scripting\templates\cshtml\Macro-Parameters.cshtml" />
+    <Content Include="umbraco\scripting\templates\cshtml\Media.cshtml" />
+    <Content Include="umbraco\scripting\templates\cshtml\Navigation.cshtml" />
+    <Content Include="umbraco\scripting\templates\cshtml\Paging.cshtml" />
+    <Content Include="umbraco\scripting\templates\cshtml\SelectChildrenByDocumentType.cshtml" />
+    <Content Include="umbraco\scripting\templates\cshtml\SiteMap.cshtml" />
+    <Content Include="umbraco\scripting\templates\cshtml\UsingRelatedLinks.cshtml" />
+    <None Include="umbraco\scripting\templates\py\SubpagesAsThumnbnails.py" />
+    <None Include="umbraco\scripting\templates\py\SubpagesFromAChangeableSource.py" />
+    <None Include="umbraco\scripting\templates\py\SubpagesFromCurrentPage.py" />
+    <None Include="umbraco\scripting\templates\rb\SubpagesAsThumnbnails.rb" />
+    <None Include="umbraco\scripting\templates\rb\SubpagesFromAChangeableSource.rb" />
+    <None Include="umbraco\scripting\templates\rb\SubpagesFromCurrentPage.rb" />
+    <Content Include="umbraco\users\NodePermissions.ascx" />
+    <Content Include="umbraco\users\PermissionEditor.aspx" />
+    <Content Include="umbraco\users\PermissionsEditor.js" />
+    <Content Include="umbraco\users\PermissionsHandler.asmx" />
+    <Content Include="umbraco\webservices\CheckForUpgrade.asmx" />
+    <Content Include="umbraco\xslt\searchResult.xslt" />
+    <Content Include="umbraco\xslt\templates\RelatedLinks.xslt" />
+    <Content Include="umbraco\xslt\templates\RSSFeed.xslt" />
+    <Content Include="umbraco_client\images\progressbar.gif" />
+    <Content Include="umbraco\images\sendToTranslate.png" />
+    <Content Include="umbraco\images\tray\traySprites.png" />
+    <Content Include="umbraco\images\umbraco\developerPython.gif" />
+    <Content Include="umbraco\images\umbraco\package.png" />
+    <Content Include="umbraco\images\umbraco\settingsScript.gif" />
+    <Content Include="umbraco\settings\DictionaryItemList.aspx" />
+    <Content Include="umbraco\settings\scripts\editScript.aspx" />
+    <Content Include="umbraco\canvas.aspx" />
+    <Content Include="umbraco\translation\default.aspx" />
+    <Content Include="umbraco\translation\preview.aspx" />
+    <Content Include="umbraco\translation\xml.aspx" />
+    <Content Include="umbraco\create.aspx" />
+    <Content Include="umbraco\create\content.ascx" />
+    <Content Include="umbraco\create\language.ascx">
+      <SubType>UserControl</SubType>
+    </Content>
+    <Content Include="umbraco\create\media.ascx" />
+    <Content Include="umbraco\create\member.ascx" />
+    <Content Include="umbraco\create\nodeType.ascx">
+      <SubType>UserControl</SubType>
+    </Content>
+    <Content Include="umbraco\create\simple.ascx" />
+    <Content Include="umbraco\create\xslt.ascx">
+      <SubType>UserControl</SubType>
+    </Content>
+    <Content Include="umbraco\css\background.gif" />
+    <Content Include="umbraco_client\GenericProperty\genericproperty.css" />
+    <Content Include="umbraco\css\splitter.gif" />
+    <Content Include="umbraco\css\umbracoGui.css" />
+    <Content Include="umbraco\dashboard.aspx" />
+    <Content Include="umbraco\dashboard\LatestEdits.ascx" />
+    <Content Include="umbraco\Default.aspx" />
+    <Content Include="umbraco\developer\Macros\assemblyBrowser.aspx" />
+    <Content Include="umbraco\developer\autoDoc.aspx" />
+    <Content Include="umbraco\developer\DataTypes\editDatatype.aspx" />
+    <Content Include="umbraco\developer\Macros\editMacro.aspx" />
+    <Content Include="umbraco\developer\Xslt\editXslt.aspx" />
+    <Content Include="umbraco\developer\Xslt\getXsltStatus.asmx" />
+    <Content Include="umbraco\developer\Cache\viewCacheItem.aspx" />
+    <Content Include="umbraco\developer\Xslt\xsltChooseExtension.aspx" />
+    <Content Include="umbraco\developer\Xslt\xsltInsertValueOf.aspx" />
+    <Content Include="umbraco\editContent.aspx" />
+    <Content Include="umbraco\editMedia.aspx" />
+    <Content Include="umbraco\images\arrawBack.gif" />
+    <Content Include="umbraco\images\arrowDown.gif" />
+    <Content Include="umbraco\images\arrowForward.gif" />
+    <Content Include="umbraco\images\audit.png" />
+    <Content Include="umbraco\images\back.png" />
+    <Content Include="umbraco\images\blank.png" />
+    <Content Include="umbraco\images\close.png" />
+    <Content Include="umbraco\images\collapse.png" />
+    <Content Include="umbraco\images\copy.small.png" />
+    <Content Include="umbraco\images\cut.small.png" />
+    <Content Include="umbraco\images\c_b.gif" />
+    <Content Include="umbraco\images\c_bl.gif" />
+    <Content Include="umbraco\images\c_bl_label.gif" />
+    <Content Include="umbraco\images\c_br.gif" />
+    <Content Include="umbraco\images\c_br_label.gif" />
+    <Content Include="umbraco\images\c_b_label.gif" />
+    <Content Include="umbraco\images\c_r.gif" />
+    <Content Include="umbraco\images\c_t.gif" />
+    <Content Include="umbraco\images\c_tl.gif" />
+    <Content Include="umbraco\images\c_tr.gif" />
+    <Content Include="umbraco\images\date.gif" />
+    <Content Include="umbraco\images\delete.small.png" />
+    <Content Include="umbraco\images\delete_button.png" />
+    <Content Include="umbraco\images\dialogBg.png" />
+    <Content Include="umbraco\images\domain.gif" />
+    <Content Include="umbraco\images\domain_on.png" />
+    <Content Include="umbraco\images\editor\anchor.gif" />
+    <Content Include="umbraco\images\editor\anchor.png" />
+    <Content Include="umbraco\images\editor\Bold.GIF" />
+    <Content Include="umbraco\images\editor\bullist.GIF" />
+    <Content Include="umbraco\images\editor\calendar.gif" />
+    <Content Include="umbraco\images\editor\calendarButton.gif" />
+    <Content Include="umbraco\images\editor\Center.GIF" />
+    <Content Include="umbraco\images\editor\Copy.GIF" />
+    <Content Include="umbraco\images\editor\Cut.GIF" />
+    <Content Include="umbraco\images\editor\DeIndent.GIF" />
+    <Content Include="umbraco\images\editor\delcell.GIF" />
+    <Content Include="umbraco\images\editor\delcol.GIF" />
+    <Content Include="umbraco\images\editor\delrow.GIF" />
+    <Content Include="umbraco\images\editor\dezoom.gif" />
+    <Content Include="umbraco\images\editor\form.gif" />
+    <Content Include="umbraco\images\editor\formButton.gif" />
+    <Content Include="umbraco\images\editor\formCheckbox.gif" />
+    <Content Include="umbraco\images\editor\formHidden.gif" />
+    <Content Include="umbraco\images\editor\formRadio.gif" />
+    <Content Include="umbraco\images\editor\formSelect.gif" />
+    <Content Include="umbraco\images\editor\formText.gif" />
+    <Content Include="umbraco\images\editor\formTextarea.gif" />
+    <Content Include="umbraco\images\editor\fullscrn.GIF" />
+    <Content Include="umbraco\images\editor\help.gif" />
+    <Content Include="umbraco\images\editor\help.png" />
+    <Content Include="umbraco\images\editor\html.gif" />
+    <Content Include="umbraco\images\editor\image.GIF" />
+    <Content Include="umbraco\images\editor\inindent.GIF" />
+    <Content Include="umbraco\images\editor\insBreadcrum.gif" />
+    <Content Include="umbraco\images\editor\inscell.GIF" />
+    <Content Include="umbraco\images\editor\insChildTemplate.gif" />
+    <Content Include="umbraco\images\editor\insChildTemplateNew.gif" />
+    <Content Include="umbraco\images\editor\inscol.GIF" />
+    <Content Include="umbraco\images\editor\insField.gif" />
+    <Content Include="umbraco\images\editor\insFieldByLevel.gif" />
+    <Content Include="umbraco\images\editor\insFieldByTree.gif" />
+    <Content Include="umbraco\images\editor\insform.gif" />
+    <Content Include="umbraco\images\editor\inshtml.GIF" />
+    <Content Include="umbraco\images\editor\insMacro.gif" />
+    <Content Include="umbraco\images\editor\insMemberItem.gif" />
+    <Content Include="umbraco\images\editor\insrow.GIF" />
+    <Content Include="umbraco\images\editor\instable.GIF" />
+    <Content Include="umbraco\images\editor\Italic.GIF" />
+    <Content Include="umbraco\images\editor\left.GIF" />
+    <Content Include="umbraco\images\editor\Link.GIF" />
+    <Content Include="umbraco\images\editor\Lock.GIF" />
+    <Content Include="umbraco\images\editor\mrgcell.GIF" />
+    <Content Include="umbraco\images\editor\newdoc.GIF" />
+    <Content Include="umbraco\images\editor\numlist.GIF" />
+    <Content Include="umbraco\images\editor\Open.GIF" />
+    <Content Include="umbraco\images\editor\Paste.GIF" />
+    <Content Include="umbraco\images\editor\project.GIF" />
+    <Content Include="umbraco\images\editor\properties.gif" />
+    <Content Include="umbraco\images\editor\propertiesNew.gif" />
+    <Content Include="umbraco\images\editor\props.GIF" />
+    <Content Include="umbraco\images\editor\Redo.GIF" />
+    <Content Include="umbraco\images\editor\rel.gif" />
+    <Content Include="umbraco\images\editor\right.GIF" />
+    <Content Include="umbraco\images\editor\Save.GIF" />
+    <Content Include="umbraco\images\editor\SaveAndPublish.gif" />
+    <Content Include="umbraco\images\editor\SaveAndPublish.png" />
+    <Content Include="umbraco\images\editor\SaveToPublish.gif" />
+    <Content Include="umbraco\images\editor\saveToPublish.png" />
+    <Content Include="umbraco\images\editor\showStyles.gif" />
+    <Content Include="umbraco\images\editor\split.gif" />
+    <Content Include="umbraco\images\editor\spltcell.GIF" />
+    <Content Include="umbraco\images\editor\styleMarkEnd.gif" />
+    <Content Include="umbraco\images\editor\styleMarkStart.gif" />
+    <Content Include="umbraco\images\editor\TaskList.GIF" />
+    <Content Include="umbraco\images\editor\umbracoField.gif" />
+    <Content Include="umbraco\images\editor\umbracoScriptlet.gif" />
+    <Content Include="umbraco\images\editor\umbracoTextGen.gif" />
+    <Content Include="umbraco\images\editor\under.GIF" />
+    <Content Include="umbraco\images\editor\Undo.GIF" />
+    <Content Include="umbraco\images\editor\vis.gif" />
+    <Content Include="umbraco\images\editor\zoom.gif" />
+    <Content Include="umbraco\images\errorLayerBackground.gif" />
+    <Content Include="umbraco\images\expand.png" />
+    <Content Include="umbraco\images\file.png" />
+    <Content Include="umbraco\images\find.small.png" />
+    <Content Include="umbraco\images\findDocument.gif" />
+    <Content Include="umbraco\images\findDocument.png" />
+    <Content Include="umbraco\images\folder.small.png" />
+    <Content Include="umbraco\images\foldericon.png" />
+    <Content Include="umbraco\images\forward.png" />
+    <Content Include="umbraco\images\gradientBackground.png" />
+    <Content Include="umbraco\images\gradientLine.gif" />
+    <Content Include="umbraco\images\help.gif" />
+    <Content Include="umbraco\images\help.png" />
+    <Content Include="umbraco\images\htmldoc.small.png" />
+    <Content Include="umbraco\images\Lminus.png" />
+    <Content Include="umbraco\images\loginBg.gif" />
+    <Content Include="umbraco\images\logout.png" />
+    <Content Include="umbraco\images\logout_small.gif" />
+    <Content Include="umbraco\images\logout_small.png" />
+    <Content Include="umbraco\images\Lplus.png" />
+    <Content Include="umbraco\images\macro.gif" />
+    <Content Include="umbraco\images\nada.gif" />
+    <Content Include="umbraco\images\new.gif" />
+    <Content Include="umbraco\images\newStar.gif" />
+    <Content Include="umbraco_client\Tree\Themes\umbraco\newVersion_overlay.png" />
+    <Content Include="umbraco\images\notepad.png" />
+    <Content Include="umbraco\images\notify.gif" />
+    <Content Include="umbraco\images\notifyOld.gif" />
+    <Content Include="umbraco\images\okLayerBackground.gif" />
+    <Content Include="umbraco\images\openfoldericon.png" />
+    <Content Include="umbraco\images\options.small.png" />
+    <Content Include="umbraco\images\package.png" />
+    <Content Include="umbraco\images\package2.png" />
+    <Content Include="umbraco\images\paste.small.png" />
+    <Content Include="umbraco\images\permission.gif" />
+    <Content Include="umbraco\images\permission.png" />
+    <Content Include="umbraco\images\protect.gif" />
+    <Content Include="umbraco\images\protect.png" />
+    <Content Include="umbraco_client\Tree\Themes\umbraco\protect_overlay.gif" />
+    <Content Include="umbraco\images\publish.gif" />
+    <Content Include="umbraco\images\publish.png" />
+    <Content Include="umbraco\images\refresh.png" />
+    <Content Include="umbraco\images\rollback.gif" />
+    <Content Include="umbraco\images\rollback.png" />
+    <Content Include="umbraco\images\save.png" />
+    <Content Include="umbraco\images\small_minus.png" />
+    <Content Include="umbraco\images\small_plus.png" />
+    <Content Include="umbraco\images\sort.gif" />
+    <Content Include="umbraco\images\sort.png" />
+    <Content Include="umbraco\images\sort.small.png" />
+    <Content Include="umbraco\images\speechBubble\speechbubble.gif" />
+    <Content Include="umbraco\images\speechBubble\error.gif" />
+    <Content Include="umbraco\images\speechBubble\info.gif" />
+    <Content Include="umbraco\images\speechBubble\save.gif" />
+    <Content Include="umbraco\images\speechBubble\speechbubble_close.gif" />
+    <Content Include="umbraco\images\speechBubble\speechbubble_close_over.gif" />
+    <Content Include="umbraco\images\speechBubble\speechbubble_shadow.gif" />
+    <Content Include="umbraco\images\T.png" />
+    <Content Include="umbraco\images\Tminus.png" />
+    <Content Include="umbraco\images\topGradient.gif" />
+    <Content Include="umbraco\images\Tplus.png" />
+    <Content Include="umbraco\images\umbracoSplash.gif" />
+    <Content Include="umbraco\images\umbraco\developerCacheItem.gif" />
+    <Content Include="umbraco\images\umbraco\developerCacheTypes.gif" />
+    <Content Include="umbraco\images\umbraco\developerMacro.gif" />
+    <Content Include="umbraco\images\umbraco\developerRegistry.gif" />
+    <Content Include="umbraco\images\umbraco\developerRegistryItem.gif" />
+    <Content Include="umbraco\images\umbraco\developerXslt.gif" />
+    <Content Include="umbraco\images\umbraco\doc.gif" />
+    <Content Include="umbraco\images\umbraco\doc2.gif" />
+    <Content Include="umbraco\images\umbraco\doc3.gif" />
+    <Content Include="umbraco\images\umbraco\doc4.gif" />
+    <Content Include="umbraco\images\umbraco\doc5.gif" />
+    <Content Include="umbraco\images\umbraco\docPic.gif" />
+    <Content Include="umbraco\images\umbraco\folder.gif" />
+    <Content Include="umbraco\images\umbraco\folder_o.gif" />
+    <Content Include="umbraco\images\umbraco\mediaFile.gif" />
+    <Content Include="umbraco\images\umbraco\mediaMovie.gif" />
+    <Content Include="umbraco\images\umbraco\mediaMulti.gif" />
+    <Content Include="umbraco\images\umbraco\mediaPhoto.gif" />
+    <Content Include="umbraco\images\umbraco\member.gif" />
+    <Content Include="umbraco\images\umbraco\memberGroup.gif" />
+    <Content Include="umbraco\images\umbraco\memberType.gif" />
+    <Content Include="umbraco\images\umbraco\newsletter.gif" />
+    <Content Include="umbraco\images\umbraco\settingAgent.gif" />
+    <Content Include="umbraco\images\umbraco\settingCss.gif" />
+    <Content Include="umbraco\images\umbraco\settingCssItem.gif" />
+    <Content Include="umbraco\images\umbraco\settingDatatype.gif" />
+    <Content Include="umbraco\images\umbraco\settingDataTypeChild.gif" />
+    <Content Include="umbraco\images\umbraco\settingDomain.gif" />
+    <Content Include="umbraco\images\umbraco\settingLanguage.gif" />
+    <Content Include="umbraco\images\umbraco\settingTemplate.gif" />
+    <Content Include="umbraco\images\umbraco\settingXML.gif" />
+    <Content Include="umbraco\images\umbraco\statistik.gif" />
+    <Content Include="umbraco\images\umbraco\user.gif" />
+    <Content Include="umbraco\images\umbraco\userGroup.gif" />
+    <Content Include="umbraco\images\umbraco\userType.gif" />
+    <Content Include="umbraco\js\dualSelectBox.js" />
+    <Content Include="umbraco_client\GenericProperty\genericProperty.js" />
+    <Content Include="umbraco\js\guiFunctions.js" />
+    <Content Include="umbraco\js\language.aspx" />
+    <Content Include="umbraco\js\umbracoCheckKeys.js" />
+    <Content Include="umbraco\js\xmlextras.js" />
+    <Content Include="umbraco\js\xmlRequest.js" />
+    <Content Include="umbraco\login.aspx" />
+    <Content Include="umbraco\logout.aspx" />
+    <Content Include="umbraco\macroResultWrapper.aspx">
+      <SubType>Form</SubType>
+    </Content>
+    <Content Include="umbraco\members\EditMember.aspx" />
+    <Content Include="umbraco\members\EditMemberGroup.aspx">
+      <SubType>Form</SubType>
+    </Content>
+    <Content Include="umbraco\members\EditMemberType.aspx" />
+    <Content Include="umbraco\ping.aspx">
+      <SubType>Form</SubType>
+    </Content>
+    <Content Include="umbraco\publishStatus.aspx" />
+    <Content Include="umbraco\settings\EditDictionaryItem.aspx" />
+    <Content Include="umbraco\settings\editLanguage.aspx" />
+    <Content Include="umbraco\settings\EditMediaType.aspx" />
+    <Content Include="umbraco\settings\EditNodeTypeNew.aspx" />
+    <Content Include="umbraco\settings\editTemplate.aspx" />
+    <Content Include="umbraco\settings\modals\ShowUmbracoTags.aspx" />
+    <Content Include="umbraco\settings\stylesheet\editstylesheet.aspx" />
+    <Content Include="umbraco\settings\stylesheet\property\EditStyleSheetProperty.aspx" />
+    <Content Include="umbraco\dialogs\sort.aspx" />
+    <Content Include="umbraco\test.aspx" />
+    <Content Include="umbraco\tree.aspx" />
+    <Content Include="umbraco\treeInit.aspx" />
+    <Content Include="umbraco\umbraco.aspx" />
+    <Content Include="umbraco\users\EditUser.aspx" />
+    <Content Include="umbraco\users\EditUserType.aspx" />
+    <!--<Content Include="umbraco\users\PermissionEditor.aspx" />-->
+    <Content Include="umbraco\webService.asmx" />
+    <Content Include="umbraco\webservices\ajax.js" />
+    <Content Include="umbraco\webservices\CacheRefresher.asmx">
+      <SubType>Form</SubType>
+    </Content>
+    <Content Include="umbraco\webservices\CMSNode.asmx" />
+    <Content Include="umbraco\webservices\codeEditorSave.asmx" />
+    <Content Include="umbraco\webservices\Developer.asmx" />
+    <Content Include="umbraco\webservices\legacyAjaxCalls.asmx" />
+    <Content Include="umbraco\webservices\nodeSorter.asmx" />
+    <Content Include="umbraco\webservices\progressStatus.asmx">
+      <SubType>Form</SubType>
+    </Content>
+    <Content Include="umbraco\webservices\publication.asmx" />
+    <Content Include="umbraco\webservices\Settings.asmx">
+      <SubType>Form</SubType>
+    </Content>
+    <Content Include="umbraco\webservices\templates.asmx" />
+    <Content Include="umbraco\webservices\trashcan.asmx" />
+    <Content Include="umbraco\webservices\wsdl.xslt" />
+    <Content Include="umbraco\xslt\macroGetCurrent.xsl" />
+    <Content Include="umbraco\xslt\macroGetSubs.xsl" />
+    <Content Include="umbraco\xslt\sqlNodeHierachy.xslt" />
+    <Content Include="umbraco\xslt\templates\Breadcrumb.xslt" />
+    <Content Include="umbraco\xslt\templates\Clean.xslt" />
+    <Content Include="umbraco\xslt\templates\ListSubPagesAsThumbnails.xslt" />
+    <Content Include="umbraco\xslt\templates\ListSubPagesByDateAndLimit.xslt" />
+    <Content Include="umbraco\xslt\templates\ListSubPagesByDocumentType.xslt" />
+    <Content Include="umbraco\xslt\templates\ListSubPagesByLevel.xslt" />
+    <Content Include="umbraco\xslt\templates\ListSubPagesFromAChangableSource.xslt" />
+    <Content Include="umbraco\xslt\templates\ListSubPagesFromCurrentPage.xslt" />
+    <Content Include="umbraco\xslt\templates\ListThumbnailsFromCurrentPage.xslt" />
+    <Content Include="umbraco\xslt\templates\ListWholeStructureFromCurrentPage.xslt" />
+    <Content Include="umbraco\xslt\templates\NavigationPrototype.xslt" />
+    <Content Include="umbraco\xslt\templates\Sitemap.xslt" />
+    <Content Include="umbraco\xslt\templates\TablePrototype.xslt" />
+    <Content Include="umbraco_client\CodeArea\javascript.js" />
+    <Content Include="umbraco_client\CodeArea\styles.css" />
+    <Content Include="umbraco_client\datepicker\aqua\active-bg.gif" />
+    <Content Include="umbraco_client\datepicker\aqua\dark-bg.gif" />
+    <Content Include="umbraco_client\datepicker\aqua\hover-bg.gif" />
+    <Content Include="umbraco_client\datepicker\aqua\menuarrow.gif" />
+    <Content Include="umbraco_client\datepicker\aqua\normal-bg.gif" />
+    <Content Include="umbraco_client\datepicker\aqua\rowhover-bg.gif" />
+    <Content Include="umbraco_client\datepicker\aqua\status-bg.gif" />
+    <Content Include="umbraco_client\datepicker\aqua\theme.css" />
+    <Content Include="umbraco_client\datepicker\aqua\title-bg.gif" />
+    <Content Include="umbraco_client\datepicker\aqua\today-bg.gif" />
+    <Content Include="umbraco_client\datepicker\images\calPickerIcon.png" />
+    <Content Include="umbraco_client\datepicker\images\calPickerIconHover.png" />
+    <Content Include="umbraco_client\menuicon\images\buttonbg.gif" />
+    <Content Include="umbraco_client\menuicon\images\buttonbgdown.gif" />
+    <Content Include="umbraco_client\menuicon\images\split.gif" />
+    <Content Include="umbraco_client\menuicon\style.css" />
+    <Content Include="umbraco_client\modal\modal.js" />
+    <Content Include="umbraco_client\modal\style.css" />
+    <Content Include="umbraco_client\Panel\images\panel_bg.gif" />
+    <Content Include="umbraco_client\Panel\images\panel_boxfooter_bg.gif" />
+    <Content Include="umbraco_client\Panel\images\panel_boxfooter_statusBar_bg.gif" />
+    <Content Include="umbraco_client\Panel\images\panel_boxfooter_statusBar_h2_bg.gif" />
+    <Content Include="umbraco_client\Panel\images\panel_boxhead_bg.gif" />
+    <Content Include="umbraco_client\Panel\images\panel_boxhead_h2_bg.gif" />
+    <Content Include="umbraco_client\Panel\javascript.js" />
+    <Content Include="umbraco_client\Panel\style.css" />
+    <Content Include="umbraco_client\progressBar\images\container_left.gif" />
+    <Content Include="umbraco_client\progressBar\images\container_right.gif" />
+    <Content Include="umbraco_client\progressBar\images\indicator.gif" />
+    <Content Include="umbraco_client\progressBar\javascript.js" />
+    <Content Include="umbraco_client\progressBar\style.css" />
+    <Content Include="umbraco_client\propertypane\images\propertyBackground.gif" />
+    <Content Include="umbraco_client\propertypane\images\proppane_bg.png" />
+    <Content Include="umbraco_client\propertypane\style.css" />
+    <Content Include="umbraco_client\scrollingmenu\images\arrawBack.gif" />
+    <Content Include="umbraco_client\scrollingmenu\images\arrowForward.gif" />
+    <Content Include="umbraco_client\scrollingmenu\images\background.gif" />
+    <Content Include="umbraco_client\scrollingmenu\images\button\buttonbg.gif" />
+    <Content Include="umbraco_client\scrollingmenu\images\button\buttonbgdown.gif" />
+    <Content Include="umbraco_client\scrollingmenu\javascript.js" />
+    <Content Include="umbraco_client\scrollingmenu\style.css" />
+    <Content Include="umbraco_client\simpleEditor\images\bold.gif" />
+    <Content Include="umbraco_client\simpleEditor\images\italic.gif" />
+    <Content Include="umbraco_client\simpleEditor\images\link.gif" />
+    <Content Include="umbraco_client\tablesorting\tableDragAndDrop.js" />
+    <Content Include="umbraco_client\tablesorting\tableFilterUtill.js" />
+    <Content Include="umbraco_client\tablesorting\tableFilter.js" />
+    <Content Include="umbraco_client\tabview\images\background.gif" />
+    <Content Include="umbraco_client\tabview\images\bg.gif" />
+    <Content Include="umbraco_client\tabview\images\footer_bg.gif" />
+    <Content Include="umbraco_client\tabview\images\footer_statusBar_bg.gif" />
+    <Content Include="umbraco_client\tabview\images\footer_statusBar_h2_bg.gif" />
+    <Content Include="umbraco_client\tabview\images\left_both.gif" />
+    <Content Include="umbraco_client\tabview\images\right_both.gif" />
+    <Content Include="umbraco_client\tabview\javascript.js" />
+    <Content Include="umbraco_client\tabview\oldstyle.css" />
+    <Content Include="umbraco_client\tabview\style.css" />
+    <Content Include="umbraco_client\ui\default.css" />
+    <Content Include="umbraco_client\ui\default.js" />
+    <Content Include="umbraco_client\ui\jquery.js" />
+    <Content Include="umbraco_client\ui\jqueryui.js" />
+    <Content Include="App_Browsers\w3cvalidator.browser" />
+    <Content Include="App_Browsers\Form.browser" />
+    <Content Include="umbraco\masterpages\default.Master" />
+    <Content Include="umbraco\webservices\TreeDataService.ashx" />
+    <Content Include="umbraco\webservices\TagsAutoCompleteHandler.ashx" />
+    <Content Include="umbraco\webservices\UltimatePickerAutoCompleteHandler.ashx" />
+    <Content Include="umbraco\webservices\MediaUploader.ashx" />
+    <None Include="umbraco_client\CodeMirror\LICENSE" />
+    <None Include="web.Template.config">
+      <SubType>Designer</SubType>
+    </None>
+    <Content Include="config\404handlers.config" />
+    <Content Include="config\Dashboard.config" />
+    <Content Include="config\formHandlers.config" />
+    <Content Include="config\metablogConfig.config" />
+    <Content Include="config\restExtensions.config" />
+    <Content Include="config\tinyMceConfig.config" />
+		<Content Include="config\umbracoSettings.config"/>
+    <Content Include="config\xsltExtensions.config" />
+    <Content Include="config\UrlRewriting.config" />
+		<Content Include="config\log4net.config" />
+		<Content Include="config\FileSystemProviders.config" />
+    <Content Include="web.config">
+      <SubType>Designer</SubType>
+    </Content>
+    <None Include="web.Template.BODENKO-04.Debug.config">
+      <DependentUpon>Web.Template.config</DependentUpon>
+      <SubType>Designer</SubType>
+    </None>
+    <None Include="web.Template.UMBRACOTESLA.Debug.config">
+      <DependentUpon>Web.Template.config</DependentUpon>
+      <SubType>Designer</SubType>
+    </None>
+    <None Include="web.Template.VERTINO-01.Debug.config">
+      <DependentUpon>Web.Template.config</DependentUpon>
+      <SubType>Designer</SubType>
+    </None>
+    <None Include="web.Template.ShandemVaio.Debug.config">
+      <DependentUpon>Web.Template.config</DependentUpon>
+      <SubType>Designer</SubType>
+    </None>
+    <None Include="web.Template.cln-vaio.Debug.config">
+      <DependentUpon>Web.Template.config</DependentUpon>
+      <SubType>Designer</SubType>
+    </None>
+    <None Include="web.Template.User-VAIO.Debug.config">
+      <DependentUpon>Web.Template.config</DependentUpon>
+    </None>
+    <None Include="web.Template.UMBRACOTOSH.Debug.config">
+      <DependentUpon>Web.Template.config</DependentUpon>
+    </None>
+    <None Include="web.Template.UMBRACOHUMMER.Debug.config">
+      <DependentUpon>Web.Template.config</DependentUpon>
+    </None>
+    <None Include="web.Template.UMBRACOELISE.Debug.config">
+      <DependentUpon>Web.Template.config</DependentUpon>
+    </None>
+    <None Include="web.Template.ssaolap01.Debug.config">
+      <DependentUpon>Web.Template.config</DependentUpon>
+    </None>
+    <None Include="web.Template.ssaodsk01.Debug.config">
+      <DependentUpon>Web.Template.config</DependentUpon>
+    </None>
+    <None Include="web.Template.SONIC.Debug.config">
+      <DependentUpon>Web.Template.config</DependentUpon>
+    </None>
+    <None Include="web.Template.PETER-PC.Debug.config">
+      <DependentUpon>Web.Template.config</DependentUpon>
+    </None>
+    <None Include="web.Template.PETER-MAC.Debug.config">
+      <DependentUpon>Web.Template.config</DependentUpon>
+    </None>
+    <None Include="web.Template.slacebox.Debug.config">
+      <DependentUpon>Web.Template.config</DependentUpon>
+    </None>
+    <None Include="web.Template.NIBBLE-LAPTOP.Debug.config">
+      <DependentUpon>Web.Template.config</DependentUpon>
+    </None>
+    <None Include="web.Template.INDIGO64SSD.Debug.config">
+      <DependentUpon>Web.Template.config</DependentUpon>
+    </None>
+    <None Include="web.Template.INDIGO64.Debug.config">
+      <DependentUpon>Web.Template.config</DependentUpon>
+    </None>
+    <None Include="web.Template.EQUIUM-SAT1.Debug.config">
+      <DependentUpon>Web.Template.config</DependentUpon>
+    </None>
+    <None Include="web.Template.Blueberry.Debug.config">
+      <DependentUpon>Web.Template.config</DependentUpon>
+    </None>
+    <None Include="web.Template.APOWELL-BC-WIN7.Debug.config">
+      <DependentUpon>Web.Template.config</DependentUpon>
+    </None>
+    <None Include="web.Template.13INCHER.Debug.config">
+      <DependentUpon>Web.Template.config</DependentUpon>
+    </None>
+    <None Include="web.Template.MBP13-PC.Debug.config">
+      <DependentUpon>Web.Template.config</DependentUpon>
+    </None>
+  </ItemGroup>
+  <ItemGroup>
+    <Folder Include="App_Data\" />
+    <Folder Include="css\" />
+    <Folder Include="macroScripts\" />
+    <Folder Include="masterpages\" />
+    <Folder Include="media\" />
+    <Folder Include="scripts\" />
+    <Folder Include="umbraco_client\FolderBrowser\Images\" />
+    <Folder Include="umbraco_client\tags\images\" />
+    <Folder Include="usercontrols\" />
+    <Folder Include="xslt\" />
+  </ItemGroup>
+  <PropertyGroup>
+    <VisualStudioVersion Condition="'$(VisualStudioVersion)' == ''">10.0</VisualStudioVersion>
+    <VSToolsPath Condition="'$(VSToolsPath)' == ''">$(MSBuildExtensionsPath32)\Microsoft\VisualStudio\v$(VisualStudioVersion)</VSToolsPath>
+  </PropertyGroup>
+  <Import Project="$(MSBuildBinPath)\Microsoft.CSharp.targets" />
+  <PropertyGroup>
+    <PreBuildEvent>
+    </PreBuildEvent>
+    <PostBuildEvent>xcopy "$(ProjectDir)"..\..\lib\SQLCE4\amd64\*.* "$(TargetDir)amd64\" /Y /F /E /D
+xcopy "$(ProjectDir)"..\..\lib\SQLCE4\x86\*.* "$(TargetDir)x86\" /Y /F /E /D</PostBuildEvent>
+  </PropertyGroup>
+  <Import Project="$(VSToolsPath)\WebApplications\Microsoft.WebApplication.targets" Condition="'$(VSToolsPath)' != ''" />
+  <Import Project="$(MSBuildExtensionsPath32)\Microsoft\VisualStudio\v10.0\WebApplications\Microsoft.WebApplication.targets" Condition="false" />
+  <ProjectExtensions>
+    <VisualStudio>
+      <FlavorProperties GUID="{349c5851-65df-11da-9384-00065b846f21}">
+        <WebProjectProperties>
+          <UseIIS>True</UseIIS>
+          <AutoAssignPort>True</AutoAssignPort>
+          <DevelopmentServerPort>61637</DevelopmentServerPort>
+          <DevelopmentServerVPath>/</DevelopmentServerVPath>
+          <IISUrl>http://localhost:61638/</IISUrl>
+          <NTLMAuthentication>False</NTLMAuthentication>
+          <UseCustomServer>False</UseCustomServer>
+          <CustomServerUrl>
+          </CustomServerUrl>
+          <SaveServerSettingsInUserFile>False</SaveServerSettingsInUserFile>
+        </WebProjectProperties>
+      </FlavorProperties>
+    </VisualStudio>
+  </ProjectExtensions>
+  <Import Project="$(MSBuildStartupDirectory)\..\src\umbraco.presentation.targets" Condition="$(BuildingInsideVisualStudio) != true" />
+  <Import Project="$(SolutionDir)umbraco.presentation.targets" Condition="$(BuildingInsideVisualStudio) == true" />
+  <PropertyGroup>
+    <!--<PostBuildEvent>xcopy "$(ProjectDir)..\..\lib\*.dll" "$(TargetDir)*.dll" /Y</PostBuildEvent>-->
+  </PropertyGroup>
 </Project>