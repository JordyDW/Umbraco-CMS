--- conflicted
+++ resolved
@@ -1,69 +1,65 @@
-<?xml version="1.0"?>
-<configuration>
-
-  <configSections>
-    <sectionGroup name="system.web.webPages.razor" type="System.Web.WebPages.Razor.Configuration.RazorWebSectionGroup, System.Web.WebPages.Razor, Version=3.0.0.0, Culture=neutral, PublicKeyToken=31BF3856AD364E35">
-      <section name="host" type="System.Web.WebPages.Razor.Configuration.HostSection, System.Web.WebPages.Razor, Version=3.0.0.0, Culture=neutral, PublicKeyToken=31BF3856AD364E35" requirePermission="false" />
-      <section name="pages" type="System.Web.WebPages.Razor.Configuration.RazorPagesSection, System.Web.WebPages.Razor, Version=3.0.0.0, Culture=neutral, PublicKeyToken=31BF3856AD364E35" requirePermission="false" />
-    </sectionGroup>
-  </configSections>
-
-  <system.web.webPages.razor>
-    <host factoryType="System.Web.Mvc.MvcWebRazorHostFactory, System.Web.Mvc, Version=5.2.3.0, Culture=neutral, PublicKeyToken=31BF3856AD364E35" />
-    <pages pageBaseType="System.Web.Mvc.WebViewPage">
-      <namespaces>
-        <add namespace="System.Web.Mvc" />
-        <add namespace="System.Web.Mvc.Ajax" />
-        <add namespace="System.Web.Mvc.Html" />
-        <add namespace="System.Web.Routing" />
-        <add namespace="Umbraco.Web" />
-        <add namespace="Umbraco.Core" />
-        <add namespace="Umbraco.Core.Models" />
-        <add namespace="Umbraco.Web.Mvc" />
-        <add namespace="umbraco" />
-        <add namespace="Examine" />
-<<<<<<< HEAD
-        
-=======
-		<add namespace="Umbraco.Web.PublishedContentModels" />        
->>>>>>> a6b7e266
-      </namespaces>
-    </pages>
-  </system.web.webPages.razor>
-
-  <appSettings>
-    <add key="webpages:Enabled" value="false" />
-  </appSettings>
-
-  <system.web>
-    <httpHandlers>
-      <add path="*" verb="*" type="System.Web.HttpNotFoundHandler"/>
-    </httpHandlers>
-
-    <!--
-        Enabling request validation in view pages would cause validation to occur
-        after the input has already been processed by the controller. By default
-        MVC performs request validation before a controller processes the input.
-        To change this behavior apply the ValidateInputAttribute to a
-        controller or action.
-    -->
-    <pages
-        validateRequest="false"
-        pageParserFilterType="System.Web.Mvc.ViewTypeParserFilter, System.Web.Mvc, Version=5.2.3.0, Culture=neutral, PublicKeyToken=31BF3856AD364E35"
-        pageBaseType="System.Web.Mvc.ViewPage, System.Web.Mvc, Version=5.2.3.0, Culture=neutral, PublicKeyToken=31BF3856AD364E35"
-        userControlBaseType="System.Web.Mvc.ViewUserControl, System.Web.Mvc, Version=5.2.3.0, Culture=neutral, PublicKeyToken=31BF3856AD364E35">
-      <controls>
-        <add assembly="System.Web.Mvc, Version=5.2.3.0, Culture=neutral, PublicKeyToken=31BF3856AD364E35" namespace="System.Web.Mvc" tagPrefix="mvc" />
-      </controls>
-    </pages>
-  </system.web>
-
-  <system.webServer>
-    <validation validateIntegratedModeConfiguration="false" />
-
-    <handlers>
-      <remove name="BlockViewHandler"/>
-      <add name="BlockViewHandler" path="*" verb="*" preCondition="integratedMode" type="System.Web.HttpNotFoundHandler" />
-    </handlers>
-  </system.webServer>
-</configuration>
+<?xml version="1.0"?>
+<configuration>
+
+  <configSections>
+    <sectionGroup name="system.web.webPages.razor" type="System.Web.WebPages.Razor.Configuration.RazorWebSectionGroup, System.Web.WebPages.Razor, Version=3.0.0.0, Culture=neutral, PublicKeyToken=31BF3856AD364E35">
+      <section name="host" type="System.Web.WebPages.Razor.Configuration.HostSection, System.Web.WebPages.Razor, Version=3.0.0.0, Culture=neutral, PublicKeyToken=31BF3856AD364E35" requirePermission="false" />
+      <section name="pages" type="System.Web.WebPages.Razor.Configuration.RazorPagesSection, System.Web.WebPages.Razor, Version=3.0.0.0, Culture=neutral, PublicKeyToken=31BF3856AD364E35" requirePermission="false" />
+    </sectionGroup>
+  </configSections>
+
+  <system.web.webPages.razor>
+    <host factoryType="System.Web.Mvc.MvcWebRazorHostFactory, System.Web.Mvc, Version=5.2.3.0, Culture=neutral, PublicKeyToken=31BF3856AD364E35" />
+    <pages pageBaseType="System.Web.Mvc.WebViewPage">
+      <namespaces>
+        <add namespace="System.Web.Mvc" />
+        <add namespace="System.Web.Mvc.Ajax" />
+        <add namespace="System.Web.Mvc.Html" />
+        <add namespace="System.Web.Routing" />
+        <add namespace="Umbraco.Web" />
+        <add namespace="Umbraco.Core" />
+        <add namespace="Umbraco.Core.Models" />
+        <add namespace="Umbraco.Web.Mvc" />
+        <add namespace="umbraco" />
+        <add namespace="Examine" />
+		<add namespace="Umbraco.Web.PublishedContentModels" />        
+      </namespaces>
+    </pages>
+  </system.web.webPages.razor>
+
+  <appSettings>
+    <add key="webpages:Enabled" value="false" />
+  </appSettings>
+
+  <system.web>
+    <httpHandlers>
+      <add path="*" verb="*" type="System.Web.HttpNotFoundHandler"/>
+    </httpHandlers>
+
+    <!--
+        Enabling request validation in view pages would cause validation to occur
+        after the input has already been processed by the controller. By default
+        MVC performs request validation before a controller processes the input.
+        To change this behavior apply the ValidateInputAttribute to a
+        controller or action.
+    -->
+    <pages
+        validateRequest="false"
+        pageParserFilterType="System.Web.Mvc.ViewTypeParserFilter, System.Web.Mvc, Version=5.2.3.0, Culture=neutral, PublicKeyToken=31BF3856AD364E35"
+        pageBaseType="System.Web.Mvc.ViewPage, System.Web.Mvc, Version=5.2.3.0, Culture=neutral, PublicKeyToken=31BF3856AD364E35"
+        userControlBaseType="System.Web.Mvc.ViewUserControl, System.Web.Mvc, Version=5.2.3.0, Culture=neutral, PublicKeyToken=31BF3856AD364E35">
+      <controls>
+        <add assembly="System.Web.Mvc, Version=5.2.3.0, Culture=neutral, PublicKeyToken=31BF3856AD364E35" namespace="System.Web.Mvc" tagPrefix="mvc" />
+      </controls>
+    </pages>
+  </system.web>
+
+  <system.webServer>
+    <validation validateIntegratedModeConfiguration="false" />
+
+    <handlers>
+      <remove name="BlockViewHandler"/>
+      <add name="BlockViewHandler" path="*" verb="*" preCondition="integratedMode" type="System.Web.HttpNotFoundHandler" />
+    </handlers>
+  </system.webServer>
+</configuration>