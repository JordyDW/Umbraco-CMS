﻿<?xml version="1.0" encoding="utf-8"?>
<createUI>
  <nodeType alias="nodeTypes">
    <header>Nodetype</header>
    <usercontrol>/create/nodeType.ascx</usercontrol>
    <tasks>
      <create assembly="umbraco" type="nodetypeTasks" />
      <delete assembly="umbraco" type="nodetypeTasks" />
    </tasks>
  </nodeType>
  <nodeType alias="initnodeTypes">
    <header>Nodetype</header>
    <usercontrol>/create/nodeType.ascx</usercontrol>
    <tasks>
      <create assembly="umbraco" type="nodetypeTasks" />
      <delete assembly="umbraco" type="nodetypeTasks" />
    </tasks>
  </nodeType>
  <nodeType alias="templates">
    <header>Template</header>
    <usercontrol>/create/simple.ascx</usercontrol>
    <tasks>
      <delete assembly="umbraco" type="templateTasks" />
      <create assembly="umbraco" type="templateTasks" />
    </tasks>
  </nodeType>
  <nodeType alias="inittemplates">
    <header>Template</header>
    <usercontrol>/create/simple.ascx</usercontrol>
    <tasks>
      <create assembly="umbraco" type="templateTasks" />
    </tasks>
  </nodeType>
  <nodeType alias="initmacros">
    <header>Macro</header>
    <usercontrol>/create/simple.ascx</usercontrol>
    <tasks>
      <create assembly="umbraco" type="macroTasks" />
    </tasks>
  </nodeType>
  <nodeType alias="macros">
    <header>Macro</header>
    <usercontrol>/create/simple.ascx</usercontrol>
    <tasks>
      <delete assembly="umbraco" type="macroTasks" />
    </tasks>
  </nodeType>
  <nodeType alias="xslt">
    <header>Macro</header>
    <usercontrol>/create/xslt.ascx</usercontrol>
    <tasks>
      <delete assembly="umbraco" type="XsltTasks" />
    </tasks>
  </nodeType>
  <nodeType alias="xsltFolder">
    <header>Xslt</header>
    <usercontrol>/create/xslt.ascx</usercontrol>
    <tasks>
      <delete assembly="umbraco" type="XsltTasks" />
    </tasks>
  </nodeType>
<<<<<<< HEAD
  <nodeType alias="content">
    <header>Page</header>
    <usercontrol>/create/content.ascx</usercontrol>
    <tasks>
      <create assembly="umbraco" type="contentTasks" />
      <delete assembly="umbraco" type="contentTasks" />
    </tasks>
  </nodeType>
=======
>>>>>>> 9b43a86b
  <nodeType alias="users">
    <header>User</header>
    <usercontrol>/create/simple.ascx</usercontrol>
    <tasks>
      <create assembly="umbraco" type="userTasks" />
      <delete assembly="umbraco" type="userTasks" />
    </tasks>
  </nodeType>
  <nodeType alias="user">
    <header>User</header>
    <usercontrol>/create/simple.ascx</usercontrol>
    <tasks>
      <delete assembly="umbraco" type="userTasks" />
    </tasks>
  </nodeType>
  <nodeType alias="initdatatype">
    <header>Datatype</header>
    <usercontrol>/create/simple.ascx</usercontrol>
    <tasks>
      <create assembly="umbraco" type="DataTypeTasks" />
    </tasks>
  </nodeType>
  <nodeType alias="datatype">
    <header>Datatype</header>
    <usercontrol>/create/simple.ascx</usercontrol>
    <tasks>
      <delete assembly="umbraco" type="DataTypeTasks" />
    </tasks>
  </nodeType>
  <nodeType alias="initmemberType">
    <header>membertype</header>
    <usercontrol>/create/simple.ascx</usercontrol>
    <tasks>
      <create assembly="umbraco" type="MemberTypeTasks" />
    </tasks>
  </nodeType>
  <nodeType alias="initmemberGroup">
    <header>membergroup</header>
    <usercontrol>/create/simple.ascx</usercontrol>
    <tasks>
      <create assembly="umbraco" type="MemberGroupTasks" />
    </tasks>
  </nodeType>
  <nodeType alias="initstylesheets">
    <header>Stylesheet</header>
    <usercontrol>/create/simple.ascx</usercontrol>
    <tasks>
      <create assembly="umbraco" type="StylesheetTasks" />
    </tasks>
  </nodeType>
  <nodeType alias="initxslt">
    <header>XSLT file</header>
    <usercontrol>/create/xslt.ascx</usercontrol>
    <tasks>
      <create assembly="umbraco" type="XsltTasks" />
    </tasks>
  </nodeType>
  <nodeType alias="initmediaTypes">
    <header>mediatype</header>
    <usercontrol>/create/simple.ascx</usercontrol>
    <tasks>
      <create assembly="umbraco" type="MediaTypeTasks" />
    </tasks>
  </nodeType>
  <nodeType alias="mediaTypes">
    <header>Medie type</header>
    <usercontrol>/create/simple.ascx</usercontrol>
    <tasks>
      <create assembly="umbraco" type="MediaTypeTasks" />
      <delete assembly="umbraco" type="MediaTypeTasks" />
    </tasks>
  </nodeType>  
  <nodeType alias="initmember">
    <header>member</header>
    <usercontrol>/create/member.ascx</usercontrol>
    <tasks>
      <create assembly="umbraco" type="memberTasks" />
    </tasks>
  </nodeType>
  <nodeType alias="initmember">
    <header>member</header>
    <usercontrol>/create/member.ascx</usercontrol>
    <tasks>
      <create assembly="umbraco" type="memberTasks" />
    </tasks>
  </nodeType>
  <nodeType alias="member">
    <header>member</header>
    <usercontrol>/create/member.ascx</usercontrol>
    <tasks>
      <delete assembly="umbraco" type="memberTasks" />
    </tasks>
  </nodeType>
  <nodeType alias="memberType">
    <header>membertype</header>
    <usercontrol>/create/member.ascx</usercontrol>
    <tasks>
      <delete assembly="umbraco" type="MemberTypeTasks" />
    </tasks>
  </nodeType>
  <nodeType alias="memberGroup">
    <header>membergroup</header>
    <usercontrol>/create/simple.ascx</usercontrol>
    <tasks>
      <delete assembly="umbraco" type="MemberGroupTasks" />
    </tasks>
  </nodeType>
  <!--<nodeType alias="initcontentItemType">
    <header>Indholdselemtent type</header>
    <usercontrol>/create/simple.ascx</usercontrol>
    <tasks>
      <create assembly="umbraco" type="contentItemTypeTasks" />
    </tasks>
  </nodeType>
  <nodeType alias="contentItemType">
    <header>Indholdselemtent type</header>
    <usercontrol>/create/simple.ascx</usercontrol>
    <tasks>
      <delete assembly="umbraco" type="contentItemTypeTasks" />
    </tasks>
  </nodeType>-->
  <!--<nodeType alias="contentItem">
    <header>Indholdselemtent type</header>
    <usercontrol>/create/simple.ascx</usercontrol>
    <tasks>
      <delete assembly="umbraco" type="contentItemTasks" />
    </tasks>
  </nodeType>-->
  <nodeType alias="stylesheet">
    <header>Stylesheet editor egenskab</header>
    <usercontrol>/create/simple.ascx</usercontrol>
    <tasks>
      <create assembly="umbraco" type="stylesheetPropertyTasks" />
      <delete assembly="umbraco" type="StylesheetTasks" />
    </tasks>
  </nodeType>
  <nodeType alias="stylesheetProperty">
    <header>Stylesheet editor egenskab</header>
    <usercontrol>/create/simple.ascx</usercontrol>
    <tasks>
      <delete assembly="umbraco" type="stylesheetPropertyTasks" />
    </tasks>
  </nodeType>
  <nodeType alias="initdictionary">
    <header>Dictionary editor egenskab</header>
    <usercontrol>/create/simple.ascx</usercontrol>
    <tasks>
      <create assembly="umbraco" type="dictionaryTasks" />
    </tasks>
  </nodeType>
  <nodeType alias="DictionaryItem">
    <header>Dictionary editor egenskab</header>
    <usercontrol>/create/simple.ascx</usercontrol>
    <tasks>
      <create assembly="umbraco" type="dictionaryTasks" />
      <delete assembly="umbraco" type="dictionaryTasks" />
    </tasks>
  </nodeType>
  <nodeType alias="initlanguages">
    <header>Language</header>
    <usercontrol>/create/language.ascx</usercontrol>
    <tasks>
      <create assembly="umbraco" type="languageTasks" />
    </tasks>
  </nodeType>
  <nodeType alias="languages">
    <header>Language</header>
    <usercontrol>/create/language.ascx</usercontrol>
    <tasks>
      <delete assembly="umbraco" type="languageTasks" />
    </tasks>
  </nodeType>
  <nodeType alias="cache">
    <tasks>
      <delete assembly="umbraco" type="cacheTasks" />
    </tasks>
  </nodeType>
  <nodeType alias="initpython">
    <header>Scripting file</header>
    <usercontrol>/create/DLRScripting.ascx</usercontrol>
    <tasks>
      <create assembly="umbraco" type="PythonTasks" />
    </tasks>
  </nodeType>
  <nodeType alias="python">
    <header>Macro</header>
    <usercontrol>/create/DLRScripting.ascx</usercontrol>
    <tasks>
      <delete assembly="umbraco" type="PythonTasks" />
    </tasks>
  </nodeType>
  <nodeType alias="initdlrscripting">
    <header>Scripting file</header>
    <usercontrol>/create/DLRScripting.ascx</usercontrol>
    <tasks>
      <create assembly="umbraco" type="DLRScriptingTasks" />
    </tasks>
  </nodeType>
  <nodeType alias="dlrscripting">
    <header>Macro</header>
    <usercontrol>/create/DLRScripting.ascx</usercontrol>
    <tasks>
      <delete assembly="umbraco" type="DLRScriptingTasks" />
    </tasks>
  </nodeType>
  <nodeType alias="initscripts">
    <header>Script file</header>
    <usercontrol>/create/script.ascx</usercontrol>
    <tasks>
      <create assembly="umbraco" type="ScriptTasks" />
    </tasks>
  </nodeType>
  <nodeType alias="scriptsFolder">
    <header>Script file</header>
    <usercontrol>/create/script.ascx</usercontrol>
    <tasks>
      <create assembly="umbraco" type="ScriptTasks" />
      <delete assembly="umbraco" type="ScriptTasks" />
    </tasks>
  </nodeType>
  <nodeType alias="scripts">
    <header>Macro</header>
    <usercontrol>/create/script.ascx</usercontrol>
    <tasks>
      <delete assembly="umbraco" type="ScriptTasks" />
    </tasks>
  </nodeType>
  <nodeType alias="initpackager">
    <header>Package</header>
    <usercontrol>/create/simple.ascx</usercontrol>
    <tasks>
      <create assembly="umbraco" type="CreatedPackageTasks" />
    </tasks>
  </nodeType>
  <nodeType alias="packager">
    <header>Package</header>
    <usercontrol>/create/simple.ascx</usercontrol>
    <tasks>
      <create assembly="umbraco" type="CreatedPackageTasks" />
    </tasks>
  </nodeType>
  <nodeType alias="createdPackages">
    <header>Package</header>
    <usercontrol>/create/simple.ascx</usercontrol>
    <tasks>
      <create assembly="umbraco" type="CreatedPackageTasks" />
    </tasks>
  </nodeType>
  <nodeType alias="createdPackageInstance">
    <header>Package</header>
    <usercontrol>/create/simple.ascx</usercontrol>
    <tasks>
      <delete assembly="umbraco" type="CreatedPackageTasks" />
    </tasks>
  </nodeType>
  <nodeType alias="userTypes">
    <header>User Types</header>
    <usercontrol>/create/simple.ascx</usercontrol>
    <tasks>
      <create assembly="umbraco" type="cms.presentation.user.UserTypeTasks" />
      <delete assembly="umbraco" type="cms.presentation.user.UserTypeTasks" />
    </tasks>
  </nodeType>
  <nodeType alias="partialViews">
    <header>Macro</header>
    <usercontrol>/Create/PartialView.ascx</usercontrol>
    <tasks>
      <create assembly="umbraco" type="PartialViewTasks" />
      <delete assembly="umbraco" type="PartialViewTasks" />
    </tasks>
  </nodeType>
  <nodeType alias="partialViewMacros">
    <header>Macro</header>
    <usercontrol>/Create/PartialViewMacro.ascx</usercontrol>
    <tasks>
      <create assembly="umbraco" type="MacroPartialViewTasks" />
      <delete assembly="umbraco" type="MacroPartialViewTasks" />
    </tasks>
  </nodeType>
  <nodeType alias="forms">
    <header>Forms</header>
    <usercontrol>/plugins/umbracocontour/createform.ascx</usercontrol>
    <tasks>
      <create assembly="Umbraco.Forms.UI" type="Tasks.FormTasks" />
      <delete assembly="Umbraco.Forms.UI" type="Tasks.FormTasks" />
    </tasks>
  </nodeType>
  <nodeType alias="formdatasources">
    <header>Datasources</header>
    <usercontrol>/create/simple.ascx</usercontrol>
    <tasks>
      <create assembly="Umbraco.Forms.UI" type="Tasks.DataSourceTasks" />
      <delete assembly="Umbraco.Forms.UI" type="Tasks.DataSourceTasks" />
    </tasks>
  </nodeType>
  <nodeType alias="formprevaluesource">
    <header>Prevalue source</header>
    <usercontrol>/create/simple.ascx</usercontrol>
    <tasks>
      <create assembly="Umbraco.Forms.UI" type="Tasks.PrevalueSourceTasks" />
      <delete assembly="Umbraco.Forms.UI" type="Tasks.PrevalueSourceTasks" />
    </tasks>
  </nodeType>
</createUI><|MERGE_RESOLUTION|>--- conflicted
+++ resolved
@@ -1,376 +1,365 @@
-﻿<?xml version="1.0" encoding="utf-8"?>
-<createUI>
-  <nodeType alias="nodeTypes">
-    <header>Nodetype</header>
-    <usercontrol>/create/nodeType.ascx</usercontrol>
-    <tasks>
-      <create assembly="umbraco" type="nodetypeTasks" />
-      <delete assembly="umbraco" type="nodetypeTasks" />
-    </tasks>
-  </nodeType>
-  <nodeType alias="initnodeTypes">
-    <header>Nodetype</header>
-    <usercontrol>/create/nodeType.ascx</usercontrol>
-    <tasks>
-      <create assembly="umbraco" type="nodetypeTasks" />
-      <delete assembly="umbraco" type="nodetypeTasks" />
-    </tasks>
-  </nodeType>
-  <nodeType alias="templates">
-    <header>Template</header>
-    <usercontrol>/create/simple.ascx</usercontrol>
-    <tasks>
-      <delete assembly="umbraco" type="templateTasks" />
-      <create assembly="umbraco" type="templateTasks" />
-    </tasks>
-  </nodeType>
-  <nodeType alias="inittemplates">
-    <header>Template</header>
-    <usercontrol>/create/simple.ascx</usercontrol>
-    <tasks>
-      <create assembly="umbraco" type="templateTasks" />
-    </tasks>
-  </nodeType>
-  <nodeType alias="initmacros">
-    <header>Macro</header>
-    <usercontrol>/create/simple.ascx</usercontrol>
-    <tasks>
-      <create assembly="umbraco" type="macroTasks" />
-    </tasks>
-  </nodeType>
-  <nodeType alias="macros">
-    <header>Macro</header>
-    <usercontrol>/create/simple.ascx</usercontrol>
-    <tasks>
-      <delete assembly="umbraco" type="macroTasks" />
-    </tasks>
-  </nodeType>
-  <nodeType alias="xslt">
-    <header>Macro</header>
-    <usercontrol>/create/xslt.ascx</usercontrol>
-    <tasks>
-      <delete assembly="umbraco" type="XsltTasks" />
-    </tasks>
-  </nodeType>
-  <nodeType alias="xsltFolder">
-    <header>Xslt</header>
-    <usercontrol>/create/xslt.ascx</usercontrol>
-    <tasks>
-      <delete assembly="umbraco" type="XsltTasks" />
-    </tasks>
-  </nodeType>
-<<<<<<< HEAD
-  <nodeType alias="content">
-    <header>Page</header>
-    <usercontrol>/create/content.ascx</usercontrol>
-    <tasks>
-      <create assembly="umbraco" type="contentTasks" />
-      <delete assembly="umbraco" type="contentTasks" />
-    </tasks>
-  </nodeType>
-=======
->>>>>>> 9b43a86b
-  <nodeType alias="users">
-    <header>User</header>
-    <usercontrol>/create/simple.ascx</usercontrol>
-    <tasks>
-      <create assembly="umbraco" type="userTasks" />
-      <delete assembly="umbraco" type="userTasks" />
-    </tasks>
-  </nodeType>
-  <nodeType alias="user">
-    <header>User</header>
-    <usercontrol>/create/simple.ascx</usercontrol>
-    <tasks>
-      <delete assembly="umbraco" type="userTasks" />
-    </tasks>
-  </nodeType>
-  <nodeType alias="initdatatype">
-    <header>Datatype</header>
-    <usercontrol>/create/simple.ascx</usercontrol>
-    <tasks>
-      <create assembly="umbraco" type="DataTypeTasks" />
-    </tasks>
-  </nodeType>
-  <nodeType alias="datatype">
-    <header>Datatype</header>
-    <usercontrol>/create/simple.ascx</usercontrol>
-    <tasks>
-      <delete assembly="umbraco" type="DataTypeTasks" />
-    </tasks>
-  </nodeType>
-  <nodeType alias="initmemberType">
-    <header>membertype</header>
-    <usercontrol>/create/simple.ascx</usercontrol>
-    <tasks>
-      <create assembly="umbraco" type="MemberTypeTasks" />
-    </tasks>
-  </nodeType>
-  <nodeType alias="initmemberGroup">
-    <header>membergroup</header>
-    <usercontrol>/create/simple.ascx</usercontrol>
-    <tasks>
-      <create assembly="umbraco" type="MemberGroupTasks" />
-    </tasks>
-  </nodeType>
-  <nodeType alias="initstylesheets">
-    <header>Stylesheet</header>
-    <usercontrol>/create/simple.ascx</usercontrol>
-    <tasks>
-      <create assembly="umbraco" type="StylesheetTasks" />
-    </tasks>
-  </nodeType>
-  <nodeType alias="initxslt">
-    <header>XSLT file</header>
-    <usercontrol>/create/xslt.ascx</usercontrol>
-    <tasks>
-      <create assembly="umbraco" type="XsltTasks" />
-    </tasks>
-  </nodeType>
-  <nodeType alias="initmediaTypes">
-    <header>mediatype</header>
-    <usercontrol>/create/simple.ascx</usercontrol>
-    <tasks>
-      <create assembly="umbraco" type="MediaTypeTasks" />
-    </tasks>
-  </nodeType>
-  <nodeType alias="mediaTypes">
-    <header>Medie type</header>
-    <usercontrol>/create/simple.ascx</usercontrol>
-    <tasks>
-      <create assembly="umbraco" type="MediaTypeTasks" />
-      <delete assembly="umbraco" type="MediaTypeTasks" />
-    </tasks>
-  </nodeType>  
-  <nodeType alias="initmember">
-    <header>member</header>
-    <usercontrol>/create/member.ascx</usercontrol>
-    <tasks>
-      <create assembly="umbraco" type="memberTasks" />
-    </tasks>
-  </nodeType>
-  <nodeType alias="initmember">
-    <header>member</header>
-    <usercontrol>/create/member.ascx</usercontrol>
-    <tasks>
-      <create assembly="umbraco" type="memberTasks" />
-    </tasks>
-  </nodeType>
-  <nodeType alias="member">
-    <header>member</header>
-    <usercontrol>/create/member.ascx</usercontrol>
-    <tasks>
-      <delete assembly="umbraco" type="memberTasks" />
-    </tasks>
-  </nodeType>
-  <nodeType alias="memberType">
-    <header>membertype</header>
-    <usercontrol>/create/member.ascx</usercontrol>
-    <tasks>
-      <delete assembly="umbraco" type="MemberTypeTasks" />
-    </tasks>
-  </nodeType>
-  <nodeType alias="memberGroup">
-    <header>membergroup</header>
-    <usercontrol>/create/simple.ascx</usercontrol>
-    <tasks>
-      <delete assembly="umbraco" type="MemberGroupTasks" />
-    </tasks>
-  </nodeType>
-  <!--<nodeType alias="initcontentItemType">
-    <header>Indholdselemtent type</header>
-    <usercontrol>/create/simple.ascx</usercontrol>
-    <tasks>
-      <create assembly="umbraco" type="contentItemTypeTasks" />
-    </tasks>
-  </nodeType>
-  <nodeType alias="contentItemType">
-    <header>Indholdselemtent type</header>
-    <usercontrol>/create/simple.ascx</usercontrol>
-    <tasks>
-      <delete assembly="umbraco" type="contentItemTypeTasks" />
-    </tasks>
-  </nodeType>-->
-  <!--<nodeType alias="contentItem">
-    <header>Indholdselemtent type</header>
-    <usercontrol>/create/simple.ascx</usercontrol>
-    <tasks>
-      <delete assembly="umbraco" type="contentItemTasks" />
-    </tasks>
-  </nodeType>-->
-  <nodeType alias="stylesheet">
-    <header>Stylesheet editor egenskab</header>
-    <usercontrol>/create/simple.ascx</usercontrol>
-    <tasks>
-      <create assembly="umbraco" type="stylesheetPropertyTasks" />
-      <delete assembly="umbraco" type="StylesheetTasks" />
-    </tasks>
-  </nodeType>
-  <nodeType alias="stylesheetProperty">
-    <header>Stylesheet editor egenskab</header>
-    <usercontrol>/create/simple.ascx</usercontrol>
-    <tasks>
-      <delete assembly="umbraco" type="stylesheetPropertyTasks" />
-    </tasks>
-  </nodeType>
-  <nodeType alias="initdictionary">
-    <header>Dictionary editor egenskab</header>
-    <usercontrol>/create/simple.ascx</usercontrol>
-    <tasks>
-      <create assembly="umbraco" type="dictionaryTasks" />
-    </tasks>
-  </nodeType>
-  <nodeType alias="DictionaryItem">
-    <header>Dictionary editor egenskab</header>
-    <usercontrol>/create/simple.ascx</usercontrol>
-    <tasks>
-      <create assembly="umbraco" type="dictionaryTasks" />
-      <delete assembly="umbraco" type="dictionaryTasks" />
-    </tasks>
-  </nodeType>
-  <nodeType alias="initlanguages">
-    <header>Language</header>
-    <usercontrol>/create/language.ascx</usercontrol>
-    <tasks>
-      <create assembly="umbraco" type="languageTasks" />
-    </tasks>
-  </nodeType>
-  <nodeType alias="languages">
-    <header>Language</header>
-    <usercontrol>/create/language.ascx</usercontrol>
-    <tasks>
-      <delete assembly="umbraco" type="languageTasks" />
-    </tasks>
-  </nodeType>
-  <nodeType alias="cache">
-    <tasks>
-      <delete assembly="umbraco" type="cacheTasks" />
-    </tasks>
-  </nodeType>
-  <nodeType alias="initpython">
-    <header>Scripting file</header>
-    <usercontrol>/create/DLRScripting.ascx</usercontrol>
-    <tasks>
-      <create assembly="umbraco" type="PythonTasks" />
-    </tasks>
-  </nodeType>
-  <nodeType alias="python">
-    <header>Macro</header>
-    <usercontrol>/create/DLRScripting.ascx</usercontrol>
-    <tasks>
-      <delete assembly="umbraco" type="PythonTasks" />
-    </tasks>
-  </nodeType>
-  <nodeType alias="initdlrscripting">
-    <header>Scripting file</header>
-    <usercontrol>/create/DLRScripting.ascx</usercontrol>
-    <tasks>
-      <create assembly="umbraco" type="DLRScriptingTasks" />
-    </tasks>
-  </nodeType>
-  <nodeType alias="dlrscripting">
-    <header>Macro</header>
-    <usercontrol>/create/DLRScripting.ascx</usercontrol>
-    <tasks>
-      <delete assembly="umbraco" type="DLRScriptingTasks" />
-    </tasks>
-  </nodeType>
-  <nodeType alias="initscripts">
-    <header>Script file</header>
-    <usercontrol>/create/script.ascx</usercontrol>
-    <tasks>
-      <create assembly="umbraco" type="ScriptTasks" />
-    </tasks>
-  </nodeType>
-  <nodeType alias="scriptsFolder">
-    <header>Script file</header>
-    <usercontrol>/create/script.ascx</usercontrol>
-    <tasks>
-      <create assembly="umbraco" type="ScriptTasks" />
-      <delete assembly="umbraco" type="ScriptTasks" />
-    </tasks>
-  </nodeType>
-  <nodeType alias="scripts">
-    <header>Macro</header>
-    <usercontrol>/create/script.ascx</usercontrol>
-    <tasks>
-      <delete assembly="umbraco" type="ScriptTasks" />
-    </tasks>
-  </nodeType>
-  <nodeType alias="initpackager">
-    <header>Package</header>
-    <usercontrol>/create/simple.ascx</usercontrol>
-    <tasks>
-      <create assembly="umbraco" type="CreatedPackageTasks" />
-    </tasks>
-  </nodeType>
-  <nodeType alias="packager">
-    <header>Package</header>
-    <usercontrol>/create/simple.ascx</usercontrol>
-    <tasks>
-      <create assembly="umbraco" type="CreatedPackageTasks" />
-    </tasks>
-  </nodeType>
-  <nodeType alias="createdPackages">
-    <header>Package</header>
-    <usercontrol>/create/simple.ascx</usercontrol>
-    <tasks>
-      <create assembly="umbraco" type="CreatedPackageTasks" />
-    </tasks>
-  </nodeType>
-  <nodeType alias="createdPackageInstance">
-    <header>Package</header>
-    <usercontrol>/create/simple.ascx</usercontrol>
-    <tasks>
-      <delete assembly="umbraco" type="CreatedPackageTasks" />
-    </tasks>
-  </nodeType>
-  <nodeType alias="userTypes">
-    <header>User Types</header>
-    <usercontrol>/create/simple.ascx</usercontrol>
-    <tasks>
-      <create assembly="umbraco" type="cms.presentation.user.UserTypeTasks" />
-      <delete assembly="umbraco" type="cms.presentation.user.UserTypeTasks" />
-    </tasks>
-  </nodeType>
-  <nodeType alias="partialViews">
-    <header>Macro</header>
-    <usercontrol>/Create/PartialView.ascx</usercontrol>
-    <tasks>
-      <create assembly="umbraco" type="PartialViewTasks" />
-      <delete assembly="umbraco" type="PartialViewTasks" />
-    </tasks>
-  </nodeType>
-  <nodeType alias="partialViewMacros">
-    <header>Macro</header>
-    <usercontrol>/Create/PartialViewMacro.ascx</usercontrol>
-    <tasks>
-      <create assembly="umbraco" type="MacroPartialViewTasks" />
-      <delete assembly="umbraco" type="MacroPartialViewTasks" />
-    </tasks>
-  </nodeType>
-  <nodeType alias="forms">
-    <header>Forms</header>
-    <usercontrol>/plugins/umbracocontour/createform.ascx</usercontrol>
-    <tasks>
-      <create assembly="Umbraco.Forms.UI" type="Tasks.FormTasks" />
-      <delete assembly="Umbraco.Forms.UI" type="Tasks.FormTasks" />
-    </tasks>
-  </nodeType>
-  <nodeType alias="formdatasources">
-    <header>Datasources</header>
-    <usercontrol>/create/simple.ascx</usercontrol>
-    <tasks>
-      <create assembly="Umbraco.Forms.UI" type="Tasks.DataSourceTasks" />
-      <delete assembly="Umbraco.Forms.UI" type="Tasks.DataSourceTasks" />
-    </tasks>
-  </nodeType>
-  <nodeType alias="formprevaluesource">
-    <header>Prevalue source</header>
-    <usercontrol>/create/simple.ascx</usercontrol>
-    <tasks>
-      <create assembly="Umbraco.Forms.UI" type="Tasks.PrevalueSourceTasks" />
-      <delete assembly="Umbraco.Forms.UI" type="Tasks.PrevalueSourceTasks" />
-    </tasks>
-  </nodeType>
+﻿<?xml version="1.0" encoding="utf-8"?>
+<createUI>
+  <nodeType alias="nodeTypes">
+    <header>Nodetype</header>
+    <usercontrol>/create/nodeType.ascx</usercontrol>
+    <tasks>
+      <create assembly="umbraco" type="nodetypeTasks" />
+      <delete assembly="umbraco" type="nodetypeTasks" />
+    </tasks>
+  </nodeType>
+  <nodeType alias="initnodeTypes">
+    <header>Nodetype</header>
+    <usercontrol>/create/nodeType.ascx</usercontrol>
+    <tasks>
+      <create assembly="umbraco" type="nodetypeTasks" />
+      <delete assembly="umbraco" type="nodetypeTasks" />
+    </tasks>
+  </nodeType>
+  <nodeType alias="templates">
+    <header>Template</header>
+    <usercontrol>/create/simple.ascx</usercontrol>
+    <tasks>
+      <delete assembly="umbraco" type="templateTasks" />
+      <create assembly="umbraco" type="templateTasks" />
+    </tasks>
+  </nodeType>
+  <nodeType alias="inittemplates">
+    <header>Template</header>
+    <usercontrol>/create/simple.ascx</usercontrol>
+    <tasks>
+      <create assembly="umbraco" type="templateTasks" />
+    </tasks>
+  </nodeType>
+  <nodeType alias="initmacros">
+    <header>Macro</header>
+    <usercontrol>/create/simple.ascx</usercontrol>
+    <tasks>
+      <create assembly="umbraco" type="macroTasks" />
+    </tasks>
+  </nodeType>
+  <nodeType alias="macros">
+    <header>Macro</header>
+    <usercontrol>/create/simple.ascx</usercontrol>
+    <tasks>
+      <delete assembly="umbraco" type="macroTasks" />
+    </tasks>
+  </nodeType>
+  <nodeType alias="xslt">
+    <header>Macro</header>
+    <usercontrol>/create/xslt.ascx</usercontrol>
+    <tasks>
+      <delete assembly="umbraco" type="XsltTasks" />
+    </tasks>
+  </nodeType>
+  <nodeType alias="xsltFolder">
+    <header>Xslt</header>
+    <usercontrol>/create/xslt.ascx</usercontrol>
+    <tasks>
+      <delete assembly="umbraco" type="XsltTasks" />
+    </tasks>
+  </nodeType>
+  <nodeType alias="users">
+    <header>User</header>
+    <usercontrol>/create/simple.ascx</usercontrol>
+    <tasks>
+      <create assembly="umbraco" type="userTasks" />
+      <delete assembly="umbraco" type="userTasks" />
+    </tasks>
+  </nodeType>
+  <nodeType alias="user">
+    <header>User</header>
+    <usercontrol>/create/simple.ascx</usercontrol>
+    <tasks>
+      <delete assembly="umbraco" type="userTasks" />
+    </tasks>
+  </nodeType>
+  <nodeType alias="initdatatype">
+    <header>Datatype</header>
+    <usercontrol>/create/simple.ascx</usercontrol>
+    <tasks>
+      <create assembly="umbraco" type="DataTypeTasks" />
+    </tasks>
+  </nodeType>
+  <nodeType alias="datatype">
+    <header>Datatype</header>
+    <usercontrol>/create/simple.ascx</usercontrol>
+    <tasks>
+      <delete assembly="umbraco" type="DataTypeTasks" />
+    </tasks>
+  </nodeType>
+  <nodeType alias="initmemberType">
+    <header>membertype</header>
+    <usercontrol>/create/simple.ascx</usercontrol>
+    <tasks>
+      <create assembly="umbraco" type="MemberTypeTasks" />
+    </tasks>
+  </nodeType>
+  <nodeType alias="initmemberGroup">
+    <header>membergroup</header>
+    <usercontrol>/create/simple.ascx</usercontrol>
+    <tasks>
+      <create assembly="umbraco" type="MemberGroupTasks" />
+    </tasks>
+  </nodeType>
+  <nodeType alias="initstylesheets">
+    <header>Stylesheet</header>
+    <usercontrol>/create/simple.ascx</usercontrol>
+    <tasks>
+      <create assembly="umbraco" type="StylesheetTasks" />
+    </tasks>
+  </nodeType>
+  <nodeType alias="initxslt">
+    <header>XSLT file</header>
+    <usercontrol>/create/xslt.ascx</usercontrol>
+    <tasks>
+      <create assembly="umbraco" type="XsltTasks" />
+    </tasks>
+  </nodeType>
+  <nodeType alias="initmediaTypes">
+    <header>mediatype</header>
+    <usercontrol>/create/simple.ascx</usercontrol>
+    <tasks>
+      <create assembly="umbraco" type="MediaTypeTasks" />
+    </tasks>
+  </nodeType>
+  <nodeType alias="mediaTypes">
+    <header>Medie type</header>
+    <usercontrol>/create/simple.ascx</usercontrol>
+    <tasks>
+      <create assembly="umbraco" type="MediaTypeTasks" />
+      <delete assembly="umbraco" type="MediaTypeTasks" />
+    </tasks>
+  </nodeType>  
+  <nodeType alias="initmember">
+    <header>member</header>
+    <usercontrol>/create/member.ascx</usercontrol>
+    <tasks>
+      <create assembly="umbraco" type="memberTasks" />
+    </tasks>
+  </nodeType>
+  <nodeType alias="initmember">
+    <header>member</header>
+    <usercontrol>/create/member.ascx</usercontrol>
+    <tasks>
+      <create assembly="umbraco" type="memberTasks" />
+    </tasks>
+  </nodeType>
+  <nodeType alias="member">
+    <header>member</header>
+    <usercontrol>/create/member.ascx</usercontrol>
+    <tasks>
+      <delete assembly="umbraco" type="memberTasks" />
+    </tasks>
+  </nodeType>
+  <nodeType alias="memberType">
+    <header>membertype</header>
+    <usercontrol>/create/member.ascx</usercontrol>
+    <tasks>
+      <delete assembly="umbraco" type="MemberTypeTasks" />
+    </tasks>
+  </nodeType>
+  <nodeType alias="memberGroup">
+    <header>membergroup</header>
+    <usercontrol>/create/simple.ascx</usercontrol>
+    <tasks>
+      <delete assembly="umbraco" type="MemberGroupTasks" />
+    </tasks>
+  </nodeType>
+  <!--<nodeType alias="initcontentItemType">
+    <header>Indholdselemtent type</header>
+    <usercontrol>/create/simple.ascx</usercontrol>
+    <tasks>
+      <create assembly="umbraco" type="contentItemTypeTasks" />
+    </tasks>
+  </nodeType>
+  <nodeType alias="contentItemType">
+    <header>Indholdselemtent type</header>
+    <usercontrol>/create/simple.ascx</usercontrol>
+    <tasks>
+      <delete assembly="umbraco" type="contentItemTypeTasks" />
+    </tasks>
+  </nodeType>-->
+  <!--<nodeType alias="contentItem">
+    <header>Indholdselemtent type</header>
+    <usercontrol>/create/simple.ascx</usercontrol>
+    <tasks>
+      <delete assembly="umbraco" type="contentItemTasks" />
+    </tasks>
+  </nodeType>-->
+  <nodeType alias="stylesheet">
+    <header>Stylesheet editor egenskab</header>
+    <usercontrol>/create/simple.ascx</usercontrol>
+    <tasks>
+      <create assembly="umbraco" type="stylesheetPropertyTasks" />
+      <delete assembly="umbraco" type="StylesheetTasks" />
+    </tasks>
+  </nodeType>
+  <nodeType alias="stylesheetProperty">
+    <header>Stylesheet editor egenskab</header>
+    <usercontrol>/create/simple.ascx</usercontrol>
+    <tasks>
+      <delete assembly="umbraco" type="stylesheetPropertyTasks" />
+    </tasks>
+  </nodeType>
+  <nodeType alias="initdictionary">
+    <header>Dictionary editor egenskab</header>
+    <usercontrol>/create/simple.ascx</usercontrol>
+    <tasks>
+      <create assembly="umbraco" type="dictionaryTasks" />
+    </tasks>
+  </nodeType>
+  <nodeType alias="DictionaryItem">
+    <header>Dictionary editor egenskab</header>
+    <usercontrol>/create/simple.ascx</usercontrol>
+    <tasks>
+      <create assembly="umbraco" type="dictionaryTasks" />
+      <delete assembly="umbraco" type="dictionaryTasks" />
+    </tasks>
+  </nodeType>
+  <nodeType alias="initlanguages">
+    <header>Language</header>
+    <usercontrol>/create/language.ascx</usercontrol>
+    <tasks>
+      <create assembly="umbraco" type="languageTasks" />
+    </tasks>
+  </nodeType>
+  <nodeType alias="languages">
+    <header>Language</header>
+    <usercontrol>/create/language.ascx</usercontrol>
+    <tasks>
+      <delete assembly="umbraco" type="languageTasks" />
+    </tasks>
+  </nodeType>
+  <nodeType alias="cache">
+    <tasks>
+      <delete assembly="umbraco" type="cacheTasks" />
+    </tasks>
+  </nodeType>
+  <nodeType alias="initpython">
+    <header>Scripting file</header>
+    <usercontrol>/create/DLRScripting.ascx</usercontrol>
+    <tasks>
+      <create assembly="umbraco" type="PythonTasks" />
+    </tasks>
+  </nodeType>
+  <nodeType alias="python">
+    <header>Macro</header>
+    <usercontrol>/create/DLRScripting.ascx</usercontrol>
+    <tasks>
+      <delete assembly="umbraco" type="PythonTasks" />
+    </tasks>
+  </nodeType>
+  <nodeType alias="initdlrscripting">
+    <header>Scripting file</header>
+    <usercontrol>/create/DLRScripting.ascx</usercontrol>
+    <tasks>
+      <create assembly="umbraco" type="DLRScriptingTasks" />
+    </tasks>
+  </nodeType>
+  <nodeType alias="dlrscripting">
+    <header>Macro</header>
+    <usercontrol>/create/DLRScripting.ascx</usercontrol>
+    <tasks>
+      <delete assembly="umbraco" type="DLRScriptingTasks" />
+    </tasks>
+  </nodeType>
+  <nodeType alias="initscripts">
+    <header>Script file</header>
+    <usercontrol>/create/script.ascx</usercontrol>
+    <tasks>
+      <create assembly="umbraco" type="ScriptTasks" />
+    </tasks>
+  </nodeType>
+  <nodeType alias="scriptsFolder">
+    <header>Script file</header>
+    <usercontrol>/create/script.ascx</usercontrol>
+    <tasks>
+      <create assembly="umbraco" type="ScriptTasks" />
+      <delete assembly="umbraco" type="ScriptTasks" />
+    </tasks>
+  </nodeType>
+  <nodeType alias="scripts">
+    <header>Macro</header>
+    <usercontrol>/create/script.ascx</usercontrol>
+    <tasks>
+      <delete assembly="umbraco" type="ScriptTasks" />
+    </tasks>
+  </nodeType>
+  <nodeType alias="initpackager">
+    <header>Package</header>
+    <usercontrol>/create/simple.ascx</usercontrol>
+    <tasks>
+      <create assembly="umbraco" type="CreatedPackageTasks" />
+    </tasks>
+  </nodeType>
+  <nodeType alias="packager">
+    <header>Package</header>
+    <usercontrol>/create/simple.ascx</usercontrol>
+    <tasks>
+      <create assembly="umbraco" type="CreatedPackageTasks" />
+    </tasks>
+  </nodeType>
+  <nodeType alias="createdPackages">
+    <header>Package</header>
+    <usercontrol>/create/simple.ascx</usercontrol>
+    <tasks>
+      <create assembly="umbraco" type="CreatedPackageTasks" />
+    </tasks>
+  </nodeType>
+  <nodeType alias="createdPackageInstance">
+    <header>Package</header>
+    <usercontrol>/create/simple.ascx</usercontrol>
+    <tasks>
+      <delete assembly="umbraco" type="CreatedPackageTasks" />
+    </tasks>
+  </nodeType>
+  <nodeType alias="userTypes">
+    <header>User Types</header>
+    <usercontrol>/create/simple.ascx</usercontrol>
+    <tasks>
+      <create assembly="umbraco" type="cms.presentation.user.UserTypeTasks" />
+      <delete assembly="umbraco" type="cms.presentation.user.UserTypeTasks" />
+    </tasks>
+  </nodeType>
+  <nodeType alias="partialViews">
+    <header>Macro</header>
+    <usercontrol>/Create/PartialView.ascx</usercontrol>
+    <tasks>
+      <create assembly="umbraco" type="PartialViewTasks" />
+      <delete assembly="umbraco" type="PartialViewTasks" />
+    </tasks>
+  </nodeType>
+  <nodeType alias="partialViewMacros">
+    <header>Macro</header>
+    <usercontrol>/Create/PartialViewMacro.ascx</usercontrol>
+    <tasks>
+      <create assembly="umbraco" type="MacroPartialViewTasks" />
+      <delete assembly="umbraco" type="MacroPartialViewTasks" />
+    </tasks>
+  </nodeType>
+  <nodeType alias="forms">
+    <header>Forms</header>
+    <usercontrol>/plugins/umbracocontour/createform.ascx</usercontrol>
+    <tasks>
+      <create assembly="Umbraco.Forms.UI" type="Tasks.FormTasks" />
+      <delete assembly="Umbraco.Forms.UI" type="Tasks.FormTasks" />
+    </tasks>
+  </nodeType>
+  <nodeType alias="formdatasources">
+    <header>Datasources</header>
+    <usercontrol>/create/simple.ascx</usercontrol>
+    <tasks>
+      <create assembly="Umbraco.Forms.UI" type="Tasks.DataSourceTasks" />
+      <delete assembly="Umbraco.Forms.UI" type="Tasks.DataSourceTasks" />
+    </tasks>
+  </nodeType>
+  <nodeType alias="formprevaluesource">
+    <header>Prevalue source</header>
+    <usercontrol>/create/simple.ascx</usercontrol>
+    <tasks>
+      <create assembly="Umbraco.Forms.UI" type="Tasks.PrevalueSourceTasks" />
+      <delete assembly="Umbraco.Forms.UI" type="Tasks.PrevalueSourceTasks" />
+    </tasks>
+  </nodeType>
 </createUI>