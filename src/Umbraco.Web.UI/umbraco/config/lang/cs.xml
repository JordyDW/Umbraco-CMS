<?xml version="1.0" encoding="utf-8" standalone="yes"?>
<language alias="cs" intName="Czech" localName="česky" lcid="5" culture="cs-CZ">
  <creator>
    <name>Umbraco komunita</name>
    <link>https://our.umbraco.com/documentation/Extending-Umbraco/Language-Files</link>
  </creator>
  <area alias="actions">
    <key alias="assignDomain">Kultura a názvy hostitelů</key>
    <key alias="auditTrail">Historie změn</key>
    <key alias="browse">Prohlížet uzel</key>
    <key alias="changeDocType">Změnit typ dokumentu</key>
    <key alias="copy">Kopírovat</key>
    <key alias="create">Vytvořit</key>
    <key alias="export">Exportovat</key>
    <key alias="createPackage">Vytvořit balíček</key>
    <key alias="createGroup">Vytvořit skupinu</key>
    <key alias="delete">Odstranit</key>
    <key alias="disable">Deaktivovat</key>
    <key alias="emptyRecycleBin">Vyprázdnit koš</key>
    <key alias="enable">Aktivovat</key>
    <key alias="exportDocumentType">Exportovat typ dokumentu</key>
    <key alias="importDocumentType">Importovat typ dokumentu</key>
    <key alias="importPackage">Importovat balíček</key>
    <key alias="liveEdit">Editovat na stránce</key>
    <key alias="logout">Odhlásit</key>
    <key alias="move">Přesunout</key>
    <key alias="notify">Upozornění</key>
    <key alias="protect">Veřejný přístup</key>
    <key alias="publish">Publikovat</key>
    <key alias="unpublish">Nepublikovat</key>
    <key alias="refreshNode">Znovu načíst uzly</key>
    <key alias="republish">Znovu publikovat celý web</key>
    <key alias="rights">Práva</key>
    <key alias="rename" version="7.3.0">Přejmenovat</key>
    <key alias="restore" version="7.3.0">Obnovit</key>
    <key alias="chooseWhereToCopy">Kam zkopírovat</key>
    <key alias="chooseWhereToMove">Kam přesunout</key>
    <key alias="toInTheTreeStructureBelow">do struktury stromu pod</key>
    <key alias="infiniteEditorChooseWhereToCopy">Choose where to copy the selected item(s)</key>
    <key alias="infiniteEditorChooseWhereToMove">Choose where to move the selected item(s)</key>
    <key alias="wasMovedTo">bylo přesunuto</key>
    <key alias="wasCopiedTo">bylo zkopírováno</key>
    <key alias="wasDeleted">bylo smazáno</key>
    <key alias="rollback">Vrátit starší verzi</key>
    <key alias="sendtopublish">Odeslat k publikování</key>
    <key alias="sendToTranslate">Odeslat k překladu</key>
    <key alias="setGroup">Nastavit skupinu</key>
    <key alias="sort">Seřadit</key>
    <key alias="translate">Přeložit</key>
    <key alias="update">Aktualizovat</key>
    <key alias="setPermissions">Nastavit oprávnění</key>
    <key alias="unlock">Odemknout</key>
    <key alias="createblueprint">Vytvořit šablonu obsahu</key>
    <key alias="resendInvite">Přeposlat pozvánku</key>
  </area>
  <area alias="actionCategories">
    <key alias="content">Obsah</key>
    <key alias="administration">Administrace</key>
    <key alias="structure">Struktura</key>
    <key alias="other">Ostatní</key>
  </area>
  <area alias="actionDescriptions">
    <key alias="assignDomain">Povolit přístup k přiřazování kultury a názvů hostitelů</key>
    <key alias="auditTrail">Povolit přístup k zobrazení protokolu historie uzlu</key>
    <key alias="browse">Povolit přístup k zobrazení uzlu</key>
    <key alias="changeDocType">Povolit přístup ke změně typu dokumentu daného uzlu</key>
    <key alias="copy">Povolit přístup ke kopírování uzlu</key>
    <key alias="create">Povolit přístup k vytváření uzlů</key>
    <key alias="delete">Povolit přístup k mazání uzlů</key>
    <key alias="move">Povolit přístup k přesunutí uzlu</key>
    <key alias="protect">Povolit přístup k nastavení a změně veřejného přístupu k uzlu</key>
    <key alias="publish">Povolit přístup k publikování uzlu</key>
    <key alias="unpublish">Povolit přístup k zrušení publikování uzlu</key>
    <key alias="rights">Povolit přístup ke změně oprávnění pro uzel</key>
    <key alias="rollback">Povolit přístup k vrácení uzlu do předchozího stavu</key>
    <key alias="sendtopublish">Povolit přístup k odeslání uzlu ke schválení před publikováním</key>
    <key alias="sendToTranslate">Povolit přístup k odeslání uzlu k překladu</key>
    <key alias="sort">Povolit přístup ke změně pořadí uzlů</key>
    <key alias="translate">Povolit přístup k překladu uzlu</key>
    <key alias="update">Povolit přístup k uložení uzlu</key>
    <key alias="createblueprint">Povolit přístup k vytvoření šablony obsahu</key>
  </area>
  <area alias="apps">
    <key alias="umbContent">Obsah</key>
    <key alias="umbInfo">Info</key>
  </area>
  <area alias="assignDomain">
    <key alias="permissionDenied">Přístup zakázán.</key>
    <key alias="addNew">Přidat novou doménu</key>
    <key alias="remove">Odebrat</key>
    <key alias="invalidNode">Neplatný uzel.</key>
    <key alias="invalidDomain">Neplatný tvar domény.</key>
    <key alias="duplicateDomain">Doména už byla přiřazena.</key>
    <key alias="domain">Doména</key>
    <key alias="language">Jazyk</key>
    <key alias="domainCreated">Nová doména '%0%' byla vytvořena</key>
    <key alias="domainDeleted">Doména '%0%' je odstraněna</key>
    <key alias="domainExists">Doména '%0%' už byla přiřazena</key>
    <key alias="domainUpdated">Doména '%0%' byla aktualizována</key>
    <key alias="orEdit">Editace aktuálních domén</key>
    <key alias="domainHelpWithVariants">
      <![CDATA[Povolené názvy domén jsou: "example.com", "www.example.com", "example.com:8080", nebo "https://www.example.com/".
     Dále jsou podporovány také jednoúrovňové cesty v doménách, např. "example.com/en" nebo "/en".]]></key>
    <key alias="inherit">Dědit</key>
    <key alias="setLanguage">Kultura</key>
    <key alias="setLanguageHelp"><![CDATA[Nastaví kulturu pro uzly pod aktuálním uzlem,<br />nebo dědění kultury po nadřazeném uzlu. Vztahuje se také<br />
       na aktivní uzel.]]></key>
    <key alias="setDomains">Domény</key>
  </area>
  <area alias="buttons">
    <key alias="clearSelection">Zrušit výběr</key>
    <key alias="select">Vybrat</key>
    <key alias="somethingElse">Dělat něco jiného</key>
    <key alias="bold">Tučně</key>
    <key alias="deindent">Zrušit odsazení odstavce</key>
    <key alias="formFieldInsert">Vložit formulářové pole</key>
    <key alias="graphicHeadline">Vložit grafický nadpis</key>
    <key alias="htmlEdit">Editovat Html</key>
    <key alias="indent">Odsadit odstavec</key>
    <key alias="italic">Kurzíva</key>
    <key alias="justifyCenter">Zarovnat na střed</key>
    <key alias="justifyLeft">Zarovnat na levo</key>
    <key alias="justifyRight">Zarovnat na pravo</key>
    <key alias="linkInsert">Vložit odkaz</key>
    <key alias="linkLocal">Vložit místní odkaz (kotvu)</key>
    <key alias="listBullet">Neuspořádaný seznam</key>
    <key alias="listNumeric">Číslovaný seznam</key>
    <key alias="macroInsert">Vložit makro</key>
    <key alias="pictureInsert">Vložit obrázek</key>
    <key alias="publishAndClose">Publikovat a zavřít</key>
    <key alias="publishDescendants">Publikovat s potomky</key>
    <key alias="relations">Editovat vztahy</key>
    <key alias="returnToList">Zpět na seznam</key>
    <key alias="save">Uložit</key>
    <key alias="saveAndClose">Uložit a zavřít</key>
    <key alias="saveAndPublish">Uložit a publikovat</key>
    <key alias="saveToPublish">Uložit a odeslat ke schválení</key>
    <key alias="saveAndPreview">Náhled</key>
    <key alias="saveListView">Uložit zobrazení seznamu</key>
    <key alias="schedulePublish">Naplánovat</key>
    <key alias="showPageDisabled">Náhled je deaktivován, protože není přiřazena žádná šablona</key>
    <key alias="styleChoose">Vybrat styl</key>
    <key alias="styleShow">Zobrazit styly</key>
    <key alias="tableInsert">Vložit tabulku</key>
    <key alias="generateModelsAndClose">Generovat modely a zavřít</key>
    <key alias="saveAndGenerateModels">Uložit a generovat modely</key>
    <key alias="undo">Zpět</key>
    <key alias="redo">Znovu</key>
    <key alias="deleteTag">Smazat štítek</key>
    <key alias="confirmActionCancel">Zrušit</key>
    <key alias="confirmActionConfirm">Potvrdit</key>
    <key alias="morePublishingOptions">Další možnosti publikování</key>
  </area>
  <area alias="auditTrails">
    <key alias="atViewingFor">Zobrazení pro</key>
    <key alias="delete">Obsah smazán</key>
    <key alias="unpublish">Obsah nepublikován</key>
    <key alias="unpublishvariant">Obsah nepublikován pro jazyky: %0% </key>
    <key alias="publish">Obsah publikován</key>
    <key alias="publishvariant">Obsah publikován pro jazyky: %0% </key>
    <key alias="save">Obsah uložen</key>
    <key alias="savevariant">Obsah uložen pro jazyky: %0%</key>
    <key alias="move">Obsah přesunut</key>
    <key alias="copy">Obsah zkopírován</key>
    <key alias="rollback">Obsah vrácen zpět</key>
    <key alias="sendtopublish">Obsah odeslán k publikování</key>
    <key alias="sendtopublishvariant">Obsah odeslán k publikování pro jazyky: %0%</key>
    <key alias="sort">Seřadit podřízené položky prováděné uživatelem</key>
    <key alias="smallCopy">Kopírovat</key>
    <key alias="smallPublish">Publikovat</key>
    <key alias="smallPublishVariant">Publikovat</key>
    <key alias="smallMove">Přesunout</key>
    <key alias="smallSave">Uložit</key>
    <key alias="smallSaveVariant">Uložit</key>
    <key alias="smallDelete">Smazat</key>
    <key alias="smallUnpublish">Nepublikovat</key>
    <key alias="smallUnpublishVariant">Nepublikovat</key>
    <key alias="smallRollBack">Vrátit zpět</key>
    <key alias="smallSendToPublish">Odeslat k publikování</key>
    <key alias="smallSendToPublishVariant">Odeslat k publikování</key>
    <key alias="smallSort">Seřadit</key>
    <key alias="historyIncludingVariants">Historie (všechny jazyky)</key>
  </area>
  <area alias="codefile">
    <key alias="createFolderIllegalChars">Název složky nesmí obsahovat nepovolené znaky.</key>
    <key alias="deleteItemFailed">Odstranění položky se nezdařilo: %0%</key>
  </area>
  <area alias="content">
    <key alias="isPublished" version="7.2">Is Published</key>
    <key alias="about">O této stránce</key>
    <key alias="alias">Alias</key>
    <key alias="alternativeTextHelp">(jak byste popsali obrázek přes telefon)</key>
    <key alias="alternativeUrls">Alternativní adresy URL</key>
    <key alias="clickToEdit">Klikněte pro editaci položky</key>
    <key alias="createBy">Vytvořeno uživatelem</key>
    <key alias="createByDesc" version="7.0">Původní autor</key>
    <key alias="updatedBy" version="7.0">Aktualizováno uživatelem</key>
    <key alias="createDate">Vytvořeno</key>
    <key alias="createDateDesc" version="7.0">Datum/čas vytvoření tohoto dokumentu</key>
    <key alias="documentType">Typ dokumentu</key>
    <key alias="editing">Editování</key>
    <key alias="expireDate">Datum odebrání</key>
    <key alias="itemChanged">Tato položko byla změněna po publikování</key>
    <key alias="itemNotPublished">Tato položka není publikována</key>
    <key alias="lastPublished">Naposledy publikováno</key>
    <key alias="noItemsToShow">There are no items to show</key>
    <key alias="listViewNoItems" version="7.1.5">There are no items to show in the list.</key>
    <key alias="listViewNoContent">No child items have been added</key>
    <key alias="listViewNoMembers">No members have been added</key>
    <key alias="mediatype">Typ média</key>
    <key alias="mediaLinks">Odkaz na položky medií</key>
    <key alias="membergroup">Skupina členů</key>
    <key alias="memberrole">Role</key>
    <key alias="membertype">Typ člena</key>
    <key alias="noChanges">No changes have been made</key>
    <key alias="noDate">Nevybráno žádné datum</key>
    <key alias="nodeName">Titulek stránky</key>
    <key alias="noMediaLink">This media item has no link</key>
    <key alias="noProperties">No content can be added for this item</key>
    <key alias="otherElements">Vlastnosti</key>
    <key alias="parentNotPublished">Tento dokument je publikován, ale není viditelný, protože jeho rodič '%0%' publikován není</key>
    <key alias="parentCultureNotPublished">Tato jazyková verze je publikována, ale není viditelná, protože její rodič '%0%' publikován není</key>
    <key alias="parentNotPublishedAnomaly">Jejda: tento dokument je publikován, ale není v mezipaměti (vnitřní chyba)</key>
    <key alias="getUrlException">Could not get the URL</key>
    <key alias="routeError">This document is published but its URL would collide with content %0%</key>
    <key alias="routeErrorCannotRoute">This document is published but its URL cannot be routed</key>
    <key alias="publish">Publikovat</key>
    <key alias="published">Published</key>
    <key alias="publishedPendingChanges">Published (pending changes)</key>
    <key alias="publishStatus">Stav publikování</key>
    <key alias="publishDescendantsHelp"><![CDATA[Click <em>Publish with descendants</em> to publish <strong>%0%</strong> and all content items underneath and thereby making their content publicly available.]]></key>
    <key alias="publishDescendantsWithVariantsHelp"><![CDATA[Click <em>Publish with descendants</em> to publish <strong>the selected languages</strong> and the same languages of content items underneath and thereby making their content publicly available.]]></key>
    <key alias="releaseDate">Datum publikování</key>
    <key alias="unpublishDate">Datum ukončení publikování</key>
    <key alias="removeDate">Datum odebrání</key>
    <key alias="setDate">Set date</key>
    <key alias="sortDone">Třídění je aktualizováno</key>
    <key alias="sortHelp">Abyste uzly setřídili, jednoduše je přetáhněte anebo klikněte na jednu z hlaviček sloupce. Podržením "shift" nebo "control" při výběru můžete označit uzlů více.</key>
    <key alias="statistics">Statistika</key>
    <key alias="titleOptional">Titulek (volitelně)</key>
    <key alias="altTextOptional">Alternative text (optional)</key>
    <key alias="type">Typ</key>
    <key alias="unpublish">Nepublikovat</key>
    <key alias="unpublished">Draft</key>
    <key alias="notCreated">Not created</key>
    <key alias="updateDate">Naposledy změněno</key>
    <key alias="updateDateDesc" version="7.0">Datum/čas poslední změny dokumentu</key>
    <key alias="uploadClear">Odebrat soubor(y)</key>
    <key alias="uploadClearImageContext">Click here to remove the image from the media item</key>
    <key alias="uploadClearFileContext">Click here to remove the file from the media item</key>
    <key alias="urls">URL adresa dokumentu</key>
    <key alias="memberof">Člen skupin(y)</key>
    <key alias="notmemberof">Není člen skupin(y)</key>
    <key alias="childItems" version="7.0">Podřízené položky</key>
    <key alias="target" version="7.0">Cíl</key>
    <key alias="scheduledPublishServerTime">This translates to the following time on the server:</key>
    <key alias="scheduledPublishDocumentation"><![CDATA[<a href="https://our.umbraco.com/documentation/Getting-Started/Data/Scheduled-Publishing/#timezones" target="_blank" rel="noopener">What does this mean?</a>]]></key>
    <key alias="nestedContentDeleteItem">Are you sure you want to delete this item?</key>
    <key alias="nestedContentDeleteAllItems">Are you sure you want to delete all items?</key>
    <key alias="nestedContentEditorNotSupported">Property %0% uses editor %1% which is not supported by Nested Content.</key>
    <key alias="nestedContentNoContentTypes">No content types are configured for this property.</key>
    <key alias="nestedContentAddElementType">Add element type</key>
    <key alias="nestedContentSelectElementTypeModalTitle">Select element type</key>
    <key alias="nestedContentGroupHelpText">Select the group whose properties should be displayed. If left blank, the first group on the element type will be used.</key>
    <key alias="nestedContentTemplateHelpTextPart1">Enter an angular expression to evaluate against each item for its name. Use</key>
    <key alias="nestedContentTemplateHelpTextPart2">to display the item index</key>
    <key alias="addTextBox">Add another text box</key>
    <key alias="removeTextBox">Remove this text box</key>
    <key alias="contentRoot">Content root</key>
    <key alias="includeUnpublished">Include drafts: also publish unpublished content items.</key>
    <key alias="isSensitiveValue">This value is hidden. If you need access to view this value please contact your website administrator.</key>
    <key alias="isSensitiveValue_short">This value is hidden.</key>
    <key alias="languagesToPublish">What languages would you like to publish?</key>
    <key alias="languagesToSendForApproval">What languages would you like to send for approval?</key>
    <key alias="languagesToSchedule">What languages would you like to schedule?</key>
    <key alias="languagesToUnpublish">Select the languages to unpublish. Unpublishing a mandatory language will unpublish all languages.</key>
    <key alias="readyToPublish">Ready to Publish?</key>
    <key alias="readyToSave">Ready to Save?</key>
    <key alias="sendForApproval">Send for approval</key>
    <key alias="schedulePublishHelp">Select the date and time to publish and/or unpublish the content item.</key>
    <key alias="createEmpty">Create new</key>
    <key alias="createFromClipboard">Paste from clipboard</key>
    <key alias="nodeIsInTrash">This item is in the Recycle Bin</key>
  </area>
  <area alias="blueprints">
    <key alias="createBlueprintFrom">Vytvořit novou šablonu obsahu z '%0%'</key>
    <key alias="blankBlueprint">Prázdná</key>
    <key alias="selectBlueprint">Vybrat obsahovou šablonu</key>
    <key alias="createdBlueprintHeading">Šablona obsahu byla vytvořena</key>
    <key alias="createdBlueprintMessage">Šablona obsahu byla vytvořena z '%0%'</key>
    <key alias="duplicateBlueprintMessage">Již existuje jiná šablona obsahu se stejným názvem</key>
    <key alias="blueprintDescription">Šablona obsahu je předdefinovaný obsah, který si editor může vybrat jako základ pro vytváření nového obsahu</key>
  </area>
  <area alias="media">
    <key alias="clickToUpload">Klikněte pro nahrání</key>
    <key alias="orClickHereToUpload">nebo kliknutím sem vyberte soubory</key>
    <key alias="disallowedFileType">Tento soubor nelze nahrát, nemá povolený typ souboru</key>
    <key alias="maxFileSize">Maximální velikost souboru je</key>
    <key alias="mediaRoot">Nejvyšší složka médií</key>
    <key alias="moveToSameFolderFailed">Nadřazené a cílové složky nemohou být stejné</key>
    <key alias="createFolderFailed">Nepodařilo se vytvořit složku pod nadřazeným id %0%</key>
    <key alias="renameFolderFailed">Nepodařilo se přejmenovat složku s id %0%</key>
    <key alias="dragAndDropYourFilesIntoTheArea">Přetáhněte své soubory do oblasti</key>
  </area>
  <area alias="member">
    <key alias="createNewMember">Vytvořit nového člena</key>
    <key alias="allMembers">Všichni členové</key>
    <key alias="memberGroupNoProperties">Členské skupiny nemají žádné další vlastnosti pro úpravy.</key>
  </area>
  <area alias="create">
    <key alias="chooseNode">Kde chcete vytvořit nový %0%</key>
    <key alias="createUnder">Vytvořit položku pod</key>
    <key alias="createContentBlueprint">Vyberte typ dokumentu, pro který chcete vytvořit šablonu obsahu</key>
    <key alias="enterFolderName">Zadejte název složky</key>
    <key alias="updateData">Vyberte typ a titulek</key>
    <key alias="noDocumentTypes" version="7.0"><![CDATA[Nejsou dostupné žádné povolené typy dokumentů. Tyto musíte povolit v sekci nastavení pod <strong>"typy dokumentů"</strong>.]]></key>
    <key alias="noDocumentTypesAtRoot"><![CDATA[Nejsou zde k dispozici žádné typy dokumentů pro vytváření obsahu. Musíte je vytvořit v <strong>Typy dokumentů</strong> v části <strong>Nastavení</strong>.]]></key>
    <key alias="noDocumentTypesWithNoSettingsAccess">Vybraná stránka ve stromu obsahu neumožňuje vytváření žádných stránek pod ní.</key>
    <key alias="noDocumentTypesEditPermissions">Oprávnění k úpravám pro tento typ dokumentu</key>
    <key alias="noDocumentTypesCreateNew">Vytvořit nový typ dokumentu</key>
    <key alias="noDocumentTypesAllowedAtRoot"><![CDATA[Nejsou zde k dispozici žádné povolené typy dokumentů pro vytváření obsahu. Musíte je povolit v sekci <strong>Typy dokumentů</strong> v části <strong>Nastavení</strong> změnou možnosti <strong>Povolit jako root</strong> v části <strong>Oprávnění</strong>.]]></key>
    <key alias="noMediaTypes" version="7.0"><![CDATA[Nejsou dostupné žádné povolené typy medií. Tyto musíte povolit v sekci nastavení pod <strong>"typy medií"</strong>.]]></key>
    <key alias="noMediaTypesWithNoSettingsAccess">Vybraná média ve stromu neumožňuje vytváření pod nimi žádná další média.</key>
    <key alias="noMediaTypesEditPermissions">Upravit oprávnění pro tento typ média</key>
    <key alias="documentTypeWithoutTemplate">Typ dokumentu bez šablony</key>
    <key alias="newFolder">Nová složka</key>
    <key alias="newDataType">Nový datový typ</key>
    <key alias="newJavascriptFile">Nový skript JavaScript</key>
    <key alias="newEmptyPartialView">Nová prázdná částečná šablona</key>
    <key alias="newPartialViewMacro">Nové makro pro částečnou šablonu</key>
    <key alias="newPartialViewFromSnippet">Nová částečná šablona ze snippetu</key>
    <key alias="newPartialViewMacroFromSnippet">Nové makro částečné šablony ze snippetu</key>
    <key alias="newPartialViewMacroNoMacro">Nové makro pro částečnou šablonu (bez makra)</key>
    <key alias="newStyleSheetFile">Nový soubor stylů - stylopis</key>
    <key alias="newRteStyleSheetFile">Nový soubor stylů Rich Text editoru</key>
  </area>
  <area alias="dashboard">
    <key alias="browser">Prohlédnout svůj web</key>
    <key alias="dontShowAgain">- Skrýt</key>
    <key alias="nothinghappens">Jestli se Umbraco neotevírá, možná budete muset povolit na tomto webu vyskakovací okna</key>
    <key alias="openinnew">byl otevřený v novém okně</key>
    <key alias="restart">Restart</key>
    <key alias="visit">Navštívit</key>
    <key alias="welcome">Vítejte</key>
  </area>
  <area alias="prompt">
    <key alias="stay">Zůstat zde</key>
    <key alias="discardChanges">Zahodit změny</key>
    <key alias="unsavedChanges">Máte neuložené změny</key>
    <key alias="unsavedChangesWarning">Opravdu chcete opustit tuto stránku? Máte neuložené změny.</key>
    <key alias="confirmListViewPublish">Publikování zviditelní vybrané položky na webu.</key>
    <key alias="confirmListViewUnpublish">Zrušení publikování odstraní vybrané položky a všechny jejich potomky z webu.</key>
    <key alias="confirmUnpublish">Zrušení publikování odstraní tuto stránku a všechny její potomky z webu.</key>
    <key alias="doctypeChangeWarning">Máte neuložené změny. Provedením změn typu dokumentu změny zahodíte.</key>
  </area>
  <area alias="bulk">
    <key alias="done">Hotovo</key>
    <key alias="deletedItem">Smazána %0% položka</key>
    <key alias="deletedItems">Smazáno %0% položek</key>
    <key alias="deletedItemOfItem">Smazána %0% z %1% položek</key>
    <key alias="deletedItemOfItems">Smazáno %0% z %1% položek</key>
    <key alias="publishedItem">Publikována %0% položka</key>
    <key alias="publishedItems">Publikováno %0% položek</key>
    <key alias="publishedItemOfItem">Publikována %0% z %1% položek</key>
    <key alias="publishedItemOfItems">Publikováno %0% z %1% položek</key>
    <key alias="unpublishedItem">Zrušeno publikování %0% položky</key>
    <key alias="unpublishedItems">Zrušeno publikování %0% položek</key>
    <key alias="unpublishedItemOfItem">Zrušeno publikování %0% z %1% položek</key>
    <key alias="unpublishedItemOfItems">Zrušeno publikování %0% z %1% položek</key>
    <key alias="movedItem">Přesunuta %0% položka</key>
    <key alias="movedItems">Přesunuto %0% položek</key>
    <key alias="movedItemOfItem">Přesunuta %0% z %1% položek</key>
    <key alias="movedItemOfItems">Přesunuto %0% z %1% položek</key>
    <key alias="copiedItem">Zkopírována %0% položka</key>
    <key alias="copiedItems">Zkopírováno %0% položek</key>
    <key alias="copiedItemOfItem">Zkopírována %0% z %1% položek</key>
    <key alias="copiedItemOfItems">Zkopírováno %0% z %1% položek</key>
  </area>
  <area alias="defaultdialogs">
    <key alias="nodeNameLinkPicker">Titulek odkazu</key>
    <key alias="urlLinkPicker">Odkaz</key>
    <key alias="anchorLinkPicker">Kotva / dotaz</key>
    <key alias="anchorInsert">Název</key>
    <key alias="assignDomain">Spravovat názvy hostitelů</key>
    <key alias="closeThisWindow">Zavřít toto okno</key>
    <key alias="confirmdelete">Jste si jistí. že chcete odstranit</key>
    <key alias="confirmdisable">Jste si jistí, že chcete deaktivovat</key>
    <key alias="confirmlogout">Jste si jistí?</key>
    <key alias="confirmSure">Jste si jistí?</key>
    <key alias="cut">Vyjmout</key>
    <key alias="editdictionary">Editovat položku slovníku</key>
    <key alias="editlanguage">Editovat jazyk</key>
    <key alias="editSelectedMedia">Edit selected media</key>
    <key alias="insertAnchor">Vložit místní odkaz</key>
    <key alias="insertCharacter">Vložit znak</key>
    <key alias="insertgraphicheadline">Vložit grafický titulek</key>
    <key alias="insertimage">Vložit obrázek</key>
    <key alias="insertlink">Vložit odkaz</key>
    <key alias="insertMacro">Kliknout pro přidání makra</key>
    <key alias="inserttable">Vložit tabulku</key>
    <key alias="languagedeletewarning">Tím se odstraní jazyk</key>
    <key alias="languageChangeWarning">Změna kultury jazyka může být náročná operace a bude mít za následek opětovné sestavení mezipaměti obsahu a indexů</key>
    <key alias="lastEdited">Naposledy editováno</key>
    <key alias="link">Odkaz</key>
    <key alias="linkinternal">Místní odkaz:</key>
    <key alias="linklocaltip">Při používání místních odkazů vložte znak "#" před odkaz</key>
    <key alias="linknewwindow">Otevřít v novém okně?</key>
    <key alias="macroDoesNotHaveProperties">Toto makro nemá žádné vlastnosti, které by bylo možno editovat</key>
    <key alias="paste">Vložit</key>
    <key alias="permissionsEdit">Editovat oprávnění pro</key>
    <key alias="permissionsSet">Nastavit oprávnění pro</key>
    <key alias="permissionsSetForGroup">Nastavit oprávnění pro %0% pro skupinu %1%</key>
    <key alias="permissionsHelp">Vyberte skupiny uživatelů, pro které chcete nastavit oprávnění</key>
    <key alias="recycleBinDeleting">Položky koše jsou nyní mazány. Nezavírejte, prosím, toto okno, dokud operace probíhá</key>
    <key alias="recycleBinIsEmpty">Koš je nyní prázdný</key>
    <key alias="recycleBinWarning">Odebrání položek z koše způsobí jejich trvalé odstranění</key>
    <key alias="regexSearchError"><![CDATA[Webová služba<a target='_blank' rel='noopener' href='http://regexlib.com'>regexlib.com</a> má v tuto chvíli nějaké problémy, které jsou mimo naší kontrolu. Omlouváme se za vzniklé nepříjemnosti.]]></key>
    <key alias="regexSearchHelp">Vyhledat regulární výraz pro přidání validace formulářového prvku. Například: 'email, 'PSČ' 'URL'</key>
    <key alias="removeMacro">Odstranit makro</key>
    <key alias="requiredField">Pole je vyžadování</key>
    <key alias="sitereindexed">Web je přeindexován</key>
    <key alias="siterepublished">Mezipaměť webu byla obnovena. Všechen publikovaný obsah je nyní aktuální, zatímco nepublikovaný obsah zůstal nepublikovaný.</key>
    <key alias="siterepublishHelp">Mezipaměť webu bude obnovena. Všechen publikovaný obsah bude aktualizován, zatímco nepublikovaný obsah zůstane nepublikovaný.</key>
    <key alias="tableColumns">Počet sloupců</key>
    <key alias="tableRows">Počet řádků</key>
    <key alias="thumbnailimageclickfororiginal">Klikněte na obrázek pro zobrazení v plné velikosti</key>
    <key alias="treepicker">Vybrat položku</key>
    <key alias="viewCacheItem">Zobrazit položku mezipaměti</key>
    <key alias="relateToOriginalLabel">Navázat na originál</key>
    <key alias="includeDescendants">Včetně potomků</key>
    <key alias="theFriendliestCommunity">Nejpřátelštější komunita</key>
    <key alias="linkToPage">Odkaz na stránku</key>
    <key alias="openInNewWindow">Otevře propojený dokument v novém okně nebo na kartě</key>
    <key alias="linkToMedia">Odkaz na média</key>
    <key alias="selectContentStartNode">Vybrat počáteční uzel obsahu</key>
    <key alias="selectMedia">Vybrat média</key>
    <key alias="selectMediaType">Vybrat typ média</key>
    <key alias="selectIcon">Vybrat ikonu</key>
    <key alias="selectItem">Vybrat položku</key>
    <key alias="selectLink">Vybrat odkaz</key>
    <key alias="selectMacro">Vybrat makro</key>
    <key alias="selectContent">Vybrat obsah</key>
    <key alias="selectContentType">Vybrat typ obsahu</key>
    <key alias="selectMediaStartNode">Vybrat počáteční uzel média</key>
    <key alias="selectMember">Vybrat člena</key>
    <key alias="selectMemberGroup">Vybrat skupinu členů</key>
    <key alias="selectMemberType">Vybrat typ člena</key>
    <key alias="selectNode">Vybrat uzel</key>
    <key alias="selectSections">Vybrat sekce</key>
    <key alias="selectUsers">Vybrat uživatele</key>
    <key alias="noIconsFound">Nebyly nalezeny žádné ikony</key>
    <key alias="noMacroParams">Pro toto makro neexistují žádné parametry</key>
    <key alias="noMacros">K dispozici nejsou žádná makra</key>
    <key alias="externalLoginProviders">Externí poskytovatelé přihlášení</key>
    <key alias="exceptionDetail">Podrobnosti o výjimce</key>
    <key alias="stacktrace">Stacktrace</key>
    <key alias="innerException">Vnitřní výjimka</key>
    <key alias="linkYour">Propojit se</key>
    <key alias="unLinkYour">Odpojit se</key>
    <key alias="account">účet</key>
    <key alias="selectEditor">Vybrat editora</key>
    <key alias="selectSnippet">Vybrat snippet</key>
    <key alias="variantdeletewarning">Tímto odstraníte uzel a všechny jeho jazyky. Pokud chcete smazat pouze jeden jazyk, měli byste zrušit publikování uzlu v tomto jazyce.</key>
  </area>
  <area alias="dictionary">
    <key alias="noItems">Nejsou žádné položky ve slovníku.</key>
  </area>
  <area alias="dictionaryItem">
    <key alias="description"><![CDATA[
      Editujte různé jazykové verze pro položku slovníku '<em>%0%</em>' níže.<br/>Můžete přidat další jazyky v nabídce 'jazyky' nalevo.]]></key>
    <key alias="displayName">Název jazyka</key>
    <key alias="changeKeyError"><![CDATA[
      Klíč '%0%' již existuje.
   ]]></key>
    <key alias="overviewTitle">Přehled slovníku</key>
  </area>
  <area alias="examineManagement">
    <key alias="configuredSearchers">Konfigurovaní vyhledávače</key>
    <key alias="configuredSearchersDescription">Zobrazuje vlastnosti a nástroje pro libovolný konfigurovaný vyhledávač (např. pro víceindexový vyhledávač)</key>
    <key alias="fieldValues">Hodnoty pole</key>
    <key alias="healthStatus">Stav</key>
    <key alias="healthStatusDescription">Stav indexu a jeho čitelnost</key>
    <key alias="indexers">Indexery</key>
    <key alias="indexInfo">Informace o indexu</key>
    <key alias="indexInfoDescription">Uvádí vlastnosti indexu</key>
    <key alias="manageIndexes">Spravovat indexy Examine</key>
    <key alias="manageIndexesDescription">Umožňuje zobrazit podrobnosti každého indexu a poskytuje některé nástroje pro správu indexů</key>
    <key alias="rebuildIndex">Znovu vytvořit index</key>
    <key alias="rebuildIndexWarning"><![CDATA[
      To způsobí opětovné sestavení indexu.<br />V závislosti na tom, kolik obsahu je na vašem webu, může to chvíli trvat.<br />Nedoporučuje se znovu vytvářet index v době vysokého provozu na webu nebo při úpravách obsahu editory.
     ]]>
    </key>
    <key alias="searchers">Vyhledávače</key>
    <key alias="searchDescription">Prohledat index a zobrazit výsledky</key>
    <key alias="tools">Nástroje</key>
    <key alias="toolsDescription">Nástroje pro správu indexu</key>
    <key alias="fields">pole</key>
    <key alias="indexCannotRead">Index nelze číst a bude nutné jej znovu sestavit</key>
    <key alias="processIsTakingLonger">Proces trvá déle, než se očekávalo, zkontrolujte Umbraco log a zkontrolujte, zda během této operace nedošlo k chybám</key>
    <key alias="indexCannotRebuild">Tento index nelze znovu sestavit, protože nemá přiřazen</key>
    <key alias="iIndexPopulator">IIndexPopulator</key>
  </area>
  <area alias="placeholders">
    <key alias="username">Zadejte Vaše uživatelské jméno</key>
    <key alias="password">Zadejte Vaše heslo</key>
    <key alias="confirmPassword">Potvrďte heslo</key>
    <key alias="nameentity">Pojmenujte %0%...</key>
    <key alias="entername">Zadejte jméno...</key>
    <key alias="enteremail">Zadejte e-mail...</key>
    <key alias="enterusername">Zadejte uživatelské jméno...</key>
    <key alias="label">Popisek...</key>
    <key alias="enterDescription">Zadejte popis...</key>
    <key alias="search">Pište pro vyhledání...</key>
    <key alias="filter">Pište pro filtrování...</key>
    <key alias="enterTags">Pište pro vložení štítků (po každém stiskněte klávesu Enter)...</key>
    <key alias="email">Vložte svůj e-mail</key>
    <key alias="enterMessage">Vložte zprávu...</key>
    <key alias="usernameHint">Vaše uživatelské jméno je obvykle váš e-mail</key>
    <key alias="anchor">#hodnota or ?klíč=hodnota</key>
    <key alias="enterAlias">Vložte alias...</key>
    <key alias="generatingAlias">Generování aliasu...</key>
  </area>
  <area alias="editcontenttype">
    <key alias="createListView" version="7.2">Vytvořit vlastní zobrazení seznamu</key>
    <key alias="removeListView" version="7.2">Odebrat vlastní zobrazení seznamu</key>
    <key alias="aliasAlreadyExists">Typ obsahu, typ média nebo typ člena s tímto aliasem již existuje</key>
  </area>
  <area alias="renamecontainer">
    <key alias="renamed">Přejmenováno</key>
    <key alias="enterNewFolderName">Sem zadejte nový název složky</key>
    <key alias="folderWasRenamed">%0% přejmenováno na %1%</key>
  </area>
  <area alias="editdatatype">
    <key alias="addPrevalue">Přidat předlohu</key>
    <key alias="dataBaseDatatype">Databázový datový typ</key>
    <key alias="guid">GUID editoru vlastností</key>
    <key alias="renderControl">Editor vlastností</key>
    <key alias="rteButtons">Tlačítka</key>
    <key alias="rteEnableAdvancedSettings">Povolit rozšířené nastavení pro</key>
    <key alias="rteEnableContextMenu">Povolit kontextové menu</key>
    <key alias="rteMaximumDefaultImgSize">Největší výchozí rozměr pro vložené obrázky</key>
    <key alias="rteRelatedStylesheets">Související stylopisy</key>
    <key alias="rteShowLabel">Zobrazit jmenovku</key>
    <key alias="rteWidthAndHeight">Šířka a výška</key>
    <key alias="selectFolder">Vyberte složku, kterou chcete přesunout</key>
    <key alias="inTheTree">do stromové struktury níže</key>
    <key alias="wasMoved">byla přesunuta pod</key>
    <key alias="hasReferencesDeleteConsequence"><![CDATA[Smazáním <strong>%0%</strong> vymažete vlastnosti a jejich data z následujících položek]]></key>
    <key alias="acceptDeleteConsequence">Rozumím, že tato akce odstraní vlastnosti a data založená na tomto datovém typu</key>
  </area>
  <area alias="errorHandling">
    <key alias="errorButDataWasSaved">Vaše data byla uložena, ale než budete moci publikovat tuto stránku, je třeba odstranit některé chyby:</key>
    <key alias="errorChangingProviderPassword">Současný MemberShip Provider nepodporuje změnu hesla (EnablePasswordRetrieval musí mít hodnotu true)</key>
    <key alias="errorExistsWithoutTab">%0% již existuje</key>
    <key alias="errorHeader">Vyskytly se chyby:</key>
    <key alias="errorHeaderWithoutTab">Vyskytly se chyby:</key>
    <key alias="errorInPasswordFormat">Heslo musí být nejméně %0% znaků dlouhé a obsahovat nejméně %1% nealfanumerických znaků</key>
    <key alias="errorIntegerWithoutTab">%0% musí být celé číslo</key>
    <key alias="errorMandatory">Pole %0% na záložce %1% je povinné</key>
    <key alias="errorMandatoryWithoutTab">%0% je povinné pole</key>
    <key alias="errorRegExp">%0% v %1% není ve správném formátu</key>
    <key alias="errorRegExpWithoutTab">%0% není ve správném formátu</key>
  </area>
  <area alias="errors">
    <key alias="receivedErrorFromServer">Ze serveru byla přijata chyba</key>
    <key alias="dissallowedMediaType">Použití daného typu souboru bylo zakázáno adminitrátorem</key>
    <key alias="codemirroriewarning">UPOZORNĚNÍ! I když CodeMirror je dle konfigurace povolený, je zakázaný v Internet Exploreru, protože není dost stabilní.</key>
    <key alias="contentTypeAliasAndNameNotNull">Vyplňte, prosím, alias i název nového typu vlastností!</key>
    <key alias="filePermissionsError">Vyskytl se problém při čtení/zápisu do určeného souboru nebo adresáře</key>
    <key alias="macroErrorLoadingPartialView">Chyba při načítání skriptu částečné šablony (soubor: %0%)</key>
    <key alias="missingTitle">Uveďte, prosím, titulek</key>
    <key alias="missingType">Vyberte, prosím, typ</key>
    <key alias="pictureResizeBiggerThanOrg">Chystáte se obrázek zvětšit více, než je jeho původní rozměr. Opravdu chcete pokračovat?</key>
    <key alias="startNodeDoesNotExists">Počáteční uzel je odstraněný, kontaktujte, prosím, administrátora</key>
    <key alias="stylesMustMarkBeforeSelect">Před změnou stylu označte, prosím, obsah</key>
    <key alias="stylesNoStylesOnPage">Žádne aktivní styly nejsou dostupné</key>
    <key alias="tableColMergeLeft">Umístěte, prosím, kurzor nalevo od těch dvou buňek, které chcete sloučit</key>
    <key alias="tableSplitNotSplittable">Nemužete rozdělit buňku, která nebyla sloučená.</key>
    <key alias="propertyHasErrors">Tato vlastnost je neplatná</key>
  </area>
  <area alias="general">
    <key alias="options">Volby</key>
    <key alias="about">O...</key>
    <key alias="action">Akce</key>
    <key alias="actions">Akce</key>
    <key alias="add">Přidat</key>
    <key alias="alias">Alias</key>
    <key alias="all">Vše</key>
    <key alias="areyousure">Jste si jistí?</key>
    <key alias="back">Zpět</key>
    <key alias="backToOverview">Zpět na přehled</key>
    <key alias="border">Okraj</key>
    <key alias="by">o</key>
    <key alias="cancel">Zrušit</key>
    <key alias="cellMargin">Okraj buňky</key>
    <key alias="choose">Vybrat</key>
    <key alias="clear">Vyčistit</key>
    <key alias="close">Zavřít</key>
    <key alias="closewindow">Zavřít okno</key>
    <key alias="comment">Komentovat</key>
    <key alias="confirm">Potvrdit</key>
    <key alias="constrain">Omezit</key>
    <key alias="constrainProportions">Zachovat proporce</key>
    <key alias="content">Obsah</key>
    <key alias="continue">Pokračovat</key>
    <key alias="copy">Kopírovat</key>
    <key alias="create">Vytvořit</key>
    <key alias="database">Databáze</key>
    <key alias="date">Datum</key>
    <key alias="default">Výchozí</key>
    <key alias="delete">Odstranit</key>
    <key alias="deleted">Odstraněno</key>
    <key alias="deleting">Odstraňování...</key>
    <key alias="design">Vzhled</key>
    <key alias="dictionary">Slovník</key>
    <key alias="dimensions">Rozměry</key>
    <key alias="down">Dolů</key>
    <key alias="download">Stáhnout</key>
    <key alias="edit">Editovat</key>
    <key alias="edited">Editováno</key>
    <key alias="elements">Prvky</key>
    <key alias="email">Email</key>
    <key alias="error">Chyba</key>
    <key alias="field">Pole</key>
    <key alias="findDocument">Najít</key>
    <key alias="first">První</key>
    <key alias="focalPoint">Focal point</key>
    <key alias="general">Obecné</key>
    <key alias="groups">Skupiny</key>
    <key alias="group">Skupina</key>
    <key alias="height">Výška</key>
    <key alias="help">Nápověda</key>
    <key alias="hide">Skrýt</key>
    <key alias="history">Historie</key>
    <key alias="icon">Ikona</key>
    <key alias="id">Id</key>
    <key alias="import">Import</key>
    <key alias="info">Info</key>
    <key alias="innerMargin">Vnitřní okraj</key>
    <key alias="insert">Vložit</key>
    <key alias="install">Instalovat</key>
    <key alias="invalid">Neplatné</key>
    <key alias="justify">Vyrovnat</key>
    <key alias="label">Popisek</key>
    <key alias="language">Jazyk</key>
    <key alias="last">Poslední</key>
    <key alias="layout">Rozvržení</key>
    <key alias="links">Odkazy</key>
    <key alias="loading">Nahrávání</key>
    <key alias="locked">Zamčeno</key>
    <key alias="login">Přihlášení</key>
    <key alias="logoff">Odhlášení</key>
    <key alias="logout">Odhlášení</key>
    <key alias="macro">Makro</key>
    <key alias="mandatory">Povinné</key>
    <key alias="message">Zpráva</key>
    <key alias="move">Přesunout</key>
    <key alias="name">Název</key>
    <key alias="new">Nový</key>
    <key alias="next">Následující</key>
    <key alias="no">Ne</key>
    <key alias="of">z</key>
    <key alias="off">Vypnuto</key>
    <key alias="ok">OK</key>
    <key alias="open">Otevřít</key>
    <key alias="on">Zapnuto</key>
    <key alias="or">nebo</key>
    <key alias="orderBy">Seřadit podle</key>
    <key alias="password">Heslo</key>
    <key alias="path">Cesta</key>
    <key alias="pleasewait">Moment, prosím...</key>
    <key alias="previous">Předchozí</key>
    <key alias="properties">Vlastnosti</key>
    <key alias="rebuild">Obnovit</key>
    <key alias="reciept">Email pro obdržení formulářových dat</key>
    <key alias="recycleBin">Koš</key>
    <key alias="recycleBinEmpty">Váš koš je prázdný</key>
    <key alias="reload">Znovu načíst</key>
    <key alias="remaining">Zbývající</key>
    <key alias="remove">Odebrat</key>
    <key alias="rename">Přejmenovat</key>
    <key alias="renew">Obnovit</key>
    <key alias="required" version="7.0">Povinné</key>
    <key alias="retrieve">Načíst</key>
    <key alias="retry">Zopakovat</key>
    <key alias="rights">Oprávnění</key>
    <key alias="scheduledPublishing">Plánované publikování</key>
    <key alias="search">Hledat</key>
    <key alias="searchNoResult">Litujeme, ale nemůžeme najít to, co hledáte.</key>
    <key alias="noItemsInList">Nebyly přidány žádné položky</key>
    <key alias="server">Server</key>
    <key alias="settings">Nastavení</key>
    <key alias="show">Zobrazit</key>
    <key alias="showPageOnSend">Zobrazit stránku při odeslání</key>
    <key alias="size">Rozměr</key>
    <key alias="sort">Seřadit</key>
    <key alias="status">Stav</key>
    <key alias="submit">Potvrdit</key>
    <key alias="type">Zadejte</key>
    <key alias="typeToSearch">Pište pro vyhledávání...</key>
    <key alias="under">pod</key>
    <key alias="up">Nahoru</key>
    <key alias="update">Aktualizovat</key>
    <key alias="upgrade">Povýšit</key>
    <key alias="upload">Nahrání</key>
    <key alias="url">URL</key>
    <key alias="user">Uživatel</key>
    <key alias="username">Uživatelské jméno</key>
    <key alias="value">Hodnota</key>
    <key alias="view">Pohled</key>
    <key alias="welcome">Vítejte...</key>
    <key alias="width">Šířka</key>
    <key alias="yes">Ano</key>
    <key alias="folder">Složka</key>
    <key alias="searchResults">Výsledky hledání</key>
    <key alias="reorder">Přesunout</key>
    <key alias="reorderDone">Skončil jsem s přesouváním</key>
    <key alias="preview">Náhled</key>
    <key alias="changePassword">Změnit heslo</key>
    <key alias="to">na</key>
    <key alias="listView">Seznam</key>
    <key alias="saving">Ukládám...</key>
    <key alias="current">aktuální</key>
    <key alias="embed">Vložené</key>
    <key alias="selected">vybrané</key>
    <key alias="other">Další</key>
    <key alias="articles">Články</key>
    <key alias="videos">Videa</key>
  </area>
  <area alias="colors">
    <key alias="blue">Modrá</key>
  </area>
  <area alias="shortcuts">
    <key alias="addGroup">Přidat skupinu</key>
    <key alias="addProperty">Přidat vlastnost</key>
    <key alias="addEditor">Přidat editor</key>
    <key alias="addTemplate">Přidat šablonu</key>
    <key alias="addChildNode">Přidat vnořený uzel</key>
    <key alias="addChild">Přidat potomka</key>
    <key alias="editDataType">Upravit datový typ</key>
    <key alias="navigateSections">Navigace v sekcích</key>
    <key alias="shortcut">Klávesové zkratky</key>
    <key alias="showShortcuts">zobrazit klávesové zkratky</key>
    <key alias="toggleListView">Přepnout zobrazení seznamu</key>
    <key alias="toggleAllowAsRoot">Přepnout povolení jako root</key>
    <key alias="commentLine">Okomentovat/Odkomentovat řádky</key>
    <key alias="removeLine">Odebrat řádek</key>
    <key alias="copyLineUp">Kopírovat řádky nahoru</key>
    <key alias="copyLineDown">Kopírovat řádky dolů</key>
    <key alias="moveLineUp">Přesunout řádky nahoru</key>
    <key alias="moveLineDown">Přesunout řádky dolů</key>
    <key alias="generalHeader">Obecný</key>
    <key alias="editorHeader">Editor</key>
    <key alias="toggleAllowCultureVariants">Přepnout povolení jazykových verzí</key>
  </area>
  <area alias="graphicheadline">
    <key alias="backgroundcolor">Barva pozadí</key>
    <key alias="bold">Tučně</key>
    <key alias="color">Barva písma</key>
    <key alias="font">Font</key>
    <key alias="text">Text</key>
  </area>
  <area alias="headers">
    <key alias="page">Stránka</key>
  </area>
  <area alias="installer">
    <key alias="databaseErrorCannotConnect">Instalátor se nemůže připojit k databázi.</key>
    <key alias="databaseErrorWebConfig">Nelze uložit soubor web.config. Modifikujte, prosím, připojovací řetězec manuálně.</key>
    <key alias="databaseFound">Vyše databáze byla nalezena a je identifikována jako</key>
    <key alias="databaseHeader">Nastavení databáze</key>
    <key alias="databaseInstall"><![CDATA[
      Stiskněte tlačítko <strong>instalovat</strong>, abyste nainstalovali Umbraco %0% databázi
    ]]></key>
    <key alias="databaseInstallDone"><![CDATA[Umbraco %0% bylo zkopírováno do Vaši databáze. Stiskněte <strong>následující</strong> pro pokračování.]]></key>
    <key alias="databaseNotFound"><![CDATA[<p>Databáze nenalezena! Zkontrolujte, prosím, že informace v "připojovacím řetězci" souboru "web.config" jsou správné.</p>
              <p>Pro pokračování otevřete, prosím, soubor "web.config" (za pužití Visual Studia nebo Vašeho oblíbeného tedtového editoru), přejděte na jeho konec, přidejte připojovací řetězec pro Vaši databázi v klíčí nazvaném "umbracoDbDSN" a soubor uložte. </p>
              <p>
              Klikněte na tlačítko <strong>zopakovat</strong>, až budete hotovi.<br /><a href="https://our.umbraco.com/documentation/Reference/Config/webconfig/" target="_blank" rel="noopener">
                          Další informace o editování souboru web.config zde</a>.</p>]]></key>
    <key alias="databaseText"><![CDATA[Pro dokončení tohoto kroku potřebujete znát některé informace týkající se Vašeho databázového serveru ("připojovací řetězec").<br />
        Pokud je to nezbytné, kontaktujte vašeho poskytovatele hostingu.
        Jestliže instalujete na místní počítač nebo server, budete potřebovat informace od Vašeho systémového administrátora.]]></key>
    <key alias="databaseUpgrade"><![CDATA[
      <p>
      Stiskněte tlačítko <strong>povýšit</strong> pro povýšení Vaší databáze na Umbraco %0%</p>
      <p>
      Neobávejte se - žádný obsah nebude odstraněn a všechno bude fungovat jak má!
      </p>
      ]]></key>
    <key alias="databaseUpgradeDone"><![CDATA[Vaše databáze byla povýšená na konečnou verzi %0%.<br />Stiskněte <strong>Následující</strong> pro pokračování. ]]></key>
    <key alias="databaseUpToDate"><![CDATA[Vaše současná databáze je aktuální!. Klikněte na <strong>následující</strong>, pro pokračování konfiguračního průvodce]]></key>
    <key alias="defaultUserChangePass"><![CDATA[<strong>Heslo výchozího uživatele musí být změněno!</strong>]]></key>
    <key alias="defaultUserDisabled"><![CDATA[<strong>Výchozí uživatel byl deaktivován, nebo nemá přístup k umbracu!</strong></p><p>Netřeba nic dalšího dělat. Klikněte na <b>Následující</b> pro pokračování.]]></key>
    <key alias="defaultUserPassChanged"><![CDATA[<strong>Heslo výchozího uživatele bylo úspěšně změněno od doby instalace!</strong></p><p>Netřeba nic dalšího dělat. Klikněte na <b>Následující</b> pro pokračování.]]></key>
    <key alias="defaultUserPasswordChanged">Heslo je změněno!</key>
    <key alias="greatStart">Mějte skvělý start, sledujte naše uváděcí videa</key>
    <key alias="licenseText">Kliknutím na tlačítko následující (nebo modifikováním umbracoConfigurationStatus v souboru web.config) přijímáte licenci tohoto software tak, jak je uvedena v poli níže. Upozorňujeme, že tato distribuce Umbraca se skládá ze dvou různých licencí, open source MIT licence pro framework a Umbraco freeware licence, která pokrývá UI.</key>
    <key alias="None">Není nainstalováno.</key>
    <key alias="permissionsAffectedFolders">Dotčené soubory a složky</key>
    <key alias="permissionsAffectedFoldersMoreInfo">Další informace o nastavování oprávnění pro Umbraco zde</key>
    <key alias="permissionsAffectedFoldersText">Musíte udělit ASP.NET oprávnění měnit následující soubory/složky</key>
    <key alias="permissionsAlmostPerfect"><![CDATA[<strong>Vaše nastavení oprávnění je téměř dokonalé!</strong><br /><br />
        Můžete provozovat Umbraco bez potíží, ale nebudete smět instalovat balíčky, které jsou doporučené pro plné využívání všech možností umbraca.]]></key>
    <key alias="permissionsHowtoResolve">Jak to vyřešit</key>
    <key alias="permissionsHowtoResolveLink">Klikněte zde, chcete-li číst textovou verzi</key>
    <key alias="permissionsHowtoResolveText"><![CDATA[Shlédněte naše <strong>výukové video</strong> o nastavovaní oprávnění pro složky umbraca, nebo si přečtěte textovou verzi.]]></key>
    <key alias="permissionsMaybeAnIssue"><![CDATA[<strong>Vaše nastavení oprávnění může být problém!</strong>
      <br/><br />
      Můžete provozovat Umbraco bez potíží, ale nebudete smět vytvářet složky a instalovat balíčky, které jsou doporučené pro plné využívání všech možností umbraca.]]></key>
    <key alias="permissionsNotReady"><![CDATA[<strong>Vaše nastavení oprívnění není připraveno pro umbraco!</strong>
          <br /><br />
          Abyste mohli Umbraco provozovat, budete muset aktualizovat Vaše nastavení oprávnění.]]></key>
    <key alias="permissionsPerfect"><![CDATA[<strong>Vaše nastavení oprávnění je dokonalé!</strong><br /><br />
              Jste připraveni provozovat Umbraco a instalovat balíčky!]]></key>
    <key alias="permissionsResolveFolderIssues">Řešení potíží se složkami</key>
    <key alias="permissionsResolveFolderIssuesLink">Následujte tento odkaz pro další informace o potížích s ASP.NET a vytvářením složek.</key>
    <key alias="permissionsSettingUpPermissions">Nastavování oprávnění pro složky</key>
    <key alias="permissionsText"><![CDATA[
      Umbraco potřebuje oprávnění pro zápis/změnu k některým složkám, aby mohlo ukládat soubory jako například obrázky a PDF.
      Také ukládá dočasná data (čili mezipaměť) pro zvýšení výkonu Vašeho webu.
    ]]></key>
    <key alias="runwayFromScratch">Chci začít od nuly</key>
    <key alias="runwayFromScratchText"><![CDATA[
        V tuto chíli je Váš web úplně prázdný, takže je ideální chvíle začít od nuly a vytvořit si vlastní typy dokumentu a šablon.
        (<a href="https://umbraco.tv/documentation/videos/for-site-builders/foundation/document-types">zjistěte jak</a>)
        Stále se můžete později rozhodnout nainstalovat Runway. Za tím účelem navštivte Vývojářskou sekci a zvolte Balíčky.
      ]]></key>
    <key alias="runwayHeader">Právě jste vytvořili čistou platformu Umbraco. Co chcete dělat dále?</key>
    <key alias="runwayInstalled">Runway je nainstalován</key>
    <key alias="runwayInstalledText"><![CDATA[
      Základy máte na svém místě. Vyberte, které moduly chcete na ně nainstalovat.<br />
      Toto je náš seznam doporučených modulů, vyberte ty, které chcete nainstalovat, nebo si prohlédněte <a href="#" onclick="toggleModules(); return false;" id="toggleModuleList">úplný seznam modulů</a>
      ]]></key>
    <key alias="runwayOnlyProUsers">Doporučeno pouze pro zkušené uživatele</key>
    <key alias="runwaySimpleSite">Chci začít s jednoduchým webem</key>
    <key alias="runwaySimpleSiteText"><![CDATA[
      <p>
      "Runway" je jednoduchý web poskytující některé základní typy dokumentů a šablon. Instalátor pro Vás může Runway nainstalovat automaticky a Vy ho pak můžete jednoduše editovat, rozšířit anebo úplně odstranit. Není nezbytný a můžete bez problému provozovat Umbraco bez něj. Runway nicméně nabízí jednoduché základy založené na nejlepších praktikách tak, abyste mohli začít rychleji, než kdykoliv jindy. Rozhodnete-li se Runway si nainstalovat, můžete si volitelně vybrat základní stavební bloky zvané Moduly Runway a stránky Runway si tak vylepšit.
        </p>
        <small>
        <em>Runway obsahuje:</em> Úvodní stránku, stránku Začínáme, stránku Instalace modulů.<br />
        <em>Volitelné moduly:</em> Horní navigace, Mapa webu, Kontakt, Galerie.
        </small>
      ]]></key>
    <key alias="runwayWhatIsRunway">Co je Runway</key>
    <key alias="step1">Krok 1/5: Přijetí licence</key>
    <key alias="step2">Krok 2/5: Konfigurace databáze</key>
    <key alias="step3">Krok 3/5: Ověřování oprávnění k souborům</key>
    <key alias="step4">Krok 4/5: Kontrola zabezpečení umbraca</key>
    <key alias="step5">Krok 5/5: Umbraco je připraveno a můžete začít</key>
    <key alias="thankYou">Děkujeme, že jeste si vybrali umbraco</key>
    <key alias="theEndBrowseSite"><![CDATA[<h3>Prohlédněte si svůj nový web</h3>
    Nainstalovali jste Runway, tak proč se nepodívat, jak Váš nový web vypadá.]]></key>
    <key alias="theEndFurtherHelp"><![CDATA[<h3>Další pomoc a informace</h3>
    Abyste získali pomoc od naší oceňované komunity, projděte si dokumentaci, nebo si pusťte některá videa zdarma o tom, jak vytvořit jednoduchý web, jak používat balíčky a rychlý úvod do terminologie umbraca]]></key>
    <key alias="theEndHeader">Umbraco %0% je nainstalováno a připraveno k použití</key>
    <key alias="theEndInstallFailed"><![CDATA[Pro dokončení instalace budete muset ručně změnit <strong>soubor /web.config</strong> a upravit klíč AppSetting <strong>umbracoConfigurationStatus</strong> dole na hodnotu <strong>'%0%'</strong>.]]></key>
    <key alias="theEndInstallSuccess"><![CDATA[Můžete <strong>ihned začít</strong> kliknutím na tlačítko "Spustit Umbraco" níže. <br />Jestliže <strong>je pro Vás Umbraco nové</strong>,
    spoustu zdrojů naleznete na naších stránkách "začínáme".]]></key>
    <key alias="theEndOpenUmbraco"><![CDATA[<h3>Spustit Umbraco</h3>
    Chcete-li spravovat Váš web, jednoduše přejděte do administrace umbraca a začněte přidávat obsah, upravovat šablony a stylopisy, nebo přidávat nové funkce]]></key>
    <key alias="Unavailable">Připojení k databázi selhalo.</key>
    <key alias="Version3">Umbraco verze 3</key>
    <key alias="Version4">Umbraco verze 4</key>
    <key alias="watch">Shlédnout</key>
    <key alias="welcomeIntro"><![CDATA[Tento průvodce Vás provede procesem nastavení <strong>umbraca %0%</strong> jako čisté instalace nebo povýšením z 3.0.
                                <br /><br />
                                Stiskněte <strong>"následující"</strong> pro spuštění průvodce.]]></key>
  </area>
  <area alias="language">
    <key alias="cultureCode">Kód jazyka</key>
    <key alias="displayName">Název jazyka</key>
  </area>
  <area alias="lockout">
    <key alias="lockoutWillOccur">Byli jste nečinní a odhlášení proběhne automaticky za</key>
    <key alias="renewSession">Obnovte nyní pro uložení práce</key>
  </area>
  <area alias="login">
    <key alias="greeting0">Šťastnou super neděli</key>
    <key alias="greeting1">Šťastné šílené pondělí</key>
    <key alias="greeting2">Šťastné husté úterý</key>
    <key alias="greeting3">Šťastnou překrásnou středu</key>
    <key alias="greeting4">Šťastný bouřlivý čtvrtek</key>
    <key alias="greeting5">Šťastný bláznivý pátek</key>
    <key alias="greeting6">Šťastnou kočkobotu</key>
    <key alias="instruction">přihlašte se níže</key>
    <key alias="signInWith">Přihlásit se pomocí</key>
    <key alias="timeout">Relace vypršela</key>
    <key alias="bottomText"><![CDATA[<p style="text-align:right;">&copy; 2001 - %0% <br /><a href="https://umbraco.com" style="text-decoration: none" target="_blank" rel="noopener">umbraco.org</a></p> ]]></key>
    <key alias="forgottenPassword">Zapomenuté heslo?</key>
    <key alias="forgottenPasswordInstruction">Na uvedenou adresu bude zaslán e-mail s odkazem pro obnovení hesla</key>
    <key alias="requestPasswordResetConfirmation">Pokud odpovídá našim záznamům, bude na zadanou adresu zaslán e-mail s pokyny k obnovení hesla</key>
    <key alias="showPassword">Zobrazit heslo</key>
    <key alias="hidePassword">Skrýt heslo</key>
    <key alias="returnToLogin">Vrátit se na přihlašovací obrazovku</key>
    <key alias="setPasswordInstruction">Zadejte nové heslo</key>
    <key alias="setPasswordConfirmation">Vaše heslo bylo aktualizováno</key>
    <key alias="resetCodeExpired">Odkaz, na který jste klikli, je neplatný nebo jeho platnost vypršela</key>
    <key alias="resetPasswordEmailCopySubject">Umbraco: Resetování hesla</key>
    <key alias="resetPasswordEmailCopyFormat"><![CDATA[
        <html>
            <head>
                <meta name='viewport' content='width=device-width'>
                <meta http-equiv='Content-Type' content='text/html; charset=UTF-8'>
            </head>
            <body class='' style='font-family: sans-serif; -webkit-font-smoothing: antialiased; font-size: 14px; color: #392F54; line-height: 22px; -ms-text-size-adjust: 100%; -webkit-text-size-adjust: 100%; background: #1d1333; margin: 0; padding: 0;' bgcolor='#1d1333'>
                <style type='text/css'> @media only screen and (max-width: 620px) {table[class=body] h1 {font-size: 28px !important; margin-bottom: 10px !important; } table[class=body] .wrapper {padding: 32px !important; } table[class=body] .article {padding: 32px !important; } table[class=body] .content {padding: 24px !important; } table[class=body] .container {padding: 0 !important; width: 100% !important; } table[class=body] .main {border-left-width: 0 !important; border-radius: 0 !important; border-right-width: 0 !important; } table[class=body] .btn table {width: 100% !important; } table[class=body] .btn a {width: 100% !important; } table[class=body] .img-responsive {height: auto !important; max-width: 100% !important; width: auto !important; } } .btn-primary table td:hover {background-color: #34495e !important; } .btn-primary a:hover {background-color: #34495e !important; border-color: #34495e !important; } .btn  a:visited {color:#FFFFFF;} </style>
                <table border="0" cellpadding="0" cellspacing="0" class="body" style="border-collapse: separate; mso-table-lspace: 0pt; mso-table-rspace: 0pt; width: 100%; background: #1d1333;" bgcolor="#1d1333">
                    <tr>
                        <td style="font-family: sans-serif; font-size: 14px; vertical-align: top; padding: 24px;" valign="top">
                            <table style="border-collapse: separate; mso-table-lspace: 0pt; mso-table-rspace: 0pt; width: 100%;">
                                <tr>
                                    <td background="https://umbraco.com/umbraco/assets/img/application/logo.png" bgcolor="#1d1333" width="28" height="28" valign="top" style="font-family: sans-serif; font-size: 14px; vertical-align: top;">
                                        <!--[if gte mso 9]> <v:rect xmlns:v="urn:schemas-microsoft-com:vml" fill="true" stroke="false" style="width:30px;height:30px;"> <v:fill type="tile" src="https://umbraco.com/umbraco/assets/img/application/logo.png" color="#1d1333" /> <v:textbox inset="0,0,0,0"> <![endif]-->
                                        <div> </div>
                                        <!--[if gte mso 9]> </v:textbox> </v:rect> <![endif]-->
                                    </td>
                                    <td style="font-family: sans-serif; font-size: 14px; vertical-align: top;" valign="top"></td>
                                </tr>
                            </table>
                        </td>
                    </tr>
                </table>
                <table border='0' cellpadding='0' cellspacing='0' class='body' style='border-collapse: separate; mso-table-lspace: 0pt; mso-table-rspace: 0pt; width: 100%; background: #1d1333;' bgcolor='#1d1333'>
                    <tr>
                        <td style='font-family: sans-serif; font-size: 14px; vertical-align: top;' valign='top'> </td>
                        <td class='container' style='font-family: sans-serif; font-size: 14px; vertical-align: top; display: block; max-width: 560px; width: 560px; margin: 0 auto; padding: 10px;' valign='top'>
                            <div class='content' style='box-sizing: border-box; display: block; max-width: 560px; margin: 0 auto; padding: 10px;'>
                                <br>
                                <table class='main' style='border-collapse: separate; mso-table-lspace: 0pt; mso-table-rspace: 0pt; width: 100%; border-radius: 3px; background: #FFFFFF;' bgcolor='#FFFFFF'>
                                    <tr>
                                        <td class='wrapper' style='font-family: sans-serif; font-size: 14px; vertical-align: top; box-sizing: border-box; padding: 50px;' valign='top'>
                                            <table border='0' cellpadding='0' cellspacing='0' style='border-collapse: separate; mso-table-lspace: 0pt; mso-table-rspace: 0pt; width: 100%;'>
                                                <tr>
                                                    <td style='line-height: 24px; font-family: sans-serif; font-size: 14px; vertical-align: top;' valign='top'>
                                                        <h1 style='color: #392F54; font-family: sans-serif; font-weight: bold; line-height: 1.4; font-size: 24px; text-align: left; text-transform: capitalize; margin: 0 0 30px;' align='left'>
                                                            Vyžadováno resetování hesla
                                                        </h1>
                                                        <p style='color: #392F54; font-family: sans-serif; font-size: 14px; font-weight: normal; margin: 0 0 15px;'>
                                                            Vaše uživatelské jméno pro přihlášení do backoffice Umbraco je: <strong>%0%</strong>
                                                        </p>
                                                        <p style='color: #392F54; font-family: sans-serif; font-size: 14px; font-weight: normal; margin: 0 0 15px;'>
                                                            <table border='0' cellpadding='0' cellspacing='0' style='border-collapse: separate; mso-table-lspace: 0pt; mso-table-rspace: 0pt; width: auto;'>
                                                                <tbody>
                                                                    <tr>
                                                                        <td style='font-family: sans-serif; font-size: 14px; vertical-align: top; border-radius: 5px; text-align: center; background: #35C786;' align='center' bgcolor='#35C786' valign='top'>
                                                                            <a href='%1%' target='_blank' rel='noopener' style='color: #FFFFFF; text-decoration: none; -ms-word-break: break-all; word-break: break-all; border-radius: 5px; box-sizing: border-box; cursor: pointer; display: inline-block; font-size: 14px; font-weight: bold; text-transform: capitalize; background: #35C786; margin: 0; padding: 12px 30px; border: 1px solid #35c786;'>
                                                                                Kliknutím na tento odkaz obnovíte své heslo
                                                                            </a>
                                                                        </td>
                                                                    </tr>
                                                                </tbody>
                                                            </table>
                                                        </p>
                                                        <p style='max-width: 400px; display: block; color: #392F54; font-family: sans-serif; font-size: 14px; line-height: 20px; font-weight: normal; margin: 15px 0;'>Pokud nemůžete kliknout na odkaz, zkopírujte a vložte tuto adresu URL do okna prohlížeče:</p>
                                                            <table border='0' cellpadding='0' cellspacing='0'>
                                                                <tr>
                                                                    <td style='-ms-word-break: break-all; word-break: break-all; font-family: sans-serif; font-size: 11px; line-height:14px;'>
                                                                        <font style="-ms-word-break: break-all; word-break: break-all; font-size: 11px; line-height:14px;">
                                                                            <a style='-ms-word-break: break-all; word-break: break-all; color: #392F54; text-decoration: underline; font-size: 11px; line-height:15px;' href='%1%'>%1%</a>
                                                                        </font>
                                                                    </td>
                                                                </tr>
                                                            </table>
                                                        </p>
                                                    </td>
                                                </tr>
                                            </table>
                                        </td>
                                    </tr>
                                </table>
                                <br><br><br>
                            </div>
                        </td>
                        <td style='font-family: sans-serif; font-size: 14px; vertical-align: top;' valign='top'> </td>
                    </tr>
                </table>
            </body>
        </html>
    ]]></key>
  </area>
  <area alias="main">
    <key alias="dashboard">Ovládací panel</key>
    <key alias="sections">Sekce</key>
    <key alias="tree">Obsah</key>
  </area>
  <area alias="moveOrCopy">
    <key alias="choose">Vyberte stránku výše...</key>
    <key alias="copyDone">%0% byl zkopírován do %1%</key>
    <key alias="copyTo">Níže vyberte, kam má být dokument %0% zkopírován</key>
    <key alias="moveDone">%0% byl přesunut do %1%</key>
    <key alias="moveTo">Níže vyberte, kam má být dokument %0% přesunut</key>
    <key alias="nodeSelected">byl vybrán jako kořen Vašeho nového obsahu, klikněte na 'ok' níže.</key>
    <key alias="noNodeSelected">Ještě nebyl vybrán uzel, vyberte, prosím, uzel ze seznamu výše, než stisknete 'ok'</key>
    <key alias="notAllowedByContentType">Aktuální uzel není povolen pod vybraným uzlem kvůli jeho typu</key>
    <key alias="notAllowedByPath">Aktuální uzel nemůže být přesunut do jedné ze svých podstránek</key>
    <key alias="notAllowedAtRoot">Aktuální uzel nemůže být v kořeni</key>
    <key alias="notValid">Operace není povolena, protože máte nedostatečná práva pro 1 nebo více podřizených dokumentů.</key>
    <key alias="relateToOriginal">Vztáhněte kopírované položky k originálu</key>
  </area>
  <area alias="notifications">
    <key alias="editNotifications">Upravte vaše oznámení pro %0%</key>
    <key alias="notificationsSavedFor">Nastavení oznámení bylo uloženo pro</key>
    <key alias="mailBody"><![CDATA[
      Dobrý den, %0%

      Toto je automatická zpráva informující Vás, že úloha '%1%'
      byla provedena na stránce '%2%'
      uživatelem '%3%'

      Přejděte na http://%4%/#/content/content/edit/%5% pro editování.

      Mějte hezký den!

      Zdraví Umbraco robot
    ]]></key>
    <key alias="mailBodyVariantSummary">Následující jazyky byly změněny %0%</key>
    <key alias="mailBodyHtml"><![CDATA[<p>Ahoj %0%</p>

          <p>Toto je automatická zpráva informující Vás, že úloha <strong>'%1%'</strong>
          byla provedena na stránce <a href="http://%4%/#/content/content/edit/%5%"><strong>'%2%'</strong></a>
          uživatelem <strong>'%3%'</strong>
      </p>
          <div style="margin: 8px 0; padding: 8px; display: block;">
                <br />
                <a style="color: white; font-weight: bold; background-color: #5372c3; text-decoration : none; margin-right: 20px; border: 8px solid #5372c3; width: 150px;" href="http://%4%/#/content/content/edit/%5%">&nbsp;&nbsp;&nbsp;&nbsp;&nbsp;EDITOVAT&nbsp;&nbsp;&nbsp;&nbsp;&nbsp;</a> &nbsp;
                <br />
          </div>
          <p>
              <h3>Shrnutí změn:</h3>
              <table style="width: 100%;">
                           %6%
                </table>
             </p>

          <div style="margin: 8px 0; padding: 8px; display: block;">
                <br />
                <a style="color: white; font-weight: bold; background-color: #5372c3; text-decoration : none; margin-right: 20px; border: 8px solid #5372c3; width: 150px;" href="http://%4%/#/content/content/edit/%5%">&nbsp;&nbsp;&nbsp;&nbsp;&nbsp;EDITOVAT&nbsp;&nbsp;&nbsp;&nbsp;&nbsp;</a> &nbsp;
                <br />
          </div>

          <p>Mějte hezký den!<br /><br />
              Zdraví Umbraco robot
          </p>]]></key>
    <key alias="mailBodyVariantHtmlSummary"><![CDATA[<p>Byly změněny následující jazyky:</p>
        %0%
    ]]></key>
    <key alias="mailSubject">[%0%] Upozornění o %1% na %2%</key>
    <key alias="notifications">Upozornění</key>
  </area>
  <area alias="packager">
    <key alias="actions">Akce</key>
    <key alias="created">Vytvořeno</key>
    <key alias="createPackage">Vytvořit balíček</key>
    <key alias="chooseLocalPackageText"><![CDATA[
      Vyberte balíček ve svém počítači kliknutím na tlačítko Procházet<br />
         a výběrem balíčku. Balíčky Umbraco mají obvykle přípony ".umb" nebo ".zip".
      ]]></key>
    <key alias="deletewarning">Tím se balíček odstraní</key>
    <key alias="includeAllChildNodes">Zahrnout všechny podřízené uzly</key>
    <key alias="installed">Nainstalováno</key>
    <key alias="installedPackages">Nainstalované balíčky</key>
    <key alias="noConfigurationView">Tento balíček nemá žádné zobrazení konfigurace</key>
    <key alias="noPackagesCreated">Zatím nebyly vytvořeny žádné balíčky</key>
    <key alias="noPackages">Nemáte nainstalované žádné balíčky</key>
    <key alias="noPackagesDescription"><![CDATA[Nemáte nainstalované žádné balíčky. Nainstalujte místní balíček tak, že jej vyberete ze svého počítače, nebo procházejte dostupné balíčky pomocí ikony <strong>Balíčky</strong> v pravém horním rohu obrazovky.]]></key>
    <key alias="packageContent">Obsah balíčku</key>
    <key alias="packageLicense">Licence</key>
    <key alias="packageSearch">Hledat balíčky</key>
    <key alias="packageSearchResults">Výsledky pro</key>
    <key alias="packageNoResults">Nemohli jsme nic najít</key>
    <key alias="packageNoResultsDescription">Zkuste prosím vyhledat jiný balíček nebo procházet jednotlivé kategorie</key>
    <key alias="packagesPopular">Oblíbené</key>
    <key alias="packagesNew">Nové</key>
    <key alias="packageHas">má</key>
    <key alias="packageKarmaPoints">karma body</key>
    <key alias="packageInfo">Informace</key>
    <key alias="packageOwner">Vlastník</key>
    <key alias="packageContrib">Přispěvatelé</key>
    <key alias="packageCreated">Vytvořeno</key>
    <key alias="packageCurrentVersion">Aktuální verze</key>
    <key alias="packageNetVersion">.NET verze</key>
    <key alias="packageDownloads">Počet stažení</key>
    <key alias="packageLikes">Počet lajků</key>
    <key alias="packageCompatibility">kompatibilita</key>
    <key alias="packageCompatibilityDescription">Tento balíček je kompatibilní s následujícími verzemi Umbraco, jak ohlásili členové komunity. Plnou kompatibilitu nelze zaručit u verzí hlášených pod 100%</key>
    <key alias="packageExternalSources">Externí zdroje</key>
    <key alias="packageAuthor">Autor</key>
    <key alias="packageDocumentation">Dokumentace</key>
    <key alias="packageMetaData">Meta data balíčku</key>
    <key alias="packageName">Název balíčku</key>
    <key alias="packageNoItemsHeader">Balíček neobsahuje žádné položky</key>
    <key alias="packageNoItemsText"><![CDATA[Tento balíček neobsahuje žádné položky k odinstalování.<br/><br/>
      Můžete jej ze systému bezpečně odstranit kliknutím na "odebrat balíček" níže.]]></key>
    <key alias="packageOptions">Možnosti balíčku</key>
    <key alias="packageReadme">Čti mě balíčku</key>
    <key alias="packageRepository">Úložiště balíčku</key>
    <key alias="packageUninstallConfirm">Potvrdit odinstalování</key>
    <key alias="packageUninstalledHeader">Balíček byl odinstalován</key>
    <key alias="packageUninstalledText">Balíček byl úspěšně odinstalován</key>
    <key alias="packageUninstallHeader">Odinstalovat balíček</key>
    <key alias="packageUninstallText"><![CDATA[Níže můžete zrušit zaškrtnutí položek, které si nepřejete nyní odebrat. Jakmile kliknete na "potvrdit odinstalování", všechny zaškrtnuté položky budou odebrány.<br />
      <span style="color: Red; font-weight: bold;">Upozornění:</span> všechny dokumenty, media atd. závislé na položkách, které odstraníte, přestanou pracovat a mohou vést k nestabilitě systému,
      takže odinstalovávejte opatrně. Jste-li na pochybách, kontaktujte autora balíčku.]]></key>
    <key alias="packageVersion">Verze balíčku</key>
  </area>
  <area alias="paste">
    <key alias="doNothing">Vložit s úplným formatováním (nedoporučeno)</key>
    <key alias="errorMessage">Text, který chcete vložit, obsahuje speciální znaky nebo formatování. Toto může být způsobeno kopirováním textu z Microsoft Wordu. Umbraco může odstranit speciální znaky nebo formatování, takže vložený obsah bude pro web vhodnější.</key>
    <key alias="removeAll">Vložit jako čistý text bez jakéhokoliv formátování</key>
    <key alias="removeSpecialFormattering">Vložit, ale odstranit formátování (doporučeno)</key>
  </area>
  <area alias="publicAccess">
    <key alias="paGroups">Ochrana prostřednictvím rolí</key>
    <key alias="paGroupsHelp"><![CDATA[Pokud si přejete řídit přístup ke stránce za použití autentizace prostřednictvím rolí,<br /> použijte členské skupiny umbraca.]]></key>
    <key alias="paGroupsNoGroups">Musíte vytvořit členskou skupinu před tím, než můžete použít autentizaci prostřednictvím rolí</key>
    <key alias="paErrorPage">Chybová stránka</key>
    <key alias="paErrorPageHelp">Použita, když jsou lidé přihlášení, ale nemají přístup</key>
    <key alias="paHowWould">Vyberte, jak omezit přístup k této stránce</key>
    <key alias="paIsProtected">%0% je nyní chráněna</key>
    <key alias="paIsRemoved">Ochrana odebrána z %0%</key>
    <key alias="paLoginPage">Přihlašovací stránka</key>
    <key alias="paLoginPageHelp">Vyberte stránku, která obsahuje přihlašovací formulář</key>
    <key alias="paRemoveProtection">Odstranit ochranu</key>
    <key alias="paRemoveProtectionConfirm"><![CDATA[Are you sure you want to remove the protection from the page <strong>%0%</strong>?]]></key>
    <key alias="paSelectPages">Vyberte stránky, které obsahují přihlašovací formulář a chybová hlášení</key>
    <key alias="paSelectRoles">Vyberte role, které mají přístup k této stránce</key>
    <key alias="paSelectGroups"><![CDATA[Vyberte role, které mají přístup ke stránce <strong>%0%</strong>]]></key>
    <key alias="paSelectMembers"><![CDATA[Vyberte členy, kteří mají přístup ke stránce <strong>%0%</strong>]]></key>
    <key alias="paMembers">Ochrana konkrétních členů</key>
    <key alias="paMembersHelp">Pokud si přejete udělit přístup konkrétním členům</key>
    <key alias="paSetLogin">Nastavte přihlašovací jmého a heslo pro tuto stránku</key>
    <key alias="paSimple">Jednouživatelská ochrana</key>
    <key alias="paSimpleHelp">Jestliže chcete nastavit jenom jednoduchou ochranu prostřednictvím uživatelského jména a hesla</key>
  </area>
  <area alias="publish">
    <key alias="invalidPublishBranchPermissions">Nedostatečná uživatelská oprávnění k publikování všech potomků</key>
    <key alias="contentPublishedFailedIsTrashed"><![CDATA[
      %0% nelze publikovat, protože položka je v koši.
    ]]></key>
    <key alias="contentPublishedFailedAwaitingRelease"><![CDATA[
      %0% nemůže být publikována, protože položka je naplánovaná k uvolnění.
    ]]></key>
    <key alias="contentPublishedFailedExpired"><![CDATA[
      %0% nelze publikovat, protože platnost položky vypršela.
    ]]></key>
    <key alias="contentPublishedFailedInvalid"><![CDATA[
      %0% nemůže být publikována, protože tyto vlastnosti: %1%  nesplňují validační pravidla.
    ]]></key>
    <key alias="contentPublishedFailedByEvent"><![CDATA[
      %0% nemůže být publikována, protože rozšíření třetí strany akci zrušilo.
    ]]></key>
    <key alias="contentPublishedFailedByParent"><![CDATA[
      %0% nemůže být publikována, protože rodičovská stránka není publikována.
    ]]></key>
    <key alias="contentPublishedFailedByMissingName"><![CDATA[%0% nelze zveřejnit, protože chybí jméno.]]></key>
    <!-- TADY JSEM SKONCIL -->
    <key alias="contentPublishedFailedReqCultureValidationError">Ověření se nezdařilo pro požadovaný jazyk '% 0%'. Tento jazyk byl uložen, ale nezveřejněn.</key>
    <key alias="inProgress">Probíhá publikování - počkejte, prosím...</key>
    <key alias="inProgressCounter">%0% ze %1% stránek bylo publikováno...</key>
    <key alias="nodePublish">%0% byla publikována</key>
    <key alias="nodePublishAll">%0% a podstránky byly publikovány</key>
    <key alias="publishAll">Publikovat %0% a všechny její podstránky</key>
    <key alias="publishHelp"><![CDATA[Klikněte <em>ok</em> pro publikování <strong>%0%</strong> a tedy zveřejnění jejího obsahu.<br/><br />
      Můžete publikovat tuto stránku a všechny její podstránky zatrhnutím <em>publikovat všchny podstránky</em> níže.
      ]]></key>
    <key alias="includeUnpublished">Zahrnout nepublikované podřízené stránky</key>
  </area>
  <area alias="colorpicker">
    <key alias="noColors">Nenakonfigurovali jste žádné schválené barvy</key>
  </area>
  <area alias="contentPicker">
    <key alias="allowedItemTypes">Můžete vybrat pouze položky typu (typů): %0%</key>
    <key alias="pickedTrashedItem">Vybrali jste aktuálně odstraněnou položku obsahu nebo položku v koši</key>
    <key alias="pickedTrashedItems">Vybrali jste aktuálně odstraněné položky obsahu nebo položky v koši</key>
  </area>
  <area alias="mediaPicker">
    <key alias="deletedItem">Smazaná položka</key>
    <key alias="pickedTrashedItem">Vybrali jste aktuálně odstraněnou položku média nebo položku v koši</key>
    <key alias="pickedTrashedItems">Vybrali jste aktuálně odstraněné položky médií nebo položky médií v koši</key>
    <key alias="trashed">V koši</key>
  </area>
  <area alias="relatedlinks">
    <key alias="enterExternal">zadejte externí odkaz</key>
    <key alias="chooseInternal">zvolte interní stránku</key>
    <key alias="caption">Nadpis</key>
    <key alias="link">Odkaz</key>
    <key alias="newWindow">Otevřít v novém okně</key>
    <key alias="captionPlaceholder">zadejte titulek</key>
    <key alias="externalLinkPlaceholder">Zadejte odkaz</key>
    <!-- DEPRECATED ??? -->
    <key alias="addExternal">Přidat vnější odkaz</key>
    <key alias="addInternal">Přidat vnitřní odkaz</key>
    <key alias="addlink">Přidat</key>
    <key alias="internalPage">Vnitřní stránka</key>
    <key alias="linkurl">URL</key>
    <key alias="modeDown">Posunout dolů</key>
    <key alias="modeUp">Posunout nahoru</key>
    <key alias="removeLink">Odebrat odkaz</key>
  </area>
  <area alias="imagecropper">
    <key alias="reset">Zrušit oříznutí</key>
    <key alias="updateEditCrop">Hotovo</key>
    <key alias="undoEditCrop">Vrátit změny</key>
  </area>
  <area alias="rollback">
    <key alias="headline">Vyberte verzi, kterou chcete porovnat s aktuální verzí</key>
    <key alias="currentVersion">Současná verze</key>
    <key alias="diffHelp"><![CDATA[Tohle ukazuje rozdíly mezi současnou verzi a vybranou verzi<br /><del>Červený</del> text nebude ve vybrané verzi zobrazen, <ins>zelený znamená přidaný</ins>].]]></key>
    <key alias="documentRolledBack">Dokument byl vrácen na starší verzi</key>
    <key alias="htmlHelp">Tohle zobrazuje vybranou verzi jako html, jestliže chcete vidět rozdíly mezi 2 verzemi najednou, použijte rozdílové zobrazení</key>
    <key alias="rollbackTo">Vrátit starší verzi </key>
    <key alias="selectVersion">Vybrat verzi</key>
    <key alias="view">Zobrazení</key>
  </area>
  <area alias="scripts">
    <key alias="editscript">Editovat skriptovací soubor</key>
  </area>
  <area alias="sections">
    <key alias="content">Obsah</key>
    <key alias="forms">Formuláře</key>
    <key alias="media">Média</key>
    <key alias="member">Členové</key>
    <key alias="packages">Balíčky</key>
    <key alias="settings">Nastavení</key>
    <key alias="translation">Překlad</key>
    <key alias="users">Uživatelé</key>
    <!-- DEPRECATED ??? -->
    <key alias="concierge">Domovník</key>
    <key alias="courier">Kurýr</key>
    <key alias="developer">Vývojář</key>
    <key alias="installer">Průvodce nastavením Umbraca</key>
    <key alias="newsletters">Zpravodaje</key>
    <key alias="statistics">Statistiky</key>
    <key alias="help" version="7.0">Nápověda</key>
  </area>
  <area alias="help">
    <key alias="tours">Příručky</key>
    <key alias="theBestUmbracoVideoTutorials">Nejlepší videopříručky Umbraco</key>
    <key alias="umbracoForum">Navštívit our.umbraco.com</key>
    <key alias="umbracoTv">Navštívit umbraco.tv</key>
  </area>
  <area alias="settings">
    <key alias="defaulttemplate">Výchozí šablona</key>
    <key alias="importDocumentTypeHelp">Pro importování typu dokumentu vyhledejte soubor ".udt" ve svém počítači tak, že kliknete na tlačítko "Prohledat" a pak kliknete na "Import" (na následující obrazovce budete vyzváni k potvrzení)</key>
    <key alias="newtabname">Název nové záložky</key>
    <key alias="nodetype">Typ uzlu</key>
    <key alias="objecttype">Typ</key>
    <key alias="stylesheet">Stylopis</key>
    <key alias="script">Skript</key>
    <key alias="tab">Záložka</key>
    <key alias="tabname">Název záložky</key>
    <key alias="tabs">Záložky</key>
    <key alias="contentTypeEnabled">Nadřazený typ obsahu povolen</key>
    <key alias="contentTypeUses">Tento typ obsahu používá</key>
    <key alias="noPropertiesDefinedOnTab">Na této záložce nejsou definovány žádné vlastnosti. Pro vytvoření nové vlastnosti klikněte na odkaz "přidat novou vlastnost" nahoře.</key>
    <key alias="createMatchingTemplate">Vytvořit odpovídající šablonu</key>
    <key alias="addIcon">Přidat ikonu</key>
  </area>
  <area alias="sort">
    <key alias="sortOrder">Řazení</key>
    <key alias="sortCreationDate">Datum vytvoření</key>
    <key alias="sortDone">Třídění bylo ukončeno.</key>
    <key alias="sortHelp">Abyste nastavili, jak mají být položky seřazeny, přetáhněte jednotlivé z nich nahoru či dolů. Anebo klikněte na hlavičku sloupce pro setřídění celé kolekce</key>
    <key alias="sortPleaseWait"><![CDATA[ Čekejte, prosím. Položky jsou tříděny a může to chvíli trvat.]]></key>
    <key alias="sortEmptyState">Tato položka nemá vnořené položky k seřazení</key>
  </area>
  <area alias="speechBubbles">
    <key alias="validationFailedHeader">Validace</key>
    <key alias="validationFailedMessage">Před uložením položky je nutné opravit chyby</key>
    <key alias="operationFailedHeader">Chyba</key>
    <key alias="operationSavedHeader">Uloženo</key>
    <key alias="invalidUserPermissionsText">Nedostatečná uživatelská oprávnění, operace nemohla být dokončena</key>
    <key alias="operationCancelledHeader">Zrušeno</key>
    <key alias="operationCancelledText">Operace byla zrušena doplňkem třetí strany</key>
    <key alias="contentTypeDublicatePropertyType">Typ vlastnosti už existuje</key>
    <key alias="contentTypePropertyTypeCreated">Typ vlastnosti vytvořen</key>
    <key alias="contentTypePropertyTypeCreatedText"><![CDATA[Název: %0% <br />Datový typ: %1%]]></key>
    <key alias="contentTypePropertyTypeDeleted">Typ vlastnosti odstraněn</key>
    <key alias="contentTypeSavedHeader">Typ vlastnosti uložen</key>
    <key alias="contentTypeTabCreated">Záložka vytvořena</key>
    <key alias="contentTypeTabDeleted">Záložka odstraněna</key>
    <key alias="contentTypeTabDeletedText">Záložka s id: %0% odstraněna</key>
    <key alias="cssErrorHeader">Stylopis nebyl uložen</key>
    <key alias="cssSavedHeader">Stylopis byl uložen</key>
    <key alias="cssSavedText">Stylopis byl uložen bez chyb</key>
    <key alias="dataTypeSaved">Datový typ byl uložen</key>
    <key alias="dictionaryItemSaved">Položka slovníku byla uložena</key>
    <key alias="editContentPublishedHeader">Obsah byl publikován</key>
    <key alias="editContentPublishedText">a je viditelný na webu</key>
    <key alias="editMultiContentPublishedText">%0% dokumentů zveřejněných a viditelných na webu</key>
    <key alias="editVariantPublishedText">%0% zveřejněných a viditelných na webu</key>
    <key alias="editMultiVariantPublishedText">%0% dokumentů zveřejněných pro jazyky %1% a viditelných na webu</key>
    <key alias="editContentSavedHeader">Obsah byl uložen</key>
    <key alias="editContentSavedText">Nezapomeňte na publikování, aby se změny projevily</key>
    <key alias="editContentScheduledSavedText">Načasování publikování bylo aktualizováno</key>
    <key alias="editVariantSavedText">%0% uloženo</key>
    <key alias="editContentSendToPublish">Odeslat ke schválení</key>
    <key alias="editContentSendToPublishText">Změny byly odeslány ke schválení</key>
    <key alias="editVariantSendToPublishText">%0% změn bylo odesláno ke schválení</key>
    <key alias="editMediaSaved">Médium bylo uloženo</key>
    <key alias="editMediaSavedText">Médium bylo uloženo bez chyb</key>
    <key alias="editMemberSaved">Člen byl uložen</key>
    <key alias="editStylesheetPropertySaved">Vlastnost stylopisu byla uložena</key>
    <key alias="editStylesheetSaved">Stylopis byl uložen</key>
    <key alias="editTemplateSaved">Šablona byla uložena</key>
    <key alias="editUserError">Chyba při ukládání uživatele (zkontrolujte log)</key>
    <key alias="editUserSaved">Uživatel byl uložen</key>
    <key alias="editUserTypeSaved">Typ uživatele byl uložen</key>
    <key alias="editUserGroupSaved">Skupina uživatelů byla uložena</key>
    <key alias="editCulturesAndHostnamesSaved">Jazyky a názvy hostitelů byly uloženy</key>
    <key alias="editCulturesAndHostnamesError">Při ukládání jazyků a názvů hostitelů došlo k chybě</key>
    <key alias="fileErrorHeader">Soubor nebyl uložen</key>
    <key alias="fileErrorText">soubor nemohl být uložen. Zkontrolujte, prosím, oprávnění k souboru</key>
    <key alias="fileSavedHeader">Soubor byl uložen</key>
    <key alias="fileSavedText">Soubor byl uložen bez chyb</key>
    <key alias="languageSaved">Jazyk byl uložen</key>
    <key alias="mediaTypeSavedHeader">Typ média byl uložen</key>
    <key alias="memberTypeSavedHeader">Typ člena byl uložen</key>
    <key alias="memberGroupSavedHeader">Skupina členů byla uložena</key>
    <key alias="templateErrorHeader">Šablona nebyla uložena</key>
    <key alias="templateErrorText">Ujistěte se, prosím, že nemáte 2 šablony se stejným aliasem</key>
    <key alias="templateSavedHeader">Šablona byla uložena</key>
    <key alias="templateSavedText">Šablona byla uložena bez chyb!</key>
    <key alias="contentUnpublished">Publikování obsahu bylo zrušeno</key>
    <key alias="contentCultureUnpublished">Varianta obsahu %0% nebyla publikována</key>
    <key alias="contentMandatoryCultureUnpublished">Povinný jazyk '%0%' nebyl publikován. Všechny jazyky pro tuto položku obsahu nejsou nyní publikovány.</key>
    <key alias="partialViewSavedHeader">Částečný pohled byl uložen</key>
    <key alias="partialViewSavedText">Částečný pohled byl uložen bez chyb!</key>
    <key alias="partialViewErrorHeader">Částečný pohled nebyl uložen</key>
    <key alias="partialViewErrorText">Při ukládání souboru došlo k chybě.</key>
    <key alias="permissionsSavedFor">Oprávnění byla uložena pro</key>
    <key alias="deleteUserGroupsSuccess">Smazáno %0% skupin uživatelů</key>
    <key alias="deleteUserGroupSuccess">%0% bylo smazáno</key>
    <key alias="enableUsersSuccess">Povoleno %0% uživatelů</key>
    <key alias="disableUsersSuccess">Zakázáno %0% uživatelů</key>
    <key alias="enableUserSuccess">%0% je nyní povoleno</key>
    <key alias="disableUserSuccess">%0% je nyní zakázáno</key>
    <key alias="setUserGroupOnUsersSuccess">Skupiny uživatelů byly nastaveny</key>
    <key alias="unlockUsersSuccess">Odemčeno %0% uživatelů</key>
    <key alias="unlockUserSuccess">%0% je nyný odemčeno</key>
    <key alias="memberExportedSuccess">Člen byl exportován do souboru</key>
    <key alias="memberExportedError">Při exportu člena došlo k chybě</key>
    <key alias="deleteUserSuccess">Uživatel %0% byl smazán</key>
    <key alias="resendInviteHeader">Pozvat uživatele</key>
    <key alias="resendInviteSuccess">Pozvánka byla znovu odeslána na %0%</key>
    <key alias="contentReqCulturePublishError">Dokument nelze publikovat, protože %0% není publikována</key>
    <key alias="contentCultureValidationError">Ověření pro jazyk '%0%' se nezdařilo</key>
    <key alias="documentTypeExportedSuccess">Typ dokumentu byl exportován do souboru</key>
    <key alias="documentTypeExportedError">Při exportu typu dokumentu došlo k chybě</key>
    <key alias="scheduleErrReleaseDate1">Datum vydání nemůže být v minulosti</key>
    <key alias="scheduleErrReleaseDate2">Nelze naplánovat publikování dokumentu, protože %0% není publikována</key>
    <key alias="scheduleErrReleaseDate3">Dokument nelze naplánovat na publikování, protože „%0%“ má datum zveřejnění později než nepovinný jazyk</key>
    <key alias="scheduleErrExpireDate1">Datum vypršení platnosti nemůže být v minulosti</key>
    <key alias="scheduleErrExpireDate2">Datum vypršení nemůže být před datem vydání</key>
    <!-- DEPRECATED ??? -->
    <key alias="contentPublishedFailedByEvent">Publikování bylo zrušeno doplňkem třetí strany</key>
    <key alias="editContentPublishedFailedByParent">Publikování se nezdařilo, protože nadřazená stránka není publikována</key>
  </area>
  <area alias="stylesheet">
    <key alias="addRule">Přidat styl</key>
    <key alias="editRule">Upravit styl</key>
    <key alias="editorRules">Styly Rich Text editoru</key>
    <key alias="editorRulesHelp">Definujte styly, které by měly být k dispozici v editoru formátovaného textu pro tuto šablonu stylů</key>
    <key alias="editstylesheet">Editovat stylopis</key>
    <key alias="editstylesheetproperty">Editovat vlastnost stylopisu</key>
    <key alias="nameHelp">Název, který identifikuje vlastnost stylu v editoru formátovaného textu</key>
    <key alias="preview">Náhled</key>
    <key alias="previewHelp">Jak bude text vypadat v Rich Text editoru.</key>
    <key alias="selector">CSS identifikátor nebo třída</key>
    <key alias="selectorHelp">Používá syntaxi CSS, např. "h1" nebo ".redHeader"</key>
    <key alias="styles">Styly</key>
    <key alias="stylesHelp">CSS, který by měl být použit v editoru RTF, např. "color:red;"</key>
    <key alias="tabCode">Kód</key>
    <key alias="tabRules">Rich Text editor</key>
    <!-- DEPRECATED ??? -->
    <key alias="aliasHelp">Používá CSS syntaxi např.: h1, .redHeader, .blueTex</key>
  </area>
  <area alias="template">
    <key alias="deleteByIdFailed">Nepodařilo se odstranit šablonu s ID %0%</key>
    <key alias="edittemplate">Editovat šablonu</key>
    <key alias="insertSections">Sekce</key>
    <key alias="insertContentArea">Vložit obsahovou oblast</key>
    <key alias="insertContentAreaPlaceHolder">Vložit zástupce obsahové oblasti</key>
    <key alias="insert">Vložit</key>
    <key alias="insertDesc">Vyberte, co chcete vložit do své šablony</key>
    <key alias="insertDictionaryItem">Vložit položku slovníku</key>
    <key alias="insertDictionaryItemDesc">Položka slovníku je zástupný symbol pro překladatelný text, což usnadňuje vytváření návrhů pro vícejazyčné webové stránky.</key>
    <key alias="insertMacro">Vložit makro</key>
    <key alias="insertMacroDesc">
      Makro je konfigurovatelná součást, která je skvělá pro opakovaně použitelné části návrhu, kde potřebujete předat parametry, jako jsou galerie, formuláře a seznamy.
    </key>
    <key alias="insertPageField">Vložit pole stránky umbraco</key>
    <key alias="insertPageFieldDesc">Zobrazuje hodnotu pojmenovaného pole z aktuální stránky s možnostmi upravit hodnotu nebo alternativní hodnoty.</key>
    <key alias="insertPartialView">Částečná šablona</key>
    <key alias="insertPartialViewDesc">
      Částečná šablona je samostatný soubor šablony, který lze vykreslit uvnitř jiné šablony. Je to skvělé pro opakované použití nebo pro oddělení složitých šablon.
    </key>
    <key alias="mastertemplate">Nadřazená šablona</key>
    <key alias="noMaster">Žádný master</key>
    <key alias="renderBody">Vykreslit podřízenou šablonu</key>
    <key alias="renderBodyDesc"><![CDATA[
     Vykreslí obsah podřízené šablony vložením zástupného symbolu <code>@RenderBody()</code>.
      ]]></key>
    <key alias="defineSection">Definujte pojmenovanou sekci</key>
    <key alias="defineSectionDesc"><![CDATA[
         Definuje část vaší šablony jako pojmenovanou sekci jejím zabalením do <code>@section {...}</code>. Ta může být vykreslena v konkrétní oblasti nadřazené šablony pomocí <code>@RenderSection</code>.
      ]]></key>
    <key alias="renderSection">Vykreslit pojmenovanou sekci</key>
    <key alias="renderSectionDesc"><![CDATA[
      Vykreslí pojmenovanou oblast podřízené šablony vložením zástupného symbolu <code>@RenderSection(name)</code>. Tím se vykreslí oblast podřízené šablony, která je zabalena do odpovídající definice <code>@section[name] {...}</code>.
      ]]></key>
    <key alias="sectionName">Název sekce</key>
    <key alias="sectionMandatory">Sekce je povinná</key>
    <key alias="sectionMandatoryDesc"><![CDATA[
            Pokud je povinná, musí podřízená šablona obsahovat definici <code>@section</code>, jinak se zobrazí chyba.
            ]]></key>
    <key alias="queryBuilder">Tvůrce dotazů</key>
    <key alias="itemsReturned">položky vráceny, do</key>
    <key alias="iWant">Chci</key>
    <key alias="allContent">veškerý obsah</key>
    <key alias="contentOfType">obsah typu "%0%"</key>
    <key alias="from">z(e)</key>
    <key alias="websiteRoot">můj web</key>
    <key alias="where">kde</key>
    <key alias="and">a</key>
    <key alias="is">je</key>
    <key alias="isNot">není</key>
    <key alias="before">před</key>
    <key alias="beforeIncDate">před (včetně zvoleného datumu)</key>
    <key alias="after">po</key>
    <key alias="afterIncDate">po (včetně zvoleného datumu)</key>
    <key alias="equals">rovná se</key>
    <key alias="doesNotEqual">nerovná se</key>
    <key alias="contains">obsahuje</key>
    <key alias="doesNotContain">neobsahuje</key>
    <key alias="greaterThan">větší než</key>
    <key alias="greaterThanEqual">větší nebo rovno</key>
    <key alias="lessThan">menší než</key>
    <key alias="lessThanEqual">menší nebo rovno</key>
    <key alias="id">Id</key>
    <key alias="name">Název</key>
    <key alias="createdDate">Datum vytvoření</key>
    <key alias="lastUpdatedDate">Datum poslední aktualizace</key>
    <key alias="orderBy">řadit podle</key>
    <key alias="ascending">vzestupně</key>
    <key alias="descending">sestupně</key>
    <key alias="template">Šablona</key>
    <!-- DEPRECATED ??? -->
    <key alias="quickGuide">Rychlá příručka k šablonovým značkám umbraca</key>
  </area>
  <area alias="grid">
    <key alias="media">Obrázek</key>
    <key alias="macro">Makro</key>
    <key alias="insertControl">Vybrat typ obsahu</key>
    <key alias="chooseLayout">Vybrat rozvržení</key>
    <key alias="addRows">Přidat řádek</key>
    <key alias="addElement">Přidat obsah</key>
    <key alias="dropElement">Zahodit obsah</key>
    <key alias="settingsApplied">Nastavení aplikováno</key>
    <key alias="contentNotAllowed">Tento obsah zde není povolen</key>
    <key alias="contentAllowed">Tento obsah je zde povolen</key>
    <key alias="clickToEmbed">Klepněte pro vložení</key>
    <key alias="clickToInsertImage">Klepnutím vložíte obrázek</key>
    <key alias="placeholderWriteHere">Zde pište...</key>
    <key alias="gridLayouts">Rozvržení mřížky</key>
    <key alias="gridLayoutsDetail">Rozvržení je celková pracovní oblast pro editor mřížky, obvykle potřebujete pouze jedno nebo dvě různá rozvržení</key>
    <key alias="addGridLayout">Přidat rozvržení mřížky</key>
    <key alias="addGridLayoutDetail">Upravte rozvržení nastavením šířky sloupců a přidáním dalších sekcí</key>
    <key alias="rowConfigurations">Konfigurace řádků</key>
    <key alias="rowConfigurationsDetail">Řádky jsou předdefinované buňky uspořádané vodorovně</key>
    <key alias="addRowConfiguration">Přidat konfiguraci řádku</key>
    <key alias="addRowConfigurationDetail">Upravte řádek nastavením šířky buněk a přidáním dalších buněk</key>
    <key alias="columns">Sloupce</key>
    <key alias="columnsDetails">Celkový počet sloupců v rozvržení mřížky</key>
    <key alias="settings">Nastavení</key>
    <key alias="settingsDetails">Nakonfigurujte, jaká nastavení mohou editoři změnit</key>
    <key alias="styles">Styly</key>
    <key alias="stylesDetails">Nakonfigurujte, co mohou editoři stylů změnit</key>
    <key alias="allowAllEditors">Povolit všechny editory</key>
    <key alias="allowAllRowConfigurations">Povolit všechny konfigurace řádků</key>
    <key alias="maxItems">Maximální počet položek</key>
    <key alias="maxItemsDescription">Nechte prázdné nebo nastavte na 0 pro neomezené</key>
    <key alias="setAsDefault">Nastavit jako výchozí</key>
    <key alias="chooseExtra">Vyberat navíc</key>
    <key alias="chooseDefault">Zvolit výchozí</key>
    <key alias="areAdded">jsou přidány</key>
    <key alias="youAreDeleting">Odstraňujete konfiguraci řádku</key>
    <key alias="deletingARow">
      Odstranění názvu konfigurace řádku povede ke ztrátě dat pro veškerý existující obsah založený na této konfiguraci.
    </key>
  </area>
  <area alias="contentTypeEditor">
    <key alias="compositions">Složení</key>
    <key alias="group">Skupina</key>
    <key alias="noGroups">Nepřidali jste žádné skupiny</key>
    <key alias="addGroup">Přidat skupinu</key>
    <key alias="inheritedFrom">Zděděno od</key>
    <key alias="addProperty">Přidat vlastnost</key>
    <key alias="requiredLabel">Požadovaný popisek</key>
    <key alias="enableListViewHeading">Povolit zobrazení seznamu</key>
    <key alias="enableListViewDescription">Nakonfiguruje položku obsahu tak, aby zobrazovala seznam svých potomků a seznam potomků, které je možné prohledávat, potomci se nebudou zobrazovat ve stromu</key>
    <key alias="allowedTemplatesHeading">Povolené šablony</key>
    <key alias="allowedTemplatesDescription">Vyberte, kteří editoři šablon mohou používat obsah tohoto typu</key>
    <key alias="allowAsRootHeading">Povolit jako root</key>
    <key alias="allowAsRootDescription">Povolit editorům vytvářet obsah tohoto typu v kořenovém adresáři stromu obsahu.</key>
    <key alias="childNodesHeading">Povolené typy podřízených uzlů</key>
    <key alias="childNodesDescription">Povolit vytváření obsahu zadaných typů pod obsahem tohoto typu.</key>
    <key alias="chooseChildNode">Vybrat podřízený uzel</key>
    <key alias="compositionsDescription">Zdědí záložky a vlastnosti z existujícího typu dokumentu. Nové záložky budou přidány do aktuálního typu dokumentu nebo sloučeny, pokud existuje záložka se stejným názvem.</key>
    <key alias="compositionInUse">Tento typ obsahu se používá ve složení, a proto jej nelze poskládat.</key>
    <key alias="noAvailableCompositions">Nejsou k dispozici žádné typy obsahu, které lze použít jako složení.</key>
    <key alias="compositionRemoveWarning">Odebráním složení odstraníte všechna související data vlastností. Jakmile uložíte typ dokumentu, již není cesta zpět.</key>
    <key alias="availableEditors">Vytvořit nové</key>
    <key alias="reuse">Použít existující</key>
    <key alias="editorSettings">Nastavení editoru</key>
    <key alias="configuration">Konfigurace</key>
    <key alias="yesDelete">Ano, smazat</key>
    <key alias="movedUnderneath">bylo přesunuto pod</key>
    <key alias="copiedUnderneath">bylo zkopírováno pod</key>
    <key alias="folderToMove">Vybrat složku, kterou chcete přesunout</key>
    <key alias="folderToCopy">Vybrat složku, kterou chcete kopírovat</key>
    <key alias="structureBelow">ve stromové struktuře níže</key>
    <key alias="allDocumentTypes">Všechny typy dokumentů</key>
    <key alias="allDocuments">Všechny dokumenty</key>
    <key alias="allMediaItems">Všechny média</key>
    <key alias="usingThisDocument">použití tohoto typu dokumentu bude trvale smazáno, prosím potvrďte, že je chcete také odstranit.</key>
    <key alias="usingThisMedia">použití tohoto typu média bude trvale smazáno, potvrďte, že je chcete také odstranit.</key>
    <key alias="usingThisMember">použití tohoto typu člena bude trvale smazáno, potvrďte, že je chcete také odstranit</key>
    <key alias="andAllDocuments">a všechny dokumenty používající tento typ</key>
    <key alias="andAllMediaItems">a všechny mediální položky používající tento typ</key>
    <key alias="andAllMembers">a všichni členové používající tento typ</key>
    <key alias="memberCanEdit">Člen může upravovat</key>
    <key alias="memberCanEditDescription">Povolit editaci této vlastnosti členem na jeho stránce profilu</key>
    <key alias="isSensitiveData">Obsahuje citlivá data</key>
    <key alias="isSensitiveDataDescription">Skrýt tuto hodnotu vlastnosti před editory obsahu, kteří nemají přístup k prohlížení citlivých informací</key>
    <key alias="showOnMemberProfile">Zobrazit v profilu člena</key>
    <key alias="showOnMemberProfileDescription">Povolit zobrazení této vlastnosti na stránce profilu člena</key>
    <key alias="tabHasNoSortOrder">záložka nemá žádné řazení</key>
    <key alias="compositionUsageHeading">Kde se toto složení používá?</key>
    <key alias="compositionUsageSpecification">Toto složení se v současnosti používá ve složení následujících typů obsahu:</key>
    <key alias="variantsHeading">Povolit různé jazyky</key>
    <key alias="variantsDescription">Povolit editorům vytvářet obsah tohoto typu v různých jazycích.</key>
    <key alias="allowVaryByCulture">Povolit různé jazyky</key>
    <key alias="elementType">Typ prvku</key>
    <key alias="elementHeading">Je typ prvku</key>
    <key alias="elementDescription">Typ prvku je určen k použití například ve vnořeném obsahu, nikoli ve stromu.</key>
    <key alias="elementCannotToggle">Jakmile byl typ dokumentu použit k vytvoření jedné nebo více položek obsahu, nelze jej změnit na typ prvku.</key>
    <key alias="elementDoesNotSupport">To neplatí pro typ prvku</key>
    <key alias="propertyHasChanges">V této vlastnosti jste provedli změny. Opravdu je chcete zahodit?</key>
  </area>
  <area alias="languages">
    <key alias="addLanguage">Přidat jazyk</key>
    <key alias="mandatoryLanguage">Povinný jazyk</key>
    <key alias="mandatoryLanguageHelp">Před publikováním uzlu je nutné vyplnit vlastnosti v tomto jazyce.</key>
    <key alias="defaultLanguage">Výchozí jazyk</key>
    <key alias="defaultLanguageHelp">Web Umbraco může mít nastaven pouze jeden výchozí jazyk.</key>
    <key alias="changingDefaultLanguageWarning">Přepnutí výchozího jazyka může mít za následek chybějící výchozí obsah.</key>
    <key alias="fallsbackToLabel">Nahradit nepřeložený obsah za</key>
    <key alias="noFallbackLanguageOption">Žádné nahrazení nepřeloženého jazyka</key>
    <key alias="fallbackLanguageDescription">Chcete-li povolit automatické zobrazení vícejazyčného obsahu v jiném jazyce, pokud není v požadovaném jazyce přeložen, vyberte jej zde.</key>
    <key alias="fallbackLanguage">Nahrazujicí jazyk</key>
    <key alias="none">žádný</key>
  </area>
  <area alias="macro">
    <key alias="addParameter">Přidat parametr</key>
    <key alias="editParameter">Upravit parametr</key>
    <key alias="enterMacroName">Zadejte název makra</key>
    <key alias="parameters">Parametry</key>
    <key alias="parametersDescription">Definujte parametry, které by měly být k dispozici při použití tohoto makra.</key>
    <key alias="selectViewFile">Vyberte soubor makra pro částečnou šablonu</key>
  </area>
  <area alias="modelsBuilder">
    <key alias="buildingModels">Stavební modely</key>
    <key alias="waitingMessage">to může chvíli trvat, nebojte se</key>
    <key alias="modelsGenerated">Generované modely</key>
    <key alias="modelsGeneratedError">Modely nelze vygenerovat</key>
    <key alias="modelsExceptionInUlog">Generování modelů selhalo, viz výjimka v logu Umbraca</key>
  </area>
  <area alias="templateEditor">
    <key alias="addDefaultValue">Přidat výchozí hodnotu</key>
    <key alias="defaultValue">Výchozí hodnota</key>
    <key alias="alternativeField">Alternativní pole</key>
    <key alias="alternativeText">Alternativní text</key>
    <key alias="casing">Velká a malá písmena</key>
    <key alias="encoding">Kódování</key>
    <key alias="chooseField">Vybrat pole</key>
    <key alias="convertLineBreaks">Konvertovat</key>
    <key alias="convertLineBreaksHelp">Nahrazuje nové řádky html tagem &amp;lt;br&amp;gt;</key>
    <key alias="customFields">Vlastní pole</key>
    <key alias="dateOnly">Ano, pouze datum</key>
    <key alias="formatAsDate">Formátovat jako datum</key>
    <key alias="htmlEncode">HTML kódování</key>
    <key alias="htmlEncodeHelp">Nahradí speciální znaky jejich HTML ekvivalentem.</key>
    <key alias="insertedAfter">Bude vloženo za hodnotou pole</key>
    <key alias="insertedBefore">Bude vloženo před hodnotou pole</key>
    <key alias="lowercase">Malá písmena</key>
    <key alias="none">Nic</key>
    <key alias="outputSample">Ukázka výstupu</key>
    <key alias="postContent">Vložit za polem</key>
    <key alias="preContent">Vložit před polem</key>
    <key alias="recursive">Rekurzivní</key>
    <key alias="recursiveDescr">Ano, udělej to rekurzivní</key>
    <key alias="standardFields">Standardní pole</key>
    <key alias="uppercase">Velká písmena</key>
    <key alias="urlEncode">Kódování URL</key>
    <key alias="urlEncodeHelp">Formátuje speciální znaky v URL adresách</key>
    <key alias="usedIfAllEmpty">Bude použito pouze pokud jsou pole nahoře prázdná</key>
    <key alias="usedIfEmpty">Toto pole bude použito pouze pokud je primární pole prázdné</key>
    <key alias="withTime">Ano, s časem. Oddělovač: </key>
  </area>
  <area alias="translation">
    <key alias="details">Podrobnosti překladu</key>
    <key alias="DownloadXmlDTD">Stáhnout XML DTD</key>
    <key alias="fields">Pole</key>
    <key alias="includeSubpages">Zahrnout podstránky</key>
    <key alias="mailBody"><![CDATA[
      Dobrý den, %0%

      Toto je automatická zpráva informující Vás, že dokument '%1%'
      byl vyžádán k překladu do '%5%' uživatelem %2%.

      Přejděte na http://%3%/translation/details.aspx?id=%4% pro editování.

      Anebo se přihlašte do umbraca, abyste získali přehled o svých překladatelských úlohách
      http://%3%

      Mějte hezký den!

      Zdraví Umbraco robot
    ]]></key>
    <key alias="noTranslators">Žádní uživatelé překladatelé nebyli nalezeni. Vytvořte, prosím, překladatele před tím, než začnete posílat obsah k překladu</key>
    <key alias="pageHasBeenSendToTranslation">Stránka '%0%' byla poslána k překladu</key>
    <key alias="sendToTranslate">Poslat stránku '%0%' k překladu</key>
    <key alias="totalWords">Slov celkem</key>
    <key alias="translateTo">Přeložit do</key>
    <key alias="translationDone">Překlad hotov.</key>
    <key alias="translationDoneHelp">Klikutím níže můžete vidět stránky, které jste právě přeložili. Jestliže je nalezena originální stránka, dostanete srovnání 2 stránek.</key>
    <key alias="translationFailed">Překlad selhal, xml soubor může být poškozený</key>
    <key alias="translationOptions">Možnosti překladu</key>
    <key alias="translator">Překladatel</key>
    <key alias="uploadTranslationXml">Nahrát xml překladu</key>
  </area>
  <area alias="treeHeaders">
    <key alias="content">Obsah</key>
    <key alias="contentBlueprints">Šablony obsahu</key>
    <key alias="media">Média</key>
    <key alias="cacheBrowser">Prohlížeč mezipaměti</key>
    <key alias="contentRecycleBin">Koš</key>
    <key alias="createdPackages">Vytvořené balíčky</key>
    <key alias="dataTypes">Datové typy</key>
    <key alias="dictionary">Slovník</key>
    <key alias="installedPackages">Instalované balíčky</key>
    <key alias="installSkin">Instalovat téma</key>
    <key alias="installStarterKit">Instalovat startovní sadu</key>
    <key alias="languages">Jazyky</key>
    <key alias="localPackage">Instalovat místní balíček</key>
    <key alias="macros">Makra</key>
    <key alias="mediaTypes">Typy medií</key>
    <key alias="member">Členové</key>
    <key alias="memberGroups">Skupiny členů</key>
    <key alias="memberRoles">Role</key>
    <key alias="memberTypes">Typy členů</key>
    <key alias="documentTypes">Typy dokumentů</key>
    <key alias="relationTypes">Typy vztahů/vazeb</key>
    <key alias="packager">Balíčky</key>
    <key alias="packages">Balíčky</key>
    <key alias="partialViews">Částečné šablony</key>
    <key alias="partialViewMacros">Makra částečných šablon</key>
    <key alias="repositories">Instalovat z úložiště</key>
    <key alias="runway">Instalovat Runway</key>
    <key alias="runwayModules">Moduly Runway</key>
    <key alias="scripting">Skriptovací soubory</key>
    <key alias="scripts">Skripty</key>
    <key alias="stylesheets">Stylopisy</key>
    <key alias="templates">Šablony</key>
    <key alias="logViewer">Prohlížeč logu</key>
    <key alias="users">Uživatelé</key>
    <key alias="settingsGroup">Nastavení</key>
    <key alias="templatingGroup">Šablony</key>
    <key alias="thirdPartyGroup">Třetí strana</key>
    <!-- DEPRECATED ??? -->
    <key alias="userPermissions">Oprávnění uživatele</key>
    <key alias="userTypes">Typy uživatelů</key>
  </area>
  <area alias="update">
    <key alias="updateAvailable">Nová aktualizace je připrvena</key>
    <key alias="updateDownloadText">%0% je připraven, klikněte zde pro stažení</key>
    <key alias="updateNoServer">Žádné spojení se serverem</key>
    <key alias="updateNoServerError">Chyba při kontrole aktualizace. Zkontrolujte, prosím, trasovací zásobník pro další informace</key>
  </area>
  <area alias="user">
    <key alias="access">Přístupy</key>
    <key alias="accessHelp">Na základě přiřazených skupin a počátečních uzlů má uživatel přístup k následujícím uzlům</key>
    <key alias="assignAccess">Přiřadit přístup</key>
    <key alias="administrators">Administrátor</key>
    <key alias="categoryField">Pole kategorie</key>
    <key alias="createDate">Uživatel byl vytvořen</key>
    <key alias="changePassword">Změnit heslo</key>
    <key alias="changePhoto">Změnit fotku</key>
    <key alias="newPassword">Změnit heslo</key>
    <key alias="noLockouts">nebyl uzamčen</key>
    <key alias="noPasswordChange">Heslo nebylo změněno</key>
    <key alias="confirmNewPassword">Potvrdit heslo</key>
    <key alias="changePasswordDescription">Můžete změnit své heslo pro přístup do administrace Umbraca vyplněním formuláře níže a kliknutím na tlačítko 'Změnit Heslo'</key>
    <key alias="contentChannel">Kanál obsahu</key>
    <key alias="createAnotherUser">Vytvořit dalšího uživatele</key>
    <key alias="createUserHelp">Vytvořte nové uživatele a udělte mu přístup do Umbraco. Po vytvoření nového uživatele bude vygenerováno heslo, které s ním můžete sdílet.</key>
    <key alias="descriptionField">Popis</key>
    <key alias="disabled">Deaktivovat uživatele</key>
    <key alias="documentType">Typ dokumentu</key>
    <key alias="editors">Editor</key>
    <key alias="excerptField">Výtah</key>
    <key alias="failedPasswordAttempts">Neúspěšné pokusy o přihlášení</key>
    <key alias="goToProfile">Přejít na uživatelský profil</key>
    <key alias="groupsHelp">Přidáním skupin přidělte přístup a oprávnění</key>
    <key alias="inviteAnotherUser">Pozvat dalšího uživatele</key>
    <key alias="inviteUserHelp">Pozvěte nové uživatele, a poskytněte jim přístup do Umbraco. Uživatelům bude zaslán e-mail s pozvánkou a s informacemi o tom, jak se přihlásit do Umbraco. Pozvánky mají platnost 72 hodin.</key>
    <key alias="language">Jazyk</key>
    <key alias="languageHelp">Nastavte jazyk, který uvidíte v nabídkách a dialogových oknech</key>
    <key alias="lastLockoutDate">Poslední datum uzamčení</key>
    <key alias="lastLogin">Poslední přihlášení</key>
    <key alias="lastPasswordChangeDate">Heslo bylo naposledy změněno</key>
    <key alias="loginname">Přihlašovací jméno</key>
    <key alias="mediastartnode">Úvodní uzel v knihovně medií</key>
    <key alias="mediastartnodehelp">Omezte knihovnu médií na konkrétní počáteční uzel</key>
    <key alias="mediastartnodes">Úvodní uzly v knihovně medií</key>
    <key alias="mediastartnodeshelp">Omezte knihovnu médií na konkrétní počáteční uzly</key>
    <key alias="modules">Sekce</key>
    <key alias="noConsole">Deaktivovat přistup k Umbracu</key>
    <key alias="noLogin">se dosud nepřihlásil</key>
    <key alias="oldPassword">Staré heslo</key>
    <key alias="password">Heslo</key>
    <key alias="resetPassword">Resetovat heslo</key>
    <key alias="passwordChanged">Vyše heslo bylo změněno!</key>
    <key alias="passwordConfirm">Potvrďte, prosím, nové heslo</key>
    <key alias="passwordEnterNew">Zadejte Vaše nové heslo</key>
    <key alias="passwordIsBlank">Vaše nové heslo nesmí být prázdné!</key>
    <key alias="passwordCurrent">Současné heslo</key>
    <key alias="passwordInvalid">Neplatné současné heslo</key>
    <key alias="passwordIsDifferent">Nové heslo a potvrzující heslo se liší. Zkuste to, prosím, znovu!</key>
    <key alias="passwordMismatch">Potvrzující heslo není stejné jako nové heslo!</key>
    <key alias="permissionReplaceChildren">Nahradit oprávnění podřízených uzlů</key>
    <key alias="permissionSelectedPages">Nyní měníte oprávnění pro stránky:</key>
    <key alias="permissionSelectPages">Vyberte stránky, pro které chcete měnit oprávnění</key>
    <key alias="removePhoto">Odebrat fotografii</key>
    <key alias="permissionsDefault">Výchozí oprávnění</key>
    <key alias="permissionsGranular">Upřesnění oprávnění</key>
    <key alias="permissionsGranularHelp">Nastavte oprávnění pro konkrétní uzly</key>
    <key alias="profile">Profil</key>
    <key alias="searchAllChildren">Prohledat všechny podřízené uzly</key>
    <key alias="sectionsHelp">Přidejte sekce, do kterých mají uživatelé přístup</key>
    <key alias="selectUserGroups">Vybrat skupiny uživatelů</key>
    <key alias="noStartNode">Nebyl vybrán žádný počáteční uzel</key>
    <key alias="noStartNodes">Nebyly vybrány žádné počáteční uzly</key>
    <key alias="startnode">Úvodní uzel v obsahu</key>
    <key alias="startnodehelp">Omezte strom obsahu na konkrétní počáteční uzel</key>
    <key alias="startnodes">Úvodní uzly obsahu</key>
    <key alias="startnodeshelp">Omezte strom obsahu na konkrétní počáteční uzly</key>
    <key alias="updateDate">Uživatel byl naposledy aktualizován</key>
    <key alias="userCreated">byl vytvořen</key>
    <key alias="userCreatedSuccessHelp">Nový uživatel byl úspěšně vytvořen. Pro přihlášení do Umbraco použijte heslo níže.</key>
    <key alias="userManagement">Správa uživatelů</key>
    <key alias="username">Uživatelské jméno</key>
    <key alias="userPermissions">Oprávnění uživatele</key>
    <key alias="usergroup">Uživatelská skupina</key>
    <key alias="userInvited">byl pozván</key>
    <key alias="userInvitedSuccessHelp">Novému uživateli byla zaslána pozvánka s informacemi, jak se přihlásit do Umbraco.</key>
    <key alias="userinviteWelcomeMessage">Dobrý den, vítejte v Umbraco! Za pouhou 1 minutu budete moci používat Umbraco. Jenom od vás potřebujeme, abyste si nastavili heslo a přidali obrázek pro svůj avatar.</key>
    <key alias="userinviteExpiredMessage">Vítejte v Umbraco! Vaše pozvánka bohužel vypršela. Obraťte se na svého správce a požádejte jej, aby jí znovu odeslal.</key>
    <key alias="userinviteAvatarMessage">Nahrání vaší fotografie usnadní ostatním uživatelům, aby vás poznali. Kliknutím na kruh výše nahrajte svou fotku.</key>
    <key alias="writer">Spisovatel</key>
    <key alias="change">Změnit</key>
    <key alias="yourProfile" version="7.0">Váš profil</key>
    <key alias="yourHistory" version="7.0">Vaše nedávná historie</key>
    <key alias="sessionExpires" version="7.0">Relace vyprší za</key>
    <key alias="inviteUser">Pozvat uživatele</key>
    <key alias="createUser">Vytvořit uživatele</key>
    <key alias="sendInvite">Odeslat pozvánku</key>
    <key alias="backToUsers">Zpět na seznam uživatelů</key>
    <key alias="inviteEmailCopySubject">Umbraco: Pozvánka</key>
    <key alias="inviteEmailCopyFormat"><![CDATA[
        <html>
            <head>
                <meta name='viewport' content='width=device-width'>
                <meta http-equiv='Content-Type' content='text/html; charset=UTF-8'>
            </head>
            <body class='' style='font-family: sans-serif; -webkit-font-smoothing: antialiased; font-size: 14px; color: #392F54; line-height: 22px; -ms-text-size-adjust: 100%; -webkit-text-size-adjust: 100%; background: #1d1333; margin: 0; padding: 0;' bgcolor='#1d1333'>
                <style type='text/css'> @media only screen and (max-width: 620px) {table[class=body] h1 {font-size: 28px !important; margin-bottom: 10px !important; } table[class=body] .wrapper {padding: 32px !important; } table[class=body] .article {padding: 32px !important; } table[class=body] .content {padding: 24px !important; } table[class=body] .container {padding: 0 !important; width: 100% !important; } table[class=body] .main {border-left-width: 0 !important; border-radius: 0 !important; border-right-width: 0 !important; } table[class=body] .btn table {width: 100% !important; } table[class=body] .btn a {width: 100% !important; } table[class=body] .img-responsive {height: auto !important; max-width: 100% !important; width: auto !important; } } .btn-primary table td:hover {background-color: #34495e !important; } .btn-primary a:hover {background-color: #34495e !important; border-color: #34495e !important; } .btn  a:visited {color:#FFFFFF;} </style>
                <table border="0" cellpadding="0" cellspacing="0" class="body" style="border-collapse: separate; mso-table-lspace: 0pt; mso-table-rspace: 0pt; width: 100%; background: #1d1333;" bgcolor="#1d1333">
                    <tr>
                        <td style="font-family: sans-serif; font-size: 14px; vertical-align: top; padding: 24px;" valign="top">
                            <table style="border-collapse: separate; mso-table-lspace: 0pt; mso-table-rspace: 0pt; width: 100%;">
                                <tr>
                                    <td background="https://umbraco.com/umbraco/assets/img/application/logo.png" bgcolor="#1d1333" width="28" height="28" valign="top" style="font-family: sans-serif; font-size: 14px; vertical-align: top;">
                                        <!--[if gte mso 9]> <v:rect xmlns:v="urn:schemas-microsoft-com:vml" fill="true" stroke="false" style="width:30px;height:30px;"> <v:fill type="tile" src="https://umbraco.com/umbraco/assets/img/application/logo.png" color="#1d1333" /> <v:textbox inset="0,0,0,0"> <![endif]-->
                                        <div> </div>
                                        <!--[if gte mso 9]> </v:textbox> </v:rect> <![endif]-->
                                    </td>
                                    <td style="font-family: sans-serif; font-size: 14px; vertical-align: top;" valign="top"></td>
                                </tr>
                            </table>
                        </td>
                    </tr>
                </table>
                <table border='0' cellpadding='0' cellspacing='0' class='body' style='border-collapse: separate; mso-table-lspace: 0pt; mso-table-rspace: 0pt; width: 100%; background: #1d1333;' bgcolor='#1d1333'>
                    <tr>
                        <td style='font-family: sans-serif; font-size: 14px; vertical-align: top;' valign='top'> </td>
                        <td class='container' style='font-family: sans-serif; font-size: 14px; vertical-align: top; display: block; max-width: 560px; width: 560px; margin: 0 auto; padding: 10px;' valign='top'>
                            <div class='content' style='box-sizing: border-box; display: block; max-width: 560px; margin: 0 auto; padding: 10px;'>
                                <br>
                                <table class='main' style='border-collapse: separate; mso-table-lspace: 0pt; mso-table-rspace: 0pt; width: 100%; border-radius: 3px; background: #FFFFFF;' bgcolor='#FFFFFF'>
                                    <tr>
                                        <td class='wrapper' style='font-family: sans-serif; font-size: 14px; vertical-align: top; box-sizing: border-box; padding: 50px;' valign='top'>
                                            <table border='0' cellpadding='0' cellspacing='0' style='border-collapse: separate; mso-table-lspace: 0pt; mso-table-rspace: 0pt; width: 100%;'>
                                                <tr>
                                                    <td style='line-height: 24px; font-family: sans-serif; font-size: 14px; vertical-align: top;' valign='top'>
                                                        <h1 style='color: #392F54; font-family: sans-serif; font-weight: bold; line-height: 1.4; font-size: 24px; text-align: left; text-transform: capitalize; margin: 0 0 30px;' align='left'>
                                                            Zdravím Vás, %0%,
                                                        </h1>
                                                        <p style='color: #392F54; font-family: sans-serif; font-size: 14px; font-weight: normal; margin: 0 0 15px;'>
                                                            Byli jste pozváni <a href="mailto:%4%" style="text-decoration: underline; color: #392F54; -ms-word-break: break-all; word-break: break-all;">%1%</a> do CMS Umbraco.
                                                        </p>
                                                        <p style='color: #392F54; font-family: sans-serif; font-size: 14px; font-weight: normal; margin: 0 0 15px;'>
                                                            Zpráva od <a href="mailto:%1%" style="text-decoration: none; color: #392F54; -ms-word-break: break-all; word-break: break-all;">%1%</a>:
                                                            <br/>
                                                            <em>%2%</em>
                                                        </p>
                                                        <table border='0' cellpadding='0' cellspacing='0' class='btn btn-primary' style='border-collapse: separate; mso-table-lspace: 0pt; mso-table-rspace: 0pt; width: 100%; box-sizing: border-box;'>
                                                            <tbody>
                                                                <tr>
                                                                    <td align='left' style='font-family: sans-serif; font-size: 14px; vertical-align: top; padding-bottom: 15px;' valign='top'>
                                                                        <table border='0' cellpadding='0' cellspacing='0' style='border-collapse: separate; mso-table-lspace: 0pt; mso-table-rspace: 0pt; width: auto;'>
                                                                            <tbody>
                                                                                <tr>
                                                                                    <td style='font-family: sans-serif; font-size: 14px; vertical-align: top; border-radius: 5px; text-align: center; background: #35C786;' align='center' bgcolor='#35C786' valign='top'>
                                                                                        <a href='%3%' target='_blank' rel='noopener' style='color: #FFFFFF; text-decoration: none; -ms-word-break: break-all; word-break: break-all; border-radius: 5px; box-sizing: border-box; cursor: pointer; display: inline-block; font-size: 14px; font-weight: bold; text-transform: capitalize; background: #35C786; margin: 0; padding: 12px 30px; border: 1px solid #35c786;'>
                                                                                            Kliknutím na tento odkaz přijměte pozvání
                                                                                        </a>
                                                                                    </td>
                                                                                </tr>
                                                                            </tbody>
                                                                        </table>
                                                                    </td>
                                                                </tr>
                                                            </tbody>
                                                        </table>
                                                        <p style='max-width: 400px; display: block; color: #392F54; font-family: sans-serif; font-size: 14px; line-height: 20px; font-weight: normal; margin: 15px 0;'>Pokud nemůžete kliknout na odkaz, zkopírujte a vložte tuto adresu URL do okna prohlížeče:</p>
                                                            <table border='0' cellpadding='0' cellspacing='0'>
                                                                <tr>
                                                                    <td style='-ms-word-break: break-all; word-break: break-all; font-family: sans-serif; font-size: 11px; line-height:14px;'>
                                                                        <font style="-ms-word-break: break-all; word-break: break-all; font-size: 11px; line-height:14px;">
                                                                            <a style='-ms-word-break: break-all; word-break: break-all; color: #392F54; text-decoration: underline; font-size: 11px; line-height:15px;' href='%3%'>%3%</a>
                                                                        </font>
                                                                    </td>
                                                                </tr>
                                                            </table>
                                                        </p>
                                                    </td>
                                                </tr>
                                            </table>
                                        </td>
                                    </tr>
                                </table>
                                <br><br><br>
                            </div>
                        </td>
                        <td style='font-family: sans-serif; font-size: 14px; vertical-align: top;' valign='top'> </td>
                    </tr>
                </table>
            </body>
    </html>]]></key>
    <key alias="defaultInvitationMessage">Zasílám pozvání...</key>
    <key alias="deleteUser">Smazat uživatele</key>
    <key alias="deleteUserConfirmation">Opravdu chcete smazat tento uživatelský účet?</key>
    <key alias="stateAll">Vše</key>
    <key alias="noUserGroupsAdded">Nebyly přidány žádné skupiny uživatelů</key>
  </area>
  <area alias="validation">
    <key alias="validation">Validace</key>
    <key alias="validateAsEmail">Ověřit jako e-mailovou adresu</key>
    <key alias="validateAsNumber">Ověřit jako číslo</key>
    <key alias="validateAsUrl">Ověřit jako URL</key>
    <key alias="enterCustomValidation">...nebo zadat vlastní ověření</key>
    <key alias="fieldIsMandatory">Pole je povinné</key>
    <key alias="mandatoryMessage">Zadat chybovou zprávu pro vlastní validaci (volitelné)</key>
    <key alias="validationRegExp">Zadat regulární výraz</key>
    <key alias="validationRegExpMessage">Zadat chybovou zprávu pro vlastní validaci (volitelné)</key>
    <key alias="minCount">Musíte přidat alespoň</key>
    <key alias="maxCount">Můžete jen mít</key>
    <key alias="items">položky</key>
    <key alias="itemsSelected">vybrané položky</key>
    <key alias="invalidDate">Neplatné datum</key>
    <key alias="invalidNumber">Není číslo</key>
    <key alias="invalidEmail">Neplatný e-mail</key>
    <key alias="invalidNull">Hodnota nemůže být nulová</key>
    <key alias="invalidEmpty">Hodnota nemůže být prázdná</key>
    <key alias="invalidPattern">Hodnota je neplatná, neodpovídá správnému vzoru</key>
    <key alias="customValidation">Vlastní ověření</key>
    <key alias="entriesShort"><![CDATA[Minimálně %0% záznamů, vyžaduje <strong>%1%</strong> více.]]></key>
    <key alias="entriesExceed"><![CDATA[Maximálně %0% záznamů, <strong>%1%</strong> příliš mnoho.]]></key>
  </area>
  <area alias="healthcheck">
    <!-- The following keys get these tokens passed in:
         0: Current value
           1: Recommended value
           2: XPath
           3: Configuration file path
      -->
    <key alias="checkSuccessMessage">Hodnota je nastavena na doporučenou hodnotu: '%0%'.</key>
    <key alias="checkErrorMessageDifferentExpectedValue">Očekávaná hodnota '%1%' pro '%2%' v konfiguračním souboru '%3%', ale nalezeno '%0%'.</key>
    <key alias="checkErrorMessageUnexpectedValue">Nalezena neočekávaná hodnota '%0%' pro '%2%' v konfiguračním souboru '%3%'.</key>
    <!-- The following keys get these tokens passed in:
<<<<<<< HEAD
	     0: Current value
		   1: Recommended value
	  -->
=======
         0: Current value
           1: Recommended value
      -->
    <key alias="customErrorsCheckSuccessMessage">Vlastní chyby jsou nastaveny na '%0%'.</key>
    <key alias="customErrorsCheckErrorMessage">Vlastní chyby jsou aktuálně nastaveny na '%0%'. Před nasazením se doporučuje nastavit na '%1%'.</key>
    <key alias="customErrorsCheckRectifySuccessMessage">Vlastní chyby byly úspěšně nastaveny na '%0%'.</key>
>>>>>>> 35cfcfcc
    <key alias="macroErrorModeCheckSuccessMessage">MacroErrors jsou nastaveny na '%0%'.</key>
    <key alias="macroErrorModeCheckErrorMessage">MakroErrors jsou nastaveny na '%0%', což zabrání úplnému načtení některých nebo všech stránek na vašem webu, pokud dojde k chybám v makrech. Náprava nastaví hodnotu na '%1%'.</key>
    <!-- The following keys get these tokens passed in:
<<<<<<< HEAD
	     0: Current value
		   1: Recommended value
		   2: Server version
	  -->
=======
         0: Current value
           1: Recommended value
           2: Server version
      -->
    <key alias="trySkipIisCustomErrorsCheckSuccessMessage">Try Skip IIS Custom Errors je nastaveno na '%0%' a používáte verzi IIS '%1%'.</key>
    <key alias="trySkipIisCustomErrorsCheckErrorMessage">Try Skip IIS Custom Errors je aktuálně nastaveno na '%0%'. Doporučuje se nastavit %1% pro vaši verzi služby IIS (%2%).</key>
    <key alias="trySkipIisCustomErrorsCheckRectifySuccessMessage">Try Skip IIS Custom Errors úspěšně nastaveno na '%0%'.</key>
>>>>>>> 35cfcfcc
    <!-- The following keys get predefined tokens passed in that are not all the same, like above -->
    <key alias="httpsCheckValidCertificate">Certifikát vašeho webu je platný.</key>
    <key alias="httpsCheckInvalidCertificate">Chyba ověření certifikátu: '%0%'</key>
    <key alias="httpsCheckExpiredCertificate">Platnost SSL certifikátu vašeho webu vypršela.</key>
    <key alias="httpsCheckExpiringCertificate">Platnost certifikátu SSL vašeho webu vyprší za %0% dní.</key>
    <key alias="healthCheckInvalidUrl">Chyba při pingování adresy URL %0% - '%1%'</key>
    <key alias="httpsCheckIsCurrentSchemeHttps">Aktuálně prohlížíte web pomocí schématu HTTPS.</key>
    <key alias="httpsCheckConfigurationRectifyNotPossible">AppSetting 'Umbraco.Core.UseHttps' je v souboru web.config nastaven na 'false'. Jakmile vstoupíte na tento web pomocí schématu HTTPS, mělo by být nastaveno na 'true'.</key>
    <key alias="httpsCheckConfigurationCheckResult">AppSetting 'Umbraco.Core.UseHttps' je v souboru web.config nastaven na '%0%', vaše cookies %1% jsou označeny jako zabezpečené.</key>
    <!-- The following keys don't get tokens passed in -->
    <key alias="compilationDebugCheckSuccessMessage">Režim kompilace ladění je zakázán.</key>
    <key alias="compilationDebugCheckErrorMessage">Režim ladění je aktuálně povolen. Před spuštěním webu se doporučuje toto nastavení deaktivovat.</key>
    <!-- The following keys get these tokens passed in:
<<<<<<< HEAD
	    0: Comma delimitted list of failed folder paths
  	-->
    <!-- The following keys get these tokens passed in:
	    0: Comma delimitted list of failed folder paths
  	-->
=======
        0: Comma delimitted list of failed folder paths
    -->
    <key alias="requiredFolderPermissionFailed"><![CDATA[Následující složky musí být nastaveny s oprávněním k úpravám, ale nelze k nim přistupovat: <strong>%0%</strong>.]]></key>
    <key alias="optionalFolderPermissionFailed"><![CDATA[Následující složky musí být nastaveny s oprávněními k úpravám, aby některé operace Umbraco fungovaly, ale nemohly být přístupné: <strong>%0%</strong>. Pokud nejsou psány, není třeba podniknout žádné kroky.]]></key>
    <key alias="filePermissionsCheckMessage">Všechny soubory mají nastavena správná oprávnění.</key>
    <!-- The following keys get these tokens passed in:
        0: Comma delimitted list of failed folder paths
    -->
    <key alias="requiredFilePermissionFailed"><![CDATA[Následující soubory musí být nastaveny s právy pro zápis, ale nelze k nim získat přístup: <strong>%0%</strong>.]]></key>
    <key alias="optionalFilePermissionFailed"><![CDATA[Následující soubory musí být nastaveny s oprávněními pro zápis, aby určité operace Umbraco fungovaly, ale nemohly být přístupné: <strong>%0%</strong>. Pokud nejsou psány, není třeba podniknout žádné kroky.]]></key>
    <key alias="clickJackingCheckHeaderFound"><![CDATA[Bylo nalezeno záhlaví nebo metaznačka <strong>X-Frame-Options</strong>, které určuje, zda může být obsah webu zobrazen na jiném webu pomocí IFRAME.]]></key>
    <key alias="clickJackingCheckHeaderNotFound"><![CDATA[Nebylo nalezeno záhlaví nebo metaznačka <strong>X-Frame-Options</strong>, které určuje, zda může být obsah webu zobrazen na jiném webu pomocí IFRAME.]]></key>
    <key alias="setHeaderInConfig">Nastavit záhlaví v Konfiguraci</key>
    <key alias="clickJackingSetHeaderInConfigDescription">Přidá hodnotu do sekce httpProtocol/customHeaders do web.config, aby se zabránilo tomu, že web může být zobrazen na jiném webu pomocí IFRAME.</key>
    <key alias="clickJackingSetHeaderInConfigSuccess">Do souboru web.config bylo přidáno nastavení pro vytvoření záhlaví, které zabrání jinému webu, zobrazit tento web pomocí IFRAME.</key>
    <key alias="setHeaderInConfigError">Nelze aktualizovat soubor web.config. Chyba: %0%</key>
    <key alias="noSniffCheckHeaderFound"><![CDATA[Bylo nalezeno záhlaví nebo metaznačka <strong>X-Content-Type-Options</strong> použitá k ochraně před zranitelnostmi čichání MIME.]]></key>
    <key alias="noSniffCheckHeaderNotFound"><![CDATA[Záhlaví nebo metaznačky <strong>X-Content-Type-Options</strong> použité k ochraně před zranitelnostmi čichání MIME nebyly nalezeny.]]></key>
    <key alias="noSniffSetHeaderInConfigDescription">Přidá hodnotu do sekce httpProtocol/customHeaders v souboru web.config, která chrání před zranitelnostmi MIME.</key>
    <key alias="noSniffSetHeaderInConfigSuccess">Do souboru web.config bylo přidáno nastavení pro vytvoření záhlaví, které chrání před zranitelnostmi MIME.</key>
    <key alias="hSTSCheckHeaderFound"><![CDATA[Záhlaví <strong>Strict-Transport-Security</strong>, také známo jako HSTS-header, bylo nalezeno.]]></key>
    <key alias="hSTSCheckHeaderNotFound"><![CDATA[záhlaví <strong>Strict-Transport-Security</strong> nebylo nalezeno.]]></key>
    <key alias="hSTSSetHeaderInConfigDescription">Do sekce httpProtocol/customHeaders v souboru web.config přidá záhlaví 'Strict-Transport-Security' s hodnotou 'max-age = 10886400'. Tuto opravu použijte pouze v případě, že vaše domény budou spuštěny s https po dobu příštích 18 týdnů (minimálně).</key>
    <key alias="hSTSSetHeaderInConfigSuccess">Do vašeho souboru web.config bylo přidáno záhlaví HSTS.</key>
    <key alias="xssProtectionCheckHeaderFound"><![CDATA[Záhlaví <strong>X-XSS-Protection</strong> bylo nalezeno.]]></key>
    <key alias="xssProtectionCheckHeaderNotFound"><![CDATA[Záhlaví <strong>X-XSS-Protection</strong> bylo nalezeno.]]></key>
    <key alias="xssProtectionSetHeaderInConfigDescription">Přidá záhlaví 'X-XSS-Protection' s hodnotou '1; mode=block' do sekce httpProtocol/customHeaders v souboru web.config. </key>
    <key alias="xssProtectionSetHeaderInConfigSuccess">Záhlaví X-XSS-Protection bylo přidáno do vašeho souboru web.config.</key>
>>>>>>> 35cfcfcc
    <!-- The following key get these tokens passed in:
        0: Comma delimitted list of headers found
    -->
    <key alias="excessiveHeadersFound"><![CDATA[Byly nalezeny následující záhlaví odhalující informace o technologii webových stránek: <strong>%0%</strong>.]]></key>
    <key alias="excessiveHeadersNotFound">Nebyly nalezeny žádné hlavičky odhalující informace o technologii webových stránek.</key>
    <key alias="smtpMailSettingsNotFound">V souboru Web.config nelze najít system.net/mailsettings.</key>
    <key alias="smtpMailSettingsHostNotConfigured">V části system.net/mailsettings v souboru web.config není hostitel nakonfigurován.</key>
    <key alias="smtpMailSettingsConnectionSuccess">Nastavení SMTP jsou správně nakonfigurována a služba funguje jak má.</key>
    <key alias="smtpMailSettingsConnectionFail">Server SMTP konfigurovaný s hostitelem '%0%' a portem '%1%' nelze nalézt. Zkontrolujte prosím, zda jsou nastavení SMTP v souboru Web.config a v sekci system.net/mailsettings správná.</key>
    <key alias="notificationEmailsCheckSuccessMessage"><![CDATA[E-mail s upozorněním byl nastaven na <strong>%0%</strong>.]]></key>
    <key alias="notificationEmailsCheckErrorMessage"><![CDATA[E-mail s oznámením je stále nastaven na výchozí hodnotu <strong>%0%</strong>.]]></key>
    <key alias="scheduledHealthCheckEmailBody"><![CDATA[<html><body><p>Výsledky plánovaných kontrol Umbraco Health Checks provedených na %0% v %1% jsou následující:</p>%2%</body></html>]]></key>
    <key alias="scheduledHealthCheckEmailSubject">Stav Umbraco Health Check: %0%</key>
    <key alias="checkGroup">Zkontrolovat skupinu</key>
    <key alias="helpText">
      <![CDATA[
        <p>Kontrola vyhodnocuje různé oblasti vašeho webu z hlediska nastavení osvědčených postupů, konfigurace, potenciálních problémů atd. Problémy lze snadno vyřešit stisknutím tlačítka. Můžete přidat své vlastní kontroly, podívejte se na <a href="https://our.umbraco.com/documentation/Extending/Healthcheck/" target="_blank" rel="noopener" class="btn-link -underline">dokumentaci pro více informací</a> o vlastních kontrolách.</p>
        ]]>
    </key>
  </area>
  <area alias="redirectUrls">
    <key alias="disableUrlTracker">Zakázat sledování URL</key>
    <key alias="enableUrlTracker">Povolit sledování URL</key>
    <key alias="culture">Jazyk</key>
    <key alias="originalUrl">Originální URL</key>
    <key alias="redirectedTo">Přesměrováno na</key>
    <key alias="redirectUrlManagement">Správa URL přesměrování</key>
    <key alias="panelInformation">Na tuto položku obsahu přesměrovávají následující adresy URL:</key>
    <key alias="noRedirects">Nebyla provedena žádná přesměrování</key>
    <key alias="noRedirectsDescription">Jakmile bude publikovaná stránka přejmenována nebo přesunuta, bude automaticky provedeno přesměrování na novou stránku.</key>
    <key alias="redirectRemoved">Přesměrování bylo odstraněno.</key>
    <key alias="redirectRemoveError">Chyba při odebírání URL přesměrování.</key>
    <key alias="redirectRemoveWarning">Toto odstraní přesměrování</key>
    <key alias="confirmDisable">Opravdu chcete zakázat sledování URL adres?</key>
    <key alias="disabledConfirm">Sledování URL adres je nyní zakázáno.</key>
    <key alias="disableError">Při deaktivaci sledování URL adres došlo k chybě, další informace naleznete v logu.</key>
    <key alias="enabledConfirm">Sledování URL adres je nyní povoleno.</key>
    <key alias="enableError">Chyba při povolení sledování URL adres, další informace lze nalézt v logu.</key>
  </area>
  <area alias="emptyStates">
    <key alias="emptyDictionaryTree">Žádné položky ze slovníku na výběr</key>
  </area>
  <area alias="textbox">
    <key alias="characters_left"><![CDATA[Zbývá <strong>%0%</strong> znaků.]]></key>
    <key alias="characters_exceed"><![CDATA[Maximálně %0% znaků, <strong>%1%</strong> je moc.]]></key>
  </area>
  <area alias="recycleBin">
    <key alias="contentTrashed">Obsah s ID: {0} v koši souvisí s původním nadřazeným obsahem s ID: {1}</key>
    <key alias="mediaTrashed">Média s ID: {0} v koši souvisí s původním nadřazeným médiem s ID: {1}</key>
    <key alias="itemCannotBeRestored">Tuto položku nelze automaticky obnovit</key>
    <key alias="itemCannotBeRestoredHelpText">Neexistuje žádné místo, kde lze tuto položku automaticky obnovit. Položku můžete přesunout ručně pomocí stromu níže.</key>
    <key alias="wasRestored">byla obnovena pod</key>
  </area>
  <area alias="relationType">
    <key alias="direction">Směr</key>
    <key alias="parentToChild">Nadřazený s potomkem</key>
    <key alias="bidirectional">Obousměrný</key>
    <key alias="parent">Nadřazená</key>
    <key alias="child">Potomek</key>
    <key alias="count">Počet</key>
    <key alias="relations">Vazby</key>
    <key alias="created">Vytvořeno</key>
    <key alias="comment">Komentář</key>
    <key alias="name">Název</key>
    <key alias="noRelations">Žádné vazby pro tento typ vazby.</key>
    <key alias="tabRelationType">Typ vazby</key>
    <key alias="tabRelations">Vazby</key>
  </area>
  <area alias="dashboardTabs">
    <key alias="contentIntro">Začínáme</key>
    <key alias="contentRedirectManager">Správa přesměrování</key>
    <key alias="mediaFolderBrowser">Obsah</key>
    <key alias="settingsWelcome">Vítejte</key>
    <key alias="settingsExamine">Správa Examine</key>
    <key alias="settingsPublishedStatus">Stav publikování</key>
    <key alias="settingsModelsBuilder">Tvůrce modelů</key>
    <key alias="settingsHealthCheck">Health Check</key>
    <key alias="settingsProfiler">Profilování</key>
    <key alias="memberIntro">Začínáme</key>
    <key alias="formsInstall">Instalovat Umbraco formuláře</key>
  </area>
  <area alias="visuallyHiddenTexts">
    <key alias="goBack">Jít zpět</key>
    <key alias="activeListLayout">Aktivní rozvržení:</key>
    <key alias="jumpTo">Skočit do</key>
    <key alias="group">skupina</key>
    <key alias="passed">prošlo</key>
    <key alias="warning">varování</key>
    <key alias="failed">selhalo</key>
    <key alias="suggestion">návrh</key>
    <key alias="checkPassed">Kontrola prošla</key>
    <key alias="checkFailed">Kontrola selhala</key>
    <key alias="openBackofficeSearch">Otevřít hledání v backoffice</key>
    <key alias="openCloseBackofficeHelp">Otevřít/zavřít nápovědu backoffice</key>
    <key alias="openCloseBackofficeProfileOptions">Otevřít/zavřít možnosti vašeho profilu</key>
    <key alias="openContextMenu">Otevřít kontextové menu pro</key>
    <key alias="currentLanguage">Aktuální jazyk</key>
    <key alias="switchLanguage">Přepnout jazyk na</key>
    <key alias="createNewFolder">Vytvořit novou složku</key>
    <key alias="newPartialView">Částečná šablona</key>
    <key alias="newPartialViewMacro">Makro částečné šablony</key>
    <key alias="newMember">Člen</key>
    <key alias="newDataType">Datový typ</key>
    <key alias="redirectDashboardSearchLabel">Prohledat přesměrování</key>
    <key alias="userGroupSearchLabel">Prohledat skupiny uživatelů</key>
    <key alias="userSearchLabel">Prohledat uživatele</key>
    <key alias="createItem">Vytvořit položku</key>
    <key alias="create">Vytvořit</key>
    <key alias="edit">Upravit</key>
    <key alias="name">Název</key>
  </area>
  <area alias="references">
    <key alias="tabName">Závislosti</key>
    <key alias="DataTypeNoReferences">Tento datový typ nemá žádné závislosti.</key>
    <key alias="labelUsedByDocumentTypes">Použito v dokumentových typech</key>
    <key alias="labelUsedByMediaTypes">Použito v typech médií</key>
    <key alias="labelUsedByMemberTypes">Použito v typech členů</key>
    <key alias="usedByProperties">Použito v </key>
    <key alias="labelUsedByDocuments">Použito v dokumentech</key>
    <key alias="labelUsedByMembers">Použito ve členech</key>
    <key alias="labelUsedByMedia">Použito v médiích</key>
  </area>
  <area alias="logViewer">
    <key alias="logLevels">Úrovně logování</key>
    <key alias="selectAllLogLevelFilters">Vybrat vše</key>
    <key alias="deselectAllLogLevelFilters">Odznačit vše</key>
    <key alias="savedSearches">Uložená vyhledávání</key>
    <key alias="totalItems">Celkem položek</key>
    <key alias="timestamp">Časové razítko</key>
    <key alias="level">Úroveň</key>
    <key alias="machine">Stroj</key>
    <key alias="message">Zpráva</key>
    <key alias="exception">Výjimka</key>
    <key alias="properties">Vlastnosti</key>
    <key alias="searchWithGoogle">Vyhledat na Googlu</key>
    <key alias="searchThisMessageWithGoogle">Vyhledat zprávu na Googlu</key>
    <key alias="searchWithBing">Vyhledat na Bing</key>
    <key alias="searchThisMessageWithBing">Vyhledat zprávu na Bing</key>
    <key alias="searchOurUmbraco">Prohledat naše Umbraco</key>
    <key alias="searchThisMessageOnOurUmbracoForumsAndDocs">Vyhledat tuto zprávu na našich fórech a dokumentech Umbraco</key>
    <key alias="searchOurUmbracoWithGoogle">Vyhledat Our Umbraco na Googlu</key>
    <key alias="searchOurUmbracoForumsUsingGoogle">Prohledat Our Umbraco fóra pomocí Googlu</key>
    <key alias="searchUmbracoSource">Prohledat Umbraco Source</key>
    <key alias="searchWithinUmbracoSourceCodeOnGithub">Vyhledat ve zdrojovém kódu Umbraco na Github</key>
    <key alias="searchUmbracoIssues">Prohledat Umbraco Issues</key>
    <key alias="searchUmbracoIssuesOnGithub">Prohledat Umbraco Issues na Github</key>
    <key alias="deleteThisSearch">Smazat toto vyhledávání</key>
    <key alias="findLogsWithRequestId">Najít logy s ID požadavku</key>
    <key alias="findLogsWithNamespace">Najít logy se jmenným prostorem</key>
    <key alias="findLogsWithMachineName">Najít logy s názvem stroje</key>
  </area>
  <area alias="clipboard">
    <key alias="labelForCopyAllEntries">Kopírovat %0%</key>
    <key alias="labelForArrayOfItemsFrom">%0% z %1%</key>
    <key alias="labelForRemoveAllEntries">Odebrat všechny položky</key>
  </area>
  <area alias="propertyActions">
    <key alias="tooltipForPropertyActionsMenu">Otevřít akce vlastností</key>
  </area>
  <area alias="nuCache">
    <key alias="wait">Čekejte</key>
    <key alias="refreshStatus">Stav obnovení</key>
    <key alias="memoryCache">Cache paměť</key>
    <key alias="memoryCacheDescription">
      <![CDATA[
            Toto tlačítko umožňuje znovu načíst mezipaměť úplným opětovným načtením z databáze (ale tato mezipaměť databáze nebude znovu vytvořena). To je poměrně rychlé. Použijte jej, pokud si myslíte, že mezipaměť paměti nebyla po některých událostech správně obnovena - což by naznačovalo menší problém Umbraco. (poznámka: spustí opětovné načtení na všech serverech v prostředí LB).
    ]]>
    </key>
    <key alias="reload">Znovu načíst</key>
    <key alias="databaseCache">Cache databáze</key>
    <key alias="databaseCacheDescription">
      <![CDATA[
    Toto tlačítko umožňuje znovu vytvořit mezipaměť databáze, tj. obsah tabulky cmsContentNu. <strong>Znovuvytvoření může být náročné.</strong> Použijte jej, když nestačí obnovení stránky, a domníváte se, že mezipaměť databáze nebyla správně vygenerována - což by naznačovalo možný kritický problém Umbraco.
    ]]>
    </key>
    <key alias="rebuild">Obnovit</key>
    <key alias="internals">Internals</key>
    <key alias="internalsDescription">
      <![CDATA[
    Toto tlačítko umožňuje spustit kolekci snímků NuCache (po spuštění fullCLR GC).
     Pokud nevíte, co to znamená, pravděpodobně to <em>nebudete</em> muset používat.
    ]]>
    </key>
    <key alias="collect">Sběr</key>
    <key alias="publishedCacheStatus">Stav publikované mezipaměti</key>
    <key alias="caches">Mezipaměti</key>
  </area>
  <area alias="profiling">
    <key alias="performanceProfiling">Profilování výkonu</key>
    <key alias="performanceProfilingDescription">
      <![CDATA[
                <p> Umbraco aktuálně běží v režimu ladění. To znamená, že můžete použít vestavěný profiler výkonu k vyhodnocení výkonu při vykreslování stránek. </p> <p> Pokud chcete aktivovat profiler pro konkrétní vykreslení stránky, jednoduše při požadavku na stránku jednoduše přidejte <b>umbDebug=true</b> do URL.</p> <p> Pokud chcete, aby byl profiler ve výchozím nastavení aktivován pro všechna vykreslení stránky, můžete použít přepínač níže. Ve vašem prohlížeči nastaví soubor cookie, který automaticky aktivuje profiler. Jinými slovy, profiler bude ve výchozím nastavení aktivní pouze ve <i> vašem </i> prohlížeči, ne v ostatních. </p>
        ]]>
    </key>
    <key alias="activateByDefault">Ve výchozím stavu aktivovat profiler</key>
    <key alias="reminder">Přátelské připomenutí</key>
    <key alias="reminderDescription">
      <![CDATA[
            <p>
                Nikdy byste neměli nechat produkční web běžet v režimu ladění. Režim ladění je vypnut nastavením <b> debug="false" </b> na elementu <b>compilation</b> v souboru web.config.
            </p>
        ]]>
    </key>
    <key alias="profilerEnabledDescription">
      <![CDATA[
            <p>
                Umbraco v současné době neběží v režimu ladění, takže nemůžete použít vestavěný profiler. Takto by to mělo být pro produkční web.
            </p>
            <p>
                Režim ladění je zapnut nastavením <b> debug="true" </b> na elementu <b> compilation </b> v souboru web.config.
            </p>
        ]]>
    </key>
  </area>
  <area alias="settingsDashboardVideos">
    <key alias="trainingHeadline">Hodiny tréninkových videí Umbraco jsou blíž než si myslíte</key>
    <key alias="trainingDescription">
      <![CDATA[
        <p> Chcete ovládnout Umbraco? Stačí strávit pár minut sledování jednoho z těchto videí o používání Umbraco. Nebo navštivte <a href="http://umbraco.tv" target="_blank" rel="noopener">umbraco.tv</a>, kde najdete ještě více videí o Umbraco </p>
    ]]>
    </key>
    <key alias="getStarted">Chcete-li začít</key>
  </area>
  <area alias="settingsDashboard">
    <key alias="start">Začněte zde</key>
    <key alias="startDescription">Tato část obsahuje stavební bloky pro váš web Umbraco. Podle níže uvedených odkazů se dozvíte více o práci s položkami v části Nastavení</key>
    <key alias="more">Zjistit více</key>
    <key alias="bulletPointOne">
      <![CDATA[
            Další informace o práci s položkami naleznete v části Nastavení <a class="btn-link -underline" href="https://our.umbraco.com/documentation/Getting-Started/Backoffice/Sections/" target="_blank" rel="noopener">v sekci Dokumentace</a> v Our Umbraco
        ]]>
    </key>
    <key alias="bulletPointTwo">
      <![CDATA[
            Zeptejte se na <a class="btn-link -underline" href="https://our.umbraco.com/forum" target="_blank" rel="noopener">fóru komunity</a>
        ]]>
    </key>
    <key alias="bulletPointThree">
      <![CDATA[
            Podívejte se na naše <a class="btn-link -underline" href="https://umbraco.tv" target="_blank" rel="noopener">výuková videa</a> (některá jsou zdarma, jiná vyžadují předplatné)
        ]]>
    </key>
    <key alias="bulletPointFour">
      <![CDATA[
            Další informace o našich <a class="btn-link -underline" href="https://umbraco.com/products/" target="_blank" rel="noopener">nástrojích zvyšujících produktivitu a komerční podpoře</a>
        ]]>
    </key>
    <key alias="bulletPointFive">
      <![CDATA[
            Zjistěte více o možnostech <a class="btn-link -underline" href="https://umbraco.com/training" target="_blank" rel="noopener">školení a certifikace</a>
        ]]>
    </key>
  </area>
  <area alias="startupDashboard">
    <key alias="fallbackHeadline">Vítejte v přátelském CMS</key>
    <key alias="fallbackDescription">Děkujeme, že jste si vybrali Umbraco - myslíme si, že by to mohl být začátek něčeho krásného. I když se to může zpočátku zdát ohromující, udělali jsme hodně pro to, aby byla křivka učení co nejhladší a nejrychlejší.</key>
  </area>
  <area alias="formsDashboard">
    <key alias="formsHeadline">Umbraco formuláře</key>
    <key alias="formsDescription">Vytvářejte formuláře pomocí intuitivního rozhraní drag and drop. Od jednoduchých kontaktních formulářů, které odesílají e-maily, až po pokročilé dotazníky, které se integrují do systémů CRM. Vaši klienti to budou milovat!</key>
  </area>
</language><|MERGE_RESOLUTION|>--- conflicted
+++ resolved
@@ -1911,35 +1911,16 @@
     <key alias="checkErrorMessageDifferentExpectedValue">Očekávaná hodnota '%1%' pro '%2%' v konfiguračním souboru '%3%', ale nalezeno '%0%'.</key>
     <key alias="checkErrorMessageUnexpectedValue">Nalezena neočekávaná hodnota '%0%' pro '%2%' v konfiguračním souboru '%3%'.</key>
     <!-- The following keys get these tokens passed in:
-<<<<<<< HEAD
-	     0: Current value
-		   1: Recommended value
-	  -->
-=======
          0: Current value
            1: Recommended value
       -->
-    <key alias="customErrorsCheckSuccessMessage">Vlastní chyby jsou nastaveny na '%0%'.</key>
-    <key alias="customErrorsCheckErrorMessage">Vlastní chyby jsou aktuálně nastaveny na '%0%'. Před nasazením se doporučuje nastavit na '%1%'.</key>
-    <key alias="customErrorsCheckRectifySuccessMessage">Vlastní chyby byly úspěšně nastaveny na '%0%'.</key>
->>>>>>> 35cfcfcc
     <key alias="macroErrorModeCheckSuccessMessage">MacroErrors jsou nastaveny na '%0%'.</key>
     <key alias="macroErrorModeCheckErrorMessage">MakroErrors jsou nastaveny na '%0%', což zabrání úplnému načtení některých nebo všech stránek na vašem webu, pokud dojde k chybám v makrech. Náprava nastaví hodnotu na '%1%'.</key>
     <!-- The following keys get these tokens passed in:
-<<<<<<< HEAD
-	     0: Current value
-		   1: Recommended value
-		   2: Server version
-	  -->
-=======
          0: Current value
            1: Recommended value
            2: Server version
       -->
-    <key alias="trySkipIisCustomErrorsCheckSuccessMessage">Try Skip IIS Custom Errors je nastaveno na '%0%' a používáte verzi IIS '%1%'.</key>
-    <key alias="trySkipIisCustomErrorsCheckErrorMessage">Try Skip IIS Custom Errors je aktuálně nastaveno na '%0%'. Doporučuje se nastavit %1% pro vaši verzi služby IIS (%2%).</key>
-    <key alias="trySkipIisCustomErrorsCheckRectifySuccessMessage">Try Skip IIS Custom Errors úspěšně nastaveno na '%0%'.</key>
->>>>>>> 35cfcfcc
     <!-- The following keys get predefined tokens passed in that are not all the same, like above -->
     <key alias="httpsCheckValidCertificate">Certifikát vašeho webu je platný.</key>
     <key alias="httpsCheckInvalidCertificate">Chyba ověření certifikátu: '%0%'</key>
@@ -1953,42 +1934,11 @@
     <key alias="compilationDebugCheckSuccessMessage">Režim kompilace ladění je zakázán.</key>
     <key alias="compilationDebugCheckErrorMessage">Režim ladění je aktuálně povolen. Před spuštěním webu se doporučuje toto nastavení deaktivovat.</key>
     <!-- The following keys get these tokens passed in:
-<<<<<<< HEAD
-	    0: Comma delimitted list of failed folder paths
-  	-->
-    <!-- The following keys get these tokens passed in:
-	    0: Comma delimitted list of failed folder paths
-  	-->
-=======
         0: Comma delimitted list of failed folder paths
     -->
-    <key alias="requiredFolderPermissionFailed"><![CDATA[Následující složky musí být nastaveny s oprávněním k úpravám, ale nelze k nim přistupovat: <strong>%0%</strong>.]]></key>
-    <key alias="optionalFolderPermissionFailed"><![CDATA[Následující složky musí být nastaveny s oprávněními k úpravám, aby některé operace Umbraco fungovaly, ale nemohly být přístupné: <strong>%0%</strong>. Pokud nejsou psány, není třeba podniknout žádné kroky.]]></key>
-    <key alias="filePermissionsCheckMessage">Všechny soubory mají nastavena správná oprávnění.</key>
     <!-- The following keys get these tokens passed in:
         0: Comma delimitted list of failed folder paths
     -->
-    <key alias="requiredFilePermissionFailed"><![CDATA[Následující soubory musí být nastaveny s právy pro zápis, ale nelze k nim získat přístup: <strong>%0%</strong>.]]></key>
-    <key alias="optionalFilePermissionFailed"><![CDATA[Následující soubory musí být nastaveny s oprávněními pro zápis, aby určité operace Umbraco fungovaly, ale nemohly být přístupné: <strong>%0%</strong>. Pokud nejsou psány, není třeba podniknout žádné kroky.]]></key>
-    <key alias="clickJackingCheckHeaderFound"><![CDATA[Bylo nalezeno záhlaví nebo metaznačka <strong>X-Frame-Options</strong>, které určuje, zda může být obsah webu zobrazen na jiném webu pomocí IFRAME.]]></key>
-    <key alias="clickJackingCheckHeaderNotFound"><![CDATA[Nebylo nalezeno záhlaví nebo metaznačka <strong>X-Frame-Options</strong>, které určuje, zda může být obsah webu zobrazen na jiném webu pomocí IFRAME.]]></key>
-    <key alias="setHeaderInConfig">Nastavit záhlaví v Konfiguraci</key>
-    <key alias="clickJackingSetHeaderInConfigDescription">Přidá hodnotu do sekce httpProtocol/customHeaders do web.config, aby se zabránilo tomu, že web může být zobrazen na jiném webu pomocí IFRAME.</key>
-    <key alias="clickJackingSetHeaderInConfigSuccess">Do souboru web.config bylo přidáno nastavení pro vytvoření záhlaví, které zabrání jinému webu, zobrazit tento web pomocí IFRAME.</key>
-    <key alias="setHeaderInConfigError">Nelze aktualizovat soubor web.config. Chyba: %0%</key>
-    <key alias="noSniffCheckHeaderFound"><![CDATA[Bylo nalezeno záhlaví nebo metaznačka <strong>X-Content-Type-Options</strong> použitá k ochraně před zranitelnostmi čichání MIME.]]></key>
-    <key alias="noSniffCheckHeaderNotFound"><![CDATA[Záhlaví nebo metaznačky <strong>X-Content-Type-Options</strong> použité k ochraně před zranitelnostmi čichání MIME nebyly nalezeny.]]></key>
-    <key alias="noSniffSetHeaderInConfigDescription">Přidá hodnotu do sekce httpProtocol/customHeaders v souboru web.config, která chrání před zranitelnostmi MIME.</key>
-    <key alias="noSniffSetHeaderInConfigSuccess">Do souboru web.config bylo přidáno nastavení pro vytvoření záhlaví, které chrání před zranitelnostmi MIME.</key>
-    <key alias="hSTSCheckHeaderFound"><![CDATA[Záhlaví <strong>Strict-Transport-Security</strong>, také známo jako HSTS-header, bylo nalezeno.]]></key>
-    <key alias="hSTSCheckHeaderNotFound"><![CDATA[záhlaví <strong>Strict-Transport-Security</strong> nebylo nalezeno.]]></key>
-    <key alias="hSTSSetHeaderInConfigDescription">Do sekce httpProtocol/customHeaders v souboru web.config přidá záhlaví 'Strict-Transport-Security' s hodnotou 'max-age = 10886400'. Tuto opravu použijte pouze v případě, že vaše domény budou spuštěny s https po dobu příštích 18 týdnů (minimálně).</key>
-    <key alias="hSTSSetHeaderInConfigSuccess">Do vašeho souboru web.config bylo přidáno záhlaví HSTS.</key>
-    <key alias="xssProtectionCheckHeaderFound"><![CDATA[Záhlaví <strong>X-XSS-Protection</strong> bylo nalezeno.]]></key>
-    <key alias="xssProtectionCheckHeaderNotFound"><![CDATA[Záhlaví <strong>X-XSS-Protection</strong> bylo nalezeno.]]></key>
-    <key alias="xssProtectionSetHeaderInConfigDescription">Přidá záhlaví 'X-XSS-Protection' s hodnotou '1; mode=block' do sekce httpProtocol/customHeaders v souboru web.config. </key>
-    <key alias="xssProtectionSetHeaderInConfigSuccess">Záhlaví X-XSS-Protection bylo přidáno do vašeho souboru web.config.</key>
->>>>>>> 35cfcfcc
     <!-- The following key get these tokens passed in:
         0: Comma delimitted list of headers found
     -->
