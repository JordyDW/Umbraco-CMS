<?xml version="1.0" encoding="utf-8" standalone="yes"?>
<language alias="da" intName="Danish" localName="dansk" lcid="6" culture="da-DK">
  <creator>
    <name>The Umbraco community</name>
    <link>https://our.umbraco.com/documentation/Extending-Umbraco/Language-Files</link>
  </creator>
  <area alias="actions">
    <key alias="assignDomain">Tilføj domæne</key>
    <key alias="auditTrail">Revisionsspor</key>
    <key alias="browse">Gennemse elementer</key>
    <key alias="changeDocType">Skift Dokument Type</key>
    <key alias="changeDataType">Skift Input Type</key>
    <key alias="copy">Kopier</key>
    <key alias="create">Opret</key>
    <key alias="export">Eksportér</key>
    <key alias="createPackage">Opret pakke</key>
    <key alias="createGroup">Opret gruppe</key>
    <key alias="delete">Slet</key>
    <key alias="disable">Deaktivér</key>
    <key alias="editSettings">Edit settings</key>
    <key alias="emptyRecycleBin">Tøm papirkurv</key>
    <key alias="enable">Aktivér</key>
    <key alias="exportDocumentType">Eksportér dokumenttype</key>
    <key alias="importDocumentType">Importér dokumenttype</key>
    <key alias="importPackage">Importér pakke</key>
    <key alias="liveEdit">Redigér i Canvas</key>
    <key alias="logout">Log af</key>
    <key alias="move">Flyt</key>
    <key alias="notify">Notificeringer</key>
    <key alias="protect">Offentlig adgang</key>
    <key alias="publish">Udgiv</key>
    <key alias="unpublish">Afpublicér</key>
    <key alias="refreshNode">Genindlæs elementer</key>
    <key alias="remove">Fjern</key>
    <key alias="republish">Genudgiv hele sitet</key>
    <key alias="rename" version="7.3.0">Omdøb</key>
    <key alias="restore" version="7.3.0">Gendan</key>
    <key alias="chooseWhereToCopy">Vælg hvor du vil kopiere</key>
    <key alias="chooseWhereToMove">Vælg hvortil du vil flytte</key>
    <key alias="infiniteEditorChooseWhereToMove">Vælg hvor du vil flytte de valgte elementer hen</key>
    <key alias="toInTheTreeStructureBelow">til i træstrukturen nedenfor</key>
    <key alias="infiniteEditorChooseWhereToCopy">Vælg hvor du vil kopiere de valgte elementer til</key>
    <key alias="wasMovedTo">blev flyttet til</key>
    <key alias="wasCopiedTo">blev kopieret til</key>
    <key alias="wasDeleted">blev slettet</key>
    <key alias="rights">Rettigheder</key>
    <key alias="rollback">Fortryd ændringer</key>
    <key alias="sendtopublish">Send til udgivelse</key>
    <key alias="sendToTranslate">Send til oversættelse</key>
    <key alias="setGroup">Sæt gruppe</key>
    <key alias="sort">Sortér</key>
    <key alias="translate">Oversæt</key>
    <key alias="update">Opdatér</key>
    <key alias="setPermissions">Sæt rettigheder</key>
    <key alias="unlock">Lås op</key>
    <key alias="createblueprint">Opret indholdsskabelon</key>
    <key alias="resendInvite">Gensend Invitation</key>
    <key alias="defaultValue">Standard værdi</key>
  </area>
  <area alias="actionCategories">
    <key alias="content">Indhold</key>
    <key alias="administration">Administration</key>
    <key alias="structure">Struktur</key>
    <key alias="other">Andet</key>
  </area>
  <area alias="actionDescriptions">
    <key alias="assignDomain">Tillad adgang til at tildele sprog og domæner</key>
    <key alias="auditTrail">Tillad adgang for at få vist en nodes historik</key>
    <key alias="browse">Tillad adgang for at få vist en node</key>
    <key alias="changeDocType">Tillad adgang til at ændre dokumenttype for en node</key>
    <key alias="copy">Tillad adgang til at kopiere en node</key>
    <key alias="create">Tillad adgang til at oprette noder</key>
    <key alias="delete">Tillad adgang til at slette noder</key>
    <key alias="move">Tillad adgang til at flytte en node</key>
    <key alias="protect">Tillad adgang til at indstille og ændre offentlig adgang til en node</key>
    <key alias="publish">Tillad adgang til at udgive en node</key>
    <key alias="unpublish">Tillad adgang til at afpublicere en node</key>
    <key alias="rights">Tillad adgang til at ændre rettigheder for en node</key>
    <key alias="rollback">Tillad adgang til at returnere en node til en tidligere tilstand</key>
    <key alias="sendtopublish">Tillad adgang til at sende en node til godkendelse før den udgives</key>
    <key alias="sendToTranslate">Tillad adgang til at sende en node til oversættelse</key>
    <key alias="sort">Tillad adgang til at ændre sorteringsrækkefølge for noder</key>
    <key alias="translate">Tillad adgang til at oversætte en node</key>
    <key alias="update">Tillad adgang til at gemme en node</key>
    <key alias="createblueprint">Tillad adgang til at oprette en indholdsskabelon</key>
  </area>
  <area alias="apps">
    <key alias="umbContent">Indhold</key>
    <key alias="umbInfo">Info</key>
  </area>
  <area alias="assignDomain">
    <key alias="permissionDenied">Tilladelse nægtet.</key>
    <key alias="addNew">Tilføj nyt domæne</key>
    <key alias="remove">fjern</key>
    <key alias="invalidNode">Ugyldig node.</key>
    <key alias="invalidDomain">Et eller flere domæner har et ugyldigt format.</key>
    <key alias="duplicateDomain">Domæne er allerede blevet tildelt.</key>
    <key alias="language">Sprog</key>
    <key alias="domain">Domæne</key>
    <key alias="domainCreated">Domænet '%0%' er nu oprettet og tilknyttet siden</key>
    <key alias="domainDeleted">Domænet '%0%' er nu slettet</key>
    <key alias="domainExists">Domænet '%0%' er oprettet</key>
    <key alias="domainUpdated">Domænet '%0%' er nu opdateret</key>
    <key alias="orEdit">eller rediger nuværende domæner</key>
    <key alias="domainHelpWithVariants"><![CDATA[Gyldige domænenavne er: "example.com", "www.example.com", "example.com:8080" eller "https://www.example.com/".
     Yderlgiere understøttes også første niveau af stien efter domænet, f.eks. "Example.com/en" eller "/en". ]]></key>
    <key alias="inherit">Nedarv</key>
    <key alias="setLanguage">Sprog</key>
    <key alias="setLanguageHelp"><![CDATA[Indstil sproget for noder under den aktuelle node,<br /> eller nedarv sprog fra forældre noder. Gælder også<br />
      for den aktuelle node, medmindre et domæne nedenfor også indstiller et sprog.]]></key>
    <key alias="setDomains">Domæner</key>
  </area>
  <area alias="buttons">
    <key alias="clearSelection">Ryd valg</key>
    <key alias="select">Vælg</key>
    <key alias="somethingElse">Gør noget andet</key>
    <key alias="bold">Fed</key>
    <key alias="deindent">Fortryd indryk afsnit</key>
    <key alias="formFieldInsert">Indsæt formularfelt</key>
    <key alias="graphicHeadline">Indsæt grafisk overskrift</key>
    <key alias="htmlEdit">Redigér Html</key>
    <key alias="indent">Indryk afsnit</key>
    <key alias="italic">Kursiv</key>
    <key alias="justifyCenter">Centrér</key>
    <key alias="justifyLeft">Venstrestil afsnit</key>
    <key alias="justifyRight">Højrestil afsnit</key>
    <key alias="linkInsert">Indsæt link</key>
    <key alias="linkLocal">Indsæt lokalt link (anker)</key>
    <key alias="listBullet">Punktopstilling</key>
    <key alias="listNumeric">Nummerorden</key>
    <key alias="macroInsert">Indsæt makro</key>
    <key alias="pictureInsert">Indsæt billede</key>
    <key alias="publishAndClose">Udgiv og luk</key>
    <key alias="publishDescendants">Udgiv med undersider</key>
    <key alias="relations">Redigér relationer</key>
    <key alias="returnToList">Tilbage til listen</key>
    <key alias="save">Gem</key>
    <key alias="saveAndClose">Gem og luk</key>
    <key alias="saveAndPublish">Gem og udgiv</key>
    <key alias="saveToPublish">Gem og send til udgivelse</key>
    <key alias="saveListView">Gem listevisning</key>
    <key alias="schedulePublish">Planlæg</key>
    <key alias="saveAndPreview">Forhåndsvisning</key>
    <key alias="showPageDisabled">Forhåndsvisning er deaktiveret fordi der ikke er nogen skabelon tildelt</key>
    <key alias="styleChoose">Vælg formattering</key>
    <key alias="styleShow">Vis koder</key>
    <key alias="tableInsert">Indsæt tabel</key>
    <key alias="generateModelsAndClose">Generer modeller og luk</key>
    <key alias="saveAndGenerateModels">Gem og generer modeller</key>
    <key alias="undo">Fortryd</key>
    <key alias="redo">Genskab</key>
    <key alias="deleteTag">Slet tag</key>
    <key alias="confirmActionCancel">Fortryd</key>
    <key alias="confirmActionConfirm">Bekræft</key>
    <key alias="morePublishingOptions">Flere publiseringsmuligheder</key>
    <key alias="submitChanges">Indsæt</key>
  </area>
  <area alias="auditTrails">
    <key alias="atViewingFor">For</key>
    <key alias="delete">Brugeren har slettet indholdet</key>
    <key alias="unpublish">Brugeren har afpubliceret indholdet</key>
    <key alias="unpublishvariant">Brugeren har afpubliceret indholdet for sprogene: %0%</key>
    <key alias="publish">Brugeren har gemt og udgivet indholdet</key>
    <key alias="publishvariant">Brugeren har gemt og udgivet indholdet for sprogene: %0%</key>
    <key alias="save">Brugeren har gemt indholdet</key>
    <key alias="savevariant">Brugeren har gemt indholdet for sprogene: %0%</key>
    <key alias="move">Brugeren har flyttet indholdet</key>
    <key alias="copy">Brugeren har kopieret indholdet</key>
    <key alias="rollback">Brugeren har tilbagerullet indholdet til en tidligere tilstand</key>
    <key alias="sendtopublish">Brugeren har sendt indholdet til udgivelse</key>
    <key alias="sendtopublishvariant">Brugeren har sendt indholdet til udgivelse for sprogene: %0%</key>
    <key alias="sendtotranslate">Brugeren har sendt indholdet til oversættelse</key>
    <key alias="sort">Brugeren har sorteret de underliggende sider</key>
    <key alias="custom">%0%</key>
    <key alias="smallCopy">Kopieret</key>
    <key alias="smallPublish">Udgivet</key>
    <key alias="smallPublishVariant">Udgivet</key>
    <key alias="smallMove">Flyttet</key>
    <key alias="smallSave">Gemt</key>
    <key alias="smallSaveVariant">Gemt</key>
    <key alias="smallDelete">Slettet</key>
    <key alias="smallUnpublish">Afpubliceret</key>
    <key alias="smallUnpublishVariant">Afpubliceret</key>
    <key alias="smallRollBack">Indhold tilbagerullet</key>
    <key alias="smallSendToPublish">Sendt til udgivelse</key>
    <key alias="smallSendToPublishVariant">Sendt til udgivelse</key>
    <key alias="smallSendToTranslate">Sendt til oversættelse</key>
    <key alias="smallSort">Sorteret</key>
    <key alias="smallCustom">Brugerdefineret</key>
    <key alias="historyIncludingVariants">Historik (alle sprog)</key>
  </area>
  <area alias="codefile">
    <key alias="createFolderIllegalChars">Mappens navn må ikke indeholde ugyldige tegn.</key>
    <key alias="deleteItemFailed">Sletning af filen/mappen fejlede: %0%</key>
  </area>
  <area alias="content">
    <key alias="isPublished" version="7.2">Udgivet</key>
    <key alias="about">Om siden</key>
    <key alias="alias">Alias</key>
    <key alias="alternativeTextHelp">(hvordan ville du f.eks. beskrive billedet via telefonen?)</key>
    <key alias="alternativeUrls">Alternative links</key>
    <key alias="clickToEdit">Klik for at redigere dette punkt</key>
    <key alias="createBy">Oprettet af</key>
    <key alias="createByDesc" version="7.0">Oprindelig forfatter</key>
    <key alias="updatedBy" version="7.0">Opdateret af</key>
    <key alias="createDate">Oprettet den</key>
    <key alias="createDateDesc" version="7.0">Tidspunkt for oprettelse</key>
    <key alias="documentType">Dokumenttype</key>
    <key alias="editing">Redigerer</key>
    <key alias="expireDate">Nedtagningsdato</key>
    <key alias="itemChanged">Dette punkt er ændret siden udgivelsen</key>
    <key alias="itemNotPublished">Dette punkt er endnu ikke udgivet</key>
    <key alias="lastPublished">Sidst udgivet</key>
    <key alias="noItemsToShow">Der er ingen elementer at vise</key>
    <key alias="listViewNoItems" version="7.1.5">Der er ingen elementer at vise på listen.</key>
    <key alias="listViewNoContent">Intet indhold er blevet tilføjet</key>
    <key alias="listViewNoMembers">Ingen medlemmer er blevet tilføjet</key>
    <key alias="mediatype">Medietype</key>
    <key alias="mediaLinks">Link til medie(r)</key>
    <key alias="membergroup">Medlemsgruppe</key>
    <key alias="memberrole">Rolle</key>
    <key alias="membertype">Medlemstype</key>
    <key alias="noChanges">Der er endnu ikke lavet nogle ændringer.</key>
    <key alias="noDate">Ingen dato valgt</key>
    <key alias="nodeName">Sidetitel</key>
    <key alias="noMediaLink">Dette medie har ikke noget link</key>
    <key alias="noProperties">Intet indhold kan tilføjes for dette element</key>
    <key alias="otherElements">Egenskaber</key>
    <key alias="parentNotPublished">Dette dokument er udgivet, men ikke synligt da den overliggende side '%0%' ikke er
      udgivet!
    </key>
    <key alias="parentCultureNotPublished">Dette sprog er udgivet, men ikke synligt, da den overliggende side '%0%' ikke
      er udgivet!
    </key>
    <key alias="parentNotPublishedAnomaly">Ups: dette dokument er udgivet, men er ikke i cachen (intern fejl)</key>
    <key alias="getUrlException">Kunne ikke hente URL'en</key>
    <key alias="routeError">Dette dokument er udgivet, men dets URL ville kollidere med indholdet %0%</key>
    <key alias="routeErrorCannotRoute">Dette dokument er udgivet, men dets URL kan ikke dirigeres</key>
    <key alias="publish">Udgiv</key>
    <key alias="published">Udgivet</key>
    <key alias="publishedPendingChanges">Udgivet (Ventede ændringer)</key>
    <key alias="publishStatus">Udgivelsesstatus</key>
    <key alias="publishDescendantsHelp">
      <![CDATA[Klik <em>Udgiv med undersider</em> for at udgive <strong>%0%</strong> og alle sider under og dermed gøre deres indhold offentligt tilgængelige.]]></key>
    <key alias="publishDescendantsWithVariantsHelp">
      <![CDATA[Klik <em>Udgiv med undersider</em> for at udgive <strong>de valgte sprog</strong> og de samme sprog for sider under og dermed gøre deres indhold offentligt tilgængelige.]]></key>
    <key alias="releaseDate">Udgivelsesdato</key>
    <key alias="unpublishDate">Afpubliceringsdato</key>
    <key alias="removeDate">Fjern dato</key>
    <key alias="setDate">Vælg dato</key>
    <key alias="sortDone">Sorteringsrækkefølgen er opdateret</key>
    <key alias="sortHelp">For at sortere, træk siderne eller klik på en af kolonnehovederne. Du kan vælge flere sider
      ved at holde "shift" eller "control" nede mens du vælger.
    </key>
    <key alias="statistics">Statistik</key>
    <key alias="titleOptional">Titel (valgfri)</key>
    <key alias="altTextOptional">Alternativ tekst (valgfri)</key>
    <key alias="captionTextOptional">Overskrift (valgfri)</key>
    <key alias="type">Type</key>
    <key alias="variantsToPublish">Hvilke varianter vil du udgive?</key>
    <key alias="variantsToSave">Vælg hvilke varianter, der skal gemmes.</key>
    <key alias="unpublish">Afpublicér</key>
    <key alias="unpublished">Afpubliceret</key>
    <key alias="notCreated">Ikke oprettet</key>
    <key alias="updateDate">Sidst redigeret</key>
    <key alias="updateDateDesc" version="7.0">Tidspunkt for seneste redigering</key>
    <key alias="uploadClear">Fjern fil</key>
    <key alias="uploadClearImageContext">Klik her for at fjerne billedet fra medie filen</key>
    <key alias="uploadClearFileContext">Klik her for at fjerne filen fra medie filen</key>
    <key alias="urls">Link til dokument</key>
    <key alias="memberof">Medlem af grupper(ne)</key>
    <key alias="notmemberof">Ikke medlem af grupper(ne)</key>
    <key alias="childItems" version="7.0">Undersider</key>
    <key alias="target" version="7.0">Åben i vindue</key>
    <key alias="scheduledPublishServerTime">Dette oversætter til den følgende tid på serveren:</key>
    <key alias="scheduledPublishDocumentation">
      <![CDATA[<a href="https://our.umbraco.com/documentation/Getting-Started/Data/Scheduled-Publishing/#timezones" target="_blank" rel="noopener">Hvad betyder det?</a>]]></key>
    <key alias="nestedContentDeleteItem">Er du sikker på, at du vil slette dette element?</key>
    <key alias="nestedContentDeleteAllItems">Er du sikker på, at du vil slette alle elementer?</key>
    <key alias="nestedContentEditorNotSupported">Egenskaben %0% anvender editoren %1% som ikke er understøttet af Nested
      Content.
    </key>
    <key alias="nestedContentNoContentTypes">Der er ikke konfigureret nogen indholdstyper for denne egenskab.</key>
    <key alias="nestedContentAddElementType">Tilføj element type</key>
    <key alias="nestedContentSelectElementTypeModalTitle">Vælg element type</key>
    <key alias="nestedContentGroupHelpText">Vælg gruppen, hvis værdier skal vises. Hvis dette er efterladt blankt vil
      den første gruppe på element typen bruges.
    </key>
    <key alias="addTextBox">Tilføj en ny tekstboks</key>
    <key alias="removeTextBox">Fjern denne tekstboks</key>
    <key alias="contentRoot">Indholdsrod</key>
    <key alias="includeUnpublished">Inkluder ikke-udgivet indhold.</key>
    <key alias="isSensitiveValue">Denne værdi er skjult.Hvis du har brug for adgang til at se denne værdi, bedes du
      kontakte din web-administrator.
    </key>
    <key alias="isSensitiveValue_short">Denne værdi er skjult.</key>
    <key alias="languagesToPublish">Hvilke sprog vil du gerne udgive?</key>
    <key alias="languagesToSendForApproval">Hvilke sprog vil du gerne sende til godkendelse?</key>
    <key alias="languagesToSchedule">Hvilke sprog vil du gerne planlægge?</key>
    <key alias="languagesToUnpublish">Vælg sproget du vil afpublicere. Afpublicering af et obligatorisk sprog vil
      afpublicere alle sprog.
    </key>
    <key alias="resetFocalPoint">Nulstil fokuspunkt</key>
    <key alias="variantsWillBeSaved">Alle nye varianter vil blive gemt.</key>
    <key alias="publishRequiresVariants">De følgende varianter er krævet for at en udgivelse kan finde sted:</key>
    <key alias="notReadyToPublish">Vi er ikke klar til at udgive</key>
    <key alias="readyToPublish">Klar til at udgive?</key>
    <key alias="readyToSave">Klar til at gemme?</key>
    <key alias="sendForApproval">Send til godkendelse</key>
    <key alias="schedulePublishHelp">Vælg dato og klokkeslæt for at udgive og/eller afpublicere indholdet.</key>
    <key alias="createEmpty">Opret ny</key>
    <key alias="createFromClipboard">Indsæt fra udklipsmappen</key>
    <key alias="nodeIsInTrash">Dette element er i papirkurven</key>
  </area>
  <area alias="blueprints">
    <key alias="createBlueprintFrom"><![CDATA[Opret en ny indholdsskabelon fra <em>%0%</em>]]></key>
    <key alias="blankBlueprint">Blank</key>
    <key alias="selectBlueprint">Vælg en indholdsskabelon</key>
    <key alias="createdBlueprintHeading">Indholdsskabelon oprettet</key>
    <key alias="createdBlueprintMessage">En indholdsskabelon blev oprettet fra '%0%'</key>
    <key alias="duplicateBlueprintMessage">En anden indholdsskabelon med samme navn eksisterer allerede</key>
    <key alias="blueprintDescription">En indholdskabelon er foruddefineret indhold, som en redaktør kan vælge at bruge
      som grundlag for at oprette nyt indhold
    </key>
  </area>
  <area alias="media">
    <key alias="clickToUpload">Klik for at uploade</key>
    <key alias="orClickHereToUpload">eller klik her for at vælge filer</key>
    <key alias="disallowedFileType">Kan ikke uploade denne fil, den har ikke en godkendt filtype</key>
    <key alias="maxFileSize">Maks filstørrelse er</key>
    <key alias="mediaRoot">Medie rod</key>
    <key alias="moveToSameFolderFailed">Overordnet og destinations mappe kan ikke være den samme</key>
    <key alias="createFolderFailed">Oprettelse af mappen under parent med id %0% fejlede</key>
    <key alias="renameFolderFailed">Omdøbning af mappen med id %0% fejlede</key>
    <key alias="dragAndDropYourFilesIntoTheArea">Træk dine filer ind i dropzonen for, at uploade dem til
      mediebiblioteket.
    </key>
    <key alias="uploadNotAllowed">Upload er ikke tiladt på denne lokation</key>
  </area>
  <area alias="member">
    <key alias="createNewMember">Opret et nyt medlem</key>
    <key alias="allMembers">Alle medlemmer</key>
    <key alias="memberGroupNoProperties">Medlemgrupper har ingen yderligere egenskaber til redigering.</key>
  </area>
  <area alias="contentType">
    <key alias="copyFailed">Kopiering af indholdstypen fejlede</key>
    <key alias="moveFailed">Flytning af indholdstypen fejlede</key>
  </area>
  <area alias="mediaType">
    <key alias="copyFailed">Kopiering af medietypen fejlede</key>
    <key alias="moveFailed">Flytning af medietypen fejlede</key>
    <key alias="autoPickMediaType">Auto vælg</key>
  </area>
  <area alias="memberType">
    <key alias="copyFailed">Kopiering af medlemstypen fejlede</key>
  </area>
  <area alias="create">
    <key alias="chooseNode">Hvor ønsker du at oprette den nye %0%</key>
    <key alias="createUnder">Opret under</key>
    <key alias="createContentBlueprint">Vælg den dokumenttype, du vil oprette en indholdsskabelon til</key>
    <key alias="enterFolderName">Angiv et navn for mappen</key>
    <key alias="updateData">Vælg en type og skriv en titel</key>
    <key alias="noDocumentTypes" version="7.0">
      <![CDATA[Der kunne ikke findes nogen tilladte dokumenttyper. Du skal tillade disse i indstillinger under <strong>"dokumenttyper"</strong>.]]></key>
    <key alias="noDocumentTypesAtRoot">
      <![CDATA[There are no document types available for creating content here. You must create these in <strong>Document Types</strong> within the <strong>Settings</strong> section.]]></key>
    <key alias="noDocumentTypesWithNoSettingsAccess">Den valgte side i træet tillader ikke at sider oprettes under
      den.
    </key>
    <key alias="noDocumentTypesEditPermissions">Rediger tilladelser for denne dokumenttype.</key>
    <key alias="noDocumentTypesCreateNew">Opret en ny dokumenttype</key>
    <key alias="noDocumentTypesAllowedAtRoot">
      <![CDATA[Der er ingen tilladte Dokumenttyper tilgængelige for at lave indhold her. Du skal tillade dette i <strong>Dokumenttyper</strong> inde i <strong>Indstillinger</strong> sektionen, ved at ændre <strong>Tillad på rodniveau</strong> indestillingen under <strong>Permissions</strong>.]]></key>
    <key alias="noMediaTypes" version="7.0">
      <![CDATA[Der kunne ikke findes nogen tilladte media typer. Du skal tillade disse i indstillinger under <strong>"media typer"</strong>.]]></key>
    <key alias="noMediaTypesWithNoSettingsAccess">Det valgte medie i træet tillader ikke at medier oprettes under det.
    </key>
    <key alias="noMediaTypesEditPermissions">Rediger tilladelser for denne medietype.</key>
    <key alias="documentTypeWithoutTemplate">Dokumenttype uden skabelon</key>
    <key alias="documentTypeWithTemplate">Dokumenttype med skabelon</key>
    <key alias="documentTypeWithTemplateDescription">Definerer en indholdsside, der kan oprettes af redaktørerne i
      indholdstræet, og som er kan tilgås direkte på en URL.
    </key>
    <key alias="documentType">Dokumenttype</key>
    <key alias="documentTypeDescription">Definerer en indholdskomponent, der kan oprettes af redaktørerne i
      indholdstræet og benyttes i sammenhæng med andet indhold, men som ikke kan tilgås direkte på en URL.
    </key>
    <key alias="elementType">Element-type</key>
    <key alias="elementTypeDescription">Definerer skabelonen for et sæt at egenskaber, der kan anvendes som skema i
      avancerede felter som f.eks. 'Block List' eller 'Nested Content'.
    </key>
    <key alias="composition">Komposition</key>
    <key alias="compositionDescription">Definerer et sæt genbrugbare egenskaber, der kan inkluderes i definitionen af
      andre dokumenttyper - f.eks. et sæt 'Almindelige side-data'.
    </key>
    <key alias="folder">Mappe</key>
    <key alias="folderDescription">Benyttes til at organisere dokumenttyper, element-typer og kompositioner i
      dokumenttype-træet.
    </key>
    <key alias="newFolder">Ny mappe</key>
    <key alias="newDataType">Ny datatype</key>
    <key alias="newJavascriptFile">Ny JavaScript-fil</key>
    <key alias="newEmptyPartialView">Ny tom partial view</key>
    <key alias="newPartialViewMacro">Ny partial view makro</key>
    <key alias="newPartialViewFromSnippet">Ny partial view fra snippet</key>
    <key alias="newPartialViewMacroFromSnippet">Ny partial view makro fra snippet</key>
    <key alias="newPartialViewMacroNoMacro">Ny partial view makro (uden makro)</key>
    <key alias="newStyleSheetFile">Ny stylesheet-fil</key>
    <key alias="newRteStyleSheetFile">Ny Rich Text Editor stylesheet-fil</key>
  </area>
  <area alias="dashboard">
    <key alias="browser">Til dit website</key>
    <key alias="dontShowAgain">- Skjul</key>
    <key alias="nothinghappens">Hvis Umbraco ikke starter, kan det skyldes at din browser ikke tillader pop-up vinduer
    </key>
    <key alias="openinnew">er åbnet i nyt vindue</key>
    <key alias="restart">Genstart</key>
    <key alias="visit">Besøg</key>
    <key alias="welcome">Velkommen</key>
  </area>
  <area alias="prompt">
    <key alias="stay">Bliv</key>
    <key alias="discardChanges">Kassér ændringer</key>
    <key alias="unsavedChanges">Du har ikke-gemte ændringer</key>
    <key alias="unsavedChangesWarning">Er du sikker på du vil navigere væk fra denne side? - du har ikke-gemte
      ændringer
    </key>
    <key alias="confirmListViewPublish">Udgivelse vil gøre de valgte sider synlige på sitet.</key>
    <key alias="confirmListViewUnpublish">Afpublicering vil fjerne de valgte sider og deres undersider fra sitet.</key>
    <key alias="confirmUnpublish">Afpublicering vil fjerne denne side og alle dets undersider fra websitet.</key>
    <key alias="doctypeChangeWarning">Du har ikke-gemte ændringer. Hvis du ændrer dokumenttype, kasseres ændringerne.
    </key>
  </area>
  <area alias="bulk">
    <key alias="done">Færdig</key>
    <key alias="deletedItem">Slettede %0% element</key>
    <key alias="deletedItems">Slettede %0% elementer</key>
    <key alias="deletedItemOfItem">Slettede %0% ud af %1% element</key>
    <key alias="deletedItemOfItems">Slettede %0% ud af %1% elementer</key>
    <key alias="publishedItem">Udgav %0% element</key>
    <key alias="publishedItems">Udgav %0% elementer</key>
    <key alias="publishedItemOfItem">Udgav %0% ud af %1% element</key>
    <key alias="publishedItemOfItems">Udgav %0% ud af %1% elementer</key>
    <key alias="unpublishedItem">Fjernede %0% element fra udgivelse</key>
    <key alias="unpublishedItems">Fjernede %0% elementer fra udgivelse</key>
    <key alias="unpublishedItemOfItem">Fjernede %0% ud af %1% element fra udgivelse</key>
    <key alias="unpublishedItemOfItems">Fjernede %0% ud af %1% elementer fra udgivelse</key>
    <key alias="movedItem">Flyttede %0% element</key>
    <key alias="movedItems">Flyttede %0% elementer</key>
    <key alias="movedItemOfItem">Flyttede %0% ud af %1% element</key>
    <key alias="movedItemOfItems">Flyttede %0% ud af %1% elementer</key>
    <key alias="copiedItem">Kopierede %0% element</key>
    <key alias="copiedItems">Kopierede %0% elementer</key>
    <key alias="copiedItemOfItem">Kopierede %0% ud af %1% element</key>
    <key alias="copiedItemOfItems">Kopierede %0% ud af %1% elementer</key>
  </area>
  <area alias="defaultdialogs">
    <key alias="nodeNameLinkPicker">Link titel</key>
    <key alias="urlLinkPicker">Link</key>
    <key alias="anchorLinkPicker">Lokalt link / querystreng</key>
    <key alias="anchorInsert">Navn på lokalt link</key>
    <key alias="assignDomain">Rediger domæner</key>
    <key alias="closeThisWindow">Luk denne dialog</key>
    <key alias="confirmdelete">Er du sikker på at du vil slette</key>
    <key alias="confirmdisable">Er du sikker på du vil deaktivere</key>
    <key alias="confirmremove">Er du sikker på at du vil fjerne</key>
    <key alias="confirmremoveusageof"><![CDATA[Er du sikker på du vil fjerne brugen af <b>%0%</b>]]></key>
    <key alias="confirmlogout">Er du sikker på at du vil forlade Umbraco?</key>
    <key alias="confirmSure">Er du sikker?</key>
    <key alias="cut">Klip</key>
    <key alias="editdictionary">Rediger ordbogsnøgle</key>
    <key alias="editlanguage">Rediger sprog</key>
    <key alias="editSelectedMedia">Rediger det valgte medie</key>
    <key alias="insertAnchor">Indsæt lokalt link</key>
    <key alias="insertCharacter">Indsæt tegn</key>
    <key alias="insertgraphicheadline">Indsæt grafisk overskrift</key>
    <key alias="insertimage">Indsæt billede</key>
    <key alias="insertlink">Indsæt link</key>
    <key alias="insertMacro">Indsæt makro</key>
    <key alias="inserttable">Indsæt tabel</key>
    <key alias="languagedeletewarning">Dette vil slette sproget</key>
    <key alias="languageChangeWarning">Ændring af kulturen for et sprog kan forsage en krævende opration og vil
      resultere i indholds cache og indeksering vil blive genlavet
    </key>
    <key alias="lastEdited">Sidst redigeret</key>
    <key alias="link">Link</key>
    <key alias="linkinternal">Internt link:</key>
    <key alias="linklocaltip">Ved lokalt link, indsæt da en "#" foran linket</key>
    <key alias="linknewwindow">Åben i nyt vindue?</key>
    <key alias="macroDoesNotHaveProperties">Denne makro har ingen egenskaber du kan redigere</key>
    <key alias="paste">Indsæt tekst</key>
    <key alias="permissionsEdit">Rediger rettigheder for</key>
    <key alias="permissionsSet">Sæt rettigheder for</key>
    <key alias="permissionsSetForGroup">Sæt rettigheder for %0% for brugergruppe %1%</key>
    <key alias="permissionsHelp">Vælg de brugergrupper, du vil angive tilladelser til</key>
    <key alias="recycleBinDeleting">Elementerne i papirkurven slettes. Luk venligst ikke dette vindue mens sletningen
      foregår
    </key>
    <key alias="recycleBinIsEmpty">Papirkurven er nu tom</key>
    <key alias="recycleBinWarning">Når elementer slettes fra papirkurven, slettes de for altid</key>
    <key alias="regexSearchError">
      <![CDATA[<a target='_blank' rel='noopener' href='http://regexlib.com'>regexlib.com</a>'s webservice oplever i øjeblikket problemer, vi ikke har kontrol over. Beklager ulejligheden. ]]></key>
    <key alias="regexSearchHelp">Søg efter et regulært udtryk for at tilføje validering til et formularfelt. Eksempel:
      'e-mail', 'postnr.', 'URL'
    </key>
    <key alias="removeMacro">Fjern makro</key>
    <key alias="requiredField">Obligatorisk</key>
    <key alias="sitereindexed">Sitet er genindekseret</key>
    <key alias="siterepublished">Sitet er nu genudgivet</key>
    <key alias="siterepublishHelp">Websitets cache vil blive genopfrisket. Alt udgivet indhold vil blive opdateret, mens
      upubliceret indhold vil forblive upubliceret.
    </key>
    <key alias="tableColumns">Antal kolonner</key>
    <key alias="tableRows">Antal rækker</key>
    <key alias="thumbnailimageclickfororiginal">Klik på billedet for at se den fulde størrelse</key>
    <key alias="treepicker">Vælg</key>
    <key alias="viewCacheItem">Se cache element</key>
    <key alias="relateToOriginalLabel">Relatér til original</key>
    <key alias="includeDescendants">Inkludér undersider</key>
    <key alias="theFriendliestCommunity">Det venligste community</key>
    <key alias="linkToPage">Link til side</key>
    <key alias="openInNewWindow">Åben linket i et nyt vindue eller fane</key>
    <key alias="linkToMedia">Link til medie</key>
    <key alias="selectContentStartNode">Vælg startnode for indhold</key>
    <key alias="selectMedia">Vælg medie</key>
    <key alias="selectMediaType">Vælg medietype</key>
    <key alias="selectIcon">Vælg ikon</key>
    <key alias="selectItem">Vælg item</key>
    <key alias="selectLink">Vælg link</key>
    <key alias="selectMacro">Vælg makro</key>
    <key alias="selectContent">Vælg indhold</key>
    <key alias="selectContentType">Vælg indholdstype</key>
    <key alias="selectMediaStartNode">Vælg startnode for mediearkivet</key>
    <key alias="selectMember">Vælg medlem</key>
    <key alias="selectMemberGroup">Vælg medlemsgruppe</key>
    <key alias="selectMemberType">Vælg medlemstype</key>
    <key alias="selectNode">Vælg node</key>
    <key alias="selectSections">Vælg sektioner</key>
    <key alias="selectUser">Vælg bruger</key>
    <key alias="selectUsers">Vælg brugere</key>
    <key alias="noIconsFound">Ingen ikoner blev fundet</key>
    <key alias="noMacroParams">Der er ingen parametre for denne makro</key>
    <key alias="noMacros">Der er ikke tilføjet nogen makroer</key>
    <key alias="externalLoginProviders">Eksterne login-udbydere</key>
    <key alias="exceptionDetail">Undtagelsesdetaljer</key>
    <key alias="stacktrace">Stacktrace</key>
    <key alias="innerException">Indre undtagelse</key>
    <key alias="linkYour">Link dit</key>
    <key alias="unLinkYour">Fjern link fra dit</key>
    <key alias="account">konto</key>
    <key alias="selectEditor">Vælg editor</key>
    <key alias="selectEditorConfiguration">Vælg konfiguration</key>
    <key alias="selectSnippet">Vælg snippet</key>
    <key alias="variantdeletewarning">Dette vil slette noden og alle dets sprog. Hvis du kun vil slette et sprog, så
      afpublicér det i stedet.
    </key>
    <key alias="propertyuserpickerremovewarning"><![CDATA[Dette vil fjerne brugeren <b>%0%</b>]]></key>
    <key alias="userremovewarning"><![CDATA[Dette vil fjerne brugeren <b>%0%</b> fra <b%1%</b> gruppen]]></key>
    <key alias="yesRemove">Ja, fjern</key>
  </area>
  <area alias="dictionary">
    <key alias="noItems">Der er ingen ordbogselementer.</key>
  </area>
  <area alias="dictionaryItem">
    <key alias="description"><![CDATA[
      Rediger de forskellige sprogversioner for ordbogselementet '%0%' herunder.<br />Du tilføjer flere sprog under 'sprog' i menuen til venstre </key>
      ]]></key>
    <key alias="displayName">Kulturnavn</key>
    <key alias="changeKeyError"><![CDATA[
      Navnet '%0%' eksisterer allerede.
   ]]></key>
    <key alias="overviewTitle">Ordbogsoversigt</key>
  </area>
  <area alias="examineManagement">
    <key alias="configuredSearchers">Konfigurerede søgere</key>
    <key alias="configuredSearchersDescription">Viser egenskaber og værktøjer til enhver konfigureret søger (dvs. som en
      multi-indekssøger)
    </key>
    <key alias="fieldValues">Feltværdier</key>
    <key alias="healthStatus">Sundhedstilstand</key>
    <key alias="healthStatusDescription">Indeksets sundhedstilstand, og hvis det kan læses</key>
    <key alias="indexers">Indeksører</key>
    <key alias="indexInfo">Indeksinfo</key>
    <key alias="indexInfoDescription">Viser indeksets egenskaber</key>
    <key alias="manageIndexes">Administrer Examine indekserne</key>
    <key alias="manageIndexesDescription">Giver dig mulighed for at se detaljerne for hvert indeks og giver nogle
      værktøjer til styring af indeksørerne
    </key>
    <key alias="rebuildIndex">Genopbyg indeks</key>
    <key alias="rebuildIndexWarning"><![CDATA[
        Dette vil medføre, at indekset genopbygges.<br />
        Afhængigt af hvor meget indhold der er på dit website, kan det tage et stykke tid.<br />
        Det anbefales ikke at genopbygge et indeks i perioder med høj websitetrafik eller når redaktører redigerer indhold.
     ]]>
    </key>
    <key alias="searchers">Søgere</key>
    <key alias="searchDescription">Søg i indekset og se resultaterne</key>
    <key alias="tools">Værktøjer</key>
    <key alias="toolsDescription">Værktøjer til at administrere indekset</key>
    <key alias="fields">felter</key>
    <key alias="indexCannotRead">Indexet skal bygges igen, for at kunne læses</key>
    <key alias="processIsTakingLonger">Processen tager længere tid end forventet. Kontrollér Umbraco loggen for at se om
      der er sket fejl under operationen
    </key>
    <key alias="indexCannotRebuild">Dette index kan ikke genbygges for det ikke har nogen</key>
    <key alias="iIndexPopulator">IIndexPopulator</key>
  </area>
  <area alias="placeholders">
    <key alias="username">Indtast dit brugernavn</key>
    <key alias="password">Indtast dit kodeord</key>
    <key alias="confirmPassword">Bekræft dit kodeord</key>
    <key alias="nameentity">Navngiv %0%...</key>
    <key alias="entername">Indtast navn...</key>
    <key alias="enteremail">Indtast en e-mail...</key>
    <key alias="enterusername">Indtast et brugernavn...</key>
    <key alias="label">Label...</key>
    <key alias="enterDescription">Indtast beskrivelse</key>
    <key alias="search">Søg...</key>
    <key alias="filter">Filtrér...</key>
    <key alias="enterTags">Indtast nøgleord (tryk på Enter efter hvert nøgleord)...</key>
    <key alias="email">Indtast din e-mail</key>
    <key alias="enterMessage">Indtast en besked...</key>
    <key alias="usernameHint">Dit brugernavn er typisk din e-mailadresse</key>
    <key alias="anchor">#value eller ?key=value</key>
    <key alias="enterAlias">Indtast alias...</key>
    <key alias="generatingAlias">Genererer alias...</key>
    <key alias="a11yCreateItem">Opret element</key>
    <key alias="a11yEdit">Rediger</key>
    <key alias="a11yName">Navn</key>
  </area>
  <area alias="editcontenttype">
    <key alias="createListView" version="7.2">Opret brugerdefineret listevisning</key>
    <key alias="removeListView" version="7.2">Fjern brugerdefineret listevisning</key>
    <key alias="aliasAlreadyExists">En dokumenttype, medietype eller medlemstype med dette alias findes allerede</key>
  </area>
  <area alias="renamecontainer">
    <key alias="renamed">Omdøbt</key>
    <key alias="enterNewFolderName">Indtast et ny mappenavn her</key>
    <key alias="folderWasRenamed">%0% was renamed to %1%</key>
  </area>
  <area alias="editdatatype">
    <key alias="addPrevalue">Tilføj førværdi</key>
    <key alias="dataBaseDatatype">Database-datatype</key>
    <key alias="guid">Data Editor GUID</key>
    <key alias="renderControl">Visningskontrol</key>
    <key alias="rteButtons">Knapper</key>
    <key alias="rteEnableAdvancedSettings">Aktiver avancerede indstillinger for</key>
    <key alias="rteEnableContextMenu">Aktiver kontekstmenu</key>
    <key alias="rteMaximumDefaultImgSize">Maks. std. størrelse på indsatte billeder</key>
    <key alias="rteRelatedStylesheets">Relaterede stylesheets</key>
    <key alias="rteShowLabel">Vis label</key>
    <key alias="rteWidthAndHeight">Bredde og højde</key>
    <key alias="selectFolder">Vælg den mappe, der skal flyttes</key>
    <key alias="inTheTree">til i træstrukturen nedenfor</key>
    <key alias="wasMoved">blev flyttet under</key>
    <key alias="hasReferencesDeleteConsequence">
      <![CDATA[Ved sletning af <strong>%0%</strong> fjernes egnskaber og egnskabernes data fra følgende elementer]]></key>
    <key alias="acceptDeleteConsequence">I understand this action will delete the properties and data based on this Data
      Type
    </key>
  </area>
  <area alias="errorHandling">
    <key alias="errorButDataWasSaved">Dine data er blevet gemt, men før du kan udgive denne side er der nogle fejl der
      skal rettes:
    </key>
    <key alias="errorChangingProviderPassword">Den nuværende membership-provider understøtter ikke skift af kodeord
      (EnablePasswordRetrieval skal være true)
    </key>
    <key alias="errorExistsWithoutTab">%0% der findes allerede</key>
    <key alias="errorHeader">Der var fejl i dokumentet:</key>
    <key alias="errorHeaderWithoutTab">Der var fejl i formularen:</key>
    <key alias="errorInPasswordFormat">Kodeordet skal være på minimum %0% tegn og indeholde mindst %1% alfanumeriske
      karakterer
    </key>
    <key alias="errorIntegerWithoutTab">%0% skal være et heltal</key>
    <key alias="errorMandatory">%0% under %1% er et obligatorisk felt og skal udfyldes</key>
    <key alias="errorMandatoryWithoutTab">%0% er et obligatorisk felt og skal udfyldes</key>
    <key alias="errorRegExp">%0% under %1% er ikke i et korrekt format</key>
    <key alias="errorRegExpWithoutTab">%0% er ikke i et korrekt format</key>
  </area>
  <area alias="errors">
    <key alias="receivedErrorFromServer">Der skete en fejl på severen</key>
    <key alias="dissallowedMediaType">Denne filttype er blevet deaktiveret af administratoren</key>
    <key alias="codemirroriewarning">OBS! Selvom CodeMirror er slået til i konfigurationen, så er den deaktiveret i
      Internet Explorer fordi den ikke er stabil nok.
    </key>
    <key alias="contentTypeAliasAndNameNotNull">Du skal udfylde både Alias &amp; Navn på den nye egenskabstype!</key>
    <key alias="filePermissionsError">Der mangler læse/skrive rettigheder til bestemte filer og mapper</key>
    <key alias="macroErrorLoadingPartialView">Fejl ved indlæsning af Partial View script (fil: %0%)</key>
    <key alias="missingTitle">Skriv venligst en titel</key>
    <key alias="missingType">Du skal vælge en type</key>
    <key alias="pictureResizeBiggerThanOrg">Du er ved at gøre billedet større end originalen. Det vil forringe
      kvaliteten af billedet. Ønsker du at fortsætte?
    </key>
    <key alias="startNodeDoesNotExists">Startnode er slettet, kontakt systemadministrator</key>
    <key alias="stylesMustMarkBeforeSelect">Du skal markere noget indhold, før du kan ændre stylen</key>
    <key alias="stylesNoStylesOnPage">Der er ingen aktive styles eller formatteringer på denne side</key>
    <key alias="tableColMergeLeft">Du skal stå til venstre for de 2 celler du ønsker at samle!</key>
    <key alias="tableSplitNotSplittable">Du kan ikke opdele en celle, som ikke allerede er delt.</key>
    <key alias="propertyHasErrors">Denne egenskab er ugyldig</key>
  </area>
  <area alias="general">
    <key alias="options">Valgmuligheder</key>
    <key alias="about">Om</key>
    <key alias="action">Handling</key>
    <key alias="actions">Muligheder</key>
    <key alias="add">Tilføj</key>
    <key alias="alias">Alias</key>
    <key alias="all">Alle</key>
    <key alias="areyousure">Er du sikker?</key>
    <key alias="back">Tilbage</key>
    <key alias="backToOverview">Tilbage til oversigt</key>
    <key alias="border">Kant</key>
    <key alias="by">af</key>
    <key alias="cancel">Fortryd</key>
    <key alias="cellMargin">Celle margen</key>
    <key alias="choose">Vælg</key>
    <key alias="clear">Ryd</key>
    <key alias="close">Luk</key>
    <key alias="closewindow">Luk vindue</key>
    <key alias="closepane">Luk vindue</key>
    <key alias="comment">Kommentar</key>
    <key alias="confirm">Bekræft</key>
    <key alias="constrain">Proportioner</key>
    <key alias="constrainProportions">Behold proportioner</key>
    <key alias="content">Indhold</key>
    <key alias="continue">Fortsæt</key>
    <key alias="copy">Kopiér</key>
    <key alias="create">Opret</key>
    <key alias="cropSection">Beskær sektion</key>
    <key alias="database">Database</key>
    <key alias="date">Dato</key>
    <key alias="default">Standard</key>
    <key alias="delete">Slet</key>
    <key alias="deleted">Slettet</key>
    <key alias="deleting">Sletter...</key>
    <key alias="design">Design</key>
    <key alias="dictionary">Ordbog</key>
    <key alias="dimensions">Dimensioner</key>
    <key alias="discard">Kassér</key>
    <key alias="down">Ned</key>
    <key alias="download">Hent</key>
    <key alias="edit">Rediger</key>
    <key alias="edited">Redigeret</key>
    <key alias="elements">Elementer</key>
    <key alias="email">E-mail</key>
    <key alias="error">Fejl</key>
    <key alias="field">Felt</key>
    <key alias="findDocument">Find</key>
    <key alias="first">Første</key>
    <key alias="focalPoint">Fokuspunkt</key>
    <key alias="general">Generelt</key>
    <key alias="groups">Grupper</key>
    <key alias="group">Gruppe</key>
    <key alias="height">Højde</key>
    <key alias="help">Hjælp</key>
    <key alias="hide">Skjul</key>
    <key alias="history">Historik</key>
    <key alias="icon">Ikon</key>
    <key alias="id">Id</key>
    <key alias="import">Importer</key>
    <key alias="excludeFromSubFolders">Søg kun i denne mappe</key>
    <key alias="info">Info</key>
    <key alias="innerMargin">Indre margen</key>
    <key alias="insert">Indsæt</key>
    <key alias="install">Installér</key>
    <key alias="invalid">Ugyldig</key>
    <key alias="justify">Justering</key>
    <key alias="label">Mærke</key>
    <key alias="language">Sprog</key>
    <key alias="last">Sidste</key>
    <key alias="layout">Layout</key>
    <key alias="links">Links</key>
    <key alias="loading">Henter</key>
    <key alias="locked">Låst</key>
    <key alias="login">Log ind</key>
    <key alias="logoff">Log af</key>
    <key alias="logout">Log ud</key>
    <key alias="macro">Makro</key>
    <key alias="mandatory">Påkrævet</key>
    <key alias="message">Besked</key>
    <key alias="move">Flyt</key>
    <key alias="name">Navn</key>
    <key alias="new">Ny</key>
    <key alias="next">Næste</key>
    <key alias="no">Nej</key>
    <key alias="of">af</key>
    <key alias="off">Fra</key>
    <key alias="ok">OK</key>
    <key alias="open">Åben</key>
    <key alias="on">Til</key>
    <key alias="or">eller</key>
    <key alias="orderBy">Sortér efter</key>
    <key alias="password">Kodeord</key>
    <key alias="path">Sti</key>
    <key alias="pleasewait">Et øjeblik...</key>
    <key alias="previous">Forrige</key>
    <key alias="properties">Egenskaber</key>
    <key alias="rebuild">Genopbyg</key>
    <key alias="reciept">E-mail der skal modtage indhold af formular</key>
    <key alias="recycleBin">Papirkurv</key>
    <key alias="recycleBinEmpty">Din papirkurv er tom</key>
    <key alias="reload">Genindlæs</key>
    <key alias="remaining">Mangler</key>
    <key alias="remove">Fjern</key>
    <key alias="rename">Omdøb</key>
    <key alias="renew">Forny</key>
    <key alias="required" version="7.0">Påkrævet</key>
    <key alias="retrieve">Hent</key>
    <key alias="retry">Prøv igen</key>
    <key alias="rights">Rettigheder</key>
    <key alias="scheduledPublishing">Planlagt publicering</key>
    <key alias="search">Søg</key>
    <key alias="searchNoResult">Beklager, vi kan ikke finde det, du leder efter.</key>
    <key alias="noItemsInList">Ingen elementer er blevet tilføjet</key>
    <key alias="server">Server</key>
    <key alias="settings">Indstillinger</key>
    <key alias="show">Vis</key>
    <key alias="showPageOnSend">Hvilken side skal vises efter at formularen er sendt</key>
    <key alias="size">Størrelse</key>
    <key alias="sort">Sortér</key>
    <key alias="status">Status</key>
    <key alias="submit">Indsend</key>
    <key alias="type">Type</key>
    <key alias="typeToSearch">Skriv for at søge...</key>
    <key alias="under">under</key>
    <key alias="up">Op</key>
    <key alias="update">Opdatér</key>
    <key alias="upgrade">Opdatér</key>
    <key alias="upload">Upload</key>
    <key alias="url">URL</key>
    <key alias="user">Bruger</key>
    <key alias="username">Brugernavn</key>
    <key alias="value">Værdi</key>
    <key alias="view">Vis</key>
    <key alias="welcome">Velkommen...</key>
    <key alias="width">Bredde</key>
    <key alias="yes">Ja</key>
    <key alias="folder">Mappe</key>
    <key alias="searchResults">Søgeresultater</key>
    <key alias="readMore">Læs mere</key>
    <key alias="reorder">Sortér</key>
    <key alias="reorderDone">Afslut sortering</key>
    <key alias="preview">Eksempel</key>
    <key alias="changePassword">Skift kodeord</key>
    <key alias="to">til</key>
    <key alias="listView">Listevisning</key>
    <key alias="saving">Gemmer...</key>
    <key alias="current">nuværende</key>
    <key alias="embed">Indlejring</key>
    <key alias="selected">valgt</key>
    <key alias="other">Andet</key>
    <key alias="articles">Artikler</key>
    <key alias="videos">Videoer</key>
    <key alias="avatar">Avatar til</key>
    <key alias="header">Overskrift</key>
    <key alias="systemField">system felt</key>
  </area>
  <area alias="colors">
    <key alias="blue">Blå</key>
  </area>
  <area alias="shortcuts">
    <key alias="addGroup">Tilføj fane</key>
    <key alias="addProperty">Tilføj egenskab</key>
    <key alias="addEditor">Tilføj editor</key>
    <key alias="addTemplate">Tilføj skabelon</key>
    <key alias="addChildNode">Tilføj child node</key>
    <key alias="addChild">Tilføj child</key>
    <key alias="editDataType">Rediger datatype</key>
    <key alias="navigateSections">Naviger sektioner</key>
    <key alias="shortcut">Genveje</key>
    <key alias="showShortcuts">Vis genveje</key>
    <key alias="toggleListView">Brug listevisning</key>
    <key alias="toggleAllowAsRoot">Tillad på rodniveau</key>
    <key alias="commentLine">Kommentér/Udkommentér linjer</key>
    <key alias="removeLine">Slet linje</key>
    <key alias="copyLineUp">Kopiér linjer op</key>
    <key alias="copyLineDown">Kopiér linjer ned</key>
    <key alias="moveLineUp">Flyt linjer op</key>
    <key alias="moveLineDown">Flyt linjer ned</key>
    <key alias="generalHeader">Generelt</key>
    <key alias="editorHeader">Editor</key>
    <key alias="toggleAllowCultureVariants">Skift tillad sprogvarianter</key>
  </area>
  <area alias="graphicheadline">
    <key alias="backgroundcolor">Baggrundsfarve</key>
    <key alias="bold">Fed</key>
    <key alias="color">Tekstfarve</key>
    <key alias="font">Skrifttype</key>
    <key alias="text">Tekst</key>
  </area>
  <area alias="headers">
    <key alias="page">Side</key>
  </area>
  <area alias="installer">
    <key alias="databaseErrorCannotConnect">Installeringsprogrammet kan ikke forbinde til databasen.</key>
<<<<<<< HEAD
=======
    <key alias="databaseErrorWebConfig">Kunne ikke gemme web.config filen. Du bedes venligst manuelt ændre database
      forbindelses strengen.
    </key>
>>>>>>> e9ae5676
    <key alias="databaseFound">Din database er blevet fundet og identificeret som</key>
    <key alias="databaseHeader">Database konfiguration</key>
    <key alias="databaseInstall"><![CDATA[
      Klik på <strong>installér</strong> knappen for at installere Umbraco %0% databasen
    ]]></key>
<<<<<<< HEAD
    <key alias="databaseInstallDone"><![CDATA[Umbraco %0% er nu blevet kopieret til din database. Tryk på <string>Næste</strong> for at fortsætte.]]></key>
    <key alias="databaseText"><![CDATA[For at afslutte dette skridt er du nødt til at have nogle informationer om din database parat ("database forbindelsesstrengen").<br/>Kontakt venligst din ISP hvis det er nødvendigt. Hvis du installerer på en lokal maskine eller server kan du muligvis få informationerne fra din systemadministrator.]]></key>
    <key alias="databaseUpgrade"><![CDATA[<p>Tryk på <strong>Opgradér</strong> knappen for at opgradere din database til Umbraco %0%</p><p>Bare rolig - intet indhold vil blive slettet og alt vil stadig fungere bagefter!</p>]]></key>
    <key alias="databaseUpgradeDone"><![CDATA[Din database er blevet opgraderet til den endelige version %0%.<br/>Tryk på <strong>Næste</strong> for at fortsætte.]]></key>
    <key alias="databaseUpToDate"><![CDATA[Din database er up-to-date!. Klik på <strong>Næste</strong> for at fortsætte med konfigurationsguiden.]]></key>
    <key alias="defaultUserChangePass"><![CDATA[<strong>Normalbrugerens adgangskode er nødt til at blive ændret!</strong>]]></key>
    <key alias="defaultUserDisabled"><![CDATA[<p><strong>Normalbrugeren er blevet gjort utjenstdygtig eller har ikke adgang til Umbraco!</strong></p><p>Du behøver ikke foretage yderligere handlinger. Tryk på <strong>Næste</strong> for at fortsætte.</p>]]></key>
    <key alias="defaultUserPassChanged"><![CDATA[<p><strong>Normalbrugerens adgangskode er på succesfuld vis blevet ændret siden installationen!</strong></p><p>Du behøver ikke foretage yderligere handlinger. Tryk på <strong>Næste</strong> for at fortsætte.</p>]]></key>
    <key alias="defaultUserPasswordChanged">Adgangskoden er blevet ændret!</key>
    <key alias="greatStart">Få en fremragende start, se vores videoer</key>
=======
    <key alias="databaseInstallDone">
      <![CDATA[Umbraco %0% er nu blevet kopieret til din database. Tryk på <string>Næste</strong> for at fortsætte.]]></key>
    <key alias="databaseNotFound"><![CDATA[<p>Databasen er ikke fundet. Kontrollér venligst at informationen i database forbindelsesstrengen i "web.config" filen er korrekt.</p>
<p>For at fortsætte bedes du venligst rette "web.config" filen (ved at bruge Visual Studio eller dit favoritprogram), scroll til bunden, tilføj forbindelsesstrengen til din database i feltet som hedder "umbracoDbDSN" og gem filen.</p><p>Klik på <strong>Forsøg igen</strong> knappen når du er færdig.<br/><a href="https://our.umbraco.com/documentation/Using-Umbraco/Config-files/webconfig7" target="_blank" rel="noopener">Mere information om at redigere web.config her.</a></p>]]></key>
    <key alias="databaseText">
      <![CDATA[For at afslutte dette skridt er du nødt til at have nogle informationer om din database parat ("database forbindelsesstrengen").<br/>Kontakt venligst din ISP hvis det er nødvendigt. Hvis du installerer på en lokal maskine eller server kan du muligvis få informationerne fra din systemadministrator.]]></key>
    <key alias="databaseUpgrade">
      <![CDATA[<p>Tryk på <strong>Opgradér</strong> knappen for at opgradere din database til Umbraco %0%</p><p>Bare rolig - intet indhold vil blive slettet og alt vil stadig fungere bagefter!</p>]]></key>
    <key alias="databaseUpgradeDone">
      <![CDATA[Din database er blevet opgraderet til den endelige version %0%.<br/>Tryk på <strong>Næste</strong> for at fortsætte.]]></key>
    <key alias="databaseUpToDate">
      <![CDATA[Din database er up-to-date!. Klik på <strong>Næste</strong> for at fortsætte med konfigurationsguiden.]]></key>
    <key alias="defaultUserChangePass">
      <![CDATA[<strong>Normalbrugerens adgangskode er nødt til at blive ændret!</strong>]]></key>
    <key alias="defaultUserDisabled">
      <![CDATA[<p><strong>Normalbrugeren er blevet gjort utjenstdygtig eller har ikke adgang til Umbraco!</strong></p><p>Du behøver ikke foretage yderligere handlinger. Tryk på <strong>Næste</strong> for at fortsætte.</p>]]></key>
    <key alias="defaultUserPassChanged">
      <![CDATA[<p><strong>Normalbrugerens adgangskode er på succesfuld vis blevet ændret siden installationen!</strong></p><p>Du behøver ikke foretage yderligere handlinger. Tryk på <strong>Næste</strong> for at fortsætte.</p>]]></key>
    <key alias="defaultUserPasswordChanged">Adgangskoden er blevet ændret!</key>
    <key alias="greatStart">Få en fremragende start, se vores videoer</key>
    <key alias="licenseText">Ved at klikke på næste knappen (eller ved at ændre UmbracoConfigurationStatus i web.config
      filen), accepterer du licensaftalen for denne software, som specificeret i boksen nedenfor. Bemærk venligst at
      denne Umbraco distribution består af to forskellige licenser, MIT's Open Source Licens for frameworket og Umbraco
      Freeware Licensen som dækker UI'en.
    </key>
>>>>>>> e9ae5676
    <key alias="None">Endnu ikke installeret</key>
    <key alias="permissionsAffectedFolders">Berørte filer og foldere</key>
    <key alias="permissionsAffectedFoldersMoreInfo">Flere informationer om at opsætte rettigheder for Umbraco her</key>
    <key alias="permissionsAffectedFoldersText">Du er nødt til at give ASP.NET 'modify' rettigheder på følgende
      filer/foldere
    </key>
    <key alias="permissionsAlmostPerfect">
      <![CDATA[<strong>Dine rettighedsindstillinger er næsten perfekte!</strong><br/><br/>Du kan køre Umbraco uden problemer, men du vil ikke være i stand til at installere pakker, som er anbefalet for at få fuldt udbytte af Umbraco.]]></key>
    <key alias="permissionsHowtoResolve">Hvorledes besluttes</key>
    <key alias="permissionsHowtoResolveLink">Klik her for at læse tekstversionen</key>
    <key alias="permissionsHowtoResolveText">
      <![CDATA[Se vores <strong>video tutorials</strong> om at opsætte folderrettigheder for Umbraco eller læs tekstversionen.]]></key>
    <key alias="permissionsMaybeAnIssue">
      <![CDATA[<strong>Dine rettighedsindstillinger kan være et problem!</strong><br/><br/>Du kan afvikle Umbraco uden problemer, men du vil ikke være i stand til at oprette foldere eller installere pakker, hvilket er anbefalet for at få fuldt udbytte af Umbraco.]]></key>
    <key alias="permissionsNotReady">
      <![CDATA[<strong>Dine rettighedsindstillinger er ikke klar til Umbraco!</strong><br/><br/>For at afvikle Umbraco er du nødt til at opdatere dine rettighedsindstillinger.]]></key>
    <key alias="permissionsPerfect">
      <![CDATA[<strong>Dine rettighedsindstillinger er perfekte!</strong><br/><br/>Du er nu parat til at afvikle Umbraco og installere pakker!]]></key>
    <key alias="permissionsResolveFolderIssues">Løser folder problem</key>
    <key alias="permissionsResolveFolderIssuesLink">Følg dette link for mere information om udfordringer med ASP.NET og
      oprettelse af foldere
    </key>
    <key alias="permissionsSettingUpPermissions">Sætter folderrettigheder op</key>
    <key alias="permissionsText">Umbraco har behov for 'write/modify' adgang til bestemte foldere, for at kunne gemme
      filer som billeder og PDF'er. Umbraco gemmer også midlertidige data (eksempelvis cachen) for at forbedre ydelsen
      på dit website.
    </key>
    <key alias="runwayFromScratch">Jeg har lyst til at begynde på bar bund</key>
    <key alias="runwayFromScratchText">
      <![CDATA[Dit website er helt tomt for øjeblikket, så det er perfekt hvis du ønsker at begynde på bar bund og oprette dine egne dokumenttyper og skabeloner. (<a href="https://umbraco.tv/documentation/videos/for-site-builders/foundation/document-types">lær hvordan</a>) Du kan stadig vælge at installere Runway senere. Gå venligst til Udvikler-sektionen og vælg Pakker.]]></key>
    <key alias="runwayHeader">Du har lige opsat en ren Umbraco-platform. Hvad ønsker du nu at gøre?</key>
    <key alias="runwayInstalled">Runway er installeret</key>
    <key alias="runwayInstalledText">
      <![CDATA[Du har fundamentet på plads. Vælg hvilke moduler du ønsker at installere ovenpå det.<br/>Dette er vores liste over anbefalede moduler. Kryds dem af du ønsker at installere eller se den <a href="#" onclick="toggleModules(); return false;" id="toggleModuleList">fulde liste af moduler</a>  ]]></key>
    <key alias="runwayOnlyProUsers">Kun anbefalet for erfarne brugere</key>
    <key alias="runwaySimpleSite">Jeg ønsker at begynder med et simpelt website</key>
    <key alias="runwaySimpleSiteText">
      <![CDATA[<p>"Runway" er et simpelt website som stiller nogle basale dokumenttyper og skabeloner til rådighed. Installeringsprogrammet kan automatisk opsætte Runway for dig, men du kan nemt redigere, udvide eller fjerne det. Det er ikke nødvendigt og du kan sagtens bruge Umbraco uden. Men Runway tilbyder et fundament, som er baseret på 'Best Practices', som får dig igang hurtigere end nogensinde før. Hvis du vælger at installere Runway, kan du efter eget valg vælge de grundlæggende byggesten kaldet 'Runway Modules' til at forbedre dine Runway-sider.</p><p><small><em>Inkluderet med Runway:</em>Home Page, Getting Started page, Installing Modules page.<br /> <em>Valgfri Moduler:</em> Top Navigation, Sitemap, Contact, Gallery. </small></p>]]></key>
    <key alias="runwayWhatIsRunway">Hvad er Runway</key>
    <key alias="step1">Skridt 1/5: Acceptér licens</key>
    <key alias="step2">Skridt 2/5: Database-konfiguration</key>
    <key alias="step3">Skridt 3/5: Validerer filrettigheder</key>
    <key alias="step4">Skridt 4/5: Kontrollér Umbraco sikkerhed</key>
    <key alias="step5">Skridt 5/5: Umbraco er parat til at få dig igang</key>
    <key alias="thankYou">Tak fordi du valgte Umbraco</key>
    <key alias="theEndBrowseSite">
      <![CDATA[<h3>Gennemse dit nye site</h3> Du installerede Runway, så hvorfor ikke se hvordan dit nye website ser ud.]]></key>
    <key alias="theEndFurtherHelp">
      <![CDATA[<h3>Yderligere hjælpe og informationer</h3> Få hjælp fra vores prisvindende fællesskab, gennemse dokumentationen eller se nogle gratis videoer om hvordan du opsætter et simpelt site, hvordan du bruger pakker og en 'quick guide' til Umbraco terminologier]]></key>
    <key alias="theEndHeader">Umbraco %0% er installeret og klar til brug</key>
<<<<<<< HEAD
=======
    <key alias="theEndInstallFailed">
      <![CDATA[For at afslutte installationen er du nødt til manuelt at rette <strong>/web.config filen</strong> og opdatére 'AppSetting' feltet <strong>UmbracoConfigurationStatus</strong> i bunden til <strong>'%0%'</strong>.]]></key>
>>>>>>> e9ae5676
    <key alias="theEndInstallSuccess"><![CDATA[Du kan <strong>komme igang med det samme</strong> ved at klikke på "Start Umbraco" knappen nedenfor.<br/>Hvis du er <strong>ny med Umbraco</strong>, kan du finde masser af ressourcer på vores 'getting started' sider.
]]></key>
    <key alias="theEndOpenUmbraco">
      <![CDATA[<h3>Start Umbraco</h3>For at administrere dit website skal du blot åbne Umbraco administrationen og begynde at tilføje indhold, opdatere skabelonerne og stylesheets'ene eller tilføje ny funktionalitet.]]></key>
    <key alias="Unavailable">Forbindelse til databasen fejlede.</key>
    <key alias="Version3">Umbraco Version 3</key>
    <key alias="Version4">Umbraco Version 4</key>
    <key alias="watch">Se</key>
    <key alias="welcomeIntro">
      <![CDATA[Denne guide vil bringe dig gennem konfigurationsprocessen af <strong>Umbraco %0%</strong> for en frisk installation eller for en opgradering fra version 3.0.<br/><br/>Tryk på <strong>Næste</strong> for at begynde på guiden.]]></key>
  </area>
  <area alias="language">
    <key alias="cultureCode">Culture Code</key>
    <key alias="displayName">Culture Name</key>
  </area>
  <area alias="lockout">
    <key alias="lockoutWillOccur">Du har været inaktiv, og du vil blive logget ud om</key>
    <key alias="renewSession">Forny for at gemme dine ændringer</key>
  </area>
  <area alias="login">
    <key alias="greeting0">Så er det søndag!</key>
    <key alias="greeting1">Smil, det er mandag!</key>
    <key alias="greeting2">Hurra, det er tirsdag!</key>
    <key alias="greeting3">Hvilken herlig onsdag!</key>
    <key alias="greeting4">Glædelig torsdag!</key>
    <key alias="greeting5">Endelig fredag!</key>
    <key alias="greeting6">Glædelig lørdag</key>
    <key alias="instruction">Log ind nedenfor</key>
    <key alias="signInWith">Log ind med</key>
    <key alias="timeout">Din session er udløbet</key>
    <key alias="bottomText">
      <![CDATA[<p style="text-align:right;">&copy; 2001 - %0% <br /><a href="https://umbraco.com" style="text-decoration: none" target="_blank" rel="noopener">umbraco.com</a></p> ]]></key>
    <key alias="forgottenPassword">Glemt adgangskode?</key>
    <key alias="forgottenPasswordInstruction">En e-mail vil blive sendt til den angivne adresse med et link til at
      nulstille din adgangskode
    </key>
    <key alias="requestPasswordResetConfirmation">En e-mail med instruktioner for nulstilling af adgangskoden vil blive
      sendt til den angivne adresse, hvis det matcher vores optegnelser
    </key>
    <key alias="showPassword">Vis adgangskode</key>
    <key alias="hidePassword">Skjul adgangskode</key>
    <key alias="returnToLogin">Tilbage til login formular</key>
    <key alias="setPasswordInstruction">Angiv en ny adgangskode</key>
    <key alias="setPasswordConfirmation">Din adgangskode er blevet opdateret</key>
    <key alias="resetCodeExpired">Det link, du har klikket på, er ugyldigt eller udløbet</key>
    <key alias="resetPasswordEmailCopySubject">Umbraco: Nulstil adgangskode</key>
    <key alias="resetPasswordEmailCopyFormat">
      <![CDATA[<p>Dit brugernavn til at logge på Umbraco backoffice er: <strong>%0%</strong></p><p>Klik <a href="%1%"><strong>her</strong></a> for at nulstille din adgangskode eller kopier/indsæt denne URL i din browser:</p><p><em>%1%</em></p>]]></key>
  </area>
  <area alias="main">
    <key alias="dashboard">Skrivebord</key>
    <key alias="sections">Sektioner</key>
    <key alias="tree">Indhold</key>
  </area>
  <area alias="moveOrCopy">
    <key alias="choose">Vælg siden ovenover...</key>
    <key alias="copyDone">%0% er nu kopieret til %1%</key>
    <key alias="copyTo">Kopier til</key>
    <key alias="moveDone">%0% er nu flyttet til %1%</key>
    <key alias="moveTo">Flyt til</key>
    <key alias="nodeSelected">er blevet valgt som roden for dit nye indhold, klik 'ok' nedenunder.</key>
    <key alias="noNodeSelected">Intet element valgt, vælg et element i listen ovenfor før der klikkes 'fortsæt'</key>
    <key alias="notAllowedByContentType">Det nuværende element kan ikke lægges under denne pga. sin type</key>
    <key alias="notAllowedByPath">Det nuværende element kan ikke ligge under en af dens undersider</key>
    <key alias="notAllowedAtRoot">Dette element må ikke findes på rodniveau</key>
    <key alias="notValid">Denne handling er ikke tilladt fordi du ikke har de fornødne rettigheder på et eller flere af
      under-dokumenterne
    </key>
    <key alias="relateToOriginal">Relater det kopierede element til originalen</key>
  </area>
  <area alias="notifications">
    <key alias="editNotifications"><![CDATA[Vælg dine notificeringer for <strong>%0%</strong>]]></key>
    <key alias="notificationsSavedFor">Notificeringer er gemt for</key>
    <key alias="mailBody"><![CDATA[
Hej %0%

Dette er en automatisk mail for at fortælle at handlingen '%1%'
er blevet udført på siden '%2%'
af brugeren '%3%'

Gå til http://%4%/#/content/content/edit/%5% for at redigere.

Ha' en dejlig dag!

Mange hilsner fra Umbraco robotten
		]]></key>
    <key alias="mailBodyHtml"><![CDATA[<p>Hej %0%</p>
    <p>Dette er en automatisk mail for at informere dig om at opgaven <strong>'%1%'</strong>
    er blevet udførtpå siden <a href="http://%4%/#/content/content/edit/%5%"><strong>'%2%'</strong></a> af brugeren <strong>'%3%'</strong> </p>
    <div style="margin: 8px 0; padding: 8px; display: block;"> <br />
    <a style="color: white; font-weight: bold; background-color: #5372c3; text-decoration : none; margin-right: 20px; border: 8px solid #5372c3; width: 150px;" href="http://%4%/#/content/content/edit/%5%">&nbsp;&nbsp;&nbsp;&nbsp;&nbsp;RET&nbsp;&nbsp;&nbsp;&nbsp;&nbsp;</a> &nbsp; <br /> </div> <p> <h3>Opdateringssammendrag:</h3> <table style="width: 100%;"> %6% </table> </p> <div style="margin: 8px 0; padding: 8px; display: block;"> <br /> <a style="color: white; font-weight: bold; background-color: #66cc66; text-decoration : none; margin-right: 20px; border: 8px solid #66cc66; width: 150px;" href="http://%4%/actions/publish.aspx?id=%5%">&nbsp;&nbsp;PUBLISÉR&nbsp;&nbsp;</a> &nbsp; <a style="color: white; font-weight: bold; background-color: #5372c3; text-decoration : none; margin-right: 20px; border: 8px solid #5372c3; width: 150px;" href="http://%4%/#/content/content/edit/%5%">&nbsp;&nbsp;&nbsp;&nbsp;&nbsp;RET&nbsp;&nbsp;&nbsp;&nbsp;&nbsp;</a> &nbsp; <a style="color: white; font-weight: bold; background-color: #ca4a4a; text-decoration : none; margin-right: 20px; border: 8px solid #ca4a4a; width: 150px;" href="http://%4%/actions/delete.aspx?id=%5%">&nbsp;&nbsp;&nbsp;&nbsp;SLET&nbsp;&nbsp;&nbsp;&nbsp;</a> <br /> </div> <p>Hav en fortsat god dag!<br /><br /> De bedste hilsner fra Umbraco robotten </p>]]></key>
    <key alias="mailSubject">[%0%] Notificering om %1% udført på %2%</key>
    <key alias="notifications">Notificeringer</key>
  </area>
  <area alias="packager">
    <key alias="actions">Handlinger</key>
    <key alias="created">Oprettet</key>
    <key alias="createPackage">Opret pakke</key>
    <key alias="chooseLocalPackageText">Vælg pakken fra din computer. Umbraco pakker er oftest en ".zip" fil</key>
    <key alias="deletewarning">Dette vil slette pakken</key>
    <key alias="includeAllChildNodes">Inkludér alle underliggende sider</key>
    <key alias="installed">Installeret</key>
    <key alias="installedPackages">Installerede pakker</key>
    <key alias="noConfigurationView">Denne pakke har ingen konfigurationsvisning</key>
    <key alias="noPackagesCreated">Der er ikke blevet oprettet nogle pakker endnu</key>
    <key alias="noPackages">Du har ingen pakker installeret</key>
    <key alias="noPackagesDescription">
      <![CDATA[Du har ikke nogen pakker installeret. Du kan enten installere en lokal pakke ved at vælge den fra din computer eller gennemse de tilgængelige pakker ved hjælp af ikonet <strong>'Pakker'</strong> øverst til højre på din skærm]]></key>
    <key alias="packageContent">Pakkeindhold</key>
    <key alias="packageLicense">Licens</key>
    <key alias="packageSearch">Søg efter pakker</key>
    <key alias="packageSearchResults">Resultater for</key>
    <key alias="packageNoResults">Vi kunne ikke finde resultater for</key>
    <key alias="packageNoResultsDescription">Prøv venligst at søge efter en anden pakke eller gennemse kategorierne
    </key>
    <key alias="packagesPopular">Populære</key>
    <key alias="packagesNew">Nye udgivelser</key>
    <key alias="packageHas">har</key>
    <key alias="packageKarmaPoints">karma points</key>
    <key alias="packageInfo">Information</key>
    <key alias="packageOwner">Ejer</key>
    <key alias="packageContrib">Bidragsydere</key>
    <key alias="packageCreated">Oprettet</key>
    <key alias="packageCurrentVersion">Nuværende version</key>
    <key alias="packageNetVersion">.NET version</key>
    <key alias="packageDownloads">Downloads</key>
    <key alias="packageLikes">Likes</key>
    <key alias="packageCompatibility">Kompatibilitet</key>
    <key alias="packageCompatibilityDescription">Denne pakke er kompatibel med de følgende versioner af Umbraco, som
      rapporteret af community-medlemmer. Fuld kompatibilitet kan ikke garanteres for versioner rapporteret nedenfor
      100%
    </key>
    <key alias="packageExternalSources">Eksterne kilder</key>
    <key alias="packageAuthor">Forfatter</key>
    <key alias="packageDocumentation">Dokumentation</key>
    <key alias="packageMetaData">Pakke meta data</key>
    <key alias="packageName">Pakkenavn</key>
    <key alias="packageNoItemsHeader">Pakken indeholder ingen elementer</key>
    <key alias="packageNoItemsText">
      <![CDATA[Denne pakkefil indeholder ingen elementer som kan af-installeres.<br/><br/>Du kan roligt fjerne denne fra systemet ved at klikke på "Fjern pakke" nedenfor.]]></key>
    <key alias="packageOptions">Pakkevalg</key>
    <key alias="packageReadme">Pakke læs mig</key>
    <key alias="packageRepository">Pakke opbevaringsbase</key>
    <key alias="packageUninstallConfirm">Bekræft af-installering</key>
    <key alias="packageUninstalledHeader">Pakken blev fjernet</key>
    <key alias="packageUninstalledText">Pakken er på succesfuld vis blevet fjernet</key>
    <key alias="packageUninstallHeader">Afinstallér pakke</key>
    <key alias="packageUninstallText"><![CDATA[Du kan fjerne markeringen på elementer du ikke ønsker at fjerne, på dette tidspunkt, nedenfor. Når du klikker 'bekræft' vil alle afkrydsede elemenet blive fjernet <br/>
<span style="color: Red; font-weight: bold;">Bemærk:</span> at dokumenter og medier som afhænger af denne pakke vil muligvis holde op med at virke, så vær forsigtig. Hvis i tvivl, kontakt personen som har udviklet pakken.]]></key>
    <key alias="packageVersion">Pakke version</key>
  </area>
  <area alias="paste">
    <key alias="doNothing">Indsæt med fuld formattering (Anbefales ikke)</key>
    <key alias="errorMessage">Den tekst du er ved at indsætte indeholder specialtegn eller formattering. Dette kan
      skyldes at du kopierer fra f.eks. Microsoft Word. Umbraco kan fjerne denne specialformattering automatisk så
      indholdet er mere velegnet til visning på en webside.
    </key>
    <key alias="removeAll">Indsæt som ren tekst, dvs. fjern al formattering</key>
    <key alias="removeSpecialFormattering">Indsæt, men fjern formattering som ikke bør være på en webside (Anbefales)
    </key>
  </area>
  <area alias="publicAccess">
    <key alias="paGroups">Gruppebaseret beskyttelse</key>
    <key alias="paGroupsHelp">Hvis du ønsker at give adgang til alle medlemmer af specifikke medlemsgrupper</key>
    <key alias="paGroupsNoGroups">Du skal oprette en medlemsgruppe før du kan bruge gruppebaseret beskyttelse</key>
    <key alias="paErrorPage">Fejlside</key>
    <key alias="paErrorPageHelp">Brugt når folk er logget ind, men ingen adgang</key>
    <key alias="paHowWould"><![CDATA[Vælg hvordan siden <strong>%0%</strong> skal beskyttes]]></key>
    <key alias="paIsProtected"><![CDATA[<strong>%0%</strong> er nu beskyttet]]></key>
    <key alias="paIsRemoved"><![CDATA[Beskyttelse fjernet fra <strong>%0%</strong>]]></key>
    <key alias="paLoginPage">Log ind-side</key>
    <key alias="paLoginPageHelp">Vælg siden der indeholder log ind-formularen</key>
    <key alias="paRemoveProtection">Fjern beskyttelse...</key>
    <key alias="paRemoveProtectionConfirm">
      <![CDATA[Er du sikker på at du vil fjerne beskyttelsen fra siden <strong>%0%</strong>?]]></key>
    <key alias="paSelectPages">Vælg siderne der indeholder log ind-formularer og fejlmeddelelser</key>
    <key alias="paSelectGroups"><![CDATA[Vælg de grupper der har adgang til siden <strong>%0%</strong>]]></key>
    <key alias="paSelectMembers"><![CDATA[Vælg de medlemmer der har adgang til siden <strong>%0%</strong>]]></key>
    <key alias="paMembers">Adgang til enkelte medlemmer</key>
    <key alias="paMembersHelp">Hvis du ønsker at give adgang til enkelte medlemmer</key>
  </area>
  <area alias="publish">
    <key alias="invalidPublishBranchPermissions">Utilstrækkelige bruger adgang til a udgive alle under dokumenter</key>
    <key alias="contentPublishedFailedAwaitingRelease">Udgivelsen kunne ikke udgives da publiceringsdato er sat</key>
    <key alias="contentPublishedFailedIsTrashed"><![CDATA[
      %0% kunne ikke publiceres da elementet er i skraldespanden.
      ]]></key>
    <key alias="contentPublishedFailedExpired">
      <![CDATA[
      %0% Udgivelsen kunne ikke blive publiceret da publiceringsdatoen er overskredet
     ]]></key>
    <key alias="contentPublishedFailedInvalid"><![CDATA[
    %0% kunne ikke publiceres da følgende egenskaber :  %1%  ikke overholdte valderingsreglerne.
    ]]></key>
    <key alias="contentPublishedFailedByEvent">%0% kunne ikke udgives, fordi et 3. parts modul annullerede handlingen
    </key>
    <key alias="contentPublishedFailedByMissingName"><![CDATA[%0% kan ikke udgives, fordi det mangler et navn.]]></key>
    <key alias="includeUnpublished">Medtag ikke-udgivede undersider</key>
    <key alias="inProgress">Publicerer - vent venligst...</key>
    <key alias="inProgressCounter">%0% ud af %1% sider er blevet udgivet...</key>
    <key alias="nodePublish">%0% er nu publiceret</key>
    <key alias="nodePublishAll">%0% og alle undersider er nu publiceret</key>
    <key alias="publishAll">Publicér alle undersider</key>
    <key alias="publishHelp">
      <![CDATA[Klik <em>ok</em> for at udgive <strong>%0%</strong> og derved gøre indholdet offentligt tilgængeligt..<br/><br /> Du kan udgive denne side og dens undersider ved at klikke <em>Udgiv alle undersider</em> forneden]]></key>
  </area>
  <area alias="colorpicker">
    <key alias="noColors">Du har ikke konfigureret nogen godkendte farver</key>
  </area>
  <area alias="contentPicker">
    <key alias="allowedItemTypes">Du kan kun vælge følgende type(r) dokumenter: %0%</key>
    <key alias="pickedTrashedItem">Du har valgt et dokument som er slettet eller lagt i papirkurven</key>
    <key alias="pickedTrashedItems">Du har valgt dokumenter som er slettede eller lagt i papirkurven</key>
  </area>
  <area alias="mediaPicker">
    <key alias="deletedItem">Slettet medie</key>
    <key alias="pickedTrashedItem">Du har valgt et medie som er slettet eller lagt i papirkurven</key>
    <key alias="pickedTrashedItems">Du har valgt medier som er slettede eller lagt i papirkurven</key>
    <key alias="trashed">Slettet</key>
    <key alias="openMedia">Åben i mediebiblioteket</key>
    <key alias="changeMedia">Skift medie</key>
    <key alias="editMediaEntryLabel">Rediger %0% på %1%</key>
    <key alias="confirmCancelMediaEntryCreationHeadline">Annuller indsættelse?</key>
    <key alias="confirmCancelMediaEntryCreationMessage">
      <![CDATA[Er du sikker på at du vil annullere indsættelsen?]]></key>
    <key alias="confirmCancelMediaEntryHasChanges">Du har foretaget ændringer til bruge af dette media. Er du sikker på
      at du vil annullere?
    </key>
    <key alias="confirmRemoveAllMediaEntryMessage">Fjern brugen af alle medier?</key>
    <key alias="tabClipboard">Udklipsholder</key>
    <key alias="notAllowed">Ikke tilladt</key>
  </area>
  <area alias="relatedlinks">
    <key alias="enterExternal">indtast eksternt link</key>
    <key alias="chooseInternal">vælg en intern side</key>
    <key alias="caption">Tekst</key>
    <key alias="link">Link</key>
    <key alias="newWindow">Nyt vindue</key>
    <key alias="captionPlaceholder">Indtast en tekst</key>
    <key alias="externalLinkPlaceholder">Indtast et link</key>
  </area>
  <area alias="imagecropper">
    <key alias="reset">Nulstil</key>
    <key alias="updateEditCrop">Acceptér</key>
    <key alias="undoEditCrop">Fortryd</key>
    <key alias="customCrop">Brugerdefineret</key>
  </area>
  <area alias="rollback">
    <key alias="changes">Ændringer</key>
    <key alias="created">Oprettet</key>
    <key alias="headline">Vælg en version at sammenligne med den nuværende version</key>
    <key alias="currentVersion">Nuværende version</key>
    <key alias="diffHelp">
      <![CDATA[Her vises forskellene mellem den nuværende version og den valgte version<br /><del>Rød</del> tekst vil ikke blive vist i den valgte version. <ins>Grøn betyder tilføjet</ins>]]></key>
    <key alias="documentRolledBack">Dokument tilbagerullet</key>
    <key alias="htmlHelp">Her vises den valgte version som html. Hvis du ønsker at se forskellen mellem de 2 versioner
      på samme tid, brug 'diff'-oversigten
    </key>
    <key alias="rollbackTo">Tilbagerulning til</key>
    <key alias="selectVersion">Vælg version</key>
    <key alias="view">Vis</key>
  </area>
  <area alias="scripts">
    <key alias="editscript">Rediger script</key>
  </area>
  <area alias="sections">
    <key alias="concierge">Concierge</key>
    <key alias="content">Indhold</key>
    <key alias="courier">Courier</key>
    <key alias="developer">Udvikler</key>
    <key alias="installer">Umbraco konfigurationsguide</key>
    <key alias="media">Mediearkiv</key>
    <key alias="member">Medlemmer</key>
    <key alias="packages">Pakker</key>
    <key alias="newsletters">Nyhedsbreve</key>
    <key alias="settings">Indstillinger</key>
    <key alias="statistics">Statistik</key>
    <key alias="translation">Oversættelse</key>
    <key alias="users">Brugere</key>
    <key alias="help">Hjælp</key>
    <key alias="forms">Formularer</key>
  </area>
  <area alias="help">
    <key alias="tours">Tours</key>
    <key alias="theBestUmbracoVideoTutorials">De bedste Umbraco video tutorials</key>
    <key alias="umbracoForum">Besøg our.umbraco.com</key>
    <key alias="umbracoTv">Besøg umbraco.tv</key>
  </area>
  <area alias="settings">
    <key alias="defaulttemplate">Standardskabelon</key>
    <key alias="importDocumentTypeHelp">For at importere en dokumenttype, find ".udt"-filen på din computer ved at
      klikke på "Gennemse"-knappen og klik "Import" (Du vil blive bedt om bekræftelse på næste skærmbillede)
    </key>
    <key alias="newtabname">Ny titel på faneblad</key>
    <key alias="nodetype">Nodetype</key>
    <key alias="objecttype">Type</key>
    <key alias="stylesheet">Stylesheet</key>
    <key alias="script">Script</key>
    <key alias="tab">Faneblad</key>
    <key alias="tabname">Titel på faneblad</key>
    <key alias="tabs">Faneblade</key>
    <key alias="createMatchingTemplate">Opret tilsvarende skabelon</key>
    <key alias="addIcon">Tilføj ikon</key>
  </area>
  <area alias="sort">
    <key alias="sortOrder">Sorteringsrækkefølge</key>
    <key alias="sortCreationDate">Oprettelsesdato</key>
    <key alias="sortDone">Sortering udført</key>
    <key alias="sortHelp">Træk de forskellige sider op eller ned for at indstille hvordan de skal arrangeres, eller klik
      på kolonnehovederne for at sortere hele rækken af sider
    </key>
    <key alias="sortPleaseWait"><![CDATA[Vent venligst mens siderne sorteres. Det kan tage et stykke tid.]]></key>
    <key alias="sortEmptyState">Denne node har ingen under noder at sortere</key>
  </area>
  <area alias="speechBubbles">
    <key alias="validationFailedHeader">Validering</key>
    <key alias="validationFailedMessage">Valideringsfejl skal rettes før elementet kan gemmes</key>
    <key alias="operationFailedHeader">Fejlet</key>
    <key alias="operationSavedHeader">Gemt</key>
    <key alias="operationSavedHeaderReloadUser">Gemt. For at se ændringerne skal du genindlæse din browser</key>
    <key alias="invalidUserPermissionsText">Utilstrækkelige brugerrettigheder, kunne ikke fuldføre handlingen</key>
    <key alias="operationCancelledHeader">Annulleret</key>
    <key alias="operationCancelledText">Handlingen blev annulleret af et 3. part tilføjelsesprogram</key>
    <key alias="contentPublishedFailedByEvent">Udgivelsen blev annulleret af et 3. part tilføjelsesprogram</key>
    <key alias="contentTypeDublicatePropertyType">Property type eksisterer allerede</key>
    <key alias="contentTypePropertyTypeCreated">Egenskabstype oprettet</key>
    <key alias="contentTypePropertyTypeCreatedText"><![CDATA[Navn: %0% <br /> DataType: %1%]]></key>
    <key alias="contentTypePropertyTypeDeleted">Egenskabs type slettet</key>
    <key alias="contentTypeSavedHeader">Indholdstype gemt</key>
    <key alias="contentTypeTabCreated">Du har oprettet et faneblad</key>
    <key alias="contentTypeTabDeleted">Faneblad slettet</key>
    <key alias="contentTypeTabDeletedText">Faneblad med id: %0% slettet</key>
    <key alias="cssErrorHeader">Stylesheetet blev ikke gemt</key>
    <key alias="cssSavedHeader">Stylesheet gemt</key>
    <key alias="cssSavedText">Stylesheet gemt uden fejl</key>
    <key alias="dataTypeSaved">Datatype gemt</key>
    <key alias="dictionaryItemSaved">Ordbogsnøgle gemt</key>
    <key alias="editContentPublishedFailedByParent">Udgivelse fejlede da overliggende side ikke er udgivet</key>
    <key alias="editContentPublishedHeader">Indhold publiceret</key>
    <key alias="editContentPublishedText">og nu synligt for besøgende</key>
    <key alias="editMultiContentPublishedText">%0% dokumenter udgivet og synlige på hjemmesiden</key>
    <key alias="editVariantPublishedText">%0% udgivet og synligt på hjemmesiden</key>
    <key alias="editMultiVariantPublishedText">%0% dokumenter udgivet for sprogene %1% og synlige på hjemmesiden</key>
    <key alias="editContentSavedHeader">Indhold gemt</key>
    <key alias="editContentSavedText">Husk at publicere for at gøre det synligt for besøgende</key>
    <key alias="editContentScheduledSavedText">En planlægning for udgivelse er blevet opdateret</key>
    <key alias="editVariantSavedText">%0% gemt</key>
    <key alias="editContentSendToPublish">Send til Godkendelse</key>
    <key alias="editContentSendToPublishText">Rettelser er blevet sendt til godkendelse</key>
    <key alias="editVariantSendToPublishText">%0% rettelser er blevet sendt til godkendelse</key>
    <key alias="editMediaSaved">Medie gemt</key>
    <key alias="editMediaSavedText">Medie gemt uden problemer</key>
    <key alias="editMemberSaved">Medlem gemt</key>
    <key alias="editStylesheetPropertySaved">Stylesheetegenskab gemt</key>
    <key alias="editStylesheetSaved">Stylesheet gemt</key>
    <key alias="editTemplateSaved">Skabelon gemt</key>
    <key alias="editUserError">Der er opstået en fejl under redigering</key>
    <key alias="editUserSaved">Bruger gemt</key>
    <key alias="editUserTypeSaved">Brugertype gemt</key>
    <key alias="editUserGroupSaved">Brugergruppe gemt</key>
    <key alias="editCulturesAndHostnamesSaved">Sprog og domæner gemt</key>
    <key alias="editCulturesAndHostnamesError">Der opstod en fejl ved at gemme sprog og domæner</key>
    <key alias="fileErrorHeader">Fil ikke gemt</key>
    <key alias="fileErrorText">Filen kunne ikke gemmes. Tjek filrettighederne</key>
    <key alias="fileSavedHeader">Fil gemt</key>
    <key alias="fileSavedText">Fil gemt uden fejl</key>
    <key alias="languageSaved">Sprog gemt</key>
    <key alias="mediaTypeSavedHeader">Medietype gemt</key>
    <key alias="memberTypeSavedHeader">Medlemstype gemt</key>
    <key alias="memberGroupSavedHeader">Medlemsgruppe gemt</key>
    <key alias="templateErrorHeader">Skabelon ikke gemt</key>
    <key alias="templateErrorText">Undgå venligst at du har 2 templates med samme alias</key>
    <key alias="templateSavedHeader">Skabelon gemt</key>
    <key alias="templateSavedText">Skabelon gemt uden fejl!</key>
    <key alias="contentUnpublished">Indhold fjernet fra udgivelse</key>
    <key alias="contentCultureUnpublished">Indhold variation %0% afpubliceret</key>
    <key alias="contentMandatoryCultureUnpublished">Det krævet sprog '%0%' var afpubliceret. Alle sprog for dette
      indholds element er nu afpubliceret.
    </key>
    <key alias="partialViewSavedHeader">Partial view gemt</key>
    <key alias="partialViewSavedText">Partial view gemt uden fejl!</key>
    <key alias="partialViewErrorHeader">Partial view ikke gemt</key>
    <key alias="partialViewErrorText">Der opstod en fejl ved at gemme filen.</key>
    <key alias="permissionsSavedFor">Rettigheder gemt for</key>
    <key alias="deleteUserGroupsSuccess">Slettede %0% brugergrupper</key>
    <key alias="deleteUserGroupSuccess">%0% blev slettet</key>
    <key alias="enableUsersSuccess">Aktiverede %0% brugere</key>
    <key alias="disableUsersSuccess">Deaktiverede %0% brugere</key>
    <key alias="enableUserSuccess">%0% er nu aktiveret</key>
    <key alias="disableUserSuccess">%0% er nu deaktiveret</key>
    <key alias="setUserGroupOnUsersSuccess">Brugergrupper er blevet indstillet</key>
    <key alias="unlockUsersSuccess">Låste %0% brugere op</key>
    <key alias="unlockUserSuccess">%0% er nu låst op</key>
    <key alias="memberExportedSuccess">Medlem blev exportet til fil</key>
    <key alias="memberExportedError">Der skete en fejl under exporteringen af medlemmet</key>
    <key alias="deleteUserSuccess">Brugeren %0% blev slettet</key>
    <key alias="resendInviteHeader">Invitér bruger</key>
    <key alias="resendInviteSuccess">Invitationen blev gensendt til %0%</key>
    <key alias="contentReqCulturePublishError">Kan ikke udgive dokumentet da det krævet '%0%' ikke er udgivet</key>
    <key alias="contentCultureValidationError">Validering fejlede for sproget '%0%'</key>
    <key alias="documentTypeExportedSuccess">Dokumenttypen blev eksporteret til en fil</key>
    <key alias="documentTypeExportedError">Der skete en fejl under eksport af en dokumenttype</key>
    <key alias="scheduleErrReleaseDate1">Udgivelses datoen kan ikke ligge i fortiden</key>
    <key alias="scheduleErrReleaseDate2">Kan ikke planlægge dokumentes udgivelse da det krævet '%0%' ikke er udgivet
    </key>
    <key alias="scheduleErrReleaseDate3">Kan ikke planlægge dokumentes udgivelse da det krævet '%0%' har en senere
      udgivelses dato end et ikke krævet sprog
    </key>
    <key alias="scheduleErrExpireDate1">Afpubliceringsdatoen kan ikke ligge i fortiden</key>
    <key alias="scheduleErrExpireDate2">Afpubliceringsdatoen kan ikke være før udgivelsesdatoen</key>
    <key alias="publishWithNoDomains">Domæner er ikke konfigureret for en flersproget side, kontakt vensligst en
      administrator, se loggen for mere information
    </key>
    <key alias="publishWithMissingDomain">Der er ikke noget domæne konfigureret for %0%, kontakt vensligst en
      administrator, se loggen for mere information
    </key>
  </area>
  <area alias="stylesheet">
    <key alias="addRule">Tilføj style</key>
    <key alias="editRule">Redigér style</key>
    <key alias="editorRules">Teksteditor-styles</key>
    <key alias="editorRulesHelp">Definér de styles, der skal være tilgængelige i teksteditoren for dette stylesheet
    </key>
    <key alias="selector">Selector</key>
    <key alias="selectorHelp">Bruger CSS-syntaks, f.eks. "h1" eller ".redheader"</key>
    <key alias="editstylesheet">Rediger stylesheet</key>
    <key alias="editstylesheetproperty">Rediger CSS-egenskab</key>
    <key alias="nameHelp">Det navn der vises i teksteditoren</key>
    <key alias="preview">Forhåndsvisning</key>
    <key alias="previewHelp">Hvordan teksten vil se ud i teksteditoren.</key>
    <key alias="styles">Styles</key>
    <key alias="stylesHelp">Den CSS der skal anvendes i teksteditoren, f.eks. "color:red;"</key>
    <key alias="tabCode">Kode</key>
    <key alias="tabRules">Editor</key>
  </area>
  <area alias="template">
    <key alias="deleteByIdFailed">Sletning af skabelonen med ID %0% fejlede</key>
    <key alias="edittemplate">Rediger skabelon</key>
    <key alias="insertSections">Sektioner</key>
    <key alias="insertContentArea">Indsæt indholdsområde</key>
    <key alias="insertContentAreaPlaceHolder">Indsæt pladsholder for indholdsområde</key>
    <key alias="insert">Indsæt</key>
    <key alias="insertDesc">Hvad vil du indsætte?</key>
    <key alias="insertDictionaryItem">Oversættelse</key>
    <key alias="insertDictionaryItemDesc">Indsætter en oversætbar tekst, som skifter efter det sprog, som websitet vises
      i.
    </key>
    <key alias="insertMacro">Makro</key>
    <key alias="insertMacroDesc">
      En makro er et element, som kan have forskellige indstillinger, når det indsættes.
      Brug det som en genbrugelig del af dit design såsom gallerier, formularer og lister.
    </key>
    <key alias="insertPageField">Sideværdi</key>
    <key alias="insertPageFieldDesc">
      Viser værdien af et felt fra den nuværende side. Kan indstilles til at bruge rekursive værdier eller
      vise en standardværdi i tilfælde af, at feltet er tomt.
    </key>
    <key alias="insertPartialView">Partial view</key>
    <key alias="insertPartialViewDesc">
      Et Partial View er et skabelonelement, som kan indsættes i andre skabeloner og derved
      genbruges og deles på tværs af sideskabelonerne.
    </key>
    <key alias="mastertemplate">Master skabelon</key>
    <key alias="quickGuide">Lynguide til Umbracos skabelontags</key>
    <key alias="noMaster">Ingen master</key>
    <key alias="renderBody">Indsæt en underliggende skabelon</key>
    <key alias="renderBodyDesc"><![CDATA[
      Henter indholdet af en underliggende skabelon ind, ved at
      indsætte et <code>@RenderBody()</code> element.
      ]]></key>
    <key alias="defineSection">Definer en sektion</key>
    <key alias="defineSectionDesc"><![CDATA[
         Definerer en del af din skabelon som en navngivet sektion, ved at
         omkranse den i <code>@section { ... }</code>. Herefter kan denne sektion flettes ind i
         overliggende skabelon ved at indsætte et <code>@RenderSection</code> element.
      ]]></key>
    <key alias="renderSection">Indsæt en sektion</key>
    <key alias="renderSectionDesc"><![CDATA[
      Henter indholdet af en sektion fra den underliggende skabelon ind, ved at indsætte et
      <code>@RenderSection(name)</code> element. Den underliggende skabelon skal have
      defineret en sektion via et <code>@section [name]{ ... }</code> element.
      ]]></key>
    <key alias="sectionName">Sektionsnavn</key>
    <key alias="sectionMandatory">Sektionen er obligatorisk</key>
    <key alias="sectionMandatoryDesc"><![CDATA[
      Hvis obligatorisk, skal underskabelonen indeholde en <code>@section</code> -definition.
    ]]></key>
    <key alias="queryBuilder">Query builder</key>
    <key alias="itemsReturned">sider returneret, på</key>
    <key alias="iWant">Returner</key>
    <key alias="allContent">alt indhold</key>
    <key alias="contentOfType">indhold af typen "%0%"</key>
    <key alias="from">fra</key>
    <key alias="websiteRoot">mit website</key>
    <key alias="where">hvor</key>
    <key alias="and">og</key>
    <key alias="is">er</key>
    <key alias="isNot">ikke er</key>
    <key alias="before">er før</key>
    <key alias="beforeIncDate">er før (inkl. valgte dato)</key>
    <key alias="after">er efter</key>
    <key alias="afterIncDate">er efter (inkl. valgte dato)</key>
    <key alias="equals">er</key>
    <key alias="doesNotEqual">ikke er</key>
    <key alias="contains">indeholder</key>
    <key alias="doesNotContain">ikke indeholder</key>
    <key alias="greaterThan">er større end</key>
    <key alias="greaterThanEqual">er større end eller det samme som</key>
    <key alias="lessThan">er mindre end</key>
    <key alias="lessThanEqual">er mindre end eller det samme som</key>
    <key alias="id">Id</key>
    <key alias="name">Navn</key>
    <key alias="createdDate">Oprettelsesdato</key>
    <key alias="lastUpdatedDate">Sidste opdatering</key>
    <key alias="orderBy">Sortér efter</key>
    <key alias="ascending">stigende rækkefølge</key>
    <key alias="descending">faldende rækkefølge</key>
    <key alias="template">Skabelon</key>
  </area>
  <area alias="grid">
    <key alias="media">Billede</key>
    <key alias="macro">Macro</key>
    <key alias="insertControl">Vælg indholdstype</key>
    <key alias="chooseLayout">Vælg layout</key>
    <key alias="addRows">Tilføj række</key>
    <key alias="addElement">Tilføj indhold</key>
    <key alias="dropElement">Slip indhold</key>
    <key alias="settingsApplied">Indstillinger tilføjet</key>
    <key alias="contentNotAllowed">Indholdet er ikke tilladt her</key>
    <key alias="contentAllowed">Indholdet er tilladt her</key>
    <key alias="clickToEmbed">Klik for at indlejre</key>
    <key alias="clickToInsertImage">Klik for at indsætte et billede</key>
    <key alias="placeholderWriteHere">Skriv her...</key>
    <key alias="gridLayouts">Grid layout</key>
    <key alias="gridLayoutsDetail">Et layout er det overordnede arbejdsområde til dit grid - du vil typisk kun behøve ét
      eller to
    </key>
    <key alias="addGridLayout">Tilføj grid layout</key>
    <key alias="editGridLayout">Rediger grid layout</key>
    <key alias="addGridLayoutDetail">Juster dit layout ved at justere kolonnebredder og tilføj yderligere sektioner
    </key>
    <key alias="rowConfigurations">Rækkekonfigurationer</key>
    <key alias="rowConfigurationsDetail">Rækker er foruddefinerede celler, der arrangeres vandret</key>
    <key alias="addRowConfiguration">Tilføj rækkekonfiguration</key>
    <key alias="editRowConfiguration">Rediger rækkekonfiguration</key>
    <key alias="addRowConfigurationDetail">Juster rækken ved at indstille cellebredder og tilføje yderligere celler
    </key>
    <key alias="noConfiguration">Ingen yderligere konfiguration tilgængelig</key>
    <key alias="columns">Kolonner</key>
    <key alias="columnsDetails">Det totale antal kolonner i dit grid</key>
    <key alias="settings">Indstillinger</key>
    <key alias="settingsDetails">Konfigurer, hvilket indstillinger, brugeren kan ændre</key>
    <key alias="styles">Typografi</key>
    <key alias="stylesDetails">Vælg hvilke typografiværdier en redaktør kan ændre</key>
    <key alias="allowAllEditors">Tillad alle editorer</key>
    <key alias="allowAllRowConfigurations">Tillad alle rækkekonfigurationer</key>
    <key alias="setAsDefault">Sæt som standard</key>
    <key alias="chooseExtra">Vælg ekstra</key>
    <key alias="chooseDefault">Vælg standard</key>
    <key alias="areAdded">er tilføjet</key>
    <key alias="youAreDeleting">Du sletter en rækkekonfiguration</key>
    <key alias="deletingARow">Sletning af et rækkekonfigurations navn vil resultere i et tab af data for alle
      eksiterende indhold som bruger dens konfiguration.
    </key>
    <key alias="deleteLayout">Du sletter et layoutet</key>
    <key alias="deletingALayout">Når du redigerer et layout vil data gå tabt de steder, hvor denne konfiguration
      bruges.
    </key>
    <key alias="maxItems">Maksimalt emner</key>
    <key alias="maxItemsDescription">Efterlad blank eller sæt til 0 for ubegrænset</key>
  </area>
  <area alias="contentTypeEditor">
    <key alias="compositions">Kompositioner</key>
    <key alias="group">Gruppe</key>
    <key alias="noGroups">Du har ikke tilføjet nogen grupper</key>
    <key alias="addGroup">Tilføj gruppe</key>
    <key alias="inheritedFrom">Nedarvet fra</key>
    <key alias="addProperty">Tilføj egenskab</key>
    <key alias="requiredLabel">Påkrævet label</key>
    <key alias="enableListViewHeading">Aktivér listevisning</key>
    <key alias="enableListViewDescription">Konfigurér indholdet til at blive vist i en sortérbar og søgbar liste;
      undersider vil ikke blive vist i træet
    </key>
    <key alias="allowedTemplatesHeading">Tilladte skabeloner</key>
    <key alias="allowedTemplatesDescription">Vælg hvilke skabeloner, der er tilladt at bruge på dette indhold.</key>
    <key alias="allowAsRootHeading">Tillad på rodniveau</key>
    <key alias="allowAsRootDescription">Kun dokumenttyper med denne indstilling aktiveret kan oprettes i rodniveau under
      indhold og mediearkiv.
    </key>
    <key alias="childNodesHeading">Tilladte typer</key>
    <key alias="childNodesDescription">Tillad at oprette indhold af en specifik type under denne.</key>
    <key alias="chooseChildNode">Vælg child node</key>
    <key alias="compositionsDescription">Nedarv faner og egenskaber fra en anden dokumenttype. Nye faner vil blive
      tilføjet den nuværende dokumenttype eller sammenflettet hvis fanenavnene er ens.
    </key>
    <key alias="compositionInUse">Indholdstypen bliver brugt i en komposition og kan derfor ikke blive anvendt som
      komposition
    </key>
    <key alias="noAvailableCompositions">Der er ingen indholdstyper tilgængelige at bruge som komposition</key>
    <key alias="compositionRemoveWarning">Når du fjerner en komposition vil alle associerede indholdsdata blive slettet.
      Når først dokumenttypen er gemt, er der ingen vej tilbage.
    </key>
    <key alias="availableEditors">Opret ny indstilling</key>
    <key alias="reuse">Genbrug</key>
    <key alias="editorSettings">Input indstillinger</key>
    <key alias="searchResultSettings">Tilgængelige indstillinger</key>
    <key alias="searchResultEditors">Opret ny indstilling</key>
    <key alias="configuration">Konfiguration</key>
    <key alias="yesDelete">Ja, slet</key>
    <key alias="movedUnderneath">blev flyttet til</key>
    <key alias="copiedUnderneath">blev kopieret til</key>
    <key alias="folderToMove">Vælg hvor</key>
    <key alias="folderToCopy">Vælg hvor</key>
    <key alias="structureBelow">skal flyttes til</key>
    <key alias="allDocumentTypes">Alle dokumenttyper</key>
    <key alias="allDocuments">Alle dokumenter</key>
    <key alias="allMediaItems">Alle medier</key>
    <key alias="usingThisDocument">som benytter denne dokumenttype vil blive slettet permanent. Bekræft at du også vil
      slette dem.
    </key>
    <key alias="usingThisMedia">som benytter denne medietype vil blive slettet permanent. Bekræft at du også vil slette
      dem.
    </key>
    <key alias="usingThisMember">som benytter denne medlemstype vil blive slettet permanent. Bekræft at du også vil
      slette dem.
    </key>
    <key alias="andAllDocuments">og alle dokumenter, som benytter denne type</key>
    <key alias="andAllMediaItems">og alle medier, som benytter denne type</key>
    <key alias="andAllMembers">og alle medlemmer, som benytter denne type</key>
    <key alias="memberCanEdit">Medlem kan redigere</key>
    <key alias="memberCanEditDescription">Tillad at denne egenskab kan redigeres af medlemmet på dets profil.</key>
    <key alias="isSensitiveData">Er følsom data</key>
    <key alias="isSensitiveDataDescription">Skjul værdien af denne egenskab for indholdsredaktører der ikke har adgang
      til at se følsomme data
    </key>
    <key alias="showOnMemberProfile">Vis på medlemsprofil</key>
    <key alias="showOnMemberProfileDescription">Tillad at denne egenskab kan vises på medlemmets profil.</key>
    <key alias="tabHasNoSortOrder">fane har ingen sorteringsrækkefølge</key>
    <key alias="compositionUsageHeading">Hvor er denne komposition brugt?</key>
    <key alias="compositionUsageSpecification">Denne komposition brugt i kompositionen af de følgende indholdstyper:
    </key>
    <key alias="variantsHeading">Tillad variationer</key>
    <key alias="cultureVariantHeading">Tillad sprogvariation</key>
    <key alias="segmentVariantHeading">Tillad segmentering</key>
    <key alias="cultureVariantLabel">Tillader sprogvariationer</key>
    <key alias="segmentVariantLabel">Tillader segmentering</key>
    <key alias="variantsDescription">Tillad at redaktører kan oprette indhold af denne type på flere sprog.</key>
    <key alias="cultureVariantDescription">Tillad at redaktører kan oprette dette indhold på flere sprog.</key>
    <key alias="segmentVariantDescription">Tillad at redaktører kan oprette flere udgaver af denne type indhold.</key>
    <key alias="allowVaryByCulture">Tillad sprogvariation</key>
    <key alias="allowVaryBySegment">Tillad segmentering</key>
    <key alias="elementType">Element-type</key>
    <key alias="elementHeading">Er en Element-type</key>
    <key alias="elementDescription">En Element-type er tiltænkt brug i f.eks. Nested Content, ikke i indholdstræet.
    </key>
    <key alias="elementCannotToggle">En Dokumenttype kan ikke ændres til en Element-type efter den er blevet brugt til
      at oprette en eller flere indholds elementer.
    </key>
    <key alias="elementDoesNotSupport">Dette benyttes ikke for en Element-type</key>
    <key alias="propertyHasChanges">Du har lavet ændringer til denne egenskab. Er du sikker på at du vil kassere dem?
    </key>
    <key alias="displaySettingsHeadline">Visning</key>
    <key alias="displaySettingsLabelOnTop">Label hen over (fuld bredde)</key>
    <key alias="removeChildNode">Du fjerner noden</key>
    <key alias="removeChildNodeWarning">Fjernelse af noden, begrænser redaktørens muligheder for at oprette forskellige
      typer af underindhold.
    </key>
  </area>
  <area alias="languages">
    <key alias="addLanguage">Tilføj sprog</key>
    <key alias="mandatoryLanguage">Påkrævet sprog</key>
    <key alias="mandatoryLanguageHelp">Egenskaber på dette sprog skal være udfyldt før noden kan blive udgivet.</key>
    <key alias="defaultLanguage">Standardsprog</key>
    <key alias="defaultLanguageHelp">Et Umbraco-site kan kun have ét standardsprog.</key>
    <key alias="changingDefaultLanguageWarning">At skifte standardsprog kan resultere i at standardindhold mangler.
    </key>
    <key alias="fallsbackToLabel">Fallback til</key>
    <key alias="noFallbackLanguageOption">Intet fallback-sprog</key>
    <key alias="fallbackLanguageDescription">For at tillade flersproget indhold, som ikke er tilgængeligt i det anmodede
      sprog, skal du her vælge et sprog at falde tilbage på.
    </key>
    <key alias="fallbackLanguage">Fallback-sprog</key>
    <key alias="none">ingen</key>
  </area>
  <area alias="macro">
    <key alias="addParameter">Tilføj parameter</key>
    <key alias="editParameter">Redigér parameter</key>
    <key alias="enterMacroName">Indtast makronavn</key>
    <key alias="parameters">Parametre</key>
    <key alias="parametersDescription">Definér de parametre der skal være tilgængelige, når du bruger denne makro.</key>
    <key alias="selectViewFile">Vælg partial view makrofil</key>
  </area>
  <area alias="modelsBuilder">
    <key alias="buildingModels">Bygger modeller</key>
    <key alias="waitingMessage">dette kan tage lidt tid</key>
    <key alias="modelsGenerated">Modeller genereret</key>
    <key alias="modelsGeneratedError">Modeller kunne ikke genereres</key>
    <key alias="modelsExceptionInUlog">Modelgeneration fejlet, se fejlmeddelelse i log</key>
  </area>
  <area alias="templateEditor">
    <key alias="addDefaultValue">Tilføj standard værdi</key>
    <key alias="defaultValue">Standard værdi</key>
    <key alias="alternativeField">Alternativt felt</key>
    <key alias="alternativeText">Alternativ tekst</key>
    <key alias="casing">Casing</key>
    <key alias="encoding">Kodning</key>
    <key alias="chooseField">Felt som skal indsættes</key>
    <key alias="convertLineBreaks">Konvertér linjeskift</key>
    <key alias="convertLineBreaksHelp">Erstatter et linjeskift med html-tag'et &amp;lt;br&amp;gt;</key>
    <key alias="customFields">Custom felter</key>
    <key alias="dateOnly">Ja, kun dato</key>
    <key alias="formatAsDate">Formatér som dato</key>
    <key alias="htmlEncode">HTML indkod</key>
    <key alias="htmlEncodeHelp">Vil erstatte specielle karakterer med deres HTML jævnbyrdige.</key>
    <key alias="insertedAfter">Denne tekst vil blive sat ind lige efter værdien af feltet</key>
    <key alias="insertedBefore">Denne tekst vil blive sat ind lige før værdien af feltet</key>
    <key alias="lowercase">Lowercase</key>
    <key alias="none">Ingen</key>
    <key alias="outputSample">Udskrift eksempel</key>
    <key alias="postContent">Indsæt efter felt</key>
    <key alias="preContent">Indsæt før felt</key>
    <key alias="recursive">Rekursivt</key>
    <key alias="recursiveDescr">Ja, lav det rekursivt</key>
    <key alias="removeParagraph">Fjern paragraf-tags</key>
    <key alias="removeParagraphHelp">Fjerner eventuelle &amp;lt;P&amp;gt; omkring teksten</key>
    <key alias="standardFields">Standard felter</key>
    <key alias="uppercase">Store bogstaver</key>
    <key alias="urlEncode">URL encode</key>
    <key alias="urlEncodeHelp">Hvis indholdet af felterne skal sendes til en URL, skal denne slåes til så specialtegn
      formateres
    </key>
    <key alias="usedIfAllEmpty">Denne tekst bruges hvis ovenstående felter er tomme</key>
    <key alias="usedIfEmpty">Dette felt vil blive brugt hvis ovenstående felt er tomt</key>
    <key alias="withTime">Ja, med klokkeslæt. Dato/tid separator:</key>
  </area>
  <area alias="translation">
    <key alias="details">Oversættelsesdetaljer</key>
    <key alias="DownloadXmlDTD">Download XML DTD</key>
    <key alias="fields">Felter</key>
    <key alias="includeSubpages">Inkluder undersider</key>
    <key alias="mailBody">Hej %0%. Dette er en automatisk mail sendt for at informere dig om at dokumentet '%1' har en
      forespørgsel omkring oversættelse til '%5%' af %2%. Gå til http://%3%/translation/details.aspx?id=%4% for at
      redigere. Eller log ind i Umbraco for at få en oversigt over dine oversættelsesopgaver: http://%3%/Umbraco Hav en
      god dag! Mange hilsner Umbraco-robotten
    </key>
    <key alias="noTranslators">Ingen oversættelsesbrugere er fundet. Opret venligst en oversættelsesbruger før du
      begynder at sende indhold til oversættelse
    </key>
    <key alias="pageHasBeenSendToTranslation">Siden '%0%' er blevet sent til oversættelse</key>
    <key alias="sendToTranslate">Send siden '%0%' til oversættelse</key>
    <key alias="totalWords">Totalt antal ord</key>
    <key alias="translateTo">Oversæt til</key>
    <key alias="translationDone">Oversættelse gennemført.</key>
    <key alias="translationDoneHelp">Du kan gennemse de sider, som du lige har oversat, ved at klikke nedenfor. Hvis den
      originale side bliver fundet, vil du blive præsenteret for en sammenligning af de to sider.
    </key>
    <key alias="translationFailed">Oversættelse fejlede, XML-filen kan være korrupt (indeholde fejl)</key>
    <key alias="translationOptions">Oversættelsesmuligheder</key>
    <key alias="translator">Oversætter</key>
    <key alias="uploadTranslationXml">Upload oversættelse (xml)</key>
  </area>
  <area alias="treeHeaders">
    <key alias="content">Indhold</key>
    <key alias="contentBlueprints">Indholdsskabeloner</key>
    <key alias="media">Mediearkiv</key>
    <key alias="cacheBrowser">Cacheviser</key>
    <key alias="contentRecycleBin">Papirkurv</key>
    <key alias="createdPackages">Oprettede pakker</key>
    <key alias="dataTypes">Datatyper</key>
    <key alias="dictionary">Ordbog</key>
    <key alias="installedPackages">Installerede pakker</key>
    <key alias="installSkin">Installér et skin</key>
    <key alias="installStarterKit">Installér et starterkit</key>
    <key alias="languages">Sprog</key>
    <key alias="localPackage">Installér lokal pakke</key>
    <key alias="macros">Makroer</key>
    <key alias="mediaTypes">Medietyper</key>
    <key alias="member">Medlemmer</key>
    <key alias="memberGroups">Medlemsgrupper</key>
    <key alias="memberRoles">Roller</key>
    <key alias="memberTypes">Medlemstyper</key>
    <key alias="documentTypes">Dokumenttyper</key>
    <key alias="relationTypes">Relationstyper</key>
    <key alias="packager">Pakker</key>
    <key alias="packages">Pakker</key>
    <key alias="partialViews">Partial Views</key>
    <key alias="partialViewMacros">Partial View makrofiler</key>
    <key alias="repositories">Installer fra "repository"</key>
    <key alias="runway">Installer Runway</key>
    <key alias="runwayModules">Runway-moduler</key>
    <key alias="scripting">Scripting filer</key>
    <key alias="scripts">Scripts</key>
    <key alias="stylesheets">Stylesheets</key>
    <key alias="templates">Skabeloner</key>
    <key alias="logViewer">Logfremviser</key>
    <key alias="userPermissions">Brugertilladelser</key>
    <key alias="userTypes">Brugertyper</key>
    <key alias="users">Brugere</key>
    <key alias="settingsGroup">Indstillinger</key>
    <key alias="templatingGroup">Design og layout</key>
    <key alias="thirdPartyGroup">Tredjepart</key>
  </area>
  <area alias="update">
    <key alias="updateAvailable">Ny opdatering er klar</key>
    <key alias="updateDownloadText">%0% er klar, klik her for at downloade</key>
    <key alias="updateNoServer">Ingen forbindelse til server</key>
    <key alias="updateNoServerError">Der kunne ikke tjekkes for ny opdatering. Se trace for mere info.</key>
  </area>
  <area alias="user">
    <key alias="access">Adgang</key>
    <key alias="accessHelp">Baseret på de tildelte grupper og startnoder har brugeren adgang til følgende noder</key>
    <key alias="assignAccess">Tildel adgang</key>
    <key alias="administrators">Administrator</key>
    <key alias="categoryField">Kategorifelt</key>
    <key alias="createDate">Bruger oprettet</key>
    <key alias="changePassword">Skift dit kodeord</key>
    <key alias="changePhoto">Skift billede</key>
    <key alias="newPassword">Nyt kodeord</key>
    <key alias="newPasswordFormatLengthTip">Minium %0% karakterer tilbage!</key>
    <key alias="newPasswordFormatNonAlphaTip">Der skal som minium være %0% specielle karakterer.</key>
    <key alias="noLockouts">er ikke blevet låst ude</key>
    <key alias="noPasswordChange">Kodeordet er ikke blevet ændret</key>
    <key alias="confirmNewPassword">Gentag dit nye kodeord</key>
    <key alias="changePasswordDescription">Du kan ændre dit kodeord, som giver dig adgang til Umbraco backoffice ved at
      udfylde formularen og klikke på knappen 'Skift dit kodeord'
    </key>
    <key alias="contentChannel">Indholdskanal</key>
    <key alias="createAnotherUser">Opret endnu en bruger</key>
    <key alias="createUserHelp">Opret nye brugere for at give dem adgang til Umbraco. Når en ny bruger oprettes,
      genereres der en adgangskode, som du kan dele med brugeren.
    </key>
    <key alias="descriptionField">Beskrivelsesfelt</key>
    <key alias="disabled">Deaktivér bruger</key>
    <key alias="documentType">Dokumenttype</key>
    <key alias="editors">Redaktør</key>
    <key alias="excerptField">Uddragsfelt</key>
    <key alias="failedPasswordAttempts">Fejlede loginforsøg</key>
    <key alias="goToProfile">Gå til brugerprofil</key>
    <key alias="groupsHelp">Tilføj grupper for at tildele adgang og tilladelser</key>
    <key alias="inviteAnotherUser">Invitér anden bruger</key>
    <key alias="inviteUserHelp">Invitér nye brugere til at give dem adgang til Umbraco. En invitation vil blive sendt
      via e-mail til brugeren med oplysninger om, hvordan man logger ind i Umbraco.
    </key>
    <key alias="language">Sprog</key>
    <key alias="languageHelp">Indstil det sprog, du vil se i menuer og dialoger</key>
    <key alias="lastLockoutDate">Senest låst ude</key>
    <key alias="lastLogin">Seneste login</key>
    <key alias="lastPasswordChangeDate">Kodeord sidst ændret</key>
    <key alias="loginname">Brugernavn</key>
    <key alias="mediastartnode">Startnode i mediearkivet</key>
    <key alias="mediastartnodehelp">Begræns mediebiblioteket til en bestemt startnode</key>
    <key alias="mediastartnodes">Medie startnoder</key>
    <key alias="mediastartnodeshelp">Begræns mediebiblioteket til bestemte startnoder</key>
    <key alias="modules">Moduler</key>
    <key alias="noConsole">Deaktivér adgang til Umbraco</key>
    <key alias="noLogin">har endnu ikke logget ind</key>
    <key alias="oldPassword">Gammelt kodeord</key>
    <key alias="password">Adgangskode</key>
    <key alias="resetPassword">Nulstil kodeord</key>
    <key alias="passwordChanged">Dit kodeord er blevet ændret!</key>
    <key alias="passwordChangedGeneric">Kodeord ændret</key>
    <key alias="passwordConfirm">Bekræft venligst dit nye kodeord</key>
    <key alias="passwordEnterNew">Indtast dit nye kodeord</key>
    <key alias="passwordIsBlank">Dit nye kodeord kan ikke være blankt!</key>
    <key alias="passwordCurrent">Nuværende kodeord</key>
    <key alias="passwordInvalid">ugyldig nuværende kodeord</key>
    <key alias="passwordIsDifferent">Dit nye kodeord og dit bekræftede kodeord var ikke ens, forsøg venligst igen!</key>
    <key alias="passwordMismatch">Det bekræftede kodeord matcher ikke det nye kodeord</key>
    <key alias="permissionReplaceChildren">Erstat underelement-rettigheder</key>
    <key alias="permissionSelectedPages">Du ændrer i øjeblikket rettigheder for siderne:</key>
    <key alias="permissionSelectPages">Vælg sider for at ændre deres rettigheder</key>
    <key alias="removePhoto">Fjern billede</key>
    <key alias="permissionsDefault">Standardrettigheder</key>
    <key alias="permissionsGranular">Granulære rettigheder</key>
    <key alias="permissionsGranularHelp">Sæt rettigheder for specifikke noder</key>
    <key alias="profile">Profil</key>
    <key alias="searchAllChildren">Søg alle 'børn'</key>
    <key alias="sectionsHelp">Tilføj sektioner for at give brugerne adgang</key>
    <key alias="selectUserGroups">Vælg brugergrupper</key>
    <key alias="noStartNode">Ingen startnode valgt</key>
    <key alias="noStartNodes">Ingen startnoder valgt</key>
    <key alias="startnode">Indhold startnode</key>
    <key alias="startnodehelp">Begræns indholdstræet til en bestemt startnode</key>
    <key alias="startnodes">Indhold startnoder</key>
    <key alias="startnodeshelp">Begræns indholdstræet til bestemte startnoder</key>
    <key alias="updateDate">Bruger sidst opdateret</key>
    <key alias="userCreated">er blevet oprettet</key>
    <key alias="userCreatedSuccessHelp">Den nye bruger er blevet oprettet. For at logge ind i Umbraco skal du bruge
      adgangskoden nedenfor.
    </key>
    <key alias="userManagement">Brugeradministration</key>
    <key alias="username">Navn</key>
    <key alias="userPermissions">Brugertilladelser</key>
    <key alias="usergroup">Brugergruppe</key>
    <key alias="userInvited">er blevet inviteret</key>
    <key alias="userInvitedSuccessHelp">En invitation er blevet sendt til den nye bruger med oplysninger om, hvordan man
      logger ind i Umbraco.
    </key>
    <key alias="userinviteWelcomeMessage">Hej og velkommen til Umbraco! På bare 1 minut vil du være klar til at komme i
      gang, vi skal bare have dig til at oprette en adgangskode og tilføje et billede til din avatar.
    </key>
    <key alias="userinviteExpiredMessage">Velkommen til Umbraco! Desværre er din invitation udløbet. Kontakt din
      administrator og bed om at gensende invitationen.
    </key>
    <key alias="userinviteAvatarMessage">Hvis du uploader et billede af dig selv, gør du det nemt for andre brugere at
      genkende dig. Klik på cirklen ovenfor for at uploade et billede.
    </key>
    <key alias="writer">Forfatter</key>
    <key alias="change">Skift</key>
    <key alias="yourProfile">Din profil</key>
    <key alias="yourHistory">Din historik</key>
    <key alias="sessionExpires">Session udløber</key>
    <key alias="inviteUser">Invitér bruger</key>
    <key alias="createUser">Opret bruger</key>
    <key alias="sendInvite">Send invitation</key>
    <key alias="backToUsers">Tilbage til brugere</key>
    <key alias="inviteEmailCopySubject">Umbraco: Invitation</key>
    <key alias="inviteEmailCopyFormat">
      <![CDATA[<html><body><p>Hej %0%, du er blevet inviteret af %1% til Umbraco backoffice.</p><p>Besked fra %1%: <em>%2%</em></p><p>Klik på dette <a href="%3%" target="_blank" rel="noopener">link</a> for acceptere invitationen</p><p><small>Hvis du ikke kan klikke på linket, så kopier og indsæt denne URL i dit browservindue<br/><br/>%3%</small></p></body></html>]]></key>
    <key alias="defaultInvitationMessage">Gensender invitation...</key>
    <key alias="deleteUser">Slet bruger</key>
    <key alias="deleteUserConfirmation">Er du sikker på du ønsker at slette denne brugers konto?</key>
    <key alias="stateAll">Alle</key>
    <key alias="stateActive">Aktiv</key>
    <key alias="stateDisabled">Deaktiveret</key>
    <key alias="stateLockedOut">Låst ude</key>
    <key alias="stateInvited">Inviteret</key>
    <key alias="stateInactive">Inaktiv</key>
    <key alias="sortNameAscending">Navn (A-Å)</key>
    <key alias="sortNameDescending">Navn (Å-A)</key>
    <key alias="sortCreateDateAscending">Nyeste</key>
    <key alias="sortCreateDateDescending">Ældste</key>
    <key alias="sortLastLoginDateDescending">Sidst logget ind</key>
    <key alias="noUserGroupsAdded">Ingen brugere er blevet tilføjet</key>
  </area>
  <area alias="validation">
    <key alias="validation">Validering</key>
    <key alias="validateAsEmail">Valider som e-mail</key>
    <key alias="validateAsNumber">Valider som tal</key>
    <key alias="validateAsUrl">Valider som URL</key>
    <key alias="enterCustomValidation">...eller indtast din egen validering</key>
    <key alias="fieldIsMandatory">Feltet er påkrævet</key>
    <key alias="mandatoryMessage">Indtast en selvvalgt validerings fejlbesked (valgfrit)</key>
    <key alias="validationRegExp">Indtast et regulært udtryk</key>
    <key alias="validationRegExpMessage">Indtast en selvvalgt validerings fejlbesked (valgfrit)</key>
    <key alias="minCount">Du skal tilføje mindst</key>
    <key alias="maxCount">Du kan kun have</key>
    <key alias="addUpTo">Tilføj op til</key>
    <key alias="items">elementer</key>
    <key alias="urls">URL(er)</key>
    <key alias="urlsSelected">URL(er) valgt</key>
    <key alias="itemsSelected">elementer valgt</key>
    <key alias="invalidDate">Ugyldig dato</key>
    <key alias="invalidNumber">Ikke et tal</key>
    <key alias="invalidNumberStepSize">Ikke en gyldig numerisk trinstørrelse</key>
    <key alias="invalidEmail">Ugyldig e-mail</key>
    <key alias="invalidNull">Værdien kan ikke være tom</key>
    <key alias="invalidEmpty">Værdien kan ikke være tom</key>
    <key alias="invalidPattern">Værdien er ugyldig, som ikke matcher det korrekte format</key>
    <key alias="customValidation">Selvvalgt validering</key>
    <key alias="entriesShort"><![CDATA[Minimum %0% element(er), tilføj <strong>%1%</strong> mere.]]></key>
    <key alias="entriesExceed"><![CDATA[Maksimum %0% element(er), <strong>%1%</strong> for mange.]]></key>
  </area>
  <area alias="redirectUrls">
    <key alias="disableUrlTracker">Slå URL tracker fra</key>
    <key alias="enableUrlTracker">Slå URL tracker til</key>
    <key alias="culture">Kultur</key>
    <key alias="originalUrl">Original URL</key>
    <key alias="redirectedTo">Viderestillet til</key>
    <key alias="redirectUrlManagement">Viderestil URL håndtering</key>
    <key alias="panelInformation">De følgende URLs viderestiller til dette indholds element</key>
    <key alias="noRedirects">Der er ikke lavet nogen viderestillinger</key>
    <key alias="noRedirectsDescription">Når en udgivet side bliver omdøbt eller flyttet, vil en viderestilling
      automatisk blive lavet til den nye side.
    </key>
    <key alias="redirectRemoved">Viderestillings URL fjernet.</key>
    <key alias="redirectRemoveError">Fejl under fjernelse af viderestillings URL.</key>
    <key alias="redirectRemoveWarning">Dette vil fjerne viderestillingen</key>
    <key alias="confirmDisable">Er du sikker på at du vil slå URL trackeren fra?</key>
    <key alias="disabledConfirm">URL tracker er nu slået fra.</key>
    <key alias="disableError">Der opstod en fejl under forsøget på at slå URL trackeren fra, der findes mere information
      i logfilen.
    </key>
    <key alias="enabledConfirm">URL tracker er nu slået fra.</key>
    <key alias="enableError">Der opstod en fejl under forsøget på at slå URL trackeren til, der findes mere information
      i logfilen.
    </key>
  </area>
  <area alias="emptyStates">
    <key alias="emptyDictionaryTree">Ingen ordbog elementer at vælge imellem</key>
  </area>
  <area alias="textbox">
    <key alias="characters_left"><![CDATA[<strong>%0%</strong> tegn tilbage.]]></key>
    <key alias="characters_exceed"><![CDATA[Maksimum %0% tegn, <strong>%1%</strong> for mange.]]></key>
  </area>
  <area alias="recycleBin">
    <key alias="contentTrashed">Slettet indhold med Id: {0} Relateret til original "parent" med id: {1}</key>
    <key alias="mediaTrashed">Slettet medie med Id: {0} relateret til original "parent" / mappe med id: {1}</key>
    <key alias="itemCannotBeRestored">Kan ikke automatisk genoprette dette element</key>
    <key alias="itemCannotBeRestoredHelpText">Der er ikke nogen placering hvor dette element automatisk kan genoprettes.
      Du kan flytte elementet manuelt i træet nedenfor.
    </key>
    <key alias="wasRestored">blev genoprettet under</key>
  </area>
  <area alias="relationType">
    <key alias="direction">Retning</key>
    <key alias="parentToChild">Forælder til barn</key>
    <key alias="bidirectional">Tovejs</key>
    <key alias="parent">Forælder</key>
    <key alias="child">Barn</key>
    <key alias="count">Antal</key>
    <key alias="relations">Relationer</key>
    <key alias="created">Oprettet</key>
    <key alias="comment">Kommentar</key>
    <key alias="name">Navn</key>
    <key alias="noRelations">Der er ingen relationer for denne relationstype.</key>
    <key alias="tabRelationType">Relationstype</key>
    <key alias="tabRelations">Relationer</key>
  </area>
  <area alias="dashboardTabs">
    <key alias="contentIntro">Kom godt i gang</key>
    <key alias="contentRedirectManager">Redirects håndtering</key>
    <key alias="mediaFolderBrowser">Indhold</key>
    <key alias="settingsWelcome">Velkommen</key>
    <key alias="settingsExamine">Examine Management</key>
    <key alias="settingsPublishedStatus">Published Cache</key>
    <key alias="settingsModelsBuilder">Models Builder</key>
    <key alias="settingsHealthCheck">Health Check</key>
    <key alias="settingsProfiler">Profiling</key>
    <key alias="memberIntro">Kom godt i gang</key>
    <key alias="formsInstall">Installer Umbraco Forms</key>
  </area>
  <area alias="visuallyHiddenTexts">
    <key alias="goBack">Gå tilbage</key>
    <key alias="activeListLayout">Aktivt layout:</key>
    <key alias="jumpTo">Gå til</key>
    <key alias="group">gruppe</key>
    <key alias="passed">bestået</key>
    <key alias="warning">advarsel</key>
    <key alias="failed">fejlet</key>
    <key alias="suggestion">forslag</key>
    <key alias="checkPassed">Test bestået</key>
    <key alias="checkFailed">Test fejlet</key>
    <key alias="openBackofficeSearch">Åben backoffice søgning</key>
    <key alias="openCloseBackofficeHelp">Åben/Luk backoffice hjælp</key>
    <key alias="openCloseBackofficeProfileOptions">Åben/Luk dine profil indstillinger</key>
    <key alias="assignDomainDescription">Tilføj domæne på %0%</key>
    <key alias="createDescription">Opret ny node under %0%</key>
    <key alias="protectDescription">Opsæt offentlig adgang på %0%</key>
    <key alias="rightsDescription">Opsæt rettigheder på %0%</key>
    <key alias="sortDescription">Juster soterings rækkefølgen for %0%</key>
    <key alias="createblueprintDescription">Opret indholds skabelon baseret på %0%</key>
    <key alias="openContextMenu">Åben kontext menu for</key>
    <key alias="currentLanguage">Aktivt sprog</key>
    <key alias="switchLanguage">Skift sprog til</key>
    <key alias="createNewFolder">Opret ny mappe</key>
    <key alias="newPartialView">Delvist View</key>
    <key alias="newPartialViewMacro">Delvist View Macro</key>
    <key alias="newMember">Medlem</key>
    <key alias="newDataType">Data type</key>
    <key alias="redirectDashboardSearchLabel">Søg i viderestillings dashboardet</key>
    <key alias="userGroupSearchLabel">Søg i brugergruppe sektionen</key>
    <key alias="userSearchLabel">Søg i bruger sektionen</key>
    <key alias="createItem">Opret element</key>
    <key alias="create">Opret</key>
    <key alias="edit">Rediger</key>
    <key alias="name">Navn</key>
    <key alias="addNewRow">Tilføj ny række</key>
    <key alias="tabExpand">Vis flere muligheder</key>
    <key alias="searchOverlayTitle">Søg i Umbraco backoffice</key>
    <key alias="searchOverlayDescription">Søg efter indholdsnoder, medienoder osv. i backoffice</key>
    <key alias="searchInputDescription">Når autoudfyldnings resultaterne er klar, tryk op og ned pilene, eller benyt tab
      knappen og brug enter knappen til at vælge.
    </key>
    <key alias="path">Vej</key>
    <key alias="foundIn">Fundet i</key>
    <key alias="hasTranslation">Har oversættelse</key>
    <key alias="noTranslation">Mangler oversættelse</key>
    <key alias="dictionaryListCaption">Ordbogs elementer</key>
    <key alias="contextMenuDescription">Udfør handling %0% på %1% noden</key>
    <key alias="addImageCaption">Tilføj billede overskrift</key>
    <key alias="searchContentTree">Søg i indholdstræet</key>
    <key alias="maxAmount">Maximum antal</key>
  </area>
  <area alias="references">
    <key alias="tabName">Referencer</key>
    <key alias="DataTypeNoReferences">Denne Data Type har ingen referencer.</key>
    <key alias="labelUsedByMediaTypes">Brugt i Medie Typer</key>
    <key alias="labelUsedByMemberTypes">Brugt i Medlems Typer</key>
    <key alias="usedByProperties">Brugt af</key>
    <key alias="labelUsedByDocuments">Brugt i Dokumenter</key>
    <key alias="labelUsedByMembers">Brugt i Medlemmer</key>
    <key alias="labelUsedByMedia">Brugt i Medier</key>
  </area>
  <area alias="logViewer">
    <key alias="deleteSavedSearch">Slet gemte søgning</key>
    <key alias="logLevels">Log type</key>
    <key alias="selectAllLogLevelFilters">Vælg alle</key>
    <key alias="deselectAllLogLevelFilters">Fravælg alle</key>
    <key alias="savedSearches">Gemte søgninger</key>
    <key alias="saveSearch">Gem søgning</key>
    <key alias="saveSearchDescription">Indtast et navn for din søgebetingelse</key>
    <key alias="filterSearch">Filter søgning</key>
    <key alias="totalItems">Samlet resultat</key>
    <key alias="timestamp">Dato</key>
    <key alias="level">Type</key>
    <key alias="machine">Maskine</key>
    <key alias="message">Besked</key>
    <key alias="exception">Exception</key>
    <key alias="properties">Egenskaber</key>
    <key alias="searchWithGoogle">Søg med Google</key>
    <key alias="searchThisMessageWithGoogle">Søg efter denne besked på Google</key>
    <key alias="searchWithBing">Søg med Bing</key>
    <key alias="searchThisMessageWithBing">Søg efter denne besked på Bing</key>
    <key alias="searchOurUmbraco">Søg på Our Umbraco</key>
    <key alias="searchThisMessageOnOurUmbracoForumsAndDocs">Søg efter denne besked på Our Umbraco forum og
      dokumentation
    </key>
    <key alias="searchOurUmbracoWithGoogle">Søg på Our Umbraco med Google</key>
    <key alias="searchOurUmbracoForumsUsingGoogle">Søg på Our Umbraco forum med Google</key>
    <key alias="searchUmbracoSource">Søg i Umbraco kildekoden</key>
    <key alias="searchWithinUmbracoSourceCodeOnGithub">Søg i Umbraco kildekoden på Github</key>
    <key alias="searchUmbracoIssues">Søg i Umbraco issues</key>
    <key alias="searchUmbracoIssuesOnGithub">Søg i Umbraco issues på Github</key>
    <key alias="deleteThisSearch">Slet denne søgning</key>
    <key alias="findLogsWithRequestId">Find logs med request Id</key>
    <key alias="findLogsWithNamespace">Find logs med Namespace</key>
    <key alias="findLogsWithMachineName">Find logs med maskin navn</key>
    <key alias="open">Åben</key>
    <key alias="polling">Henter</key>
    <key alias="every2">Hver 2 sekunder</key>
    <key alias="every5">Hver 5 sekunder</key>
    <key alias="every10">Hver 10 sekunder</key>
    <key alias="every20">Hver 20 sekunder</key>
    <key alias="every30">Hver 30 sekunder</key>
    <key alias="pollingEvery2">Henter hver 2s</key>
    <key alias="pollingEvery5">Henter hver 5s</key>
    <key alias="pollingEvery10">Henter hver 10s</key>
    <key alias="pollingEvery20">Henter hver 20s</key>
    <key alias="pollingEvery30">Henter hver 30s</key>
  </area>
  <area alias="clipboard">
    <key alias="labelForCopyAllEntries">Kopier %0%</key>
    <key alias="labelForArrayOfItemsFrom">%0% fra %1%</key>
    <key alias="labelForArrayOfItems">Samling af %0%</key>
    <key alias="labelForRemoveAllEntries">Fjern alle elementer</key>
    <key alias="labelForClearClipboard">Ryd udklipsholder</key>
  </area>
  <area alias="propertyActions">
    <key alias="tooltipForPropertyActionsMenu">Åben egenskabshandlinger</key>
    <key alias="tooltipForPropertyActionsMenuClose">Luk egenskabshandlinger</key>
  </area>
  <area alias="blockEditor">
    <key alias="headlineCreateBlock">Vælg elementtype</key>
    <key alias="headlineAddSettingsElementType">Tilføj en indstillings elementtype</key>
    <key alias="headlineAddCustomView">Tilføj visning</key>
    <key alias="headlineAddCustomStylesheet">Tilføj stylesheet</key>
    <key alias="headlineAddThumbnail">Vælg billede</key>
    <key alias="labelcreateNewElementType">Opret ny elementtype</key>
    <key alias="labelCustomStylesheet">Overskriv stylesheet</key>
    <key alias="addCustomStylesheet">Tilføj stylesheet</key>
    <key alias="headlineEditorAppearance">Redigerings udseende</key>
    <key alias="headlineDataModels">Data modeller</key>
    <key alias="headlineCatalogueAppearance">katalog udseende</key>
    <key alias="labelBackgroundColor">Baggrunds farve</key>
    <key alias="labelIconColor">Ikon farve</key>
    <key alias="labelContentElementType">Indholds model</key>
    <key alias="labelLabelTemplate">Label</key>
    <key alias="labelCustomView">Speciel visning</key>
    <key alias="labelCustomViewInfoTitle">Vis speciel visning beskrivelsen</key>
    <key alias="labelCustomViewDescription">Overskrift hvordan denne block præsenteres i backoffice interfacet. Vælg en
      .html fil der indeholder din præsensation.
    </key>
    <key alias="labelSettingsElementType">Indstillings model</key>
    <key alias="labelEditorSize">Rederings lagets størrelse</key>
    <key alias="addCustomView">Tilføj speciel visning</key>
    <key alias="addSettingsElementType">Tilføj instillinger</key>
    <key alias="confirmDeleteBlockMessage">
      <![CDATA[Er du sikker på at du vil slette indholdet <strong>%0%</strong>?]]></key>
    <key alias="confirmDeleteBlockTypeMessage">
      <![CDATA[Er du sikker på at du vil slette konfigurationen <strong>%0%</strong>?]]></key>
    <key alias="confirmDeleteBlockTypeNotice">Indholdet vil stadigt eksistere, men redigering af dette indhold vil ikke
      være muligt. Indholdet vil blive vist som ikke understøttet indhold.
    </key>
    <key alias="blockConfigurationOverlayTitle"><![CDATA[Konfiguration af '%0%']]></key>
    <key alias="thumbnail">Billede</key>
    <key alias="addThumbnail">Tilføj billede</key>
    <key alias="tabCreateEmpty">Opret ny</key>
    <key alias="tabClipboard">Udklipsholder</key>
    <key alias="tabBlockSettings">Indstillinger</key>
    <key alias="headlineAdvanced">Avanceret</key>
    <key alias="forceHideContentEditor">Skjuld indholds editoren</key>
    <key alias="blockHasChanges">Du har lavet ændringer til dette indhold. Er du sikker på at du vil kassere dem?</key>
    <key alias="confirmCancelBlockCreationHeadline">Annuller oprettelse?</key>
    <key alias="confirmCancelBlockCreationMessage"><![CDATA[Er du sikker på at du vil annullere oprettelsen.]]></key>
    <key alias="elementTypeDoesNotExistHeadline">Error!</key>
    <key alias="elementTypeDoesNotExistDescription">The ElementType of this block does not exist anymore</key>
    <key alias="addBlock">Tilføj indhold</key>
    <key alias="addThis">Tilføj %0%</key>
    <key alias="propertyEditorNotSupported">Feltet %0% bruger editor %1% som ikke er supporteret for blokke.</key>
  </area>
  <area alias="contentTemplatesDashboard">
    <key alias="whatHeadline">Hvad er Indholdsskabeloner?</key>
    <key alias="whatDescription">Indholdsskabeloner er foruddefineret indhold der kan vælges når der oprettes nye
      indholdselementer.
    </key>
    <key alias="createHeadline">Hvordan opretter jeg en Indholdsskabelon?</key>
    <key alias="createDescription">
      <![CDATA[
            <p>Der er to måder at oprette Indholdsskabeloner på:</p>
            <ul>
                <li>Højreklik på en indholdsnode og vælg "Opret indholdsskabelon" for at oprette en ny Indholdsskabelon.</li>
                <li>Højreklik på Indholdsskabeloner i sektionen Indstillinger og vælg den dokumenttype du vil oprette en Indholdsskabelon for.</li>
            </ul>
            <p>Når indholdsskabelonen har fået et navn, kan redaktører begynde at bruge indholdsskabelonen som udgangspunkt for deres nye side.</p>
        ]]>
    </key>
    <key alias="manageHeadline">Hvordan vedligeholder jeg Indholdsskabeloner?</key>
    <key alias="manageDescription">Du kan redigere og slette Indholdsskabeloner fra "Indholdsskabeloner" i sektionen
      Indstillinger. Fold dokumenttypen som Indholdsskabelonen er baseret på ud og klik på den for at redigere eller
      slette den.
    </key>
  </area>
  <area alias="preview">
    <key alias="endLabel">Afslut</key>
    <key alias="endTitle">Afslut forhåndsvisning</key>
    <key alias="openWebsiteLabel">Vis i nyt vindue</key>
    <key alias="openWebsiteTitle">Åben forhåndsvisning i nyt vindue</key>
    <key alias="returnToPreviewHeadline">Forhåndsvisning af indholdet?</key>
    <key alias="returnToPreviewDescription">Du har afslutet forhåndsvisning, vil du starte forhåndsvisning igen for at
      se seneste gemte version af indholdet?
    </key>
    <key alias="returnToPreviewDeclineButton">Se udgivet indhold</key>
    <key alias="viewPublishedContentHeadline">Se udgivet indhold?</key>
    <key alias="viewPublishedContentDescription">Du er i forhåndsvisning, vil du afslutte for at se den udgivet
      version?
    </key>
    <key alias="viewPublishedContentAcceptButton">Se udgivet version</key>
    <key alias="viewPublishedContentDeclineButton">Forbliv i forhåndsvisning</key>
  </area>
  <area alias="permissions">
    <key alias="FolderCreation">Mappeoprettelse</key>
    <key alias="FileWritingForPackages">Filskrivning for pakker</key>
    <key alias="FileWriting">Filskrivning</key>
    <key alias="MediaFolderCreation">Medie mappeoprettelse</key>
  </area>
  <area alias="treeSearch">
    <key alias="searchResult">resultat</key>
    <key alias="searchResults">resultater</key>
  </area>
</language><|MERGE_RESOLUTION|>--- conflicted
+++ resolved
@@ -894,29 +894,14 @@
   </area>
   <area alias="installer">
     <key alias="databaseErrorCannotConnect">Installeringsprogrammet kan ikke forbinde til databasen.</key>
-<<<<<<< HEAD
-=======
     <key alias="databaseErrorWebConfig">Kunne ikke gemme web.config filen. Du bedes venligst manuelt ændre database
       forbindelses strengen.
     </key>
->>>>>>> e9ae5676
     <key alias="databaseFound">Din database er blevet fundet og identificeret som</key>
     <key alias="databaseHeader">Database konfiguration</key>
     <key alias="databaseInstall"><![CDATA[
       Klik på <strong>installér</strong> knappen for at installere Umbraco %0% databasen
     ]]></key>
-<<<<<<< HEAD
-    <key alias="databaseInstallDone"><![CDATA[Umbraco %0% er nu blevet kopieret til din database. Tryk på <string>Næste</strong> for at fortsætte.]]></key>
-    <key alias="databaseText"><![CDATA[For at afslutte dette skridt er du nødt til at have nogle informationer om din database parat ("database forbindelsesstrengen").<br/>Kontakt venligst din ISP hvis det er nødvendigt. Hvis du installerer på en lokal maskine eller server kan du muligvis få informationerne fra din systemadministrator.]]></key>
-    <key alias="databaseUpgrade"><![CDATA[<p>Tryk på <strong>Opgradér</strong> knappen for at opgradere din database til Umbraco %0%</p><p>Bare rolig - intet indhold vil blive slettet og alt vil stadig fungere bagefter!</p>]]></key>
-    <key alias="databaseUpgradeDone"><![CDATA[Din database er blevet opgraderet til den endelige version %0%.<br/>Tryk på <strong>Næste</strong> for at fortsætte.]]></key>
-    <key alias="databaseUpToDate"><![CDATA[Din database er up-to-date!. Klik på <strong>Næste</strong> for at fortsætte med konfigurationsguiden.]]></key>
-    <key alias="defaultUserChangePass"><![CDATA[<strong>Normalbrugerens adgangskode er nødt til at blive ændret!</strong>]]></key>
-    <key alias="defaultUserDisabled"><![CDATA[<p><strong>Normalbrugeren er blevet gjort utjenstdygtig eller har ikke adgang til Umbraco!</strong></p><p>Du behøver ikke foretage yderligere handlinger. Tryk på <strong>Næste</strong> for at fortsætte.</p>]]></key>
-    <key alias="defaultUserPassChanged"><![CDATA[<p><strong>Normalbrugerens adgangskode er på succesfuld vis blevet ændret siden installationen!</strong></p><p>Du behøver ikke foretage yderligere handlinger. Tryk på <strong>Næste</strong> for at fortsætte.</p>]]></key>
-    <key alias="defaultUserPasswordChanged">Adgangskoden er blevet ændret!</key>
-    <key alias="greatStart">Få en fremragende start, se vores videoer</key>
-=======
     <key alias="databaseInstallDone">
       <![CDATA[Umbraco %0% er nu blevet kopieret til din database. Tryk på <string>Næste</strong> for at fortsætte.]]></key>
     <key alias="databaseNotFound"><![CDATA[<p>Databasen er ikke fundet. Kontrollér venligst at informationen i database forbindelsesstrengen i "web.config" filen er korrekt.</p>
@@ -942,7 +927,6 @@
       denne Umbraco distribution består af to forskellige licenser, MIT's Open Source Licens for frameworket og Umbraco
       Freeware Licensen som dækker UI'en.
     </key>
->>>>>>> e9ae5676
     <key alias="None">Endnu ikke installeret</key>
     <key alias="permissionsAffectedFolders">Berørte filer og foldere</key>
     <key alias="permissionsAffectedFoldersMoreInfo">Flere informationer om at opsætte rettigheder for Umbraco her</key>
@@ -993,11 +977,8 @@
     <key alias="theEndFurtherHelp">
       <![CDATA[<h3>Yderligere hjælpe og informationer</h3> Få hjælp fra vores prisvindende fællesskab, gennemse dokumentationen eller se nogle gratis videoer om hvordan du opsætter et simpelt site, hvordan du bruger pakker og en 'quick guide' til Umbraco terminologier]]></key>
     <key alias="theEndHeader">Umbraco %0% er installeret og klar til brug</key>
-<<<<<<< HEAD
-=======
     <key alias="theEndInstallFailed">
       <![CDATA[For at afslutte installationen er du nødt til manuelt at rette <strong>/web.config filen</strong> og opdatére 'AppSetting' feltet <strong>UmbracoConfigurationStatus</strong> i bunden til <strong>'%0%'</strong>.]]></key>
->>>>>>> e9ae5676
     <key alias="theEndInstallSuccess"><![CDATA[Du kan <strong>komme igang med det samme</strong> ved at klikke på "Start Umbraco" knappen nedenfor.<br/>Hvis du er <strong>ny med Umbraco</strong>, kan du finde masser af ressourcer på vores 'getting started' sider.
 ]]></key>
     <key alias="theEndOpenUmbraco">
