--- conflicted
+++ resolved
@@ -1,262 +1,257 @@
-﻿using System;
-using System.Collections.Generic;
-using System.IO;
-using System.Linq;
-using System.Web;
-using System.Web.UI;
-using System.Web.UI.WebControls;
-using Umbraco.Core.IO;
-using Umbraco.Web.Trees;
-using Umbraco.Web.UI.Controls;
-using umbraco;
-using umbraco.BasePages;
-using umbraco.cms.businesslogic.template;
-using umbraco.cms.helpers;
-using umbraco.cms.presentation.Trees;
-using Umbraco.Core;
-using umbraco.uicontrols;
-
-namespace Umbraco.Web.UI.Umbraco.Settings.Views
-{
-	public partial class EditView : global::umbraco.BasePages.UmbracoEnsuredPage
-	{
-		private Template _template;
-		public MenuButton SaveButton;
-
-		public EditView()
-		{
-			CurrentApp = global::umbraco.BusinessLogic.DefaultApps.settings.ToString();
-		}
-
-		/// <summary>
-		/// The type of MVC/Umbraco view the editor is editing
-		/// </summary>
-		public enum ViewEditorType
-		{
-			Template,
-			PartialView
-		}
-
-		/// <summary>
-		/// Returns the type of view being edited
-		/// </summary>
-		protected ViewEditorType EditorType
-		{
-			get { return _template == null ? ViewEditorType.PartialView : ViewEditorType.Template; }
-		}
-
-        protected string TemplateTreeSyncPath { get; private set; }
-	    
-        /// <summary>
-        /// This view is shared between different trees so we'll look for the query string
-        /// </summary>
-        protected string CurrentTreeType
-	    {
-	        get
-	        {
-	            if (Request.QueryString["treeType"].IsNullOrWhiteSpace())
-	            {
-	                return TreeDefinitionCollection.Instance.FindTree<PartialViewsTree>().Tree.Alias;
-	            }
-	            return Request.QueryString["treeType"];
-	        }
-	    }
-
-		/// <summary>
-		/// Returns the original file name that the editor was loaded with
-		/// </summary>
-		/// <remarks>
-		/// this is used for editing a partial view
-		/// </remarks>
-		protected string OriginalFileName { get; private set; }
-
-		protected override void OnLoad(EventArgs e)
-		{
-			base.OnLoad(e);
-
-			if (!IsPostBack)
-			{
-
-				//configure screen for editing a template
-				if (_template != null)
-				{
-					MasterTemplate.Items.Add(new ListItem(ui.Text("none"), "0"));
-					var selectedTemplate = string.Empty;
-
-					foreach (Template t in Template.GetAllAsList())
-					{
-						if (t.Id == _template.Id) continue;
-
-						var li = new ListItem(t.Text, t.Id.ToString());
-						li.Attributes.Add("id", t.Alias.Replace(" ", "") + ".cshtml");
-						MasterTemplate.Items.Add(li);
-					}
-
-					try
-					{
-						if (_template.MasterTemplate > 0)
-							MasterTemplate.SelectedValue = _template.MasterTemplate.ToString();
-					}
-					catch (Exception ex)
-					{
-					}
-
-					MasterTemplate.SelectedValue = selectedTemplate;
-					NameTxt.Text = _template.GetRawText();
-					AliasTxt.Text = _template.Alias;
-					editorSource.Text = _template.Design;
-
-				}
-				else
-				{
-					//configure editor for editing a file....
-
-					NameTxt.Text = OriginalFileName;
-					var file = IOHelper.MapPath(SystemDirectories.MvcViews.EnsureEndsWith('/') + OriginalFileName);
-
-					using (var sr = File.OpenText(file))
-					{
-						var s = sr.ReadToEnd();
-						editorSource.Text = s;
-					}					
-				
-				}							
-			}
-            
-            ClientTools
-                .SetActiveTreeType(CurrentTreeType)
-                .SyncTree(TemplateTreeSyncPath, false);
-		}
-
-
-		protected override void OnInit(EventArgs e)
-		{
-			base.OnInit(e);
-
-			//check if a templateId is assigned, meaning we are editing a template
-			if (!Request.QueryString["templateID"].IsNullOrWhiteSpace())
-			{
-				_template = new Template(int.Parse(Request.QueryString["templateID"]));
-                TemplateTreeSyncPath = "-1,init," + _template.Path.Replace("-1,", "");
-			}
-			else if (!Request.QueryString["file"].IsNullOrWhiteSpace())
-			{
-				//we are editing a view (i.e. partial view)
-				OriginalFileName = HttpUtility.UrlDecode(Request.QueryString["file"]);
-                TemplateTreeSyncPath = "-1,init," + Path.GetFileName(OriginalFileName);
-			}
-			else
-			{
-				throw new InvalidOperationException("Cannot render the editor without a supplied templateId or a file");
-			}
-			
-			Panel1.hasMenu = true;
-            var editor = Panel1.NewTabPage(ui.Text("template"));
-            editor.Controls.Add(Pane8);
-
-            var props = Panel1.NewTabPage(ui.Text("properties"));
-            props.Controls.Add(Pane7);
-
-
-            SaveButton = Panel1.Menu.NewButton();
-<<<<<<< HEAD
-            SaveButton.Icon = "save";
-            SaveButton.OnClientClick = "doSubmit()";
-=======
->>>>>>> 9b43a86b
-            SaveButton.Text = ui.Text("save");
-            SaveButton.ButtonType = MenuButtonType.Primary;
-            SaveButton.ID = "save";
-
-
-			Panel1.Text = ui.Text("edittemplate");
-			pp_name.Text = ui.Text("name", base.getUser());
-			pp_alias.Text = ui.Text("alias", base.getUser());
-			pp_masterTemplate.Text = ui.Text("mastertemplate", base.getUser());
-
-			// Editing buttons
-            MenuIconI umbField = editorSource.Menu.NewIcon();
-			umbField.ImageURL = UmbracoPath + "/images/editor/insField.gif";
-			umbField.OnClickCommand =
-				ClientTools.Scripts.OpenModalWindow(
-					IOHelper.ResolveUrl(SystemDirectories.Umbraco) + "/dialogs/umbracoField.aspx?objectId=" +
-					editorSource.ClientID + "&tagName=UMBRACOGETDATA&mvcView=true", ui.Text("template", "insertPageField"), 640, 550);
-			umbField.AltText = ui.Text("template", "insertPageField");
-
-
-			// TODO: Update icon
-            MenuIconI umbDictionary = editorSource.Menu.NewIcon();
-			umbDictionary.ImageURL = GlobalSettings.Path + "/images/editor/dictionaryItem.gif";
-			umbDictionary.OnClickCommand =
-				ClientTools.Scripts.OpenModalWindow(
-					IOHelper.ResolveUrl(SystemDirectories.Umbraco) + "/dialogs/umbracoField.aspx?objectId=" +
-                    editorSource.ClientID + "&tagName=UMBRACOGETDICTIONARY&mvcView=true", ui.Text("template", "insertDictionaryItem"),
-					640, 550);
-			umbDictionary.AltText = "Insert umbraco dictionary item";
-
-			var macroSplitButton = new InsertMacroSplitButton
-				{
-					ClientCallbackInsertMacroMarkup = "function(alias) {editViewEditor.insertMacroMarkup(alias);}",
-					ClientCallbackOpenMacroModel = "function(alias) {editViewEditor.openMacroModal(alias);}"
-				};
-            editorSource.Menu.InsertNewControl(macroSplitButton, 40);
-			
-			if (_template == null)
-			{
-				InitializeEditorForPartialView();
-			}
-			else
-			{
-				InitializeEditorForTemplate();	
-			}
-			
-		}
-
-		protected override void OnPreRender(EventArgs e)
-		{
-			base.OnPreRender(e);
-			ScriptManager.GetCurrent(Page).Services.Add(new ServiceReference("../webservices/codeEditorSave.asmx"));
-			ScriptManager.GetCurrent(Page).Services.Add(new ServiceReference("../webservices/legacyAjaxCalls.asmx"));
-		}
-		
-		/// <summary>
-		/// Configure the editor for partial view editing
-		/// </summary>
-		private void InitializeEditorForPartialView()
-		{
-			pp_masterTemplate.Visible = false;
-			pp_alias.Visible = false;
-			pp_name.Text = "Filename";
-		}
-
-		/// <summary>
-		/// Configure the editor for editing a template
-		/// </summary>
-		private void InitializeEditorForTemplate()
-		{
-			
-			//TODO: implement content placeholders, etc... just like we had in v5
-
-			//Panel1.Menu.InsertSplitter();
-
-			//MenuIconI umbContainer = Panel1.Menu.NewIcon();
-			//umbContainer.ImageURL = UmbracoPath + "/images/editor/masterpagePlaceHolder.gif";
-			//umbContainer.AltText = ui.Text("template", "insertContentAreaPlaceHolder");
-			//umbContainer.OnClickCommand =
-			//	ClientTools.Scripts.OpenModalWindow(
-			//		IOHelper.ResolveUrl(SystemDirectories.Umbraco) +
-			//		"/dialogs/insertMasterpagePlaceholder.aspx?&id=" + _template.Id,
-			//		ui.Text("template", "insertContentAreaPlaceHolder"), 470, 320);
-
-			//MenuIconI umbContent = Panel1.Menu.NewIcon();
-			//umbContent.ImageURL = UmbracoPath + "/images/editor/masterpageContent.gif";
-			//umbContent.AltText = ui.Text("template", "insertContentArea");
-			//umbContent.OnClickCommand =
-			//	ClientTools.Scripts.OpenModalWindow(
-			//		IOHelper.ResolveUrl(SystemDirectories.Umbraco) + "/dialogs/insertMasterpageContent.aspx?id=" +
-			//		_template.Id, ui.Text("template", "insertContentArea"), 470, 300);
-			
-		}
-
-	}
+﻿using System;
+using System.Collections.Generic;
+using System.IO;
+using System.Linq;
+using System.Web;
+using System.Web.UI;
+using System.Web.UI.WebControls;
+using Umbraco.Core.IO;
+using Umbraco.Web.Trees;
+using Umbraco.Web.UI.Controls;
+using umbraco;
+using umbraco.BasePages;
+using umbraco.cms.businesslogic.template;
+using umbraco.cms.helpers;
+using umbraco.cms.presentation.Trees;
+using Umbraco.Core;
+using umbraco.uicontrols;
+
+namespace Umbraco.Web.UI.Umbraco.Settings.Views
+{
+	public partial class EditView : global::umbraco.BasePages.UmbracoEnsuredPage
+	{
+		private Template _template;
+		public MenuButton SaveButton;
+
+		public EditView()
+		{
+			CurrentApp = global::umbraco.BusinessLogic.DefaultApps.settings.ToString();
+		}
+
+		/// <summary>
+		/// The type of MVC/Umbraco view the editor is editing
+		/// </summary>
+		public enum ViewEditorType
+		{
+			Template,
+			PartialView
+		}
+
+		/// <summary>
+		/// Returns the type of view being edited
+		/// </summary>
+		protected ViewEditorType EditorType
+		{
+			get { return _template == null ? ViewEditorType.PartialView : ViewEditorType.Template; }
+		}
+
+        protected string TemplateTreeSyncPath { get; private set; }
+	    
+        /// <summary>
+        /// This view is shared between different trees so we'll look for the query string
+        /// </summary>
+        protected string CurrentTreeType
+	    {
+	        get
+	        {
+	            if (Request.QueryString["treeType"].IsNullOrWhiteSpace())
+	            {
+	                return TreeDefinitionCollection.Instance.FindTree<PartialViewsTree>().Tree.Alias;
+	            }
+	            return Request.QueryString["treeType"];
+	        }
+	    }
+
+		/// <summary>
+		/// Returns the original file name that the editor was loaded with
+		/// </summary>
+		/// <remarks>
+		/// this is used for editing a partial view
+		/// </remarks>
+		protected string OriginalFileName { get; private set; }
+
+		protected override void OnLoad(EventArgs e)
+		{
+			base.OnLoad(e);
+
+			if (!IsPostBack)
+			{
+
+				//configure screen for editing a template
+				if (_template != null)
+				{
+					MasterTemplate.Items.Add(new ListItem(ui.Text("none"), "0"));
+					var selectedTemplate = string.Empty;
+
+					foreach (Template t in Template.GetAllAsList())
+					{
+						if (t.Id == _template.Id) continue;
+
+						var li = new ListItem(t.Text, t.Id.ToString());
+						li.Attributes.Add("id", t.Alias.Replace(" ", "") + ".cshtml");
+						MasterTemplate.Items.Add(li);
+					}
+
+					try
+					{
+						if (_template.MasterTemplate > 0)
+							MasterTemplate.SelectedValue = _template.MasterTemplate.ToString();
+					}
+					catch (Exception ex)
+					{
+					}
+
+					MasterTemplate.SelectedValue = selectedTemplate;
+					NameTxt.Text = _template.GetRawText();
+					AliasTxt.Text = _template.Alias;
+					editorSource.Text = _template.Design;
+
+				}
+				else
+				{
+					//configure editor for editing a file....
+
+					NameTxt.Text = OriginalFileName;
+					var file = IOHelper.MapPath(SystemDirectories.MvcViews.EnsureEndsWith('/') + OriginalFileName);
+
+					using (var sr = File.OpenText(file))
+					{
+						var s = sr.ReadToEnd();
+						editorSource.Text = s;
+					}					
+				
+				}							
+			}
+            
+            ClientTools
+                .SetActiveTreeType(CurrentTreeType)
+                .SyncTree(TemplateTreeSyncPath, false);
+		}
+
+
+		protected override void OnInit(EventArgs e)
+		{
+			base.OnInit(e);
+
+			//check if a templateId is assigned, meaning we are editing a template
+			if (!Request.QueryString["templateID"].IsNullOrWhiteSpace())
+			{
+				_template = new Template(int.Parse(Request.QueryString["templateID"]));
+                TemplateTreeSyncPath = "-1,init," + _template.Path.Replace("-1,", "");
+			}
+			else if (!Request.QueryString["file"].IsNullOrWhiteSpace())
+			{
+				//we are editing a view (i.e. partial view)
+				OriginalFileName = HttpUtility.UrlDecode(Request.QueryString["file"]);
+                TemplateTreeSyncPath = "-1,init," + Path.GetFileName(OriginalFileName);
+			}
+			else
+			{
+				throw new InvalidOperationException("Cannot render the editor without a supplied templateId or a file");
+			}
+			
+			Panel1.hasMenu = true;
+            var editor = Panel1.NewTabPage(ui.Text("template"));
+            editor.Controls.Add(Pane8);
+
+            var props = Panel1.NewTabPage(ui.Text("properties"));
+            props.Controls.Add(Pane7);
+
+
+            SaveButton = Panel1.Menu.NewButton();
+            SaveButton.Text = ui.Text("save");
+            SaveButton.ButtonType = MenuButtonType.Primary;
+            SaveButton.ID = "save";
+
+
+			Panel1.Text = ui.Text("edittemplate");
+			pp_name.Text = ui.Text("name", base.getUser());
+			pp_alias.Text = ui.Text("alias", base.getUser());
+			pp_masterTemplate.Text = ui.Text("mastertemplate", base.getUser());
+
+			// Editing buttons
+            MenuIconI umbField = editorSource.Menu.NewIcon();
+			umbField.ImageURL = UmbracoPath + "/images/editor/insField.gif";
+			umbField.OnClickCommand =
+				ClientTools.Scripts.OpenModalWindow(
+					IOHelper.ResolveUrl(SystemDirectories.Umbraco) + "/dialogs/umbracoField.aspx?objectId=" +
+					editorSource.ClientID + "&tagName=UMBRACOGETDATA&mvcView=true", ui.Text("template", "insertPageField"), 640, 550);
+			umbField.AltText = ui.Text("template", "insertPageField");
+
+
+			// TODO: Update icon
+            MenuIconI umbDictionary = editorSource.Menu.NewIcon();
+			umbDictionary.ImageURL = GlobalSettings.Path + "/images/editor/dictionaryItem.gif";
+			umbDictionary.OnClickCommand =
+				ClientTools.Scripts.OpenModalWindow(
+					IOHelper.ResolveUrl(SystemDirectories.Umbraco) + "/dialogs/umbracoField.aspx?objectId=" +
+                    editorSource.ClientID + "&tagName=UMBRACOGETDICTIONARY&mvcView=true", ui.Text("template", "insertDictionaryItem"),
+					640, 550);
+			umbDictionary.AltText = "Insert umbraco dictionary item";
+
+			var macroSplitButton = new InsertMacroSplitButton
+				{
+					ClientCallbackInsertMacroMarkup = "function(alias) {editViewEditor.insertMacroMarkup(alias);}",
+					ClientCallbackOpenMacroModel = "function(alias) {editViewEditor.openMacroModal(alias);}"
+				};
+            editorSource.Menu.InsertNewControl(macroSplitButton, 40);
+			
+			if (_template == null)
+			{
+				InitializeEditorForPartialView();
+			}
+			else
+			{
+				InitializeEditorForTemplate();	
+			}
+			
+		}
+
+		protected override void OnPreRender(EventArgs e)
+		{
+			base.OnPreRender(e);
+			ScriptManager.GetCurrent(Page).Services.Add(new ServiceReference("../webservices/codeEditorSave.asmx"));
+			ScriptManager.GetCurrent(Page).Services.Add(new ServiceReference("../webservices/legacyAjaxCalls.asmx"));
+		}
+		
+		/// <summary>
+		/// Configure the editor for partial view editing
+		/// </summary>
+		private void InitializeEditorForPartialView()
+		{
+			pp_masterTemplate.Visible = false;
+			pp_alias.Visible = false;
+			pp_name.Text = "Filename";
+		}
+
+		/// <summary>
+		/// Configure the editor for editing a template
+		/// </summary>
+		private void InitializeEditorForTemplate()
+		{
+			
+			//TODO: implement content placeholders, etc... just like we had in v5
+
+			//Panel1.Menu.InsertSplitter();
+
+			//MenuIconI umbContainer = Panel1.Menu.NewIcon();
+			//umbContainer.ImageURL = UmbracoPath + "/images/editor/masterpagePlaceHolder.gif";
+			//umbContainer.AltText = ui.Text("template", "insertContentAreaPlaceHolder");
+			//umbContainer.OnClickCommand =
+			//	ClientTools.Scripts.OpenModalWindow(
+			//		IOHelper.ResolveUrl(SystemDirectories.Umbraco) +
+			//		"/dialogs/insertMasterpagePlaceholder.aspx?&id=" + _template.Id,
+			//		ui.Text("template", "insertContentAreaPlaceHolder"), 470, 320);
+
+			//MenuIconI umbContent = Panel1.Menu.NewIcon();
+			//umbContent.ImageURL = UmbracoPath + "/images/editor/masterpageContent.gif";
+			//umbContent.AltText = ui.Text("template", "insertContentArea");
+			//umbContent.OnClickCommand =
+			//	ClientTools.Scripts.OpenModalWindow(
+			//		IOHelper.ResolveUrl(SystemDirectories.Umbraco) + "/dialogs/insertMasterpageContent.aspx?id=" +
+			//		_template.Id, ui.Text("template", "insertContentArea"), 470, 300);
+			
+		}
+
+	}
 }