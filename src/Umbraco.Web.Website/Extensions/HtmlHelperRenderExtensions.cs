--- conflicted
+++ resolved
@@ -110,12 +110,7 @@
 
             if (cacheByPage)
             {
-<<<<<<< HEAD
-                var umbracoContextAccessor = GetRequiredService<IUmbracoContextAccessor>(htmlHelper);
-                if (!umbracoContextAccessor.TryGetUmbracoContext(out var umbracoContext))
-=======
                 if (umbracoContext == null)
->>>>>>> 3c6efa6c
                 {
                     throw new InvalidOperationException("Cannot cache by page if the UmbracoContext has not been initialized, this parameter can only be used in the context of an Umbraco request");
                 }
