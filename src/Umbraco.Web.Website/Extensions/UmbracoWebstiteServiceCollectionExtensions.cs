--- conflicted
+++ resolved
@@ -18,12 +18,9 @@
 
             // Wraps all existing view engines in a ProfilerViewEngine
             services.AddTransient<IConfigureOptions<MvcViewOptions>, ProfilingViewEngineWrapperMvcViewOptionsSetup>();
-<<<<<<< HEAD
-=======
 
             //TODO figure out if we need more to work on load balanced setups
             services.AddDataProtection();
->>>>>>> a1f9bc9b
         }
     }
 }