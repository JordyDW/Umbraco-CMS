--- conflicted
+++ resolved
@@ -1,71 +1,66 @@
-﻿using System;
-using Umbraco.Core;
-using Umbraco.Core.Cache;
-using Umbraco.Core.Models;
-
-using umbraco;
-using umbraco.interfaces;
-
-namespace Umbraco.Web.Cache
-{
-
-    /// <summary>
-    /// A cache refresher to ensure template cache is updated when members change
-    /// </summary>
-    /// <remarks>
-    /// This is not intended to be used directly in your code and it should be sealed but due to legacy code we cannot seal it.
-    /// </remarks>
-    public class TemplateCacheRefresher : CacheRefresherBase<TemplateCacheRefresher>
-    {
-        protected override TemplateCacheRefresher Instance
-        {
-            get { return this; }
-        }
-
-        public override string Name
-        {
-            get
-            {
-                return "Template cache refresher";
-            }
-        }
-
-        public override Guid UniqueIdentifier
-        {
-            get
-            {
-                return new Guid(DistributedCache.TemplateRefresherId);
-            }
-        }
-
-        public override void Refresh(int id)
-        {
-            RemoveFromCache(id);
-            base.Refresh(id);
-        }
-
-        public override void Remove(int id)
-        {
-            RemoveFromCache(id);
-            base.Remove(id);
-        }
-
-        private void RemoveFromCache(int id)
-        {
-<<<<<<< HEAD
-            ApplicationContext.Current.ApplicationCache.RuntimeCache.ClearCacheItem(
-=======
-            ApplicationContext.Current.ApplicationCache.RuntimeCache.ClearCacheByKeySearch(CacheKeys.IdToKeyCacheKey);
-            ApplicationContext.Current.ApplicationCache.RuntimeCache.ClearCacheByKeySearch(CacheKeys.KeyToIdCacheKey);
-
-            ApplicationContext.Current.ApplicationCache.ClearCacheItem(
->>>>>>> f829b0b1
-                string.Format("{0}{1}", CacheKeys.TemplateFrontEndCacheKey, id));
-
-            //need to clear the runtime cache for template instances
-            //NOTE: This is temp until we implement the correct ApplicationCache and then we can remove the RuntimeCache, etc...
-            ApplicationContext.Current.ApplicationCache.RuntimeCache.ClearCacheObjectTypes<ITemplate>();
-        }
-
-    }
+﻿using System;
+using Umbraco.Core;
+using Umbraco.Core.Cache;
+using Umbraco.Core.Models;
+
+using umbraco;
+using umbraco.interfaces;
+
+namespace Umbraco.Web.Cache
+{
+
+    /// <summary>
+    /// A cache refresher to ensure template cache is updated when members change
+    /// </summary>
+    /// <remarks>
+    /// This is not intended to be used directly in your code and it should be sealed but due to legacy code we cannot seal it.
+    /// </remarks>
+    public class TemplateCacheRefresher : CacheRefresherBase<TemplateCacheRefresher>
+    {
+        protected override TemplateCacheRefresher Instance
+        {
+            get { return this; }
+        }
+
+        public override string Name
+        {
+            get
+            {
+                return "Template cache refresher";
+            }
+        }
+
+        public override Guid UniqueIdentifier
+        {
+            get
+            {
+                return new Guid(DistributedCache.TemplateRefresherId);
+            }
+        }
+
+        public override void Refresh(int id)
+        {
+            RemoveFromCache(id);
+            base.Refresh(id);
+        }
+
+        public override void Remove(int id)
+        {
+            RemoveFromCache(id);
+            base.Remove(id);
+        }
+
+        private void RemoveFromCache(int id)
+        {
+            ApplicationContext.Current.ApplicationCache.RuntimeCache.ClearCacheByKeySearch(CacheKeys.IdToKeyCacheKey);
+            ApplicationContext.Current.ApplicationCache.RuntimeCache.ClearCacheByKeySearch(CacheKeys.KeyToIdCacheKey);
+            ApplicationContext.Current.ApplicationCache.RuntimeCache.ClearCacheItem(
+                string.Format("{0}{1}", CacheKeys.TemplateFrontEndCacheKey, id));
+
+            //need to clear the runtime cache for template instances
+            //NOTE: This is temp until we implement the correct ApplicationCache and then we can remove the RuntimeCache, etc...
+            ApplicationContext.Current.ApplicationCache.RuntimeCache.ClearCacheObjectTypes<ITemplate>();
+        }
+
+    }
 }