--- conflicted
+++ resolved
@@ -52,13 +52,8 @@
         /// <summary>
         /// Initializes a new instance of the <see cref="AuthenticationController"/> class with all its dependencies.
         /// </summary>
-<<<<<<< HEAD
-        public AuthenticationController(IGlobalSettings globalSettings, IUmbracoContextAccessor umbracoContextAccessor, ISqlContext sqlContext, ServiceContext services, AppCaches applicationCache, IProfilingLogger logger, IRuntimeState runtimeState)
-            : base(globalSettings, umbracoContextAccessor, sqlContext, services, applicationCache, logger, runtimeState)
-=======
-        public AuthenticationController(IGlobalSettings globalSettings, UmbracoContext umbracoContext, ISqlContext sqlContext, ServiceContext services, CacheHelper applicationCache, IProfilingLogger logger, IRuntimeState runtimeState)
+        public AuthenticationController(IGlobalSettings globalSettings, UmbracoContext umbracoContext, ISqlContext sqlContext, ServiceContext services, AppCaches applicationCache, IProfilingLogger logger, IRuntimeState runtimeState)
             : base(globalSettings, umbracoContext, sqlContext, services, applicationCache, logger, runtimeState)
->>>>>>> cdf38af1
         { }
 
         protected BackOfficeUserManager<BackOfficeIdentityUser> UserManager => _userManager
