--- conflicted
+++ resolved
@@ -301,13 +301,12 @@
                                 controller => controller.GetAllLanguages())
                         },
                         {
-<<<<<<< HEAD
+						    "relationTypeApiBaseUrl", _urlHelper.GetUmbracoApiServiceBaseUrl<RelationTypeController>(
+                                controller => controller.GetById(1))
+                        },
+						{
                             "logViewerApiBaseUrl", _urlHelper.GetUmbracoApiServiceBaseUrl<LogViewerController>(
                                 controller => controller.GetNumberOfErrors())
-=======
-                            "relationTypeApiBaseUrl", _urlHelper.GetUmbracoApiServiceBaseUrl<RelationTypeController>(
-                                controller => controller.GetById(1))
->>>>>>> 5fb3ccd7
                         }
                     }
                 },
