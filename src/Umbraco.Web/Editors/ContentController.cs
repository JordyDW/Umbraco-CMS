--- conflicted
+++ resolved
@@ -1,4 +1,3 @@
-<<<<<<< HEAD
 ﻿using System;
 using System.Collections.Generic;
 using System.Globalization;
@@ -27,6 +26,7 @@
 using Umbraco.Core.Events;
 using Umbraco.Core.Models.Validation;
 using Umbraco.Web.Models;
+using Umbraco.Web.WebServices;
 using Umbraco.Web._Legacy.Actions;
 using Constants = Umbraco.Core.Constants;
 using ContentVariation = Umbraco.Core.Models.ContentVariation;
@@ -1073,6 +1073,145 @@
 
                 return content;
             }
+        }
+
+        [HttpPost]
+        public DomainSave PostSaveLanguageAndDomains(DomainSave model)
+        {
+            var node = Services.ContentService.GetById(model.NodeId);
+
+            if (node == null)
+            {
+                var response = Request.CreateResponse(HttpStatusCode.BadRequest);
+                response.Content = new StringContent($"There is no content node with id {model.NodeId}.");
+                response.ReasonPhrase = "Node Not Found.";
+                throw new HttpResponseException(response);
+            }
+
+            var permission = Services.UserService.GetPermissions(Security.CurrentUser, node.Path);
+
+            if (permission.AssignedPermissions.Contains(ActionAssignDomain.Instance.Letter.ToString(), StringComparer.Ordinal) == false)
+            {
+                var response = Request.CreateResponse(HttpStatusCode.BadRequest);
+                response.Content = new StringContent("You do not have permission to assign domains on that node.");
+                response.ReasonPhrase = "Permission Denied.";
+                throw new HttpResponseException(response);
+            }
+
+            model.Valid = true;
+            var domains = Services.DomainService.GetAssignedDomains(model.NodeId, true).ToArray();
+            var languages = Services.LocalizationService.GetAllLanguages().ToArray();
+            var language = model.Language > 0 ? languages.FirstOrDefault(l => l.Id == model.Language) : null;
+
+            // process wildcard
+            if (language != null)
+            {
+                // yet there is a race condition here...
+                var wildcard = domains.FirstOrDefault(d => d.IsWildcard);
+                if (wildcard != null)
+                {
+                    wildcard.LanguageId = language.Id;
+                }
+                else
+                {
+                    wildcard = new UmbracoDomain("*" + model.NodeId)
+                    {
+                        LanguageId = model.Language,
+                        RootContentId = model.NodeId
+                    };
+                }
+
+                var saveAttempt = Services.DomainService.Save(wildcard);
+                if (saveAttempt == false)
+                {
+                    var response = Request.CreateResponse(HttpStatusCode.BadRequest);
+                    response.Content = new StringContent("Saving domain failed");
+                    response.ReasonPhrase = saveAttempt.Result.Result.ToString();
+                    throw new HttpResponseException(response);
+                }
+            }
+            else
+            {
+                var wildcard = domains.FirstOrDefault(d => d.IsWildcard);
+                if (wildcard != null)
+                {
+                    Services.DomainService.Delete(wildcard);
+                }
+            }
+
+            // process domains
+            // delete every (non-wildcard) domain, that exists in the DB yet is not in the model
+            foreach (var domain in domains.Where(d => d.IsWildcard == false && model.Domains.All(m => m.Name.InvariantEquals(d.DomainName) == false)))
+            {
+                Services.DomainService.Delete(domain);
+            }
+            
+            var names = new List<string>();
+
+            // create or update domains in the model
+            foreach (var domainModel in model.Domains.Where(m => string.IsNullOrWhiteSpace(m.Name) == false))
+            {
+                language = languages.FirstOrDefault(l => l.Id == domainModel.Lang);
+                if (language == null)
+                {
+                    continue;
+                }
+
+                var name = domainModel.Name.ToLowerInvariant();
+                if (names.Contains(name))
+                {
+                    domainModel.Duplicate = true;
+                    continue;
+                }
+                names.Add(name);
+                var domain = domains.FirstOrDefault(d => d.DomainName.InvariantEquals(domainModel.Name));
+                if (domain != null)
+                {
+                    domain.LanguageId = language.Id;
+                    Services.DomainService.Save(domain);
+                }
+                else if (Services.DomainService.Exists(domainModel.Name))
+                {
+                    domainModel.Duplicate = true;
+                    var xdomain = Services.DomainService.GetByName(domainModel.Name);
+                    var xrcid = xdomain.RootContentId;
+                    if (xrcid.HasValue)
+                    {
+                        var xcontent = Services.ContentService.GetById(xrcid.Value);
+                        var xnames = new List<string>();
+                        while (xcontent != null)
+                        {
+                            xnames.Add(xcontent.Name);
+                            if (xcontent.ParentId < -1)
+                                xnames.Add("Recycle Bin");
+                            xcontent = xcontent.Parent(Services.ContentService);
+                        }
+                        xnames.Reverse();
+                        domainModel.Other = "/" + string.Join("/", xnames);
+                    }
+                }
+                else
+                {
+                    // yet there is a race condition here...
+                    var newDomain = new UmbracoDomain(name)
+                    {
+                        LanguageId = domainModel.Lang,
+                        RootContentId = model.NodeId
+                    };
+                    var saveAttempt = Services.DomainService.Save(newDomain);
+                    if (saveAttempt == false)
+                    {
+                        var response = Request.CreateResponse(HttpStatusCode.BadRequest);
+                        response.Content = new StringContent("Saving new domain failed");
+                        response.ReasonPhrase = saveAttempt.Result.Result.ToString();
+                        throw new HttpResponseException(response);
+                    }
+                }
+            }
+
+            model.Valid = model.Domains.All(m => m.Duplicate == false);
+
+            return model;
         }
 
         /// <summary>
@@ -1332,1477 +1471,4 @@
             return display;
         }
     }
-}
-=======
-﻿using System;
-using System.Collections.Generic;
-using System.Globalization;
-using System.Linq;
-using System.Net;
-using System.Net.Http;
-using System.Text;
-using System.Web.Http;
-using System.Web.Http.Controllers;
-using System.Web.Http.ModelBinding;
-using AutoMapper;
-using Umbraco.Core;
-using Umbraco.Core.Logging;
-using Umbraco.Core.Models;
-using Umbraco.Core.Models.Membership;
-using Umbraco.Core.Persistence.DatabaseModelDefinitions;
-using Umbraco.Core.Services;
-using Umbraco.Web.Models.ContentEditing;
-using Umbraco.Web.Models.Mapping;
-using Umbraco.Web.Mvc;
-using Umbraco.Web.WebApi;
-using Umbraco.Web.WebApi.Binders;
-using Umbraco.Web.WebApi.Filters;
-using Umbraco.Core.Persistence.Querying;
-using Umbraco.Web.PublishedCache;
-using Umbraco.Core.Events;
-using Umbraco.Core.Models.Validation;
-using Umbraco.Web.Models;
-using Umbraco.Web.WebServices;
-using Umbraco.Web._Legacy.Actions;
-using Constants = Umbraco.Core.Constants;
-using ContentVariation = Umbraco.Core.Models.ContentVariation;
-using Language = Umbraco.Web.Models.ContentEditing.Language;
-
-namespace Umbraco.Web.Editors
-{
-    /// <summary>
-    /// The API controller used for editing content
-    /// </summary>
-    /// <remarks>
-    /// This controller is decorated with the UmbracoApplicationAuthorizeAttribute which means that any user requesting
-    /// access to ALL of the methods on this controller will need access to the content application.
-    /// </remarks>
-    [PluginController("UmbracoApi")]
-    [UmbracoApplicationAuthorize(Constants.Applications.Content)]
-    [ContentControllerConfiguration]
-    public class ContentController : ContentControllerBase
-    {
-        private readonly IPublishedSnapshotService _publishedSnapshotService;
-
-        public ContentController(IPublishedSnapshotService publishedSnapshotService)
-        {
-            if (publishedSnapshotService == null) throw new ArgumentNullException(nameof(publishedSnapshotService));
-            _publishedSnapshotService = publishedSnapshotService;
-        }
-
-        /// <summary>
-        /// Configures this controller with a custom action selector
-        /// </summary>
-        private class ContentControllerConfigurationAttribute : Attribute, IControllerConfiguration
-        {
-            public void Initialize(HttpControllerSettings controllerSettings, HttpControllerDescriptor controllerDescriptor)
-            {
-                controllerSettings.Services.Replace(typeof(IHttpActionSelector), new ParameterSwapControllerActionSelector(
-                    new ParameterSwapControllerActionSelector.ParameterSwapInfo("GetNiceUrl", "id", typeof(int), typeof(Guid), typeof(Udi)),
-                    new ParameterSwapControllerActionSelector.ParameterSwapInfo("GetById", "id", typeof(int), typeof(Guid), typeof(Udi))    
-                ));
-            }
-        }
-
-        /// <summary>
-        /// Returns true if any content types have culture variation enabled
-        /// </summary>
-        /// <returns></returns>
-        [HttpGet]
-        [WebApi.UmbracoAuthorize, OverrideAuthorization]
-        public bool AllowsCultureVariation()
-        {
-            var contentTypes = Services.ContentTypeService.GetAll();
-            return contentTypes.Any(contentType => contentType.VariesByCulture());
-        }
-
-        /// <summary>
-        /// Return content for the specified ids
-        /// </summary>
-        /// <param name="ids"></param>
-        /// <returns></returns>
-        [FilterAllowedOutgoingContent(typeof(IEnumerable<ContentItemDisplay>))]
-        public IEnumerable<ContentItemDisplay> GetByIds([FromUri]int[] ids)
-        {
-            //fixme what about cultures?
-
-            var foundContent = Services.ContentService.GetByIds(ids);
-            return foundContent.Select(x => MapToDisplay(x));
-        }
-
-        /// <summary>
-        /// Updates the permissions for a content item for a particular user group
-        /// </summary>
-        /// <param name="saveModel"></param>
-        /// <returns></returns>
-        /// <remarks>
-        /// Permission check is done for letter 'R' which is for <see cref="ActionRights"/> which the user must have access to to update
-        /// </remarks>
-        [EnsureUserPermissionForContent("saveModel.ContentId", 'R')]
-        public IEnumerable<AssignedUserGroupPermissions> PostSaveUserGroupPermissions(UserGroupPermissionsSave saveModel)
-        {
-            if (saveModel.ContentId <= 0) throw new HttpResponseException(Request.CreateResponse(HttpStatusCode.NotFound));
-
-            //TODO: Should non-admins be alowed to set granular permissions?
-
-            var content = Services.ContentService.GetById(saveModel.ContentId);
-            if (content == null) throw new HttpResponseException(Request.CreateResponse(HttpStatusCode.NotFound));
-
-            //current permissions explicitly assigned to this content item
-            var contentPermissions = Services.ContentService.GetPermissions(content)
-                .ToDictionary(x => x.UserGroupId, x => x);
-
-            var allUserGroups = Services.UserService.GetAllUserGroups().ToArray();
-
-            //loop through each user group
-            foreach (var userGroup in allUserGroups)
-            {
-                //check if there's a permission set posted up for this user group
-                IEnumerable<string> groupPermissions;
-                if (saveModel.AssignedPermissions.TryGetValue(userGroup.Id, out groupPermissions))
-                {
-                    //create a string collection of the assigned letters
-                    var groupPermissionCodes = groupPermissions.ToArray();
-
-                    //check if there are no permissions assigned for this group save model, if that is the case we want to reset the permissions
-                    //for this group/node which will go back to the defaults
-                    if (groupPermissionCodes.Length == 0)
-                    {
-                        Services.UserService.RemoveUserGroupPermissions(userGroup.Id, content.Id);
-                    }
-                    //check if they are the defaults, if so we should just remove them if they exist since it's more overhead having them stored
-                    else if (userGroup.Permissions.UnsortedSequenceEqual(groupPermissionCodes))
-                    {
-                        //only remove them if they are actually currently assigned
-                        if (contentPermissions.ContainsKey(userGroup.Id))
-                        {
-                            //remove these permissions from this node for this group since the ones being assigned are the same as the defaults
-                            Services.UserService.RemoveUserGroupPermissions(userGroup.Id, content.Id);
-                        }
-                    }
-                    //if they are different we need to update, otherwise there's nothing to update
-                    else if (contentPermissions.ContainsKey(userGroup.Id) == false || contentPermissions[userGroup.Id].AssignedPermissions.UnsortedSequenceEqual(groupPermissionCodes) == false)
-                    {
-
-                        Services.UserService.ReplaceUserGroupPermissions(userGroup.Id, groupPermissionCodes.Select(x => x[0]), content.Id);
-                    }
-                }
-            }
-
-            return GetDetailedPermissions(content, allUserGroups);
-        }
-
-        /// <summary>
-        /// Returns the user group permissions for user groups assigned to this node
-        /// </summary>
-        /// <param name="contentId"></param>
-        /// <returns></returns>
-        /// <remarks>
-        /// Permission check is done for letter 'R' which is for <see cref="ActionRights"/> which the user must have access to to view
-        /// </remarks>
-        [EnsureUserPermissionForContent("contentId", 'R')]
-        public IEnumerable<AssignedUserGroupPermissions> GetDetailedPermissions(int contentId)
-        {
-            if (contentId <= 0) throw new HttpResponseException(Request.CreateResponse(HttpStatusCode.NotFound));
-            var content = Services.ContentService.GetById(contentId);
-            if (content == null) throw new HttpResponseException(Request.CreateResponse(HttpStatusCode.NotFound));
-
-            //TODO: Should non-admins be able to see detailed permissions?
-
-            var allUserGroups = Services.UserService.GetAllUserGroups();
-
-            return GetDetailedPermissions(content, allUserGroups);
-        }
-
-        private IEnumerable<AssignedUserGroupPermissions> GetDetailedPermissions(IContent content, IEnumerable<IUserGroup> allUserGroups)
-        {
-            //get all user groups and map their default permissions to the AssignedUserGroupPermissions model.
-            //we do this because not all groups will have true assigned permissions for this node so if they don't have assigned permissions, we need to show the defaults.
-
-            var defaultPermissionsByGroup = Mapper.Map<IEnumerable<AssignedUserGroupPermissions>>(allUserGroups).ToArray();
-
-            var defaultPermissionsAsDictionary = defaultPermissionsByGroup
-                .ToDictionary(x => Convert.ToInt32(x.Id), x => x);
-
-            //get the actual assigned permissions
-            var assignedPermissionsByGroup = Services.ContentService.GetPermissions(content).ToArray();
-
-            //iterate over assigned and update the defaults with the real values
-            foreach (var assignedGroupPermission in assignedPermissionsByGroup)
-            {
-                var defaultUserGroupPermissions = defaultPermissionsAsDictionary[assignedGroupPermission.UserGroupId];
-
-                //clone the default permissions model to the assigned ones
-                defaultUserGroupPermissions.AssignedPermissions = AssignedUserGroupPermissions.ClonePermissions(defaultUserGroupPermissions.DefaultPermissions);
-
-                //since there is custom permissions assigned to this node for this group, we need to clear all of the default permissions
-                //and we'll re-check it if it's one of the explicitly assigned ones
-                foreach (var permission in defaultUserGroupPermissions.AssignedPermissions.SelectMany(x => x.Value))
-                {
-                    permission.Checked = false;
-                    permission.Checked = assignedGroupPermission.AssignedPermissions.Contains(permission.PermissionCode, StringComparer.InvariantCulture);
-                }
-
-            }
-
-            return defaultPermissionsByGroup;
-        }
-
-        /// <summary>
-        /// Returns an item to be used to display the recycle bin for content
-        /// </summary>
-        /// <returns></returns>
-        public ContentItemDisplay GetRecycleBin()
-        {
-            var display = new ContentItemDisplay
-            {
-                Id = Constants.System.RecycleBinContent,
-                Alias = "recycleBin",
-                ParentId = -1,
-                Name = Services.TextService.Localize("general/recycleBin"),
-                ContentTypeAlias = "recycleBin",
-                CreateDate = DateTime.Now,
-                IsContainer = true,
-                Path = "-1," + Constants.System.RecycleBinContent
-            };
-
-            TabsAndPropertiesResolver.AddListView(display, "content", Services.DataTypeService, Services.TextService);
-
-            return display;
-        }
-
-        //fixme what about cultures?
-        public ContentItemDisplay GetBlueprintById(int id)
-        {
-            var foundContent = Services.ContentService.GetBlueprintById(id);
-            if (foundContent == null)
-            {
-                HandleContentNotFound(id);
-            }
-
-            var content = MapToDisplay(foundContent);
-
-            SetupBlueprint(content, foundContent);
-
-            return content;
-        }
-
-        private static void SetupBlueprint(ContentItemDisplay content, IContent persistedContent)
-        {
-            content.AllowPreview = false;
-
-            //set a custom path since the tree that renders this has the content type id as the parent
-            content.Path = string.Format("-1,{0},{1}", persistedContent.ContentTypeId, content.Id);
-
-            content.AllowedActions = new[] { "A" };
-            content.IsBlueprint = true;
-
-            var excludeProps = new[] { "_umb_urls", "_umb_releasedate", "_umb_expiredate", "_umb_template" };
-            var propsTab = content.Tabs.Last();
-            propsTab.Properties = propsTab.Properties
-                .Where(p => excludeProps.Contains(p.Alias) == false);
-        }
-
-        /// <summary>
-        /// Gets the content json for the content id
-        /// </summary>
-        /// <param name="id"></param>
-        /// <param name="culture"></param>
-        /// <returns></returns>
-        [OutgoingEditorModelEvent]
-        [EnsureUserPermissionForContent("id")]
-        public ContentItemDisplay GetById(int id, string culture = null)
-        {
-            var foundContent = GetObjectFromRequest(() => Services.ContentService.GetById(id));
-            if (foundContent == null)
-            {
-                HandleContentNotFound(id);
-                return null;//irrelevant since the above throws
-            }
-            var content = MapToDisplay(foundContent, culture);
-            return content;
-        }
-
-        /// <summary>
-        /// Gets the content json for the content id
-        /// </summary>
-        /// <param name="id"></param>
-        /// <returns></returns>
-        [OutgoingEditorModelEvent]
-        [EnsureUserPermissionForContent("id")]
-        public ContentItemDisplay GetById(Guid id, string culture = null)
-        {
-            var foundContent = GetObjectFromRequest(() => Services.ContentService.GetById(id));
-            if (foundContent == null)
-            {
-                HandleContentNotFound(id);
-                return null;//irrelevant since the above throws
-            }
-
-            var content = MapToDisplay(foundContent, culture);
-            return content;
-        }
-
-        /// <summary>
-        /// Gets the content json for the content id
-        /// </summary>
-        /// <param name="id"></param>
-        /// <returns></returns>
-        [OutgoingEditorModelEvent]
-        [EnsureUserPermissionForContent("id")]
-        public ContentItemDisplay GetById(Udi id, string culture = null)
-        {
-            var guidUdi = id as GuidUdi;
-            if (guidUdi != null)
-            {
-                return GetById(guidUdi.Guid, culture);
-            }
-
-            throw new HttpResponseException(HttpStatusCode.NotFound);
-        }   
-
-        /// <summary>
-        /// Gets an empty content item for the
-        /// </summary>
-        /// <param name="contentTypeAlias"></param>
-        /// <param name="parentId"></param>
-        /// <returns>
-        /// If this is a container type, we'll remove the umbContainerView tab for a new item since
-        /// it cannot actually list children if it doesn't exist yet.
-        /// </returns>
-        [OutgoingEditorModelEvent]
-        public ContentItemDisplay GetEmpty(string contentTypeAlias, int parentId)
-        {
-            var contentType = Services.ContentTypeService.Get(contentTypeAlias);
-            if (contentType == null)
-            {
-                throw new HttpResponseException(HttpStatusCode.NotFound);
-            }
-
-            var emptyContent = Services.ContentService.Create("", parentId, contentType.Alias, Security.GetUserId().ResultOr(0));
-            var mapped = MapToDisplay(emptyContent);
-
-            //remove this tab if it exists: umbContainerView
-            var containerTab = mapped.Tabs.FirstOrDefault(x => x.Alias == Constants.Conventions.PropertyGroups.ListViewGroupName);
-            mapped.Tabs = mapped.Tabs.Except(new[] { containerTab });
-
-            if (contentType.VariesByCulture())
-            {
-                //Remove all variants except for the default since currently the default must be saved before other variants can be edited
-                //TODO: Allow for editing all variants at once ... this will be a future task
-                mapped.Variants = new[] { mapped.Variants.FirstOrDefault(x => x.IsCurrent) };
-            }
-
-            return mapped;
-        }
-
-        [OutgoingEditorModelEvent]
-        public ContentItemDisplay GetEmpty(int blueprintId, int parentId)
-        {
-            var blueprint = Services.ContentService.GetBlueprintById(blueprintId);
-            if (blueprint == null)
-            {
-                throw new HttpResponseException(HttpStatusCode.NotFound);
-            }
-
-            blueprint.Id = 0;
-            blueprint.Name = string.Empty;
-            blueprint.ParentId = parentId;
-
-            var mapped = Mapper.Map<ContentItemDisplay>(blueprint);
-
-            //remove this tab if it exists: umbContainerView
-            var containerTab = mapped.Tabs.FirstOrDefault(x => x.Alias == Constants.Conventions.PropertyGroups.ListViewGroupName);
-            mapped.Tabs = mapped.Tabs.Except(new[] { containerTab });
-            return mapped;
-        }
-
-        /// <summary>
-        /// Gets the Url for a given node ID
-        /// </summary>
-        /// <param name="id"></param>
-        /// <returns></returns>
-        public HttpResponseMessage GetNiceUrl(int id)
-        {
-            var url = Umbraco.Url(id);
-            var response = Request.CreateResponse(HttpStatusCode.OK);
-            response.Content = new StringContent(url, Encoding.UTF8, "application/json");
-            return response;
-        }
-
-        /// <summary>
-        /// Gets the Url for a given node ID
-        /// </summary>
-        /// <param name="id"></param>
-        /// <returns></returns>
-        public HttpResponseMessage GetNiceUrl(Guid id)
-        {
-            var url = Umbraco.UrlProvider.GetUrl(id);
-            var response = Request.CreateResponse(HttpStatusCode.OK);
-            response.Content = new StringContent(url, Encoding.UTF8, "application/json");
-            return response;
-        }
-
-        /// <summary>
-        /// Gets the Url for a given node ID
-        /// </summary>
-        /// <param name="id"></param>
-        /// <returns></returns>
-        public HttpResponseMessage GetNiceUrl(Udi id)
-        {
-            var guidUdi = id as GuidUdi;
-            if (guidUdi != null)
-            {
-                return GetNiceUrl(guidUdi.Guid);
-            }
-            throw new HttpResponseException(HttpStatusCode.NotFound);
-        }
-
-        /// <summary>
-        /// Gets the children for the content id passed in
-        /// </summary>
-        /// <returns></returns>
-        [FilterAllowedOutgoingContent(typeof(IEnumerable<ContentItemBasic<ContentPropertyBasic, IContent>>), "Items")]
-        public PagedResult<ContentItemBasic<ContentPropertyBasic, IContent>> GetChildren(
-                int id,
-                int pageNumber = 0,  //TODO: This should be '1' as it's not the index
-                int pageSize = 0,
-                string orderBy = "SortOrder",
-                Direction orderDirection = Direction.Ascending,
-                bool orderBySystemField = true,
-                string filter = "")
-        {
-            return GetChildren(id, null, pageNumber, pageSize, orderBy, orderDirection, orderBySystemField, filter);
-        }
-
-        /// <summary>
-        /// Gets the children for the content id passed in
-        /// </summary>
-        /// <returns></returns>
-        [FilterAllowedOutgoingContent(typeof(IEnumerable<ContentItemBasic<ContentPropertyBasic, IContent>>), "Items")]
-        public PagedResult<ContentItemBasic<ContentPropertyBasic, IContent>> GetChildren(
-                int id,
-                string includeProperties,
-                int pageNumber = 0,  //TODO: This should be '1' as it's not the index
-                int pageSize = 0,
-                string orderBy = "SortOrder",
-                Direction orderDirection = Direction.Ascending,
-                bool orderBySystemField = true,
-                string filter = "")
-        {
-            long totalChildren;
-            IContent[] children;
-            if (pageNumber > 0 && pageSize > 0)
-            {
-                IQuery<IContent> queryFilter = null;
-                if (filter.IsNullOrWhiteSpace() == false)
-                {
-                    //add the default text filter
-                    queryFilter = SqlContext.Query<IContent>()
-                        .Where(x => x.Name.Contains(filter));
-                }
-
-                children = Services.ContentService
-                    .GetPagedChildren(
-                        id, (pageNumber - 1), pageSize,
-                        out totalChildren,
-                        orderBy, orderDirection, orderBySystemField,
-                        queryFilter).ToArray();
-            }
-            else
-            {
-                children = Services.ContentService.GetChildren(id).ToArray();
-                totalChildren = children.Length;
-            }
-
-            if (totalChildren == 0)
-            {
-                return new PagedResult<ContentItemBasic<ContentPropertyBasic, IContent>>(0, 0, 0);
-            }
-
-            var pagedResult = new PagedResult<ContentItemBasic<ContentPropertyBasic, IContent>>(totalChildren, pageNumber, pageSize);
-            pagedResult.Items = children.Select(content =>
-                Mapper.Map<IContent, ContentItemBasic<ContentPropertyBasic, IContent>>(content,
-                    opts =>
-                    {
-                        // if there's a list of property aliases to map - we will make sure to store this in the mapping context.
-                        if (String.IsNullOrWhiteSpace(includeProperties) == false)
-                        {
-                            opts.Items["IncludeProperties"] = includeProperties.Split(new[] { ", ", "," }, StringSplitOptions.RemoveEmptyEntries);
-                        }
-                    }));
-
-            return pagedResult;
-        }
-
-        /// <summary>
-        /// Returns permissions for all nodes passed in for the current user
-        /// TODO: This should be moved to the CurrentUserController?
-        /// </summary>
-        /// <param name="nodeIds"></param>
-        /// <returns></returns>
-        [HttpPost]
-        public Dictionary<int, string[]> GetPermissions(int[] nodeIds)
-        {
-            var permissions = Services.UserService
-                    .GetPermissions(Security.CurrentUser, nodeIds);
-
-            var permissionsDictionary = new Dictionary<int, string[]>();
-            foreach (var nodeId in nodeIds)
-            {
-                var aggregatePerms = permissions.GetAllPermissions(nodeId).ToArray();
-                permissionsDictionary.Add(nodeId, aggregatePerms);
-            }
-
-            return permissionsDictionary;
-        }
-
-        /// <summary>
-        /// Checks a nodes permission for the current user
-        /// TODO: This should be moved to the CurrentUserController?
-        /// </summary>
-        /// <param name="permissionToCheck"></param>
-        /// <param name="nodeId"></param>
-        /// <returns></returns>
-        [HttpGet]
-        public bool HasPermission(string permissionToCheck, int nodeId)
-        {
-            var p = Services.UserService.GetPermissions(Security.CurrentUser, nodeId).GetAllPermissions();
-            if (p.Contains(permissionToCheck.ToString(CultureInfo.InvariantCulture)))
-            {
-                return true;
-            }
-
-            return false;
-        }
-
-        /// <summary>
-        /// Creates a blueprint from a content item
-        /// </summary>
-        /// <param name="contentId">The content id to copy</param>
-        /// <param name="name">The name of the blueprint</param>
-        /// <returns></returns>
-        [HttpPost]
-        public SimpleNotificationModel CreateBlueprintFromContent([FromUri]int contentId, [FromUri]string name)
-        {
-            if (string.IsNullOrWhiteSpace(name)) throw new ArgumentException("Value cannot be null or whitespace.", "name");
-
-            var content = Services.ContentService.GetById(contentId);
-            if (content == null)
-                throw new HttpResponseException(Request.CreateResponse(HttpStatusCode.NotFound));
-
-            EnsureUniqueName(name, content, "name");
-
-            var blueprint = Services.ContentService.CreateContentFromBlueprint(content, name, Security.GetUserId().ResultOr(0));
-
-            Services.ContentService.SaveBlueprint(blueprint, Security.GetUserId().ResultOr(0));
-
-            var notificationModel = new SimpleNotificationModel();
-            notificationModel.AddSuccessNotification(
-                Services.TextService.Localize("blueprints/createdBlueprintHeading"),
-                Services.TextService.Localize("blueprints/createdBlueprintMessage", new[] { content.Name })
-            );
-
-            return notificationModel;
-        }
-
-        private void EnsureUniqueName(string name, IContent content, string modelName)
-        {
-            var existing = Services.ContentService.GetBlueprintsForContentTypes(content.ContentTypeId);
-            if (existing.Any(x => x.Name == name && x.Id != content.Id))
-            {
-                ModelState.AddModelError(modelName, Services.TextService.Localize("blueprints/duplicateBlueprintMessage"));
-                throw new HttpResponseException(Request.CreateValidationErrorResponse(ModelState));
-            }
-        }
-
-        /// <summary>
-        /// Saves content
-        /// </summary>
-        /// <returns></returns>
-        [FileUploadCleanupFilter]
-        [ContentPostValidate]
-        public ContentItemDisplay PostSaveBlueprint([ModelBinder(typeof(ContentItemBinder))] ContentItemSave contentItem)
-        {
-            var contentItemDisplay = PostSaveInternal(contentItem,
-                content =>
-                {
-                    EnsureUniqueName(content.Name, content, "Name");
-
-                    Services.ContentService.SaveBlueprint(contentItem.PersistedContent, Security.CurrentUser.Id);
-                    //we need to reuse the underlying logic so return the result that it wants
-                    return OperationResult.Succeed(new EventMessages());
-                });
-            SetupBlueprint(contentItemDisplay, contentItemDisplay.PersistedContent);
-
-            return contentItemDisplay;
-        }
-
-        /// <summary>
-        /// Saves content
-        /// </summary>
-        /// <returns></returns>
-        [FileUploadCleanupFilter]
-        [ContentPostValidate]
-        [OutgoingEditorModelEvent]
-        public ContentItemDisplay PostSave([ModelBinder(typeof(ContentItemBinder))] ContentItemSave contentItem)
-        {
-            var contentItemDisplay = PostSaveInternal(contentItem, content => Services.ContentService.Save(contentItem.PersistedContent, Security.CurrentUser.Id));
-            //ensure the active culture is still selected
-            if (!contentItem.Culture.IsNullOrWhiteSpace())
-            {
-                foreach (var contentVariation in contentItemDisplay.Variants)
-                {
-                    contentVariation.IsCurrent = contentVariation.Language.IsoCode.InvariantEquals(contentItem.Culture);
-                }
-            }
-            return contentItemDisplay;
-        }
-
-        private ContentItemDisplay PostSaveInternal(ContentItemSave contentItem, Func<IContent, OperationResult> saveMethod)
-        {
-            //If we've reached here it means:
-            // * Our model has been bound
-            // * and validated
-            // * any file attachments have been saved to their temporary location for us to use
-            // * we have a reference to the DTO object and the persisted object
-            // * Permissions are valid
-            MapPropertyValues(contentItem);
-
-            //We need to manually check the validation results here because:
-            // * We still need to save the entity even if there are validation value errors
-            // * Depending on if the entity is new, and if there are non property validation errors (i.e. the name is null)
-            //      then we cannot continue saving, we can only display errors
-            // * If there are validation errors and they were attempting to publish, we can only save, NOT publish and display
-            //      a message indicating this
-            if (ModelState.IsValid == false)
-            {
-                if (!RequiredForPersistenceAttribute.HasRequiredValuesForPersistence(contentItem) && IsCreatingAction(contentItem.Action))
-                {
-                    //ok, so the absolute mandatory data is invalid and it's new, we cannot actually continue!
-                    // add the modelstate to the outgoing object and throw a validation message
-                    var forDisplay = MapToDisplay(contentItem.PersistedContent, contentItem.Culture);
-                    forDisplay.Errors = ModelState.ToErrorDictionary();
-                    throw new HttpResponseException(Request.CreateValidationErrorResponse(forDisplay));
-
-                }
-
-                //if the model state is not valid we cannot publish so change it to save
-                switch (contentItem.Action)
-                {
-                    case ContentSaveAction.Publish:
-                        contentItem.Action = ContentSaveAction.Save;
-                        break;
-                    case ContentSaveAction.PublishNew:
-                        contentItem.Action = ContentSaveAction.SaveNew;
-                        break;
-                }
-            }
-
-            //initialize this to successful
-            var publishStatus = new PublishResult(null, contentItem.PersistedContent);
-            var wasCancelled = false;
-
-            if (contentItem.Action == ContentSaveAction.Save || contentItem.Action == ContentSaveAction.SaveNew)
-            {
-                //save the item
-                var saveResult = saveMethod(contentItem.PersistedContent);
-
-                wasCancelled = saveResult.Success == false && saveResult.Result == OperationResultType.FailedCancelledByEvent;
-            }
-            else if (contentItem.Action == ContentSaveAction.SendPublish || contentItem.Action == ContentSaveAction.SendPublishNew)
-            {
-                var sendResult = Services.ContentService.SendToPublication(contentItem.PersistedContent, Security.CurrentUser.Id);
-                wasCancelled = sendResult == false;
-            }
-            else
-            {
-                PublishInternal(contentItem, ref publishStatus, ref wasCancelled);
-            }
-
-            //get the updated model
-            var display = MapToDisplay(contentItem.PersistedContent, contentItem.Culture);
-
-            //lasty, if it is not valid, add the modelstate to the outgoing object and throw a 403
-            HandleInvalidModelState(display);
-
-            //put the correct msgs in
-            switch (contentItem.Action)
-            {
-                case ContentSaveAction.Save:
-                case ContentSaveAction.SaveNew:
-                    if (wasCancelled == false)
-                    {
-                        display.AddSuccessNotification(
-                            Services.TextService.Localize("speechBubbles/editContentSavedHeader"),
-                            Services.TextService.Localize("speechBubbles/editContentSavedText"));
-                    }
-                    else
-                    {
-                        AddCancelMessage(display);
-                    }
-                    break;
-                case ContentSaveAction.SendPublish:
-                case ContentSaveAction.SendPublishNew:
-                    if (wasCancelled == false)
-                    {
-                        display.AddSuccessNotification(
-                            Services.TextService.Localize("speechBubbles/editContentSendToPublish"),
-                            Services.TextService.Localize("speechBubbles/editContentSendToPublishText"));
-                    }
-                    else
-                    {
-                        AddCancelMessage(display);
-                    }
-                    break;
-                case ContentSaveAction.Publish:
-                case ContentSaveAction.PublishNew:
-                    ShowMessageForPublishStatus(publishStatus, display);
-                    break;
-            }
-
-            //If the item is new and the operation was cancelled, we need to return a different
-            // status code so the UI can handle it since it won't be able to redirect since there
-            // is no Id to redirect to!
-            if (wasCancelled && IsCreatingAction(contentItem.Action))
-            {
-                throw new HttpResponseException(Request.CreateValidationErrorResponse(display));
-            }
-
-            display.PersistedContent = contentItem.PersistedContent;
-
-            return display;
-        }
-
-        /// <summary>
-        /// Performs the publishing operation for a content item
-        /// </summary>
-        /// <param name="contentItem"></param>
-        /// <param name="publishStatus"></param>
-        /// <param name="wasCancelled"></param>
-        /// <remarks>
-        /// If this is a culture variant than we need to do some validation, if it's not we'll publish as normal
-        /// </remarks>
-        private void PublishInternal(ContentItemSave contentItem, ref PublishResult publishStatus, ref bool wasCancelled)
-        {
-            if (!contentItem.PersistedContent.ContentType.VariesByCulture())
-            {
-                //its invariant, proceed normally
-                publishStatus = Services.ContentService.SaveAndPublish(contentItem.PersistedContent, userId: Security.CurrentUser.Id);
-                wasCancelled = publishStatus.Result == PublishResultType.FailedCancelledByEvent;
-            }
-            else
-            {
-                var canPublish = true;
-
-                //check if we are publishing other variants and validate them
-                var allLangs = Services.LocalizationService.GetAllLanguages().ToDictionary(x => x.IsoCode, x => x, StringComparer.InvariantCultureIgnoreCase);
-                var otherVariantsToValidate = contentItem.PublishVariations.Where(x => !x.Culture.InvariantEquals(contentItem.Culture)).ToList();
-
-                //validate any mandatory variants that are not in the list
-                var mandatoryLangs = Mapper.Map<IEnumerable<ILanguage>, IEnumerable<Language>>(allLangs.Values)
-                    .Where(x => otherVariantsToValidate.All(v => !v.Culture.InvariantEquals(x.IsoCode))) //don't include variants above
-                    .Where(x => !x.IsoCode.InvariantEquals(contentItem.Culture)) //don't include the current variant
-                    .Where(x => x.Mandatory);
-                foreach (var lang in mandatoryLangs)
-                {
-                    //cannot continue publishing since a required language that is not currently being published isn't published
-                    if (!contentItem.PersistedContent.IsCulturePublished(lang.IsoCode))
-                    {
-                        var errMsg = Services.TextService.Localize("speechBubbles/contentReqCulturePublishError", new[] { allLangs[lang.IsoCode].CultureName });
-                        ModelState.AddModelError("publish_variant_" + lang.IsoCode + "_", errMsg);
-                        canPublish = false;
-                    }
-                }
-
-                if (canPublish)
-                {
-                    //validate all other variants to be published
-                    foreach (var publishVariation in otherVariantsToValidate)
-                    {
-                        //validate the content item and the culture property values, we don't need to validate any invariant property values here because they will have
-                        //been validated in the post.
-                        var valid = contentItem.PersistedContent.IsValid(publishVariation.Culture);
-                        if (!valid)
-                        {
-                            var errMsg = Services.TextService.Localize("speechBubbles/contentCultureValidationError", new[] { allLangs[publishVariation.Culture].CultureName });
-                            ModelState.AddModelError("publish_variant_" + publishVariation.Culture + "_", errMsg);
-                            canPublish = false;
-                        }
-                    }
-                }
-
-                if (canPublish)
-                {
-                    //try to publish all the values on the model
-                    canPublish = PublishCulture(contentItem, otherVariantsToValidate, allLangs);
-                }
-
-                if (canPublish)
-                {
-                    //proceed to publish if all validation still succeeds
-                    publishStatus = Services.ContentService.SavePublishing(contentItem.PersistedContent, Security.CurrentUser.Id);
-                    wasCancelled = publishStatus.Result == PublishResultType.FailedCancelledByEvent;
-                }
-                else
-                {
-                    //can only save
-                    var saveResult = Services.ContentService.Save(contentItem.PersistedContent, Security.CurrentUser.Id);
-                    publishStatus = new PublishResult(PublishResultType.FailedCannotPublish, null, contentItem.PersistedContent);
-                    wasCancelled = saveResult.Result == OperationResultType.FailedCancelledByEvent;
-                }
-            }
-        }
-
-        /// <summary>
-        /// This will call TryPublishValues on the content item for each culture that needs to be published including the invariant culture
-        /// </summary>
-        /// <param name="contentItem"></param>
-        /// <param name="otherVariantsToValidate"></param>
-        /// <param name="allLangs"></param>
-        /// <returns></returns>
-        private bool PublishCulture(ContentItemSave contentItem, IEnumerable<ContentVariationPublish> otherVariantsToValidate, IDictionary<string, ILanguage> allLangs)
-        {
-            var culturesToPublish = new List<string> { contentItem.Culture };
-            culturesToPublish.AddRange(otherVariantsToValidate.Select(x => x.Culture));
-
-            foreach(var culture in culturesToPublish)
-            {
-                // publishing any culture, implies the invariant culture
-                var valid = contentItem.PersistedContent.PublishCulture(culture);
-                if (!valid)
-                {
-                    var errMsg = Services.TextService.Localize("speechBubbles/contentCultureUnexpectedValidationError", new[] { allLangs[culture].CultureName });
-                    ModelState.AddModelError("publish_variant_" + culture + "_", errMsg);
-                    return false;
-                }
-            }
-
-            return true;
-        }
-
-        /// <summary>
-        /// Publishes a document with a given ID
-        /// </summary>
-        /// <param name="id"></param>
-        /// <returns></returns>
-        /// <remarks>
-        /// The CanAccessContentAuthorize attribute will deny access to this method if the current user
-        /// does not have Publish access to this node.
-        /// </remarks>
-        ///
-        [EnsureUserPermissionForContent("id", 'U')]
-        public HttpResponseMessage PostPublishById(int id)
-        {
-            var foundContent = GetObjectFromRequest(() => Services.ContentService.GetById(id));
-
-            if (foundContent == null)
-            {
-                return HandleContentNotFound(id, false);
-            }
-
-            var publishResult = Services.ContentService.SavePublishing(foundContent, Security.GetUserId().ResultOr(0));
-            if (publishResult.Success == false)
-            {
-                var notificationModel = new SimpleNotificationModel();
-                ShowMessageForPublishStatus(publishResult, notificationModel);
-                return Request.CreateValidationErrorResponse(notificationModel);
-            }
-
-            //return ok
-            return Request.CreateResponse(HttpStatusCode.OK);
-
-        }
-
-        [HttpDelete]
-        [HttpPost]
-        public HttpResponseMessage DeleteBlueprint(int id)
-        {
-            var found = Services.ContentService.GetBlueprintById(id);
-
-            if (found == null)
-            {
-                return HandleContentNotFound(id, false);
-            }
-
-            Services.ContentService.DeleteBlueprint(found);
-
-            return Request.CreateResponse(HttpStatusCode.OK);
-        }
-
-        /// <summary>
-        /// Moves an item to the recycle bin, if it is already there then it will permanently delete it
-        /// </summary>
-        /// <param name="id"></param>
-        /// <returns></returns>
-        /// <remarks>
-        /// The CanAccessContentAuthorize attribute will deny access to this method if the current user
-        /// does not have Delete access to this node.
-        /// </remarks>
-        [EnsureUserPermissionForContent("id", 'D')]
-        [HttpDelete]
-        [HttpPost]
-        public HttpResponseMessage DeleteById(int id)
-        {
-            var foundContent = GetObjectFromRequest(() => Services.ContentService.GetById(id));
-
-            if (foundContent == null)
-            {
-                return HandleContentNotFound(id, false);
-            }
-
-            //if the current item is in the recycle bin
-            if (foundContent.Trashed == false)
-            {
-                var moveResult = Services.ContentService.MoveToRecycleBin(foundContent, Security.GetUserId().ResultOr(0));
-                if (moveResult.Success == false)
-                {
-                    //returning an object of INotificationModel will ensure that any pending
-                    // notification messages are added to the response.
-                    return Request.CreateValidationErrorResponse(new SimpleNotificationModel());
-                }
-            }
-            else
-            {
-                var deleteResult = Services.ContentService.Delete(foundContent, Security.GetUserId().ResultOr(0));
-                if (deleteResult.Success == false)
-                {
-                    //returning an object of INotificationModel will ensure that any pending
-                    // notification messages are added to the response.
-                    return Request.CreateValidationErrorResponse(new SimpleNotificationModel());
-                }
-            }
-
-            return Request.CreateResponse(HttpStatusCode.OK);
-        }
-
-        /// <summary>
-        /// Empties the recycle bin
-        /// </summary>
-        /// <returns></returns>
-        /// <remarks>
-        /// attributed with EnsureUserPermissionForContent to verify the user has access to the recycle bin
-        /// </remarks>
-        [HttpDelete]
-        [HttpPost]
-        [EnsureUserPermissionForContent(Constants.System.RecycleBinContent)]
-        public HttpResponseMessage EmptyRecycleBin()
-        {
-            Services.ContentService.EmptyRecycleBin();
-
-            return Request.CreateNotificationSuccessResponse(Services.TextService.Localize("defaultdialogs/recycleBinIsEmpty"));
-        }
-
-        /// <summary>
-        /// Change the sort order for content
-        /// </summary>
-        /// <param name="sorted"></param>
-        /// <returns></returns>
-        [EnsureUserPermissionForContent("sorted.ParentId", 'S')]
-        public HttpResponseMessage PostSort(ContentSortOrder sorted)
-        {
-            if (sorted == null)
-            {
-                return Request.CreateResponse(HttpStatusCode.NotFound);
-            }
-
-            //if there's nothing to sort just return ok
-            if (sorted.IdSortOrder.Length == 0)
-            {
-                return Request.CreateResponse(HttpStatusCode.OK);
-            }
-
-            try
-            {
-                var contentService = Services.ContentService;
-
-                // Save content with new sort order and update content xml in db accordingly
-                if (contentService.Sort(sorted.IdSortOrder) == false)
-                {
-                    Logger.Warn<ContentController>("Content sorting failed, this was probably caused by an event being cancelled");
-                    return Request.CreateValidationErrorResponse("Content sorting failed, this was probably caused by an event being cancelled");
-                }
-                return Request.CreateResponse(HttpStatusCode.OK);
-            }
-            catch (Exception ex)
-            {
-                Logger.Error<ContentController>("Could not update content sort order", ex);
-                throw;
-            }
-        }
-
-        /// <summary>
-        /// Change the sort order for media
-        /// </summary>
-        /// <param name="move"></param>
-        /// <returns></returns>
-        [EnsureUserPermissionForContent("move.ParentId", 'M')]
-        public HttpResponseMessage PostMove(MoveOrCopy move)
-        {
-            var toMove = ValidateMoveOrCopy(move);
-
-            Services.ContentService.Move(toMove, move.ParentId, Security.GetUserId().ResultOr(0));
-
-            var response = Request.CreateResponse(HttpStatusCode.OK);
-            response.Content = new StringContent(toMove.Path, Encoding.UTF8, "application/json");
-            return response;
-        }
-
-        /// <summary>
-        /// Copies a content item and places the copy as a child of a given parent Id
-        /// </summary>
-        /// <param name="copy"></param>
-        /// <returns></returns>
-        [EnsureUserPermissionForContent("copy.ParentId", 'C')]
-        public HttpResponseMessage PostCopy(MoveOrCopy copy)
-        {
-            var toCopy = ValidateMoveOrCopy(copy);
-
-            var c = Services.ContentService.Copy(toCopy, copy.ParentId, copy.RelateToOriginal, copy.Recursive, Security.GetUserId().ResultOr(0));
-
-            var response = Request.CreateResponse(HttpStatusCode.OK);
-            response.Content = new StringContent(c.Path, Encoding.UTF8, "application/json");
-            return response;
-        }
-
-        /// <summary>
-        /// Unpublishes a node with a given Id and returns the unpublished entity
-        /// </summary>
-        /// <param name="id">The content id to unpublish</param>
-        /// <param name="id">The culture variant for the content id to unpublish, if none specified will unpublish all variants of the content</param>
-        /// <returns></returns>
-        [EnsureUserPermissionForContent("id", 'U')]
-        [OutgoingEditorModelEvent]
-        public ContentItemDisplay PostUnPublish(int id, string culture = null)
-        {
-            var foundContent = GetObjectFromRequest(() => Services.ContentService.GetById(id));
-
-            if (foundContent == null)
-                HandleContentNotFound(id);
-
-            var unpublishResult = Services.ContentService.Unpublish(foundContent, culture: culture, userId: Security.GetUserId().ResultOr(0));
-
-            var content = MapToDisplay(foundContent, culture);
-
-            if (!unpublishResult.Success)
-            {
-                AddCancelMessage(content);
-                throw new HttpResponseException(Request.CreateValidationErrorResponse(content));
-            }
-            else
-            {
-                //fixme should have a better localized method for when we have the UnpublishResultType.SuccessMandatoryCulture status
-
-                content.AddSuccessNotification(
-                    Services.TextService.Localize("content/unPublish"),
-                    unpublishResult.Result == UnpublishResultType.SuccessCulture
-                        ? Services.TextService.Localize("speechBubbles/contentVariationUnpublished", new[] { culture })
-                        : Services.TextService.Localize("speechBubbles/contentUnpublished"));
-
-                return content;
-            }
-        }
-
-        [HttpPost]
-        public DomainSave PostSaveLanguageAndDomains(DomainSave model)
-        {
-            var node = Services.ContentService.GetById(model.NodeId);
-
-            if (node == null)
-            {
-                var response = Request.CreateResponse(HttpStatusCode.BadRequest);
-                response.Content = new StringContent($"There is no content node with id {model.NodeId}.");
-                response.ReasonPhrase = "Node Not Found.";
-                throw new HttpResponseException(response);
-            }
-
-            var permission = Services.UserService.GetPermissions(Security.CurrentUser, node.Path);
-
-            if (permission.AssignedPermissions.Contains(ActionAssignDomain.Instance.Letter.ToString(), StringComparer.Ordinal) == false)
-            {
-                var response = Request.CreateResponse(HttpStatusCode.BadRequest);
-                response.Content = new StringContent("You do not have permission to assign domains on that node.");
-                response.ReasonPhrase = "Permission Denied.";
-                throw new HttpResponseException(response);
-            }
-
-            model.Valid = true;
-            var domains = Services.DomainService.GetAssignedDomains(model.NodeId, true).ToArray();
-            var languages = Services.LocalizationService.GetAllLanguages().ToArray();
-            var language = model.Language > 0 ? languages.FirstOrDefault(l => l.Id == model.Language) : null;
-
-            // process wildcard
-            if (language != null)
-            {
-                // yet there is a race condition here...
-                var wildcard = domains.FirstOrDefault(d => d.IsWildcard);
-                if (wildcard != null)
-                {
-                    wildcard.LanguageId = language.Id;
-                }
-                else
-                {
-                    wildcard = new UmbracoDomain("*" + model.NodeId)
-                    {
-                        LanguageId = model.Language,
-                        RootContentId = model.NodeId
-                    };
-                }
-
-                var saveAttempt = Services.DomainService.Save(wildcard);
-                if (saveAttempt == false)
-                {
-                    var response = Request.CreateResponse(HttpStatusCode.BadRequest);
-                    response.Content = new StringContent("Saving domain failed");
-                    response.ReasonPhrase = saveAttempt.Result.Result.ToString();
-                    throw new HttpResponseException(response);
-                }
-            }
-            else
-            {
-                var wildcard = domains.FirstOrDefault(d => d.IsWildcard);
-                if (wildcard != null)
-                {
-                    Services.DomainService.Delete(wildcard);
-                }
-            }
-
-            // process domains
-            // delete every (non-wildcard) domain, that exists in the DB yet is not in the model
-            foreach (var domain in domains.Where(d => d.IsWildcard == false && model.Domains.All(m => m.Name.InvariantEquals(d.DomainName) == false)))
-            {
-                Services.DomainService.Delete(domain);
-            }
-            
-            var names = new List<string>();
-
-            // create or update domains in the model
-            foreach (var domainModel in model.Domains.Where(m => string.IsNullOrWhiteSpace(m.Name) == false))
-            {
-                language = languages.FirstOrDefault(l => l.Id == domainModel.Lang);
-                if (language == null)
-                {
-                    continue;
-                }
-
-                var name = domainModel.Name.ToLowerInvariant();
-                if (names.Contains(name))
-                {
-                    domainModel.Duplicate = true;
-                    continue;
-                }
-                names.Add(name);
-                var domain = domains.FirstOrDefault(d => d.DomainName.InvariantEquals(domainModel.Name));
-                if (domain != null)
-                {
-                    domain.LanguageId = language.Id;
-                    Services.DomainService.Save(domain);
-                }
-                else if (Services.DomainService.Exists(domainModel.Name))
-                {
-                    domainModel.Duplicate = true;
-                    var xdomain = Services.DomainService.GetByName(domainModel.Name);
-                    var xrcid = xdomain.RootContentId;
-                    if (xrcid.HasValue)
-                    {
-                        var xcontent = Services.ContentService.GetById(xrcid.Value);
-                        var xnames = new List<string>();
-                        while (xcontent != null)
-                        {
-                            xnames.Add(xcontent.Name);
-                            if (xcontent.ParentId < -1)
-                                xnames.Add("Recycle Bin");
-                            xcontent = xcontent.Parent(Services.ContentService);
-                        }
-                        xnames.Reverse();
-                        domainModel.Other = "/" + string.Join("/", xnames);
-                    }
-                }
-                else
-                {
-                    // yet there is a race condition here...
-                    var newDomain = new UmbracoDomain(name)
-                    {
-                        LanguageId = domainModel.Lang,
-                        RootContentId = model.NodeId
-                    };
-                    var saveAttempt = Services.DomainService.Save(newDomain);
-                    if (saveAttempt == false)
-                    {
-                        var response = Request.CreateResponse(HttpStatusCode.BadRequest);
-                        response.Content = new StringContent("Saving new domain failed");
-                        response.ReasonPhrase = saveAttempt.Result.Result.ToString();
-                        throw new HttpResponseException(response);
-                    }
-                }
-            }
-
-            model.Valid = model.Domains.All(m => m.Duplicate == false);
-
-            return model;
-        }
-
-        /// <summary>
-        /// Maps the dto property values to the persisted model
-        /// </summary>
-        /// <param name="contentItem"></param>
-        private void MapPropertyValues(ContentItemSave contentItem)
-        {
-            //Don't update the name if it is empty
-            if (!contentItem.Name.IsNullOrWhiteSpace())
-            {
-                if (contentItem.PersistedContent.ContentType.VariesByCulture())
-                {
-                    if (contentItem.Culture.IsNullOrWhiteSpace())
-                        throw new InvalidOperationException($"Cannot set culture name without a culture.");
-                    contentItem.PersistedContent.SetCultureName(contentItem.Name, contentItem.Culture);
-                }
-                else
-                {
-                    contentItem.PersistedContent.Name = contentItem.Name;
-                }
-            }
-
-            //TODO: We need to support 'send to publish'
-
-            contentItem.PersistedContent.ExpireDate = contentItem.ExpireDate;
-            contentItem.PersistedContent.ReleaseDate = contentItem.ReleaseDate;
-            //only set the template if it didn't change
-            var templateChanged = (contentItem.PersistedContent.Template == null && contentItem.TemplateAlias.IsNullOrWhiteSpace() == false)
-                                                        || (contentItem.PersistedContent.Template != null && contentItem.PersistedContent.Template.Alias != contentItem.TemplateAlias)
-                                                        || (contentItem.PersistedContent.Template != null && contentItem.TemplateAlias.IsNullOrWhiteSpace());
-            if (templateChanged)
-            {
-                var template = Services.FileService.GetTemplate(contentItem.TemplateAlias);
-                if (template == null && contentItem.TemplateAlias.IsNullOrWhiteSpace() == false)
-                {
-                    //ModelState.AddModelError("Template", "No template exists with the specified alias: " + contentItem.TemplateAlias);
-                    Logger.Warn<ContentController>("No template exists with the specified alias: " + contentItem.TemplateAlias);
-                }
-                else
-                {
-                    //NOTE: this could be null if there was a template and the posted template is null, this should remove the assigned template
-                    contentItem.PersistedContent.Template = template;
-                }
-            }
-
-            bool Varies(Property property) => property.PropertyType.VariesByCulture();
-
-            MapPropertyValues<IContent, ContentItemSave>(
-                contentItem,
-                (save, property) => Varies(property) ? property.GetValue(save.Culture) : property.GetValue(),         //get prop val
-                (save, property, v) => { if (Varies(property)) property.SetValue(v, save.Culture); else property.SetValue(v); });  //set prop val
-        }
-
-        /// <summary>
-        /// Ensures the item can be moved/copied to the new location
-        /// </summary>
-        /// <param name="model"></param>
-        /// <returns></returns>
-        private IContent ValidateMoveOrCopy(MoveOrCopy model)
-        {
-            if (model == null)
-            {
-                throw new HttpResponseException(HttpStatusCode.NotFound);
-            }
-
-            var contentService = Services.ContentService;
-            var toMove = contentService.GetById(model.Id);
-            if (toMove == null)
-            {
-                throw new HttpResponseException(HttpStatusCode.NotFound);
-            }
-            if (model.ParentId < 0)
-            {
-                //cannot move if the content item is not allowed at the root
-                if (toMove.ContentType.AllowedAsRoot == false)
-                {
-                    throw new HttpResponseException(
-                            Request.CreateNotificationValidationErrorResponse(
-                                    Services.TextService.Localize("moveOrCopy/notAllowedAtRoot")));
-                }
-            }
-            else
-            {
-                var parent = contentService.GetById(model.ParentId);
-                if (parent == null)
-                {
-                    throw new HttpResponseException(HttpStatusCode.NotFound);
-                }
-
-                //check if the item is allowed under this one
-                if (parent.ContentType.AllowedContentTypes.Select(x => x.Id).ToArray()
-                        .Any(x => x.Value == toMove.ContentType.Id) == false)
-                {
-                    throw new HttpResponseException(
-                            Request.CreateNotificationValidationErrorResponse(
-                                    Services.TextService.Localize("moveOrCopy/notAllowedByContentType")));
-                }
-
-                // Check on paths
-                if ((string.Format(",{0},", parent.Path)).IndexOf(string.Format(",{0},", toMove.Id), StringComparison.Ordinal) > -1)
-                {
-                    throw new HttpResponseException(
-                            Request.CreateNotificationValidationErrorResponse(
-                                    Services.TextService.Localize("moveOrCopy/notAllowedByPath")));
-                }
-            }
-
-            return toMove;
-        }
-
-        private void ShowMessageForPublishStatus(PublishResult status, INotificationModel display)
-        {
-            switch (status.Result)
-            {
-                case PublishResultType.Success:
-                case PublishResultType.SuccessAlready:
-                    display.AddSuccessNotification(
-                            Services.TextService.Localize("speechBubbles/editContentPublishedHeader"),
-                            Services.TextService.Localize("speechBubbles/editContentPublishedText"));
-                    break;
-                case PublishResultType.FailedPathNotPublished:
-                    display.AddWarningNotification(
-                            Services.TextService.Localize("publish"),
-                            Services.TextService.Localize("publish/contentPublishedFailedByParent",
-                                new[] { $"{status.Content.Name} ({status.Content.Id})" }).Trim());
-                    break;
-                case PublishResultType.FailedCancelledByEvent:
-                    AddCancelMessage(display, "publish", "speechBubbles/contentPublishedFailedByEvent");
-                    break;
-                case PublishResultType.FailedAwaitingRelease:
-                    display.AddWarningNotification(
-                            Services.TextService.Localize("publish"),
-                            Services.TextService.Localize("publish/contentPublishedFailedAwaitingRelease",
-                                new[] { $"{status.Content.Name} ({status.Content.Id})" }).Trim());
-                    break;
-                case PublishResultType.FailedHasExpired:
-                    display.AddWarningNotification(
-                            Services.TextService.Localize("publish"),
-                            Services.TextService.Localize("publish/contentPublishedFailedExpired",
-                                new[] { $"{status.Content.Name} ({status.Content.Id})", }).Trim());
-                    break;
-                case PublishResultType.FailedIsTrashed:
-                    display.AddWarningNotification(
-                        Services.TextService.Localize("publish"),
-                        "publish/contentPublishedFailedIsTrashed"); // fixme properly localize!
-                    break;
-                case PublishResultType.FailedContentInvalid:
-                    display.AddWarningNotification(
-                            Services.TextService.Localize("publish"),
-                            Services.TextService.Localize("publish/contentPublishedFailedInvalid",
-                                new[]
-                                {
-                                    $"{status.Content.Name} ({status.Content.Id})",
-                                    string.Join(",", status.InvalidProperties.Select(x => x.Alias))
-                                }).Trim());
-                    break;
-                case PublishResultType.FailedByCulture:
-                    display.AddWarningNotification(
-                        Services.TextService.Localize("publish"),
-                        "publish/contentPublishedFailedByCulture"); // fixme properly localize!
-                    break;
-                default:
-                    throw new IndexOutOfRangeException($"PublishedResultType \"{status.Result}\" was not expected.");
-            }
-        }
-
-        /// <summary>
-        /// Performs a permissions check for the user to check if it has access to the node based on
-        /// start node and/or permissions for the node
-        /// </summary>
-        /// <param name="storage">The storage to add the content item to so it can be reused</param>
-        /// <param name="user"></param>
-        /// <param name="userService"></param>
-        /// <param name="contentService"></param>
-        /// <param name="entityService"></param>
-        /// <param name="nodeId">The content to lookup, if the contentItem is not specified</param>
-        /// <param name="permissionsToCheck"></param>
-        /// <param name="contentItem">Specifies the already resolved content item to check against</param>
-        /// <returns></returns>
-        internal static bool CheckPermissions(
-                IDictionary<string, object> storage,
-                IUser user,
-                IUserService userService,
-                IContentService contentService,
-                IEntityService entityService,
-                int nodeId,
-                char[] permissionsToCheck = null,
-                IContent contentItem = null)
-        {
-            if (storage == null) throw new ArgumentNullException("storage");
-            if (user == null) throw new ArgumentNullException("user");
-            if (userService == null) throw new ArgumentNullException("userService");
-            if (contentService == null) throw new ArgumentNullException("contentService");
-            if (entityService == null) throw new ArgumentNullException("entityService");
-
-            if (contentItem == null && nodeId != Constants.System.Root && nodeId != Constants.System.RecycleBinContent)
-            {
-                contentItem = contentService.GetById(nodeId);
-                //put the content item into storage so it can be retreived
-                // in the controller (saves a lookup)
-                storage[typeof(IContent).ToString()] = contentItem;
-            }
-
-            if (contentItem == null && nodeId != Constants.System.Root && nodeId != Constants.System.RecycleBinContent)
-            {
-                throw new HttpResponseException(HttpStatusCode.NotFound);
-            }
-
-            var hasPathAccess = (nodeId == Constants.System.Root)
-                ? user.HasContentRootAccess(entityService)
-                : (nodeId == Constants.System.RecycleBinContent)
-                    ? user.HasContentBinAccess(entityService)
-                    : user.HasPathAccess(contentItem, entityService);
-
-            if (hasPathAccess == false)
-            {
-                return false;
-            }
-
-            if (permissionsToCheck == null || permissionsToCheck.Length == 0)
-            {
-                return true;
-            }
-
-            //get the implicit/inherited permissions for the user for this path,
-            //if there is no content item for this id, than just use the id as the path (i.e. -1 or -20)
-            var path = contentItem != null ? contentItem.Path : nodeId.ToString();
-            var permission = userService.GetPermissionsForPath(user, path);
-
-            var allowed = true;
-            foreach (var p in permissionsToCheck)
-            {
-                if (permission == null
-                    || permission.GetAllPermissions().Contains(p.ToString(CultureInfo.InvariantCulture)) == false)
-                {
-                    allowed = false;
-                }
-            }
-            return allowed;
-        }
-
-        /// <summary>
-        /// Used to map an <see cref="IContent"/> instance to a <see cref="ContentItemDisplay"/> and ensuring a language is present if required
-        /// </summary>
-        /// <param name="content"></param>
-        /// <param name="culture"></param>
-        /// <returns></returns>
-        private ContentItemDisplay MapToDisplay(IContent content, string culture = null)
-        {
-            //A culture must exist in the mapping context if this content type is CultureNeutral since for a culture variant to be edited,
-            // the Cuture property of ContentItemDisplay must exist (at least currently).
-            if (culture == null && content.ContentType.VariesByCulture())
-            {
-                //If a culture is not explicitly sent up, then it means that the user is editing the default variant language.
-                culture = Services.LocalizationService.GetDefaultLanguageIsoCode();
-            }
-
-            var display = ContextMapper.Map<IContent, ContentItemDisplay>(content, 
-                new Dictionary<string, object> { { ContextMapper.CultureKey, culture } });
-
-            return display;
-        }
-    }
-}
->>>>>>> 6e36755d
+}