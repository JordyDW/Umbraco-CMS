﻿using System;
using System.Collections.Generic;
using System.Net;
using System.Web.Http;
using Umbraco.Core;
using Umbraco.Core.Models.Membership;
using Umbraco.Web.Models.ContentEditing;
using Umbraco.Web.Mvc;
using System.Linq;
using System.Net.Http;
using System.Net.Http.Formatting;
using System.Reflection;
using Umbraco.Core.Models;
using System.Web.Http.Controllers;
using System.Web.Http.ModelBinding;
using Umbraco.Core.Cache;
using Umbraco.Core.Configuration;
using Umbraco.Core.Logging;
using Umbraco.Core.Models.Entities;
using Umbraco.Core.Persistence;
using Umbraco.Core.Services;
using Umbraco.Core.Strings;
using Umbraco.Core.Xml;
using Umbraco.Web.Models;
using Umbraco.Web.Models.Mapping;
using Umbraco.Web.Models.TemplateQuery;
using Umbraco.Web.Search;
using Umbraco.Web.Services;
using Umbraco.Web.Trees;
using Umbraco.Web.WebApi;
using Umbraco.Web.WebApi.Filters;
using Constants = Umbraco.Core.Constants;

namespace Umbraco.Web.Editors
{
    /// <summary>
    /// The API controller used for getting entity objects, basic name, icon, id representation of umbraco objects that are based on CMSNode
    /// </summary>
    /// <remarks>
    /// <para>
    /// This controller allows resolving basic entity data for various entities without placing the hard restrictions on users that may not have access
    /// to the sections these entities entities exist in. This is to allow pickers, etc... of data to work for all users. In some cases such as accessing
    /// Members, more explicit security checks are done.
    /// </para>
    /// <para>Some objects such as macros are not based on CMSNode</para>
    /// </remarks>
    [EntityControllerConfiguration]
    [PluginController("UmbracoApi")]
    public class EntityController : UmbracoAuthorizedJsonController
    {
        private readonly ITreeService _treeService;
        private readonly UmbracoTreeSearcher _treeSearcher;
        private readonly IShortStringHelper _shortStringHelper;
        private readonly SearchableTreeCollection _searchableTreeCollection;

<<<<<<< HEAD
        public EntityController(IGlobalSettings globalSettings, IUmbracoContextAccessor umbracoContextAccessor, ISqlContext sqlContext, ServiceContext services, AppCaches appCaches, IProfilingLogger logger, IRuntimeState runtimeState,
            ITreeService treeService, UmbracoHelper umbracoHelper, IShortStringHelper shortStringHelper, SearchableTreeCollection searchableTreeCollection, UmbracoTreeSearcher treeSearcher)
            : base(globalSettings, umbracoContextAccessor, sqlContext, services, appCaches, logger, runtimeState, umbracoHelper, shortStringHelper)
=======
        public EntityController(
            IGlobalSettings globalSettings,
            IUmbracoContextAccessor umbracoContextAccessor,
            ISqlContext sqlContext,
            ServiceContext services,
            AppCaches appCaches,
            IProfilingLogger logger,
            IRuntimeState runtimeState,
            ITreeService treeService,
            UmbracoHelper umbracoHelper,
            SearchableTreeCollection searchableTreeCollection,
            UmbracoTreeSearcher treeSearcher,
            IShortStringHelper shortStringHelper)
            : base(globalSettings, umbracoContextAccessor, sqlContext, services, appCaches, logger, runtimeState, umbracoHelper)
>>>>>>> 8aa6fff8
        {
            _treeService = treeService;
            _searchableTreeCollection = searchableTreeCollection;
            _treeSearcher = treeSearcher;
            _shortStringHelper = shortStringHelper;
        }

        /// <summary>
        /// Configures this controller with a custom action selector
        /// </summary>
        private class EntityControllerConfigurationAttribute : Attribute, IControllerConfiguration
        {
            public void Initialize(HttpControllerSettings controllerSettings, HttpControllerDescriptor controllerDescriptor)
            {
                controllerSettings.Services.Replace(typeof(IHttpActionSelector), new ParameterSwapControllerActionSelector(

                    //This is a special case, we'll accept a String here so that we can get page members when the special "all-members"
                    //id is passed in eventually we'll probably want to support GUID + Udi too
                    new ParameterSwapControllerActionSelector.ParameterSwapInfo("GetPagedChildren", "id", typeof(int), typeof(string)),
                    new ParameterSwapControllerActionSelector.ParameterSwapInfo("GetPath", "id", typeof(int), typeof(Guid), typeof(Udi)),
                    new ParameterSwapControllerActionSelector.ParameterSwapInfo("GetUrlAndAnchors", "id", typeof(int), typeof(Guid), typeof(Udi)),
                    new ParameterSwapControllerActionSelector.ParameterSwapInfo("GetById", "id", typeof(int), typeof(Guid), typeof(Udi)),
                    new ParameterSwapControllerActionSelector.ParameterSwapInfo("GetByIds", "ids", typeof(int[]), typeof(Guid[]), typeof(Udi[]))));
            }
        }

        /// <summary>
        /// Returns an Umbraco alias given a string
        /// </summary>
        /// <param name="value"></param>
        /// <param name="camelCase"></param>
        /// <returns></returns>
        public dynamic GetSafeAlias(string value, bool camelCase = true)
        {
<<<<<<< HEAD
            var returnValue = string.IsNullOrWhiteSpace(value) ? string.Empty : value.ToSafeAlias(ShortStringHelper, camelCase);
=======
            var returnValue = string.IsNullOrWhiteSpace(value) ? string.Empty : value.ToSafeAlias(_shortStringHelper, camelCase);
>>>>>>> 8aa6fff8
            dynamic returnObj = new System.Dynamic.ExpandoObject();
            returnObj.alias = returnValue;
            returnObj.original = value;
            returnObj.camelCase = camelCase;

            return returnObj;
        }

        /// <summary>
        /// Searches for results based on the entity type
        /// </summary>
        /// <param name="query"></param>
        /// <param name="type"></param>
        /// <param name="searchFrom">
        /// A starting point for the search, generally a node id, but for members this is a member type alias
        /// </param>
        /// <param name="dataTypeKey">If set used to look up whether user and group start node permissions will be ignored.</param>
        /// <returns></returns>
        [HttpGet]
        public IEnumerable<EntityBasic> Search(string query, UmbracoEntityTypes type, string searchFrom = null, Guid? dataTypeKey = null)
        {
            // NOTE: Theoretically you shouldn't be able to see member data if you don't have access to members right? ... but there is a member picker, so can't really do that

            if (string.IsNullOrEmpty(query))
                return Enumerable.Empty<EntityBasic>();

            //TODO: This uses the internal UmbracoTreeSearcher, this instead should delgate to the ISearchableTree implementation for the type

            var ignoreUserStartNodes = dataTypeKey.HasValue && Services.DataTypeService.IsDataTypeIgnoringUserStartNodes(dataTypeKey.Value);
            return ExamineSearch(query, type, searchFrom, ignoreUserStartNodes);
        }

        /// <summary>
        /// Searches for all content that the user is allowed to see (based on their allowed sections)
        /// </summary>
        /// <param name="query"></param>
        /// <returns></returns>
        /// <remarks>
        /// Even though a normal entity search will allow any user to search on a entity type that they may not have access to edit, we need
        /// to filter these results to the sections they are allowed to edit since this search function is explicitly for the global search
        /// so if we showed entities that they weren't allowed to edit they would get errors when clicking on the result.
        ///
        /// The reason a user is allowed to search individual entity types that they are not allowed to edit is because those search
        /// methods might be used in things like pickers in the content editor.
        /// </remarks>
        [HttpGet]
        public IDictionary<string, TreeSearchResult> SearchAll(string query)
        {
            var result = new Dictionary<string, TreeSearchResult>();

            if (string.IsNullOrEmpty(query))
                return result;

            var allowedSections = Security.CurrentUser.AllowedSections.ToArray();

            foreach (var searchableTree in _searchableTreeCollection.SearchableApplicationTrees.OrderBy(t => t.Value.SortOrder))
            {
                if (allowedSections.Contains(searchableTree.Value.AppAlias))
                {
                    var tree = _treeService.GetByAlias(searchableTree.Key);
                    if (tree == null) continue; //shouldn't occur

                    result[Tree.GetRootNodeDisplayName(tree, Services.TextService)] = new TreeSearchResult
                    {
                        Results = searchableTree.Value.SearchableTree.Search(query, 200, 0, out var total),
                        TreeAlias = searchableTree.Key,
                        AppAlias = searchableTree.Value.AppAlias,
                        JsFormatterService = searchableTree.Value.FormatterService,
                        JsFormatterMethod = searchableTree.Value.FormatterMethod
                    };
                }
            }
            return result;
        }

        /// <summary>
        /// Gets the path for a given node ID
        /// </summary>
        /// <param name="id"></param>
        /// <param name="type"></param>
        /// <returns></returns>
        public IEnumerable<int> GetPath(int id, UmbracoEntityTypes type)
        {
            var foundContent = GetResultForId(id, type);

            return foundContent.Path.Split(new[] {','}, StringSplitOptions.RemoveEmptyEntries).Select(int.Parse);
        }

        /// <summary>
        /// Gets the path for a given node ID
        /// </summary>
        /// <param name="id"></param>
        /// <param name="type"></param>
        /// <returns></returns>
        public IEnumerable<int> GetPath(Guid id, UmbracoEntityTypes type)
        {
            var foundContent = GetResultForKey(id, type);

            return foundContent.Path.Split(new[] { ',' }, StringSplitOptions.RemoveEmptyEntries).Select(int.Parse);
        }

        /// <summary>
        /// Gets the path for a given node ID
        /// </summary>
        /// <param name="id"></param>
        /// <param name="type"></param>
        /// <returns></returns>
        public IEnumerable<int> GetPath(Udi id, UmbracoEntityTypes type)
        {
            var guidUdi = id as GuidUdi;
            if (guidUdi != null)
            {
                return GetPath(guidUdi.Guid, type);
            }
            throw new HttpResponseException(HttpStatusCode.NotFound);
        }

        /// <summary>
        /// Gets the url of an entity
        /// </summary>
        /// <param name="id">Int id of the entity to fetch URL for</param>
        /// <param name="type">The type of entity such as Document, Media, Member</param>
        /// <param name="culture">The culture to fetch the URL for</param>
        /// <returns>The URL or path to the item</returns>
        /// <remarks>
        /// We are not restricting this with security because there is no sensitive data
        /// </remarks>
        public HttpResponseMessage GetUrl(int id, UmbracoEntityTypes type, string culture = null)
        {
            culture = culture ?? ClientCulture();

            var returnUrl = string.Empty;

            if (type == UmbracoEntityTypes.Document)
            {
                var foundUrl = UmbracoContext.Url(id, culture);
                if (string.IsNullOrEmpty(foundUrl) == false && foundUrl != "#")
                {
                    returnUrl = foundUrl;

                    return new HttpResponseMessage(HttpStatusCode.OK)
                    {
                        Content = new StringContent(returnUrl)
                    };
                }
            }

            var ancestors = GetResultForAncestors(id, type);

            //if content, skip the first node for replicating NiceUrl defaults
            if(type == UmbracoEntityTypes.Document) {
                ancestors = ancestors.Skip(1);
            }

            returnUrl = "/" + string.Join("/", ancestors.Select(x => x.Name));

            return new HttpResponseMessage(HttpStatusCode.OK)
            {
                Content = new StringContent(returnUrl)
            };
        }


        /// <summary>
        /// Gets an entity by a xpath query
        /// </summary>
        /// <param name="query"></param>
        /// <param name="nodeContextId"></param>
        /// <param name="type"></param>
        /// <returns></returns>
        public EntityBasic GetByQuery(string query, int nodeContextId, UmbracoEntityTypes type)
        {
            // TODO: Rename this!!! It's misleading, it should be GetByXPath


            if (type != UmbracoEntityTypes.Document)
                throw new ArgumentException("Get by query is only compatible with entities of type Document");


            var q = ParseXPathQuery(query, nodeContextId);
            var node = Umbraco.ContentSingleAtXPath(q);

            if (node == null)
                return null;

            return GetById(node.Id, type);
        }

        // PP: Work in progress on the query parser
        private string ParseXPathQuery(string query, int id)
        {
            return UmbracoXPathPathSyntaxParser.ParseXPathQuery(
                xpathExpression: query,
                nodeContextId: id,
                getPath: nodeid =>
                {
                    var ent = Services.EntityService.Get(nodeid);
                    return ent.Path.Split(',').Reverse();
                },
                publishedContentExists: i => Umbraco.Content(i) != null);
        }

        [HttpGet]
        public UrlAndAnchors GetUrlAndAnchors(Udi id, string culture = "*")
        {
            var intId = Services.EntityService.GetId(id);
            if (!intId.Success)
                throw new HttpResponseException(HttpStatusCode.NotFound);

            return GetUrlAndAnchors(intId.Result, culture);
        }
        [HttpGet]
        public UrlAndAnchors GetUrlAndAnchors(int id, string culture = "*")
        {
            var url = UmbracoContext.UrlProvider.GetUrl(id);
            var anchorValues = Services.ContentService.GetAnchorValuesFromRTEs(id, culture);
            return new UrlAndAnchors(url, anchorValues);
        }

        [HttpGet]
        [HttpPost]
        public IEnumerable<string> GetAnchors(AnchorsModel model)
        {
            var anchorValues = Services.ContentService.GetAnchorValuesFromRTEContent(model.RteContent);
            return anchorValues;
        }


        #region GetById

        /// <summary>
        /// Gets an entity by it's id
        /// </summary>
        /// <param name="id"></param>
        /// <param name="type"></param>
        /// <returns></returns>
        public EntityBasic GetById(int id, UmbracoEntityTypes type)
        {
            return GetResultForId(id, type);
        }

        /// <summary>
        /// Gets an entity by it's key
        /// </summary>
        /// <param name="id"></param>
        /// <param name="type"></param>
        /// <returns></returns>
        public EntityBasic GetById(Guid id, UmbracoEntityTypes type)
        {
            return GetResultForKey(id, type);
        }

        /// <summary>
        /// Gets an entity by it's UDI
        /// </summary>
        /// <param name="id"></param>
        /// <param name="type"></param>
        /// <returns></returns>
        public EntityBasic GetById(Udi id, UmbracoEntityTypes type)
        {
            var guidUdi = id as GuidUdi;
            if (guidUdi != null)
            {
                return GetResultForKey(guidUdi.Guid, type);
            }
            throw new HttpResponseException(HttpStatusCode.NotFound);
        }
        #endregion

        #region GetByIds
        /// <summary>
        /// Get entities by integer ids
        /// </summary>
        /// <param name="ids"></param>
        /// <param name="type"></param>
        /// <returns></returns>
        /// <remarks>
        /// We allow for POST because there could be quite a lot of Ids
        /// </remarks>
        [HttpGet]
        [HttpPost]
        public IEnumerable<EntityBasic> GetByIds([FromJsonPath]int[] ids, UmbracoEntityTypes type)
        {
            if (ids == null)
            {
                throw new HttpResponseException(HttpStatusCode.NotFound);
            }
            return GetResultForIds(ids, type);
        }

        /// <summary>
        /// Get entities by GUID ids
        /// </summary>
        /// <param name="ids"></param>
        /// <param name="type"></param>
        /// <returns></returns>
        /// <remarks>
        /// We allow for POST because there could be quite a lot of Ids
        /// </remarks>
        [HttpGet]
        [HttpPost]
        public IEnumerable<EntityBasic> GetByIds([FromJsonPath]Guid[] ids, UmbracoEntityTypes type)
        {
            if (ids == null)
            {
                throw new HttpResponseException(HttpStatusCode.NotFound);
            }
            return GetResultForKeys(ids, type);
        }

        /// <summary>
        /// Get entities by UDIs
        /// </summary>
        /// <param name="ids">
        /// A list of UDIs to lookup items by, all UDIs must be of the same UDI type!
        /// </param>
        /// <param name="type"></param>
        /// <returns></returns>
        /// <remarks>
        /// We allow for POST because there could be quite a lot of Ids.
        /// </remarks>
        [HttpGet]
        [HttpPost]
        public IEnumerable<EntityBasic> GetByIds([FromJsonPath]Udi[] ids, [FromUri]UmbracoEntityTypes type)
        {
            if (ids == null)
            {
                throw new HttpResponseException(HttpStatusCode.NotFound);
            }

            if (ids.Length == 0)
            {
                return Enumerable.Empty<EntityBasic>();
            }

            //all udi types will need to be the same in this list so we'll determine by the first
            //currently we only support GuidIdi for this method

            var guidUdi = ids[0] as GuidUdi;
            if (guidUdi != null)
            {
                return GetResultForKeys(ids.Select(x => ((GuidUdi)x).Guid).ToArray(), type);
            }

            throw new HttpResponseException(HttpStatusCode.NotFound);
        }
        #endregion

        public IEnumerable<EntityBasic> GetChildren(int id, UmbracoEntityTypes type, Guid? dataTypeKey = null)
        {
            var objectType = ConvertToObjectType(type);
            if (objectType.HasValue)
            {
                //TODO: Need to check for Object types that support hierarchy here, some might not.

                var startNodes = GetStartNodes(type);

                var ignoreUserStartNodes = IsDataTypeIgnoringUserStartNodes(dataTypeKey);

                // root is special: we reduce it to start nodes if the user's start node is not the default, then we need to return their start nodes
                if (id == Constants.System.Root && startNodes.Length > 0 && startNodes.Contains(Constants.System.Root) == false && !ignoreUserStartNodes)
                {
                    var nodes = Services.EntityService.GetAll(objectType.Value, startNodes).ToArray();
                    if (nodes.Length == 0)
                        return Enumerable.Empty<EntityBasic>();
                    var pr = new List<EntityBasic>(nodes.Select(Mapper.Map<EntityBasic>));
                    return pr;
                }

                // else proceed as usual

                return Services.EntityService.GetChildren(id, objectType.Value)
                    .WhereNotNull()
                    .Select(Mapper.Map<EntityBasic>);
            }
            //now we need to convert the unknown ones
            switch (type)
            {
                case UmbracoEntityTypes.Domain:
                case UmbracoEntityTypes.Language:
                case UmbracoEntityTypes.User:
                case UmbracoEntityTypes.Macro:
                default:
                    throw new NotSupportedException("The " + typeof(EntityController) + " does not currently support data for the type " + type);
            }
        }

        /// <summary>
        /// Get paged child entities by id
        /// </summary>
        /// <param name="id"></param>
        /// <param name="type"></param>
        /// <param name="pageNumber"></param>
        /// <param name="pageSize"></param>
        /// <param name="orderBy"></param>
        /// <param name="orderDirection"></param>
        /// <param name="filter"></param>
        /// <param name="dataTypeKey"></param>
        /// <returns></returns>
        public PagedResult<EntityBasic> GetPagedChildren(
            string id,
            UmbracoEntityTypes type,
            int pageNumber,
            int pageSize,
            string orderBy = "SortOrder",
            Direction orderDirection = Direction.Ascending,
            string filter = "",
            Guid? dataTypeKey = null)
        {
            if (int.TryParse(id, out var intId))
            {
                return GetPagedChildren(intId, type, pageNumber, pageSize, orderBy, orderDirection, filter);
            }

            if (Guid.TryParse(id, out _))
            {
                //Not supported currently
                throw new HttpResponseException(HttpStatusCode.NotFound);
            }

            if (UdiParser.TryParse(id, out _))
            {
                //Not supported currently
                throw new HttpResponseException(HttpStatusCode.NotFound);
            }

            //so we don't have an INT, GUID or UDI, it's just a string, so now need to check if it's a special id or a member type
            if (id == Constants.Conventions.MemberTypes.AllMembersListId)
            {
                //the EntityService can search paged members from the root

                intId = -1;
                return GetPagedChildren(intId, type, pageNumber, pageSize, orderBy, orderDirection, filter, dataTypeKey);
            }

            //the EntityService cannot search members of a certain type, this is currently not supported and would require
            //quite a bit of plumbing to do in the Services/Repository, we'll revert to a paged search

            //TODO: We should really fix this in the EntityService but if we don't we should allow the ISearchableTree for the members controller
            // to be used for this search instead of the built in/internal searcher

            var searchResult = _treeSearcher.ExamineSearch(filter ?? "", type, pageSize, pageNumber - 1, out long total, id);

            return new PagedResult<EntityBasic>(total, pageNumber, pageSize)
            {
                Items = searchResult
            };
        }

        /// <summary>
        /// Get paged child entities by id
        /// </summary>
        /// <param name="id"></param>
        /// <param name="type"></param>
        /// <param name="pageNumber"></param>
        /// <param name="pageSize"></param>
        /// <param name="orderBy"></param>
        /// <param name="orderDirection"></param>
        /// <param name="filter"></param>
        /// <returns></returns>
        public PagedResult<EntityBasic> GetPagedChildren(
            int id,
            UmbracoEntityTypes type,
            int pageNumber,
            int pageSize,
            string orderBy = "SortOrder",
            Direction orderDirection = Direction.Ascending,
            string filter = "",
            Guid? dataTypeKey = null)
        {
            if (pageNumber <= 0)
                throw new HttpResponseException(HttpStatusCode.NotFound);
            if (pageSize <= 0)
                throw new HttpResponseException(HttpStatusCode.NotFound);

            var objectType = ConvertToObjectType(type);
            if (objectType.HasValue)
            {
                IEnumerable<IEntitySlim> entities;
                long totalRecords;

                var startNodes = GetStartNodes(type);

                var ignoreUserStartNodes = IsDataTypeIgnoringUserStartNodes(dataTypeKey);

                // root is special: we reduce it to start nodes if the user's start node is not the default, then we need to return their start nodes
                if (id == Constants.System.Root && startNodes.Length > 0 && startNodes.Contains(Constants.System.Root) == false && !ignoreUserStartNodes)
                {
                    if (pageNumber > 0)
                        return new PagedResult<EntityBasic>(0, 0, 0);
                    var nodes = Services.EntityService.GetAll(objectType.Value, startNodes).ToArray();
                    if (nodes.Length == 0)
                        return new PagedResult<EntityBasic>(0, 0, 0);
                    if (pageSize < nodes.Length) pageSize = nodes.Length; // bah
                    var pr = new PagedResult<EntityBasic>(nodes.Length, pageNumber, pageSize)
                    {
                        Items = nodes.Select(Mapper.Map<EntityBasic>)
                    };
                    return pr;
                }

                // else proceed as usual
                entities = Services.EntityService.GetPagedChildren(id, objectType.Value, pageNumber - 1, pageSize, out totalRecords,
                    filter.IsNullOrWhiteSpace()
                        ? null
                        : SqlContext.Query<IUmbracoEntity>().Where(x => x.Name.Contains(filter)),
                    Ordering.By(orderBy, orderDirection));


                if (totalRecords == 0)
                {
                    return new PagedResult<EntityBasic>(0, 0, 0);
                }

                var culture = ClientCulture();
                var pagedResult = new PagedResult<EntityBasic>(totalRecords, pageNumber, pageSize)
                {
                    Items = entities.Select(source =>
                    {
                        var target = Mapper.Map<IEntitySlim, EntityBasic>(source, context =>
                        {
                            context.SetCulture(culture);
                        });
                        //TODO: Why is this here and not in the mapping?
                        target.AdditionalData["hasChildren"] = source.HasChildren;
                        return target;
                    })
                };

                return pagedResult;
            }

            //now we need to convert the unknown ones
            switch (type)
            {
                case UmbracoEntityTypes.PropertyType:
                case UmbracoEntityTypes.PropertyGroup:
                case UmbracoEntityTypes.Domain:
                case UmbracoEntityTypes.Language:
                case UmbracoEntityTypes.User:
                case UmbracoEntityTypes.Macro:
                default:
                    throw new NotSupportedException("The " + typeof(EntityController) + " does not currently support data for the type " + type);
            }
        }

        private int[] GetStartNodes(UmbracoEntityTypes type)
        {
            switch (type)
            {
                case UmbracoEntityTypes.Document:
                    return Security.CurrentUser.CalculateContentStartNodeIds(Services.EntityService);
                case UmbracoEntityTypes.Media:
                    return Security.CurrentUser.CalculateMediaStartNodeIds(Services.EntityService);
                default:
                    return  Array.Empty<int>();
            }
        }

        public PagedResult<EntityBasic> GetPagedDescendants(
            int id,
            UmbracoEntityTypes type,
            int pageNumber,
            int pageSize,
            string orderBy = "SortOrder",
            Direction orderDirection = Direction.Ascending,
            string filter = "",
            Guid? dataTypeKey = null)
        {
            if (pageNumber <= 0)
                throw new HttpResponseException(HttpStatusCode.NotFound);
            if (pageSize <= 0)
                throw new HttpResponseException(HttpStatusCode.NotFound);

            // re-normalize since NULL can be passed in
            filter = filter ?? string.Empty;

            var objectType = ConvertToObjectType(type);
            if (objectType.HasValue)
            {
                IEnumerable<IUmbracoEntity> entities;
                long totalRecords;

                if (id == Constants.System.Root)
                {
                    // root is special: we reduce it to start nodes

                    int[] aids = GetStartNodes(type);

                    var ignoreUserStartNodes = IsDataTypeIgnoringUserStartNodes(dataTypeKey);
                    entities = aids == null || aids.Contains(Constants.System.Root) || ignoreUserStartNodes
                        ? Services.EntityService.GetPagedDescendants(objectType.Value, pageNumber - 1, pageSize, out totalRecords,
                            SqlContext.Query<IUmbracoEntity>().Where(x => x.Name.Contains(filter)),
                            Ordering.By(orderBy, orderDirection), includeTrashed: false)
                        : Services.EntityService.GetPagedDescendants(aids, objectType.Value, pageNumber - 1, pageSize, out totalRecords,
                            SqlContext.Query<IUmbracoEntity>().Where(x => x.Name.Contains(filter)),
                            Ordering.By(orderBy, orderDirection));
                }
                else
                {
                    entities = Services.EntityService.GetPagedDescendants(id, objectType.Value, pageNumber - 1, pageSize, out totalRecords,
                        SqlContext.Query<IUmbracoEntity>().Where(x => x.Name.Contains(filter)),
                        Ordering.By(orderBy, orderDirection));
                }

                if (totalRecords == 0)
                {
                    return new PagedResult<EntityBasic>(0, 0, 0);
                }

                var pagedResult = new PagedResult<EntityBasic>(totalRecords, pageNumber, pageSize)
                {
                    Items = entities.Select(MapEntities())
                };

                return pagedResult;
            }

            //now we need to convert the unknown ones
            switch (type)
            {
                case UmbracoEntityTypes.PropertyType:
                case UmbracoEntityTypes.PropertyGroup:
                case UmbracoEntityTypes.Domain:
                case UmbracoEntityTypes.Language:
                case UmbracoEntityTypes.User:
                case UmbracoEntityTypes.Macro:
                default:
                    throw new NotSupportedException("The " + typeof(EntityController) + " does not currently support data for the type " + type);
            }
        }

        private bool IsDataTypeIgnoringUserStartNodes(Guid? dataTypeKey) => dataTypeKey.HasValue && Services.DataTypeService.IsDataTypeIgnoringUserStartNodes(dataTypeKey.Value);

        public IEnumerable<EntityBasic> GetAncestors(int id, UmbracoEntityTypes type, [ModelBinder(typeof(HttpQueryStringModelBinder))]FormDataCollection queryStrings)
        {
            return GetResultForAncestors(id, type, queryStrings);
        }

        /// <summary>
        /// Searches for results based on the entity type
        /// </summary>
        /// <param name="query"></param>
        /// <param name="entityType"></param>
        /// <param name="searchFrom"></param>
        /// <param name="ignoreUserStartNodes">If set to true, user and group start node permissions will be ignored.</param>
        /// <returns></returns>
        private IEnumerable<SearchResultEntity> ExamineSearch(string query, UmbracoEntityTypes entityType, string searchFrom = null, bool ignoreUserStartNodes = false)
        {
            return _treeSearcher.ExamineSearch(query, entityType, 200, 0, out _, searchFrom, ignoreUserStartNodes);
        }

        private IEnumerable<EntityBasic> GetResultForChildren(int id, UmbracoEntityTypes entityType)
        {
            var objectType = ConvertToObjectType(entityType);
            if (objectType.HasValue)
            {
                // TODO: Need to check for Object types that support hierarchic here, some might not.

                return Services.EntityService.GetChildren(id, objectType.Value)
                    .WhereNotNull()
                    .Select(MapEntities());
            }
            //now we need to convert the unknown ones
            switch (entityType)
            {
                case UmbracoEntityTypes.Domain:
                case UmbracoEntityTypes.Language:
                case UmbracoEntityTypes.User:
                case UmbracoEntityTypes.Macro:
                default:
                    throw new NotSupportedException("The " + typeof(EntityController) + " does not currently support data for the type " + entityType);
            }
        }

        private IEnumerable<EntityBasic> GetResultForAncestors(int id, UmbracoEntityTypes entityType, FormDataCollection queryStrings = null)
        {
            var objectType = ConvertToObjectType(entityType);
            if (objectType.HasValue)
            {
                // TODO: Need to check for Object types that support hierarchic here, some might not.

                var ids = Services.EntityService.Get(id).Path.Split(',').Select(int.Parse).Distinct().ToArray();

                var ignoreUserStartNodes = IsDataTypeIgnoringUserStartNodes(queryStrings?.GetValue<Guid?>("dataTypeId"));
                if (ignoreUserStartNodes == false)
                {
                    int[] aids = null;
                    switch (entityType)
                    {
                        case UmbracoEntityTypes.Document:
                            aids = Security.CurrentUser.CalculateContentStartNodeIds(Services.EntityService);
                            break;
                        case UmbracoEntityTypes.Media:
                            aids = Security.CurrentUser.CalculateMediaStartNodeIds(Services.EntityService);
                            break;
                    }

                    if (aids != null)
                    {
                        var lids = new List<int>();
                        var ok = false;
                        foreach (var i in ids)
                        {
                            if (ok)
                            {
                                lids.Add(i);
                                continue;
                            }
                            if (aids.Contains(i))
                            {
                                lids.Add(i);
                                ok = true;
                            }
                        }
                        ids = lids.ToArray();
                    }
                }

                var culture = queryStrings?.GetValue<string>("culture");

                return ids.Length == 0
                    ? Enumerable.Empty<EntityBasic>()
                    : Services.EntityService.GetAll(objectType.Value, ids)
                        .WhereNotNull()
                        .OrderBy(x => x.Level)
                        .Select(MapEntities(culture));
            }
            //now we need to convert the unknown ones
            switch (entityType)
            {
                case UmbracoEntityTypes.PropertyType:
                case UmbracoEntityTypes.PropertyGroup:
                case UmbracoEntityTypes.Domain:
                case UmbracoEntityTypes.Language:
                case UmbracoEntityTypes.User:
                case UmbracoEntityTypes.Macro:
                default:
                    throw new NotSupportedException("The " + typeof(EntityController) + " does not currently support data for the type " + entityType);
            }
        }

        private IEnumerable<EntityBasic> GetResultForKeys(Guid[] keys, UmbracoEntityTypes entityType)
        {
            if (keys.Length == 0)
                return Enumerable.Empty<EntityBasic>();

            var objectType = ConvertToObjectType(entityType);
            if (objectType.HasValue)
            {
                var entities = Services.EntityService.GetAll(objectType.Value, keys)
                    .WhereNotNull()
                    .Select(MapEntities());

                // entities are in "some" order, put them back in order
                var xref = entities.ToDictionary(x => x.Key);
                var result = keys.Select(x => xref.ContainsKey(x) ? xref[x] : null).Where(x => x != null);

                return result;
            }
            //now we need to convert the unknown ones
            switch (entityType)
            {
                case UmbracoEntityTypes.PropertyType:
                case UmbracoEntityTypes.PropertyGroup:
                case UmbracoEntityTypes.Domain:
                case UmbracoEntityTypes.Language:
                case UmbracoEntityTypes.User:
                case UmbracoEntityTypes.Macro:
                default:
                    throw new NotSupportedException("The " + typeof(EntityController) + " does not currently support data for the type " + entityType);
            }
        }

        private IEnumerable<EntityBasic> GetResultForIds(int[] ids, UmbracoEntityTypes entityType)
        {
            if (ids.Length == 0)
                return Enumerable.Empty<EntityBasic>();

            var objectType = ConvertToObjectType(entityType);
            if (objectType.HasValue)
            {
                var entities = Services.EntityService.GetAll(objectType.Value, ids)
                    .WhereNotNull()
                    .Select(MapEntities());

                // entities are in "some" order, put them back in order
                var xref = entities.ToDictionary(x => x.Id);
                var result = ids.Select(x => xref.ContainsKey(x) ? xref[x] : null).Where(x => x != null);

                return result;
            }
            //now we need to convert the unknown ones
            switch (entityType)
            {
                case UmbracoEntityTypes.PropertyType:
                case UmbracoEntityTypes.PropertyGroup:
                case UmbracoEntityTypes.Domain:
                case UmbracoEntityTypes.Language:
                case UmbracoEntityTypes.User:
                case UmbracoEntityTypes.Macro:
                default:
                    throw new NotSupportedException("The " + typeof(EntityController) + " does not currently support data for the type " + entityType);
            }
        }

        private EntityBasic GetResultForKey(Guid key, UmbracoEntityTypes entityType)
        {
            var objectType = ConvertToObjectType(entityType);
            if (objectType.HasValue)
            {
                var found = Services.EntityService.Get(key, objectType.Value);
                if (found == null)
                {
                    throw new HttpResponseException(HttpStatusCode.NotFound);
                }
                return Mapper.Map<IEntitySlim, EntityBasic>(found);
            }
            //now we need to convert the unknown ones
            switch (entityType)
            {
                case UmbracoEntityTypes.PropertyType:

                case UmbracoEntityTypes.PropertyGroup:

                case UmbracoEntityTypes.Domain:

                case UmbracoEntityTypes.Language:

                case UmbracoEntityTypes.User:

                case UmbracoEntityTypes.Macro:

                default:
                    throw new NotSupportedException("The " + typeof(EntityController) + " does not currently support data for the type " + entityType);
            }
        }

        private EntityBasic GetResultForId(int id, UmbracoEntityTypes entityType)
        {
            var objectType = ConvertToObjectType(entityType);
            if (objectType.HasValue)
            {
                var found = Services.EntityService.Get(id, objectType.Value);
                if (found == null)
                {
                    throw new HttpResponseException(HttpStatusCode.NotFound);
                }
                return MapEntity(found);
            }
            //now we need to convert the unknown ones
            switch (entityType)
            {
                case UmbracoEntityTypes.PropertyType:

                case UmbracoEntityTypes.PropertyGroup:

                case UmbracoEntityTypes.Domain:

                case UmbracoEntityTypes.Language:

                case UmbracoEntityTypes.User:

                case UmbracoEntityTypes.Macro:

                default:
                    throw new NotSupportedException("The " + typeof(EntityController) + " does not currently support data for the type " + entityType);
            }
        }

        private static UmbracoObjectTypes? ConvertToObjectType(UmbracoEntityTypes entityType)
        {
            switch (entityType)
            {
                case UmbracoEntityTypes.Document:
                    return UmbracoObjectTypes.Document;
                case UmbracoEntityTypes.Media:
                    return UmbracoObjectTypes.Media;
                case UmbracoEntityTypes.MemberType:
                    return UmbracoObjectTypes.MemberType;
                case UmbracoEntityTypes.MemberGroup:
                    return UmbracoObjectTypes.MemberGroup;
                case UmbracoEntityTypes.MediaType:
                    return UmbracoObjectTypes.MediaType;
                case UmbracoEntityTypes.DocumentType:
                    return UmbracoObjectTypes.DocumentType;
                case UmbracoEntityTypes.Member:
                    return UmbracoObjectTypes.Member;
                case UmbracoEntityTypes.DataType:
                    return UmbracoObjectTypes.DataType;
                default:
                    //There is no UmbracoEntity conversion (things like Macros, Users, etc...)
                    return null;
            }
        }

        /// <summary>
        ///
        /// </summary>
        /// <param name="type">The type of entity.</param>
        /// <param name="postFilter">Optional filter - Format like: "BoolVariable==true&IntVariable>=6". Invalid filters are ignored.</param>
        /// <returns></returns>
        public IEnumerable<EntityBasic> GetAll(UmbracoEntityTypes type, string postFilter)
        {
            return GetResultForAll(type, postFilter);
        }

        /// <summary>
        /// Gets the result for the entity list based on the type
        /// </summary>
        /// <param name="entityType"></param>
        /// <param name="postFilter">A string where filter that will filter the results dynamically with linq - optional</param>
        /// <returns></returns>
        private IEnumerable<EntityBasic> GetResultForAll(UmbracoEntityTypes entityType, string postFilter = null)
        {
            var objectType = ConvertToObjectType(entityType);
            if (objectType.HasValue)
            {
                // TODO: Should we order this by something ?
                var entities = Services.EntityService.GetAll(objectType.Value).WhereNotNull().Select(MapEntities());
                return ExecutePostFilter(entities, postFilter);
            }
            //now we need to convert the unknown ones
            switch (entityType)
            {
                case UmbracoEntityTypes.Template:
                    var templates = Services.FileService.GetTemplates();
                    var filteredTemplates = ExecutePostFilter(templates, postFilter);
                    return filteredTemplates.Select(MapEntities());

                case UmbracoEntityTypes.Macro:
                    //Get all macros from the macro service
                    var macros = Services.MacroService.GetAll().WhereNotNull().OrderBy(x => x.Name);
                    var filteredMacros = ExecutePostFilter(macros, postFilter);
                    return filteredMacros.Select(MapEntities());

                case UmbracoEntityTypes.PropertyType:

                    //get all document types, then combine all property types into one list
                    var propertyTypes = Services.ContentTypeService.GetAll().Cast<IContentTypeComposition>()
                                                .Concat(Services.MediaTypeService.GetAll())
                                                .ToArray()
                                                .SelectMany(x => x.PropertyTypes)
                                                .DistinctBy(composition => composition.Alias);
                    var filteredPropertyTypes = ExecutePostFilter(propertyTypes, postFilter);
                    return Mapper.MapEnumerable<IPropertyType, EntityBasic>(filteredPropertyTypes);

                case UmbracoEntityTypes.PropertyGroup:

                    //get all document types, then combine all property types into one list
                    var propertyGroups = Services.ContentTypeService.GetAll().Cast<IContentTypeComposition>()
                                                .Concat(Services.MediaTypeService.GetAll())
                                                .ToArray()
                                                .SelectMany(x => x.PropertyGroups)
                                                .DistinctBy(composition => composition.Name);
                    var filteredpropertyGroups = ExecutePostFilter(propertyGroups, postFilter);
                    return Mapper.MapEnumerable<PropertyGroup, EntityBasic>(filteredpropertyGroups);

                case UmbracoEntityTypes.User:

                    var users = Services.UserService.GetAll(0, int.MaxValue, out _);
                    var filteredUsers = ExecutePostFilter(users, postFilter);
                    return Mapper.MapEnumerable<IUser, EntityBasic>(filteredUsers);

                case UmbracoEntityTypes.Stylesheet:

                    if (!postFilter.IsNullOrWhiteSpace())
                        throw new NotSupportedException("Filtering on stylesheets is not currently supported");

                    return Services.FileService.GetStylesheets().Select(MapEntities());

                case UmbracoEntityTypes.Language:

                    if (!postFilter.IsNullOrWhiteSpace() )
                        throw new NotSupportedException("Filtering on languages is not currently supported");

                    return Services.LocalizationService.GetAllLanguages().Select(MapEntities());
                case UmbracoEntityTypes.DictionaryItem:

                    if (!postFilter.IsNullOrWhiteSpace())
                        throw new NotSupportedException("Filtering on dictionary items is not currently supported");

                    return GetAllDictionaryItems();

                case UmbracoEntityTypes.Domain:
                default:
                    throw new NotSupportedException("The " + typeof(EntityController) + " does not currently support data for the type " + entityType);
            }
        }

        private IEnumerable<T> ExecutePostFilter<T>(IEnumerable<T> entities, string postFilter)
        {
            if (postFilter.IsNullOrWhiteSpace()) return entities;

            var postFilterConditions = postFilter.Split('&');

            foreach (var postFilterCondition in postFilterConditions)
            {
                var queryCondition = BuildQueryCondition<T>(postFilterCondition);

                if (queryCondition != null)
                {
                    var whereClauseExpression = queryCondition.BuildCondition<T>("x");

                    entities = entities.Where(whereClauseExpression.Compile());
                }

            }
            return entities;
        }

        private static QueryCondition BuildQueryCondition<T>(string postFilter)
        {
            var postFilterParts = postFilter.Split(new[]
            {
                "=",
                "==",
                "!=",
                "<>",
                ">",
                "<",
                ">=",
                "<="
            }, 2, StringSplitOptions.RemoveEmptyEntries);

            if (postFilterParts.Length != 2)
            {
                return null;
            }

            var propertyName = postFilterParts[0];
            var constraintValue = postFilterParts[1];
            var stringOperator = postFilter.Substring(propertyName.Length,
                postFilter.Length - propertyName.Length - constraintValue.Length);
            Operator binaryOperator;

            try
            {
                binaryOperator = OperatorFactory.FromString(stringOperator);
            }
            catch (ArgumentException)
            {
                // unsupported operators are ignored
                return null;
            }

            var type = typeof(T);
            var property = type.GetProperty(propertyName, BindingFlags.Public | BindingFlags.Instance);

            if (property == null)
            {
                return null;
            }

            var queryCondition = new QueryCondition()
            {
                Term = new OperatorTerm()
                {
                    Operator = binaryOperator
                },
                ConstraintValue = constraintValue,
                Property = new PropertyModel()
                {
                    Alias = propertyName,
                    Name = propertyName,
                    Type = property.PropertyType.Name
                }
            };

            return queryCondition;
        }

        private Func<object, EntityBasic> MapEntities(string culture = null)
        {
            culture = culture ?? ClientCulture();
            return x => MapEntity(x, culture);
        }

        private EntityBasic MapEntity(object entity, string culture = null)
        {
            culture = culture ?? ClientCulture();
            return Mapper.Map<EntityBasic>(entity, context => { context.SetCulture(culture); });
        }

        private string ClientCulture() => Request.ClientCulture();

        #region Methods to get all dictionary items
        private IEnumerable<EntityBasic> GetAllDictionaryItems()
        {
            var list = new List<EntityBasic>();

            foreach (var dictionaryItem in Services.LocalizationService.GetRootDictionaryItems().OrderBy(DictionaryItemSort()))
            {
                var item = Mapper.Map<IDictionaryItem, EntityBasic>(dictionaryItem);
                list.Add(item);
                GetChildItemsForList(dictionaryItem, list);
            }

            return list;
        }

        private static Func<IDictionaryItem, string> DictionaryItemSort() => item => item.ItemKey;

        private void GetChildItemsForList(IDictionaryItem dictionaryItem, ICollection<EntityBasic> list)
        {
            foreach (var childItem in Services.LocalizationService.GetDictionaryItemChildren(dictionaryItem.Key).OrderBy(DictionaryItemSort()))
            {
                var item = Mapper.Map<IDictionaryItem, EntityBasic>(childItem);
                list.Add(item);

                GetChildItemsForList(childItem, list);
            }
        }
        #endregion

    }
}<|MERGE_RESOLUTION|>--- conflicted
+++ resolved
@@ -50,14 +50,8 @@
     {
         private readonly ITreeService _treeService;
         private readonly UmbracoTreeSearcher _treeSearcher;
-        private readonly IShortStringHelper _shortStringHelper;
         private readonly SearchableTreeCollection _searchableTreeCollection;
 
-<<<<<<< HEAD
-        public EntityController(IGlobalSettings globalSettings, IUmbracoContextAccessor umbracoContextAccessor, ISqlContext sqlContext, ServiceContext services, AppCaches appCaches, IProfilingLogger logger, IRuntimeState runtimeState,
-            ITreeService treeService, UmbracoHelper umbracoHelper, IShortStringHelper shortStringHelper, SearchableTreeCollection searchableTreeCollection, UmbracoTreeSearcher treeSearcher)
-            : base(globalSettings, umbracoContextAccessor, sqlContext, services, appCaches, logger, runtimeState, umbracoHelper, shortStringHelper)
-=======
         public EntityController(
             IGlobalSettings globalSettings,
             IUmbracoContextAccessor umbracoContextAccessor,
@@ -71,13 +65,12 @@
             SearchableTreeCollection searchableTreeCollection,
             UmbracoTreeSearcher treeSearcher,
             IShortStringHelper shortStringHelper)
-            : base(globalSettings, umbracoContextAccessor, sqlContext, services, appCaches, logger, runtimeState, umbracoHelper)
->>>>>>> 8aa6fff8
+            : base(globalSettings, umbracoContextAccessor, sqlContext, services, appCaches, logger, runtimeState, umbracoHelper, shortStringHelper)
+
         {
             _treeService = treeService;
             _searchableTreeCollection = searchableTreeCollection;
             _treeSearcher = treeSearcher;
-            _shortStringHelper = shortStringHelper;
         }
 
         /// <summary>
@@ -107,11 +100,7 @@
         /// <returns></returns>
         public dynamic GetSafeAlias(string value, bool camelCase = true)
         {
-<<<<<<< HEAD
             var returnValue = string.IsNullOrWhiteSpace(value) ? string.Empty : value.ToSafeAlias(ShortStringHelper, camelCase);
-=======
-            var returnValue = string.IsNullOrWhiteSpace(value) ? string.Empty : value.ToSafeAlias(_shortStringHelper, camelCase);
->>>>>>> 8aa6fff8
             dynamic returnObj = new System.Dynamic.ExpandoObject();
             returnObj.alias = returnValue;
             returnObj.original = value;
