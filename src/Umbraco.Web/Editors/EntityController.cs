--- conflicted
+++ resolved
@@ -288,22 +288,17 @@
                 publishedContentExists: i => Umbraco.Content(i) != null);
         }
 
-<<<<<<< HEAD
         [HttpGet]
-        public UrlAndAnchors GetUrlAndAnchors([FromUri]int id, [FromUri]string culture = "*")
-=======
+        public UrlAndAnchors GetUrlAndAnchors(Udi id, string culture = "*")
+        {
+            var intId = Services.EntityService.GetId(id);
+            if (!intId.Success)
+                throw new HttpResponseException(HttpStatusCode.NotFound);
+
+            return GetUrlAndAnchors(intId.Result, culture);
+        }
         [HttpGet]
-        public UrlAndAnchors GetUrlAndAnchors(Udi id)
-        {
-            var nodeId = Umbraco.GetIdForUdi(id);
-            var url = Umbraco.Url(nodeId);
-            var anchorValues = Services.ContentService.GetAnchorValuesFromRTEs(nodeId);
-            return new UrlAndAnchors(url, anchorValues);
-        }
-
-        [HttpGet]
-        public UrlAndAnchors GetUrlAndAnchors(int id)
->>>>>>> 2ac5e61e
+        public UrlAndAnchors GetUrlAndAnchors(int id, string culture = "*")
         {
             var url = UmbracoContext.UrlProvider.GetUrl(id);
             var anchorValues = Services.ContentService.GetAnchorValuesFromRTEs(id, culture);
