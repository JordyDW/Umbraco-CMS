using System;
using System.Collections.Generic;
using System.ComponentModel;
using System.Globalization;
using System.Net;
using System.Text;
using System.Web.Http;
using AutoMapper;
using Umbraco.Core;
using Umbraco.Core.Models.Membership;
using Umbraco.Web.Models.ContentEditing;
using Umbraco.Web.Mvc;
using System.Linq;
<<<<<<< HEAD
using System.Net.Http;
using Umbraco.Core.Models.EntityBase;
=======
>>>>>>> 67c6146f
using Umbraco.Core.Models;
using Constants = Umbraco.Core.Constants;
using Examine;
using Umbraco.Web.Dynamics;
using System.Text.RegularExpressions;
using Umbraco.Core.Persistence.DatabaseModelDefinitions;
using System.Web.Http.Controllers;
using Umbraco.Core.Xml;

namespace Umbraco.Web.Editors
{
    /// <summary>
    /// The API controller used for getting entity objects, basic name, icon, id representation of umbraco objects that are based on CMSNode
    /// </summary>
    /// <remarks>
    /// Some objects such as macros are not based on CMSNode
    /// </remarks>
    [EntityControllerConfiguration]
    [PluginController("UmbracoApi")]
    public class EntityController : UmbracoAuthorizedJsonController
    {

        /// <summary>
        /// Configures this controller with a custom action selector
        /// </summary>
        private class EntityControllerConfigurationAttribute : Attribute, IControllerConfiguration
        {
            public void Initialize(HttpControllerSettings controllerSettings, HttpControllerDescriptor controllerDescriptor)
            {
                controllerSettings.Services.Replace(typeof(IHttpActionSelector), new ParameterSwapControllerActionSelector(

                    //This is a special case, we'll accept a String here so that we can get page members when the special "all-members" 
                    //id is passed in eventually we'll probably want to support GUID + Udi too
                    new ParameterSwapControllerActionSelector.ParameterSwapInfo("GetPagedChildren", "id", typeof(int), typeof(string)),

                    new ParameterSwapControllerActionSelector.ParameterSwapInfo("GetById", "id", typeof(int), typeof(Guid), typeof(Udi)),
                    new ParameterSwapControllerActionSelector.ParameterSwapInfo("GetByIds", "ids", typeof(int[]), typeof(Guid[]), typeof(Udi[]))));
            }
        }

        /// <summary>
        /// Returns an Umbraco alias given a string
        /// </summary>
        /// <param name="value"></param>
        /// <param name="camelCase"></param>
        /// <returns></returns>
        public dynamic GetSafeAlias(string value, bool camelCase = true)
        {
            var returnValue = (string.IsNullOrWhiteSpace(value)) ? string.Empty : value.ToSafeAlias(camelCase);
            dynamic returnObj = new System.Dynamic.ExpandoObject();
            returnObj.alias = returnValue;
            returnObj.original = value;
            returnObj.camelCase = camelCase;

            return returnObj;
        }

        /// <summary>
        /// Searches for results based on the entity type
        /// </summary>
        /// <param name="query"></param>
        /// <param name="type"></param>
        /// <param name="searchFrom">
        /// A starting point for the search, generally a node id, but for members this is a member type alias
        /// </param>
        /// <returns></returns>
        [HttpGet]
        public IEnumerable<EntityBasic> Search(string query, UmbracoEntityTypes type, string searchFrom = null)
        {
            //TODO: Should we restrict search results based on what app the user has access to?
            // - Theoretically you shouldn't be able to see member data if you don't have access to members right?

            if (string.IsNullOrEmpty(query))
                return Enumerable.Empty<EntityBasic>();

            return ExamineSearch(query, type, searchFrom);
        }

        /// <summary>
        /// Searches for all content that the user is allowed to see (based on their allowed sections)
        /// </summary>
        /// <param name="query"></param>
        /// <returns></returns>
        /// <remarks>
        /// Even though a normal entity search will allow any user to search on a entity type that they may not have access to edit, we need
        /// to filter these results to the sections they are allowed to edit since this search function is explicitly for the global search 
        /// so if we showed entities that they weren't allowed to edit they would get errors when clicking on the result.
        /// 
        /// The reason a user is allowed to search individual entity types that they are not allowed to edit is because those search
        /// methods might be used in things like pickers in the content editor.
        /// </remarks>
        [HttpGet]
        public IEnumerable<EntityTypeSearchResult> SearchAll(string query)
        {
            if (string.IsNullOrEmpty(query))
                return Enumerable.Empty<EntityTypeSearchResult>();

            var allowedSections = Security.CurrentUser.AllowedSections.ToArray();

            var result = new List<EntityTypeSearchResult>();

            if (allowedSections.InvariantContains(Constants.Applications.Content))
            {
                result.Add(new EntityTypeSearchResult
                    {
                        Results = ExamineSearch(query, UmbracoEntityTypes.Document),
                        EntityType = UmbracoEntityTypes.Document.ToString()
                    });
            }
            if (allowedSections.InvariantContains(Constants.Applications.Media))
            {
                result.Add(new EntityTypeSearchResult
                {
                    Results = ExamineSearch(query, UmbracoEntityTypes.Media),
                    EntityType = UmbracoEntityTypes.Media.ToString()
                });
            }
            if (allowedSections.InvariantContains(Constants.Applications.Members))
            {
                result.Add(new EntityTypeSearchResult
                {
                    Results = ExamineSearch(query, UmbracoEntityTypes.Member),
                    EntityType = UmbracoEntityTypes.Member.ToString()
                });

            }
            return result;
        }

        /// <summary>
        /// Gets the path for a given node ID
        /// </summary>
        /// <param name="id"></param>
        /// <param name="type"></param>
        /// <returns></returns>
        public IEnumerable<int> GetPath(int id, UmbracoEntityTypes type)
        {
            var foundContent = GetResultForId(id, type);

            return foundContent.Path.Split(new[] {','}, StringSplitOptions.RemoveEmptyEntries).Select(int.Parse);
        }
        
        /// <summary>
        /// Gets the url of an entity
        /// </summary>
        /// <param name="id">Int id of the entity to fetch URL for</param>
        /// <param name="type">The tpye of entity such as Document, Media, Member</param>
        /// <returns>The URL or path to the item</returns>
        public HttpResponseMessage GetUrl(int id, UmbracoEntityTypes type)
        {
            var returnUrl = string.Empty;

            if (type == UmbracoEntityTypes.Document)
            {
                var foundUrl = Umbraco.Url(id);
                if (string.IsNullOrEmpty(foundUrl) == false && foundUrl != "#")
                {
                    returnUrl = foundUrl;

                    return new HttpResponseMessage(HttpStatusCode.OK)
                    {
                        Content = new StringContent(returnUrl)
                    };
                }   
            }

            var ancestors = GetAncestors(id, type);

            //if content, skip the first node for replicating NiceUrl defaults
            if(type == UmbracoEntityTypes.Document) {
                ancestors = ancestors.Skip(1);
            }

            returnUrl = "/" + string.Join("/", ancestors.Select(x => x.Name));

            return new HttpResponseMessage(HttpStatusCode.OK)
            {
                Content = new StringContent(returnUrl)
            };
        }
        
        [Obsolete("Use GetyById instead")]
        [EditorBrowsable(EditorBrowsableState.Never)]
        public EntityBasic GetByKey(Guid id, UmbracoEntityTypes type)
        {
            return GetResultForKey(id, type);
        }

        /// <summary>
        /// Gets an entity by a xpath query
        /// </summary>
        /// <param name="query"></param>
        /// <param name="nodeContextId"></param>
        /// <param name="type"></param>
        /// <returns></returns>
        public EntityBasic GetByQuery(string query, int nodeContextId, UmbracoEntityTypes type)
        {
            //TODO: Rename this!!! It's misleading, it should be GetByXPath

          
            if (type != UmbracoEntityTypes.Document)
                throw new ArgumentException("Get by query is only compatible with enitities of type Document");


            var q = ParseXPathQuery(query, nodeContextId);
            var node = Umbraco.TypedContentSingleAtXPath(q);

            if (node == null)
                return null;

            return GetById(node.Id, type);
        }

        //PP: wip in progress on the query parser
        private string ParseXPathQuery(string query, int id)
        {
            return UmbracoXPathPathSyntaxParser.ParseXPathQuery(
                xpathExpression: query,
                nodeContextId: id,
                getPath: nodeid =>
                {
                    var ent = Services.EntityService.Get(nodeid);
                    return ent.Path.Split(',').Reverse();
                },
                publishedContentExists: i => Umbraco.TypedContent(i) != null);
        }

        #region GetById

        /// <summary>
        /// Gets an entity by it's id
        /// </summary>
        /// <param name="id"></param>
        /// <param name="type"></param>
        /// <returns></returns>
        public EntityBasic GetById(int id, UmbracoEntityTypes type)
        {
            return GetResultForId(id, type);
        }

        /// <summary>
        /// Gets an entity by it's key
        /// </summary>
        /// <param name="id"></param>
        /// <param name="type"></param>
        /// <returns></returns>
        public EntityBasic GetById(Guid id, UmbracoEntityTypes type)
        {
            return GetResultForKey(id, type);
        }

        /// <summary>
        /// Gets an entity by it's UDI
        /// </summary>
        /// <param name="id"></param>
        /// <param name="type"></param>
        /// <returns></returns>
        public EntityBasic GetById(Udi id, UmbracoEntityTypes type)
        {
            var guidUdi = id as GuidUdi;
            if (guidUdi != null)
            {
                return GetResultForKey(guidUdi.Guid, type);
            }
            throw new HttpResponseException(HttpStatusCode.NotFound);
        } 
        #endregion

        #region GetByIds
        /// <summary>
        /// Get entities by integer ids
        /// </summary>
        /// <param name="ids"></param>
        /// <param name="type"></param>
        /// <returns></returns>
        /// <remarks>
        /// We allow for POST because there could be quite a lot of Ids
        /// </remarks>
        [HttpGet]
        [HttpPost]
        public IEnumerable<EntityBasic> GetByIds([FromJsonPath]int[] ids, UmbracoEntityTypes type)
        {
            if (ids == null)
            {
                throw new HttpResponseException(HttpStatusCode.NotFound);
            }
            return GetResultForIds(ids, type);
        }

        /// <summary>
        /// Get entities by GUID ids
        /// </summary>
        /// <param name="ids"></param>
        /// <param name="type"></param>
        /// <returns></returns>
        /// <remarks>
        /// We allow for POST because there could be quite a lot of Ids
        /// </remarks>
        [HttpGet]
        [HttpPost]
        public IEnumerable<EntityBasic> GetByIds([FromJsonPath]Guid[] ids, UmbracoEntityTypes type)
        {
            if (ids == null)
            {
                throw new HttpResponseException(HttpStatusCode.NotFound);
            }
            return GetResultForKeys(ids, type);
        }

        /// <summary>
        /// Get entities by UDIs
        /// </summary>
        /// <param name="ids">
        /// A list of UDIs to lookup items by, all UDIs must be of the same UDI type!
        /// </param>
        /// <param name="type"></param>
        /// <returns></returns>
        /// <remarks>
        /// We allow for POST because there could be quite a lot of Ids.
        /// </remarks>
        [HttpGet]
        [HttpPost]
        public IEnumerable<EntityBasic> GetByIds([FromJsonPath]Udi[] ids, [FromUri]UmbracoEntityTypes type)
        {
            if (ids == null)
            {
                throw new HttpResponseException(HttpStatusCode.NotFound);
            }

            if (ids.Length == 0)
            {
                return Enumerable.Empty<EntityBasic>();
            }

            //all udi types will need to be the same in this list so we'll determine by the first
            //currently we only support GuidIdi for this method

            var guidUdi = ids[0] as GuidUdi;
            if (guidUdi != null)
            {
                return GetResultForKeys(ids.Select(x => ((GuidUdi)x).Guid).ToArray(), type);
            }

            throw new HttpResponseException(HttpStatusCode.NotFound);
        }       
        #endregion

        [Obsolete("Use GetyByIds instead")]
        [EditorBrowsable(EditorBrowsableState.Never)]
        public IEnumerable<EntityBasic> GetByKeys([FromUri]Guid[] ids, UmbracoEntityTypes type)
        {
            if (ids == null)
            {
                throw new HttpResponseException(HttpStatusCode.NotFound);
            }
            return GetResultForKeys(ids, type);
        }

        public IEnumerable<EntityBasic> GetChildren(int id, UmbracoEntityTypes type)
        {
            return GetResultForChildren(id, type);
        }

        /// <summary>
<<<<<<< HEAD
        /// Get paged child entities by id
=======
        /// Get paged descendant entities by id
>>>>>>> 67c6146f
        /// </summary>
        /// <param name="id"></param>
        /// <param name="type"></param>
        /// <param name="pageNumber"></param>
        /// <param name="pageSize"></param>
        /// <param name="orderBy"></param>
        /// <param name="orderDirection"></param>
        /// <param name="filter"></param>
        /// <returns></returns>
<<<<<<< HEAD
        public PagedResult<EntityBasic> GetPagedChildren(
            string id,
            UmbracoEntityTypes type,
            int pageNumber,
            int pageSize,
            string orderBy = "SortOrder",
            Direction orderDirection = Direction.Ascending,
            string filter = "")
        {
            int intId;

            if (int.TryParse(id, out intId))
            {
                return GetPagedChildren(intId, type, pageNumber, pageSize, orderBy, orderDirection, filter);
            }

            Guid guidId;
            if (Guid.TryParse(id, out guidId))
            {
                //Not supported currently
                throw new HttpResponseException(HttpStatusCode.NotFound);
            }

            Udi udiId;
            if (Udi.TryParse(id, out udiId))
            {
                //Not supported currently
                throw new HttpResponseException(HttpStatusCode.NotFound);
            }

            //so we don't have an INT, GUID or UDI, it's just a string, so now need to check if it's a special id or a member type
            if (id == Constants.Conventions.MemberTypes.AllMembersListId)
            {
                //the EntityService can search paged members from the root

                intId = -1;
                return GetPagedChildren(intId, type, pageNumber, pageSize, orderBy, orderDirection, filter);
            }

            //the EntityService cannot search members of a certain type, this is currently not supported and would require 
            //quite a bit of plumbing to do in the Services/Repository, we'll revert to a paged search

            int total;
            var searchResult = ExamineSearch(filter ?? "", type, pageSize, pageNumber - 1, out total, id);

            return new PagedResult<EntityBasic>(total, pageNumber, pageSize)
            {
                Items = searchResult
            };            
        }

        /// <summary>
        /// Get paged child entities by id
        /// </summary>
        /// <param name="id"></param>
        /// <param name="type"></param>
        /// <param name="pageNumber"></param>
        /// <param name="pageSize"></param>
        /// <param name="orderBy"></param>
        /// <param name="orderDirection"></param>
        /// <param name="filter"></param>
        /// <returns></returns>
        public PagedResult<EntityBasic> GetPagedChildren(
            int id,
            UmbracoEntityTypes type,
            int pageNumber, 
            int pageSize,
            string orderBy = "SortOrder",
            Direction orderDirection = Direction.Ascending,
            string filter = "")
        {
            if (pageNumber <= 0)
                throw new HttpResponseException(HttpStatusCode.NotFound);
            if (pageSize <= 0)
                throw new HttpResponseException(HttpStatusCode.NotFound);
            
            var objectType = ConvertToObjectType(type);
            if (objectType.HasValue)
            {
                long totalRecords;
                var entities = Services.EntityService.GetPagedChildren(id, objectType.Value, pageNumber - 1, pageSize, out totalRecords, orderBy, orderDirection, filter);

                if (totalRecords == 0)
                {
                    return new PagedResult<EntityBasic>(0, 0, 0);
                }

                var pagedResult = new PagedResult<EntityBasic>(totalRecords, pageNumber, pageSize)
                {
                    Items = entities.Select(Mapper.Map<EntityBasic>)
                };

                return pagedResult;
            }

            //now we need to convert the unknown ones
            switch (type)
            {
                case UmbracoEntityTypes.PropertyType:
                case UmbracoEntityTypes.PropertyGroup:
                case UmbracoEntityTypes.Domain:
                case UmbracoEntityTypes.Language:
                case UmbracoEntityTypes.User:
                case UmbracoEntityTypes.Macro:
                default:
                    throw new NotSupportedException("The " + typeof(EntityController) + " does not currently support data for the type " + type);
            }
        }

        public PagedResult<EntityBasic> GetPagedDescendants(
            int id,
            UmbracoEntityTypes type,
            int pageNumber,
            int pageSize,
            string orderBy = "SortOrder",
            Direction orderDirection = Direction.Ascending,
            string filter = "")
        {
            if (pageNumber <= 0)
                throw new HttpResponseException(HttpStatusCode.NotFound);
            if (pageSize <= 0)
                throw new HttpResponseException(HttpStatusCode.NotFound);

            var objectType = ConvertToObjectType(type);
            if (objectType.HasValue)
            {
                long totalRecords;
                //if it's from root, don't return recycled
                var entities = id == Constants.System.Root
                    ? Services.EntityService.GetPagedDescendantsFromRoot(objectType.Value, pageNumber - 1, pageSize, out totalRecords, orderBy, orderDirection, filter, includeTrashed:false)
                    : Services.EntityService.GetPagedDescendants(id, objectType.Value, pageNumber - 1, pageSize, out totalRecords, orderBy, orderDirection, filter);

                if (totalRecords == 0)
                {
                    return new PagedResult<EntityBasic>(0, 0, 0);
                }

                var pagedResult = new PagedResult<EntityBasic>(totalRecords, pageNumber, pageSize)
                {
                    Items = entities.Select(Mapper.Map<EntityBasic>)
                };

                return pagedResult;
            }

            //now we need to convert the unknown ones
            switch (type)
            {
                case UmbracoEntityTypes.PropertyType:
                case UmbracoEntityTypes.PropertyGroup:
                case UmbracoEntityTypes.Domain:
                case UmbracoEntityTypes.Language:
                case UmbracoEntityTypes.User:
                case UmbracoEntityTypes.Macro:
                default:
                    throw new NotSupportedException("The " + typeof(EntityController) + " does not currently support data for the type " + type);
            }
        }

=======
>>>>>>> 67c6146f
        public IEnumerable<EntityBasic> GetAncestors(int id, UmbracoEntityTypes type)
        {
            return GetResultForAncestors(id, type);
        }

        public IEnumerable<EntityBasic> GetAll(UmbracoEntityTypes type, string postFilter, [FromUri]IDictionary<string, object> postFilterParams)
        {
            return GetResultForAll(type, postFilter, postFilterParams);
        }

        /// <summary>
        /// Searches for results based on the entity type
        /// </summary>
        /// <param name="query"></param>
        /// <param name="entityType"></param>
        /// <param name="searchFrom"></param>
        /// <returns></returns>
        private IEnumerable<EntityBasic> ExamineSearch(string query, UmbracoEntityTypes entityType, string searchFrom = null)
        {
            int total;
            return ExamineSearch(query, entityType, 200, 0, out total, searchFrom);
        }

        /// <summary>
        /// Searches for results based on the entity type
        /// </summary>
        /// <param name="query"></param>
        /// <param name="entityType"></param>
        /// <param name="totalFound"></param>
        /// <param name="searchFrom">
        /// A starting point for the search, generally a node id, but for members this is a member type alias
        /// </param>
        /// <param name="pageSize"></param>
        /// <param name="pageIndex"></param>
        /// <returns></returns>
        private IEnumerable<EntityBasic> ExamineSearch(string query, UmbracoEntityTypes entityType, int pageSize, int pageIndex, out int totalFound, string searchFrom = null)
        {
            //TODO: We need to update this to support paging

            var sb = new StringBuilder();

            string type;
            var searcher = Constants.Examine.InternalSearcher;            
            var fields = new[] { "id", "__NodeId" };
            
            //TODO: WE should really just allow passing in a lucene raw query
            switch (entityType)
            {
                case UmbracoEntityTypes.Member:
                    searcher = Constants.Examine.InternalMemberSearcher;
                    type = "member";
                    fields = new[] { "id", "__NodeId", "email", "loginName"};
                    if (searchFrom != null && searchFrom != Constants.Conventions.MemberTypes.AllMembersListId && searchFrom.Trim() != "-1")
                    {
                        sb.Append("+__NodeTypeAlias:");
                        sb.Append(searchFrom);
                        sb.Append(" ");
                    }
                    break;
                case UmbracoEntityTypes.Media:
                    type = "media";

                    var mediaSearchFrom = int.MinValue;

                    if (Security.CurrentUser.StartMediaId > 0 ||
                        //if searchFrom is specified and it is greater than 0
                        (searchFrom != null && int.TryParse(searchFrom, out mediaSearchFrom) && mediaSearchFrom > 0))
                    {
                        sb.Append("+__Path: \\-1*\\,");
                        sb.Append(mediaSearchFrom > 0
                            ? mediaSearchFrom.ToString(CultureInfo.InvariantCulture)
                            : Security.CurrentUser.StartMediaId.ToString(CultureInfo.InvariantCulture));
                        sb.Append("\\,* ");
                    }
                    break;
                case UmbracoEntityTypes.Document:
                    type = "content";

                    var contentSearchFrom = int.MinValue;

                    if (Security.CurrentUser.StartContentId > 0 || 
                        //if searchFrom is specified and it is greater than 0
                        (searchFrom != null && int.TryParse(searchFrom, out contentSearchFrom) && contentSearchFrom > 0))
                    {
                        sb.Append("+__Path: \\-1*\\,");
                        sb.Append(contentSearchFrom > 0
                            ? contentSearchFrom.ToString(CultureInfo.InvariantCulture)
                            : Security.CurrentUser.StartContentId.ToString(CultureInfo.InvariantCulture));
                        sb.Append("\\,* ");
                    }
                    break;
                default:
                    throw new NotSupportedException("The " + typeof(EntityController) + " currently does not support searching against object type " + entityType);                    
            }

            var internalSearcher = ExamineManager.Instance.SearchProviderCollection[searcher];

            //build a lucene query:
            // the __nodeName will be boosted 10x without wildcards
            // then __nodeName will be matched normally with wildcards
            // the rest will be normal without wildcards
            
            
            //check if text is surrounded by single or double quotes, if so, then exact match
            var surroundedByQuotes = Regex.IsMatch(query, "^\".*?\"$")
                                     || Regex.IsMatch(query, "^\'.*?\'$");
            
            if (surroundedByQuotes)
            {
                //strip quotes, escape string, the replace again
                query = query.Trim(new[] { '\"', '\'' });

                query = Lucene.Net.QueryParsers.QueryParser.Escape(query);

                //nothing to search
                if (searchFrom.IsNullOrWhiteSpace() && query.IsNullOrWhiteSpace())
                {
                    totalFound = 0;
                    return new List<EntityBasic>();
                }

                //update the query with the query term
                if (query.IsNullOrWhiteSpace() == false)
                {
                    //add back the surrounding quotes
                    query = string.Format("{0}{1}{0}", "\"", query);

                    //node name exactly boost x 10
                    sb.Append("+(__nodeName: (");
                    sb.Append(query.ToLower());
                    sb.Append(")^10.0 ");

                    foreach (var f in fields)
                    {
                        //additional fields normally
                        sb.Append(f);
                        sb.Append(": (");
                        sb.Append(query);
                        sb.Append(") ");
                    }

                    sb.Append(") ");
                }
            }
            else
            {
                var trimmed = query.Trim(new[] {'\"', '\''});

                //nothing to search
                if (searchFrom.IsNullOrWhiteSpace() && trimmed.IsNullOrWhiteSpace())
                {
                    totalFound = 0;
                    return new List<EntityBasic>();
                }

                //update the query with the query term
                if (trimmed.IsNullOrWhiteSpace() == false)
                {
                    query = Lucene.Net.QueryParsers.QueryParser.Escape(query);

                    var querywords = query.Split(new[] { ' ' }, StringSplitOptions.RemoveEmptyEntries);

                    //node name exactly boost x 10
                    sb.Append("+(__nodeName:");
                    sb.Append("\"");
                    sb.Append(query.ToLower());
                    sb.Append("\"");
                    sb.Append("^10.0 ");

                    //node name normally with wildcards
                    sb.Append(" __nodeName:");
                    sb.Append("(");
                    foreach (var w in querywords)
                    {
                        sb.Append(w.ToLower());
                        sb.Append("* ");
                    }
                    sb.Append(") ");


                    foreach (var f in fields)
                    {
                        //additional fields normally
                        sb.Append(f);
                        sb.Append(":");
                        sb.Append("(");
                        foreach (var w in querywords)
                        {
                            sb.Append(w.ToLower());
                            sb.Append("* ");
                        }
                        sb.Append(")");
                        sb.Append(" ");
                    }

                    sb.Append(") ");
                }
            }

            //must match index type
            sb.Append("+__IndexType:");
            sb.Append(type);
            
            var raw = internalSearcher.CreateSearchCriteria().RawQuery(sb.ToString());
            
            var result = internalSearcher
                //only return the number of items specified to read up to the amount of records to fill from 0 -> the number of items on the page requested
                .Search(raw, pageSize * (pageIndex + 1)); 

            totalFound = result.TotalItemCount;

            var pagedResult = result.Skip(pageIndex);
            
            switch (entityType)
            {
                case UmbracoEntityTypes.Member:
                    return MemberFromSearchResults(pagedResult.ToArray());
                case UmbracoEntityTypes.Media:
                    return MediaFromSearchResults(pagedResult);                    
                case UmbracoEntityTypes.Document:
                    return ContentFromSearchResults(pagedResult);
                default:
                    throw new NotSupportedException("The " + typeof(EntityController) + " currently does not support searching against object type " + entityType);
            }
        }

        /// <summary>
        /// Returns a collection of entities for media based on search results
        /// </summary>
        /// <param name="results"></param>
        /// <returns></returns>
        private IEnumerable<EntityBasic> MemberFromSearchResults(SearchResult[] results)
        {
            var mapped = Mapper.Map<IEnumerable<EntityBasic>>(results).ToArray();
            //add additional data
            foreach (var m in mapped)
            {
                //if no icon could be mapped, it will be set to document, so change it to picture
                if (m.Icon == "icon-document")
                {
                    m.Icon = "icon-user";
                }

                var searchResult = results.First(x => x.Id.ToInvariantString() == m.Id.ToString());
                if (searchResult.Fields.ContainsKey("email") && searchResult.Fields["email"] != null)
                {
                    m.AdditionalData["Email"] = results.First(x => x.Id.ToInvariantString() == m.Id.ToString()).Fields["email"];    
                }
                if (searchResult.Fields.ContainsKey("__key") && searchResult.Fields["__key"] != null)
                {
                    Guid key;
                    if (Guid.TryParse(searchResult.Fields["__key"], out key))
                    {
                        m.Key = key;
                    }
                }
            }
            return mapped;
        } 

        /// <summary>
        /// Returns a collection of entities for media based on search results
        /// </summary>
        /// <param name="results"></param>
        /// <returns></returns>
        private IEnumerable<EntityBasic> MediaFromSearchResults(IEnumerable<SearchResult> results)
        {
            var mapped = Mapper.Map<IEnumerable<EntityBasic>>(results).ToArray();
            //add additional data
            foreach (var m in mapped)
            {
                //if no icon could be mapped, it will be set to document, so change it to picture
                if (m.Icon == "icon-document")
                {
                    m.Icon = "icon-picture";                     
                }
            }
            return mapped;
        } 

        /// <summary>
        /// Returns a collection of entities for content based on search results
        /// </summary>
        /// <param name="results"></param>
        /// <returns></returns>
        private IEnumerable<EntityBasic> ContentFromSearchResults(IEnumerable<SearchResult> results)
        {
            var mapped = Mapper.Map<IEnumerable<EntityBasic>>(results).ToArray();
            //add additional data
            foreach (var m in mapped)
            {
                var intId = m.Id.TryConvertTo<int>();
                if (intId.Success)
                {
                    m.AdditionalData["Url"] = Umbraco.NiceUrl(intId.Result);
                }
            }
            return mapped;
        } 

        private IEnumerable<EntityBasic> GetResultForChildren(int id, UmbracoEntityTypes entityType)
        {
            var objectType = ConvertToObjectType(entityType);
            if (objectType.HasValue)
            {
                //TODO: Need to check for Object types that support hierarchic here, some might not.

                return Services.EntityService.GetChildren(id, objectType.Value)
                    .WhereNotNull()
                    .Select(Mapper.Map<EntityBasic>);
            }
            //now we need to convert the unknown ones
            switch (entityType)
            {
                case UmbracoEntityTypes.Domain:
                case UmbracoEntityTypes.Language:
                case UmbracoEntityTypes.User:
                case UmbracoEntityTypes.Macro:
                default:
                    throw new NotSupportedException("The " + typeof(EntityController) + " does not currently support data for the type " + entityType);
            }
        }

        private IEnumerable<EntityBasic> GetResultForAncestors(int id, UmbracoEntityTypes entityType)
        {
            var objectType = ConvertToObjectType(entityType);
            if (objectType.HasValue)
            {
                //TODO: Need to check for Object types that support hierarchic here, some might not.

                var ids = Services.EntityService.Get(id).Path.Split(',').Select(int.Parse).Distinct().ToArray();

                return Services.EntityService.GetAll(objectType.Value, ids)
                    .WhereNotNull()
                    .OrderBy(x => x.Level)
                    .Select(Mapper.Map<EntityBasic>);
            }
            //now we need to convert the unknown ones
            switch (entityType)
            {
                case UmbracoEntityTypes.PropertyType:
                case UmbracoEntityTypes.PropertyGroup:
                case UmbracoEntityTypes.Domain:
                case UmbracoEntityTypes.Language:
                case UmbracoEntityTypes.User:
                case UmbracoEntityTypes.Macro:
                default:
                    throw new NotSupportedException("The " + typeof(EntityController) + " does not currently support data for the type " + entityType);
            }
        }

        /// <summary>
        /// Gets the result for the entity list based on the type
        /// </summary>
        /// <param name="entityType"></param>
        /// <param name="postFilter">A string where filter that will filter the results dynamically with linq - optional</param>
        /// <param name="postFilterParams">the parameters to fill in the string where filter - optional</param>
        /// <returns></returns>
        private IEnumerable<EntityBasic> GetResultForAll(UmbracoEntityTypes entityType, string postFilter = null, IDictionary<string, object> postFilterParams = null)
        {
            var objectType = ConvertToObjectType(entityType);
            if (objectType.HasValue)
            {
                //TODO: Should we order this by something ?
                var entities = Services.EntityService.GetAll(objectType.Value).WhereNotNull().Select(Mapper.Map<EntityBasic>);
                return ExecutePostFilter(entities, postFilter, postFilterParams);                
            }
            //now we need to convert the unknown ones
            switch (entityType)
            {
                case UmbracoEntityTypes.Template:
                    var templates = Services.FileService.GetTemplates();
                    var filteredTemplates = ExecutePostFilter(templates, postFilter, postFilterParams);
                    return filteredTemplates.Select(Mapper.Map<EntityBasic>);

                case UmbracoEntityTypes.Macro:                    
                    //Get all macros from the macro service
                    var macros = Services.MacroService.GetAll().WhereNotNull().OrderBy(x => x.Name);
                    var filteredMacros = ExecutePostFilter(macros, postFilter, postFilterParams);
                    return filteredMacros.Select(Mapper.Map<EntityBasic>);

                case UmbracoEntityTypes.PropertyType:

                    //get all document types, then combine all property types into one list
                    var propertyTypes = Services.ContentTypeService.GetAllContentTypes().Cast<IContentTypeComposition>()
                                                .Concat(Services.ContentTypeService.GetAllMediaTypes())
                                                .ToArray()
                                                .SelectMany(x => x.PropertyTypes)
                                                .DistinctBy(composition => composition.Alias);
                    var filteredPropertyTypes = ExecutePostFilter(propertyTypes, postFilter, postFilterParams);
                    return Mapper.Map<IEnumerable<PropertyType>, IEnumerable<EntityBasic>>(filteredPropertyTypes);

                case UmbracoEntityTypes.PropertyGroup:

                    //get all document types, then combine all property types into one list
                    var propertyGroups = Services.ContentTypeService.GetAllContentTypes().Cast<IContentTypeComposition>()
                                                .Concat(Services.ContentTypeService.GetAllMediaTypes())
                                                .ToArray()
                                                .SelectMany(x => x.PropertyGroups)
                                                .DistinctBy(composition => composition.Name);
                    var filteredpropertyGroups = ExecutePostFilter(propertyGroups, postFilter, postFilterParams);
                    return Mapper.Map<IEnumerable<PropertyGroup>, IEnumerable<EntityBasic>>(filteredpropertyGroups);

                case UmbracoEntityTypes.User:

                    int total;
                    var users = Services.UserService.GetAll(0, int.MaxValue, out total);
                    var filteredUsers = ExecutePostFilter(users, postFilter, postFilterParams);
                    return Mapper.Map<IEnumerable<IUser>, IEnumerable<EntityBasic>>(filteredUsers);

                case UmbracoEntityTypes.Domain:

                case UmbracoEntityTypes.Language:

                default:
                    throw new NotSupportedException("The " + typeof(EntityController) + " does not currently support data for the type " + entityType);
            }
        }

        private IEnumerable<EntityBasic> GetResultForKeys(Guid[] keys, UmbracoEntityTypes entityType)
        {
            if (keys.Length == 0)
                return Enumerable.Empty<EntityBasic>();

            var objectType = ConvertToObjectType(entityType);
            if (objectType.HasValue)
            {
                var entities = Services.EntityService.GetAll(objectType.Value, keys)
                    .WhereNotNull()
                    .Select(Mapper.Map<EntityBasic>);

                // entities are in "some" order, put them back in order
                var xref = entities.ToDictionary(x => x.Key);
                var result = keys.Select(x => xref.ContainsKey(x) ? xref[x] : null).Where(x => x != null);

                return result;
            }
            //now we need to convert the unknown ones
            switch (entityType)
            {
                case UmbracoEntityTypes.PropertyType:
                case UmbracoEntityTypes.PropertyGroup:
                case UmbracoEntityTypes.Domain:
                case UmbracoEntityTypes.Language:
                case UmbracoEntityTypes.User:
                case UmbracoEntityTypes.Macro:
                default:
                    throw new NotSupportedException("The " + typeof(EntityController) + " does not currently support data for the type " + entityType);
            }
        }

        private IEnumerable<EntityBasic> GetResultForIds(int[] ids, UmbracoEntityTypes entityType)
        {
            if (ids.Length == 0)
                return Enumerable.Empty<EntityBasic>();

            var objectType = ConvertToObjectType(entityType);
            if (objectType.HasValue)
            {
                var entities = Services.EntityService.GetAll(objectType.Value, ids)
                    .WhereNotNull()
                    .Select(Mapper.Map<EntityBasic>);

                // entities are in "some" order, put them back in order
                var xref = entities.ToDictionary(x => x.Id);
                var result = ids.Select(x => xref.ContainsKey(x) ? xref[x] : null).Where(x => x != null);

                return result;
            }
            //now we need to convert the unknown ones
            switch (entityType)
            {
                case UmbracoEntityTypes.PropertyType:
                case UmbracoEntityTypes.PropertyGroup:
                case UmbracoEntityTypes.Domain:
                case UmbracoEntityTypes.Language:
                case UmbracoEntityTypes.User:
                case UmbracoEntityTypes.Macro:
                default:
                    throw new NotSupportedException("The " + typeof(EntityController) + " does not currently support data for the type " + entityType);
            }
        }

        private EntityBasic GetResultForKey(Guid key, UmbracoEntityTypes entityType)
        {
            var objectType = ConvertToObjectType(entityType);
            if (objectType.HasValue)
            {
                var found = Services.EntityService.GetByKey(key, objectType.Value);
                if (found == null)
                {
                    throw new HttpResponseException(HttpStatusCode.NotFound);
                }
                return Mapper.Map<EntityBasic>(found);
            }
            //now we need to convert the unknown ones
            switch (entityType)
            {
                case UmbracoEntityTypes.PropertyType:

                case UmbracoEntityTypes.PropertyGroup:

                case UmbracoEntityTypes.Domain:

                case UmbracoEntityTypes.Language:

                case UmbracoEntityTypes.User:

                case UmbracoEntityTypes.Macro:

                default:
                    throw new NotSupportedException("The " + typeof(EntityController) + " does not currently support data for the type " + entityType);
            }
        }

        private EntityBasic GetResultForId(int id, UmbracoEntityTypes entityType)
        {
            var objectType = ConvertToObjectType(entityType);
            if (objectType.HasValue)
            {
                var found = Services.EntityService.Get(id, objectType.Value);
                if (found == null)
                {
                    throw new HttpResponseException(HttpStatusCode.NotFound);
                }
                return Mapper.Map<EntityBasic>(found);
            }                
            //now we need to convert the unknown ones
            switch (entityType)
            {
                case UmbracoEntityTypes.PropertyType:
                    
                case UmbracoEntityTypes.PropertyGroup:

                case UmbracoEntityTypes.Domain:
                    
                case UmbracoEntityTypes.Language:
                    
                case UmbracoEntityTypes.User:
                    
                case UmbracoEntityTypes.Macro:
                    
                default:
                    throw new NotSupportedException("The " + typeof(EntityController) + " does not currently support data for the type " + entityType);
            }
        }

        private static UmbracoObjectTypes? ConvertToObjectType(UmbracoEntityTypes entityType)
        {
            switch (entityType)
            {
                case UmbracoEntityTypes.Document:
                    return UmbracoObjectTypes.Document;
                case UmbracoEntityTypes.Media:
                    return UmbracoObjectTypes.Media;
                case UmbracoEntityTypes.MemberType:
                    return UmbracoObjectTypes.MediaType;
                case UmbracoEntityTypes.MemberGroup:
                    return UmbracoObjectTypes.MemberGroup;
                case UmbracoEntityTypes.ContentItem:
                    return UmbracoObjectTypes.ContentItem;
                case UmbracoEntityTypes.MediaType:
                    return UmbracoObjectTypes.MediaType;
                case UmbracoEntityTypes.DocumentType:
                    return UmbracoObjectTypes.DocumentType;
                case UmbracoEntityTypes.Stylesheet:
                    return UmbracoObjectTypes.Stylesheet;
                case UmbracoEntityTypes.Member:
                    return UmbracoObjectTypes.Member;
                case UmbracoEntityTypes.DataType:
                    return UmbracoObjectTypes.DataType;
                default:
                    //There is no UmbracoEntity conversion (things like Macros, Users, etc...)
                    return null;
            }
        }

        /// <summary>
        /// Executes the post filter against a collection of objects
        /// </summary>
        /// <typeparam name="T"></typeparam>
        /// <param name="entities"></param>
        /// <param name="postFilter"></param>
        /// <param name="postFilterParams"></param>
        /// <returns></returns>
        private IEnumerable<T> ExecutePostFilter<T>(IEnumerable<T> entities, string postFilter, IDictionary<string, object> postFilterParams)
        {
            //if a post filter is assigned then try to execute it
            if (postFilter.IsNullOrWhiteSpace() == false)
            {
                return postFilterParams == null
                               ? entities.AsQueryable().Where(postFilter).ToArray()
                               : entities.AsQueryable().Where(postFilter, postFilterParams).ToArray();

            }
            return entities;
        } 

    }
}
<|MERGE_RESOLUTION|>--- conflicted
+++ resolved
@@ -1,1158 +1,1147 @@
-using System;
-using System.Collections.Generic;
-using System.ComponentModel;
-using System.Globalization;
-using System.Net;
-using System.Text;
-using System.Web.Http;
-using AutoMapper;
-using Umbraco.Core;
-using Umbraco.Core.Models.Membership;
-using Umbraco.Web.Models.ContentEditing;
-using Umbraco.Web.Mvc;
-using System.Linq;
-<<<<<<< HEAD
-using System.Net.Http;
-using Umbraco.Core.Models.EntityBase;
-=======
->>>>>>> 67c6146f
-using Umbraco.Core.Models;
-using Constants = Umbraco.Core.Constants;
-using Examine;
-using Umbraco.Web.Dynamics;
-using System.Text.RegularExpressions;
-using Umbraco.Core.Persistence.DatabaseModelDefinitions;
-using System.Web.Http.Controllers;
-using Umbraco.Core.Xml;
-
-namespace Umbraco.Web.Editors
-{
-    /// <summary>
-    /// The API controller used for getting entity objects, basic name, icon, id representation of umbraco objects that are based on CMSNode
-    /// </summary>
-    /// <remarks>
-    /// Some objects such as macros are not based on CMSNode
-    /// </remarks>
-    [EntityControllerConfiguration]
-    [PluginController("UmbracoApi")]
-    public class EntityController : UmbracoAuthorizedJsonController
-    {
-
-        /// <summary>
-        /// Configures this controller with a custom action selector
-        /// </summary>
-        private class EntityControllerConfigurationAttribute : Attribute, IControllerConfiguration
-        {
-            public void Initialize(HttpControllerSettings controllerSettings, HttpControllerDescriptor controllerDescriptor)
-            {
-                controllerSettings.Services.Replace(typeof(IHttpActionSelector), new ParameterSwapControllerActionSelector(
-
-                    //This is a special case, we'll accept a String here so that we can get page members when the special "all-members" 
-                    //id is passed in eventually we'll probably want to support GUID + Udi too
-                    new ParameterSwapControllerActionSelector.ParameterSwapInfo("GetPagedChildren", "id", typeof(int), typeof(string)),
-
-                    new ParameterSwapControllerActionSelector.ParameterSwapInfo("GetById", "id", typeof(int), typeof(Guid), typeof(Udi)),
-                    new ParameterSwapControllerActionSelector.ParameterSwapInfo("GetByIds", "ids", typeof(int[]), typeof(Guid[]), typeof(Udi[]))));
-            }
-        }
-
-        /// <summary>
-        /// Returns an Umbraco alias given a string
-        /// </summary>
-        /// <param name="value"></param>
-        /// <param name="camelCase"></param>
-        /// <returns></returns>
-        public dynamic GetSafeAlias(string value, bool camelCase = true)
-        {
-            var returnValue = (string.IsNullOrWhiteSpace(value)) ? string.Empty : value.ToSafeAlias(camelCase);
-            dynamic returnObj = new System.Dynamic.ExpandoObject();
-            returnObj.alias = returnValue;
-            returnObj.original = value;
-            returnObj.camelCase = camelCase;
-
-            return returnObj;
-        }
-
-        /// <summary>
-        /// Searches for results based on the entity type
-        /// </summary>
-        /// <param name="query"></param>
-        /// <param name="type"></param>
-        /// <param name="searchFrom">
-        /// A starting point for the search, generally a node id, but for members this is a member type alias
-        /// </param>
-        /// <returns></returns>
-        [HttpGet]
-        public IEnumerable<EntityBasic> Search(string query, UmbracoEntityTypes type, string searchFrom = null)
-        {
-            //TODO: Should we restrict search results based on what app the user has access to?
-            // - Theoretically you shouldn't be able to see member data if you don't have access to members right?
-
-            if (string.IsNullOrEmpty(query))
-                return Enumerable.Empty<EntityBasic>();
-
-            return ExamineSearch(query, type, searchFrom);
-        }
-
-        /// <summary>
-        /// Searches for all content that the user is allowed to see (based on their allowed sections)
-        /// </summary>
-        /// <param name="query"></param>
-        /// <returns></returns>
-        /// <remarks>
-        /// Even though a normal entity search will allow any user to search on a entity type that they may not have access to edit, we need
-        /// to filter these results to the sections they are allowed to edit since this search function is explicitly for the global search 
-        /// so if we showed entities that they weren't allowed to edit they would get errors when clicking on the result.
-        /// 
-        /// The reason a user is allowed to search individual entity types that they are not allowed to edit is because those search
-        /// methods might be used in things like pickers in the content editor.
-        /// </remarks>
-        [HttpGet]
-        public IEnumerable<EntityTypeSearchResult> SearchAll(string query)
-        {
-            if (string.IsNullOrEmpty(query))
-                return Enumerable.Empty<EntityTypeSearchResult>();
-
-            var allowedSections = Security.CurrentUser.AllowedSections.ToArray();
-
-            var result = new List<EntityTypeSearchResult>();
-
-            if (allowedSections.InvariantContains(Constants.Applications.Content))
-            {
-                result.Add(new EntityTypeSearchResult
-                    {
-                        Results = ExamineSearch(query, UmbracoEntityTypes.Document),
-                        EntityType = UmbracoEntityTypes.Document.ToString()
-                    });
-            }
-            if (allowedSections.InvariantContains(Constants.Applications.Media))
-            {
-                result.Add(new EntityTypeSearchResult
-                {
-                    Results = ExamineSearch(query, UmbracoEntityTypes.Media),
-                    EntityType = UmbracoEntityTypes.Media.ToString()
-                });
-            }
-            if (allowedSections.InvariantContains(Constants.Applications.Members))
-            {
-                result.Add(new EntityTypeSearchResult
-                {
-                    Results = ExamineSearch(query, UmbracoEntityTypes.Member),
-                    EntityType = UmbracoEntityTypes.Member.ToString()
-                });
-
-            }
-            return result;
-        }
-
-        /// <summary>
-        /// Gets the path for a given node ID
-        /// </summary>
-        /// <param name="id"></param>
-        /// <param name="type"></param>
-        /// <returns></returns>
-        public IEnumerable<int> GetPath(int id, UmbracoEntityTypes type)
-        {
-            var foundContent = GetResultForId(id, type);
-
-            return foundContent.Path.Split(new[] {','}, StringSplitOptions.RemoveEmptyEntries).Select(int.Parse);
-        }
-        
-        /// <summary>
-        /// Gets the url of an entity
-        /// </summary>
-        /// <param name="id">Int id of the entity to fetch URL for</param>
-        /// <param name="type">The tpye of entity such as Document, Media, Member</param>
-        /// <returns>The URL or path to the item</returns>
-        public HttpResponseMessage GetUrl(int id, UmbracoEntityTypes type)
-        {
-            var returnUrl = string.Empty;
-
-            if (type == UmbracoEntityTypes.Document)
-            {
-                var foundUrl = Umbraco.Url(id);
-                if (string.IsNullOrEmpty(foundUrl) == false && foundUrl != "#")
-                {
-                    returnUrl = foundUrl;
-
-                    return new HttpResponseMessage(HttpStatusCode.OK)
-                    {
-                        Content = new StringContent(returnUrl)
-                    };
-                }   
-            }
-
-            var ancestors = GetAncestors(id, type);
-
-            //if content, skip the first node for replicating NiceUrl defaults
-            if(type == UmbracoEntityTypes.Document) {
-                ancestors = ancestors.Skip(1);
-            }
-
-            returnUrl = "/" + string.Join("/", ancestors.Select(x => x.Name));
-
-            return new HttpResponseMessage(HttpStatusCode.OK)
-            {
-                Content = new StringContent(returnUrl)
-            };
-        }
-        
-        [Obsolete("Use GetyById instead")]
-        [EditorBrowsable(EditorBrowsableState.Never)]
-        public EntityBasic GetByKey(Guid id, UmbracoEntityTypes type)
-        {
-            return GetResultForKey(id, type);
-        }
-
-        /// <summary>
-        /// Gets an entity by a xpath query
-        /// </summary>
-        /// <param name="query"></param>
-        /// <param name="nodeContextId"></param>
-        /// <param name="type"></param>
-        /// <returns></returns>
-        public EntityBasic GetByQuery(string query, int nodeContextId, UmbracoEntityTypes type)
-        {
-            //TODO: Rename this!!! It's misleading, it should be GetByXPath
-
-          
-            if (type != UmbracoEntityTypes.Document)
-                throw new ArgumentException("Get by query is only compatible with enitities of type Document");
-
-
-            var q = ParseXPathQuery(query, nodeContextId);
-            var node = Umbraco.TypedContentSingleAtXPath(q);
-
-            if (node == null)
-                return null;
-
-            return GetById(node.Id, type);
-        }
-
-        //PP: wip in progress on the query parser
-        private string ParseXPathQuery(string query, int id)
-        {
-            return UmbracoXPathPathSyntaxParser.ParseXPathQuery(
-                xpathExpression: query,
-                nodeContextId: id,
-                getPath: nodeid =>
-                {
-                    var ent = Services.EntityService.Get(nodeid);
-                    return ent.Path.Split(',').Reverse();
-                },
-                publishedContentExists: i => Umbraco.TypedContent(i) != null);
-        }
-
-        #region GetById
-
-        /// <summary>
-        /// Gets an entity by it's id
-        /// </summary>
-        /// <param name="id"></param>
-        /// <param name="type"></param>
-        /// <returns></returns>
-        public EntityBasic GetById(int id, UmbracoEntityTypes type)
-        {
-            return GetResultForId(id, type);
-        }
-
-        /// <summary>
-        /// Gets an entity by it's key
-        /// </summary>
-        /// <param name="id"></param>
-        /// <param name="type"></param>
-        /// <returns></returns>
-        public EntityBasic GetById(Guid id, UmbracoEntityTypes type)
-        {
-            return GetResultForKey(id, type);
-        }
-
-        /// <summary>
-        /// Gets an entity by it's UDI
-        /// </summary>
-        /// <param name="id"></param>
-        /// <param name="type"></param>
-        /// <returns></returns>
-        public EntityBasic GetById(Udi id, UmbracoEntityTypes type)
-        {
-            var guidUdi = id as GuidUdi;
-            if (guidUdi != null)
-            {
-                return GetResultForKey(guidUdi.Guid, type);
-            }
-            throw new HttpResponseException(HttpStatusCode.NotFound);
-        } 
-        #endregion
-
-        #region GetByIds
-        /// <summary>
-        /// Get entities by integer ids
-        /// </summary>
-        /// <param name="ids"></param>
-        /// <param name="type"></param>
-        /// <returns></returns>
-        /// <remarks>
-        /// We allow for POST because there could be quite a lot of Ids
-        /// </remarks>
-        [HttpGet]
-        [HttpPost]
-        public IEnumerable<EntityBasic> GetByIds([FromJsonPath]int[] ids, UmbracoEntityTypes type)
-        {
-            if (ids == null)
-            {
-                throw new HttpResponseException(HttpStatusCode.NotFound);
-            }
-            return GetResultForIds(ids, type);
-        }
-
-        /// <summary>
-        /// Get entities by GUID ids
-        /// </summary>
-        /// <param name="ids"></param>
-        /// <param name="type"></param>
-        /// <returns></returns>
-        /// <remarks>
-        /// We allow for POST because there could be quite a lot of Ids
-        /// </remarks>
-        [HttpGet]
-        [HttpPost]
-        public IEnumerable<EntityBasic> GetByIds([FromJsonPath]Guid[] ids, UmbracoEntityTypes type)
-        {
-            if (ids == null)
-            {
-                throw new HttpResponseException(HttpStatusCode.NotFound);
-            }
-            return GetResultForKeys(ids, type);
-        }
-
-        /// <summary>
-        /// Get entities by UDIs
-        /// </summary>
-        /// <param name="ids">
-        /// A list of UDIs to lookup items by, all UDIs must be of the same UDI type!
-        /// </param>
-        /// <param name="type"></param>
-        /// <returns></returns>
-        /// <remarks>
-        /// We allow for POST because there could be quite a lot of Ids.
-        /// </remarks>
-        [HttpGet]
-        [HttpPost]
-        public IEnumerable<EntityBasic> GetByIds([FromJsonPath]Udi[] ids, [FromUri]UmbracoEntityTypes type)
-        {
-            if (ids == null)
-            {
-                throw new HttpResponseException(HttpStatusCode.NotFound);
-            }
-
-            if (ids.Length == 0)
-            {
-                return Enumerable.Empty<EntityBasic>();
-            }
-
-            //all udi types will need to be the same in this list so we'll determine by the first
-            //currently we only support GuidIdi for this method
-
-            var guidUdi = ids[0] as GuidUdi;
-            if (guidUdi != null)
-            {
-                return GetResultForKeys(ids.Select(x => ((GuidUdi)x).Guid).ToArray(), type);
-            }
-
-            throw new HttpResponseException(HttpStatusCode.NotFound);
-        }       
-        #endregion
-
-        [Obsolete("Use GetyByIds instead")]
-        [EditorBrowsable(EditorBrowsableState.Never)]
-        public IEnumerable<EntityBasic> GetByKeys([FromUri]Guid[] ids, UmbracoEntityTypes type)
-        {
-            if (ids == null)
-            {
-                throw new HttpResponseException(HttpStatusCode.NotFound);
-            }
-            return GetResultForKeys(ids, type);
-        }
-
-        public IEnumerable<EntityBasic> GetChildren(int id, UmbracoEntityTypes type)
-        {
-            return GetResultForChildren(id, type);
-        }
-
-        /// <summary>
-<<<<<<< HEAD
-        /// Get paged child entities by id
-=======
-        /// Get paged descendant entities by id
->>>>>>> 67c6146f
-        /// </summary>
-        /// <param name="id"></param>
-        /// <param name="type"></param>
-        /// <param name="pageNumber"></param>
-        /// <param name="pageSize"></param>
-        /// <param name="orderBy"></param>
-        /// <param name="orderDirection"></param>
-        /// <param name="filter"></param>
-        /// <returns></returns>
-<<<<<<< HEAD
-        public PagedResult<EntityBasic> GetPagedChildren(
-            string id,
-            UmbracoEntityTypes type,
-            int pageNumber,
-            int pageSize,
-            string orderBy = "SortOrder",
-            Direction orderDirection = Direction.Ascending,
-            string filter = "")
-        {
-            int intId;
-
-            if (int.TryParse(id, out intId))
-            {
-                return GetPagedChildren(intId, type, pageNumber, pageSize, orderBy, orderDirection, filter);
-            }
-
-            Guid guidId;
-            if (Guid.TryParse(id, out guidId))
-            {
-                //Not supported currently
-                throw new HttpResponseException(HttpStatusCode.NotFound);
-            }
-
-            Udi udiId;
-            if (Udi.TryParse(id, out udiId))
-            {
-                //Not supported currently
-                throw new HttpResponseException(HttpStatusCode.NotFound);
-            }
-
-            //so we don't have an INT, GUID or UDI, it's just a string, so now need to check if it's a special id or a member type
-            if (id == Constants.Conventions.MemberTypes.AllMembersListId)
-            {
-                //the EntityService can search paged members from the root
-
-                intId = -1;
-                return GetPagedChildren(intId, type, pageNumber, pageSize, orderBy, orderDirection, filter);
-            }
-
-            //the EntityService cannot search members of a certain type, this is currently not supported and would require 
-            //quite a bit of plumbing to do in the Services/Repository, we'll revert to a paged search
-
-            int total;
-            var searchResult = ExamineSearch(filter ?? "", type, pageSize, pageNumber - 1, out total, id);
-
-            return new PagedResult<EntityBasic>(total, pageNumber, pageSize)
-            {
-                Items = searchResult
-            };            
-        }
-
-        /// <summary>
-        /// Get paged child entities by id
-        /// </summary>
-        /// <param name="id"></param>
-        /// <param name="type"></param>
-        /// <param name="pageNumber"></param>
-        /// <param name="pageSize"></param>
-        /// <param name="orderBy"></param>
-        /// <param name="orderDirection"></param>
-        /// <param name="filter"></param>
-        /// <returns></returns>
-        public PagedResult<EntityBasic> GetPagedChildren(
-            int id,
-            UmbracoEntityTypes type,
-            int pageNumber, 
-            int pageSize,
-            string orderBy = "SortOrder",
-            Direction orderDirection = Direction.Ascending,
-            string filter = "")
-        {
-            if (pageNumber <= 0)
-                throw new HttpResponseException(HttpStatusCode.NotFound);
-            if (pageSize <= 0)
-                throw new HttpResponseException(HttpStatusCode.NotFound);
-            
-            var objectType = ConvertToObjectType(type);
-            if (objectType.HasValue)
-            {
-                long totalRecords;
-                var entities = Services.EntityService.GetPagedChildren(id, objectType.Value, pageNumber - 1, pageSize, out totalRecords, orderBy, orderDirection, filter);
-
-                if (totalRecords == 0)
-                {
-                    return new PagedResult<EntityBasic>(0, 0, 0);
-                }
-
-                var pagedResult = new PagedResult<EntityBasic>(totalRecords, pageNumber, pageSize)
-                {
-                    Items = entities.Select(Mapper.Map<EntityBasic>)
-                };
-
-                return pagedResult;
-            }
-
-            //now we need to convert the unknown ones
-            switch (type)
-            {
-                case UmbracoEntityTypes.PropertyType:
-                case UmbracoEntityTypes.PropertyGroup:
-                case UmbracoEntityTypes.Domain:
-                case UmbracoEntityTypes.Language:
-                case UmbracoEntityTypes.User:
-                case UmbracoEntityTypes.Macro:
-                default:
-                    throw new NotSupportedException("The " + typeof(EntityController) + " does not currently support data for the type " + type);
-            }
-        }
-
-        public PagedResult<EntityBasic> GetPagedDescendants(
-            int id,
-            UmbracoEntityTypes type,
-            int pageNumber,
-            int pageSize,
-            string orderBy = "SortOrder",
-            Direction orderDirection = Direction.Ascending,
-            string filter = "")
-        {
-            if (pageNumber <= 0)
-                throw new HttpResponseException(HttpStatusCode.NotFound);
-            if (pageSize <= 0)
-                throw new HttpResponseException(HttpStatusCode.NotFound);
-
-            var objectType = ConvertToObjectType(type);
-            if (objectType.HasValue)
-            {
-                long totalRecords;
-                //if it's from root, don't return recycled
-                var entities = id == Constants.System.Root
-                    ? Services.EntityService.GetPagedDescendantsFromRoot(objectType.Value, pageNumber - 1, pageSize, out totalRecords, orderBy, orderDirection, filter, includeTrashed:false)
-                    : Services.EntityService.GetPagedDescendants(id, objectType.Value, pageNumber - 1, pageSize, out totalRecords, orderBy, orderDirection, filter);
-
-                if (totalRecords == 0)
-                {
-                    return new PagedResult<EntityBasic>(0, 0, 0);
-                }
-
-                var pagedResult = new PagedResult<EntityBasic>(totalRecords, pageNumber, pageSize)
-                {
-                    Items = entities.Select(Mapper.Map<EntityBasic>)
-                };
-
-                return pagedResult;
-            }
-
-            //now we need to convert the unknown ones
-            switch (type)
-            {
-                case UmbracoEntityTypes.PropertyType:
-                case UmbracoEntityTypes.PropertyGroup:
-                case UmbracoEntityTypes.Domain:
-                case UmbracoEntityTypes.Language:
-                case UmbracoEntityTypes.User:
-                case UmbracoEntityTypes.Macro:
-                default:
-                    throw new NotSupportedException("The " + typeof(EntityController) + " does not currently support data for the type " + type);
-            }
-        }
-
-=======
->>>>>>> 67c6146f
-        public IEnumerable<EntityBasic> GetAncestors(int id, UmbracoEntityTypes type)
-        {
-            return GetResultForAncestors(id, type);
-        }
-
-        public IEnumerable<EntityBasic> GetAll(UmbracoEntityTypes type, string postFilter, [FromUri]IDictionary<string, object> postFilterParams)
-        {
-            return GetResultForAll(type, postFilter, postFilterParams);
-        }
-
-        /// <summary>
-        /// Searches for results based on the entity type
-        /// </summary>
-        /// <param name="query"></param>
-        /// <param name="entityType"></param>
-        /// <param name="searchFrom"></param>
-        /// <returns></returns>
-        private IEnumerable<EntityBasic> ExamineSearch(string query, UmbracoEntityTypes entityType, string searchFrom = null)
-        {
-            int total;
-            return ExamineSearch(query, entityType, 200, 0, out total, searchFrom);
-        }
-
-        /// <summary>
-        /// Searches for results based on the entity type
-        /// </summary>
-        /// <param name="query"></param>
-        /// <param name="entityType"></param>
-        /// <param name="totalFound"></param>
-        /// <param name="searchFrom">
-        /// A starting point for the search, generally a node id, but for members this is a member type alias
-        /// </param>
-        /// <param name="pageSize"></param>
-        /// <param name="pageIndex"></param>
-        /// <returns></returns>
-        private IEnumerable<EntityBasic> ExamineSearch(string query, UmbracoEntityTypes entityType, int pageSize, int pageIndex, out int totalFound, string searchFrom = null)
-        {
-            //TODO: We need to update this to support paging
-
-            var sb = new StringBuilder();
-
-            string type;
-            var searcher = Constants.Examine.InternalSearcher;            
-            var fields = new[] { "id", "__NodeId" };
-            
-            //TODO: WE should really just allow passing in a lucene raw query
-            switch (entityType)
-            {
-                case UmbracoEntityTypes.Member:
-                    searcher = Constants.Examine.InternalMemberSearcher;
-                    type = "member";
-                    fields = new[] { "id", "__NodeId", "email", "loginName"};
-                    if (searchFrom != null && searchFrom != Constants.Conventions.MemberTypes.AllMembersListId && searchFrom.Trim() != "-1")
-                    {
-                        sb.Append("+__NodeTypeAlias:");
-                        sb.Append(searchFrom);
-                        sb.Append(" ");
-                    }
-                    break;
-                case UmbracoEntityTypes.Media:
-                    type = "media";
-
-                    var mediaSearchFrom = int.MinValue;
-
-                    if (Security.CurrentUser.StartMediaId > 0 ||
-                        //if searchFrom is specified and it is greater than 0
-                        (searchFrom != null && int.TryParse(searchFrom, out mediaSearchFrom) && mediaSearchFrom > 0))
-                    {
-                        sb.Append("+__Path: \\-1*\\,");
-                        sb.Append(mediaSearchFrom > 0
-                            ? mediaSearchFrom.ToString(CultureInfo.InvariantCulture)
-                            : Security.CurrentUser.StartMediaId.ToString(CultureInfo.InvariantCulture));
-                        sb.Append("\\,* ");
-                    }
-                    break;
-                case UmbracoEntityTypes.Document:
-                    type = "content";
-
-                    var contentSearchFrom = int.MinValue;
-
-                    if (Security.CurrentUser.StartContentId > 0 || 
-                        //if searchFrom is specified and it is greater than 0
-                        (searchFrom != null && int.TryParse(searchFrom, out contentSearchFrom) && contentSearchFrom > 0))
-                    {
-                        sb.Append("+__Path: \\-1*\\,");
-                        sb.Append(contentSearchFrom > 0
-                            ? contentSearchFrom.ToString(CultureInfo.InvariantCulture)
-                            : Security.CurrentUser.StartContentId.ToString(CultureInfo.InvariantCulture));
-                        sb.Append("\\,* ");
-                    }
-                    break;
-                default:
-                    throw new NotSupportedException("The " + typeof(EntityController) + " currently does not support searching against object type " + entityType);                    
-            }
-
-            var internalSearcher = ExamineManager.Instance.SearchProviderCollection[searcher];
-
-            //build a lucene query:
-            // the __nodeName will be boosted 10x without wildcards
-            // then __nodeName will be matched normally with wildcards
-            // the rest will be normal without wildcards
-            
-            
-            //check if text is surrounded by single or double quotes, if so, then exact match
-            var surroundedByQuotes = Regex.IsMatch(query, "^\".*?\"$")
-                                     || Regex.IsMatch(query, "^\'.*?\'$");
-            
-            if (surroundedByQuotes)
-            {
-                //strip quotes, escape string, the replace again
-                query = query.Trim(new[] { '\"', '\'' });
-
-                query = Lucene.Net.QueryParsers.QueryParser.Escape(query);
-
-                //nothing to search
-                if (searchFrom.IsNullOrWhiteSpace() && query.IsNullOrWhiteSpace())
-                {
-                    totalFound = 0;
-                    return new List<EntityBasic>();
-                }
-
-                //update the query with the query term
-                if (query.IsNullOrWhiteSpace() == false)
-                {
-                    //add back the surrounding quotes
-                    query = string.Format("{0}{1}{0}", "\"", query);
-
-                    //node name exactly boost x 10
-                    sb.Append("+(__nodeName: (");
-                    sb.Append(query.ToLower());
-                    sb.Append(")^10.0 ");
-
-                    foreach (var f in fields)
-                    {
-                        //additional fields normally
-                        sb.Append(f);
-                        sb.Append(": (");
-                        sb.Append(query);
-                        sb.Append(") ");
-                    }
-
-                    sb.Append(") ");
-                }
-            }
-            else
-            {
-                var trimmed = query.Trim(new[] {'\"', '\''});
-
-                //nothing to search
-                if (searchFrom.IsNullOrWhiteSpace() && trimmed.IsNullOrWhiteSpace())
-                {
-                    totalFound = 0;
-                    return new List<EntityBasic>();
-                }
-
-                //update the query with the query term
-                if (trimmed.IsNullOrWhiteSpace() == false)
-                {
-                    query = Lucene.Net.QueryParsers.QueryParser.Escape(query);
-
-                    var querywords = query.Split(new[] { ' ' }, StringSplitOptions.RemoveEmptyEntries);
-
-                    //node name exactly boost x 10
-                    sb.Append("+(__nodeName:");
-                    sb.Append("\"");
-                    sb.Append(query.ToLower());
-                    sb.Append("\"");
-                    sb.Append("^10.0 ");
-
-                    //node name normally with wildcards
-                    sb.Append(" __nodeName:");
-                    sb.Append("(");
-                    foreach (var w in querywords)
-                    {
-                        sb.Append(w.ToLower());
-                        sb.Append("* ");
-                    }
-                    sb.Append(") ");
-
-
-                    foreach (var f in fields)
-                    {
-                        //additional fields normally
-                        sb.Append(f);
-                        sb.Append(":");
-                        sb.Append("(");
-                        foreach (var w in querywords)
-                        {
-                            sb.Append(w.ToLower());
-                            sb.Append("* ");
-                        }
-                        sb.Append(")");
-                        sb.Append(" ");
-                    }
-
-                    sb.Append(") ");
-                }
-            }
-
-            //must match index type
-            sb.Append("+__IndexType:");
-            sb.Append(type);
-            
-            var raw = internalSearcher.CreateSearchCriteria().RawQuery(sb.ToString());
-            
-            var result = internalSearcher
-                //only return the number of items specified to read up to the amount of records to fill from 0 -> the number of items on the page requested
-                .Search(raw, pageSize * (pageIndex + 1)); 
-
-            totalFound = result.TotalItemCount;
-
-            var pagedResult = result.Skip(pageIndex);
-            
-            switch (entityType)
-            {
-                case UmbracoEntityTypes.Member:
-                    return MemberFromSearchResults(pagedResult.ToArray());
-                case UmbracoEntityTypes.Media:
-                    return MediaFromSearchResults(pagedResult);                    
-                case UmbracoEntityTypes.Document:
-                    return ContentFromSearchResults(pagedResult);
-                default:
-                    throw new NotSupportedException("The " + typeof(EntityController) + " currently does not support searching against object type " + entityType);
-            }
-        }
-
-        /// <summary>
-        /// Returns a collection of entities for media based on search results
-        /// </summary>
-        /// <param name="results"></param>
-        /// <returns></returns>
-        private IEnumerable<EntityBasic> MemberFromSearchResults(SearchResult[] results)
-        {
-            var mapped = Mapper.Map<IEnumerable<EntityBasic>>(results).ToArray();
-            //add additional data
-            foreach (var m in mapped)
-            {
-                //if no icon could be mapped, it will be set to document, so change it to picture
-                if (m.Icon == "icon-document")
-                {
-                    m.Icon = "icon-user";
-                }
-
-                var searchResult = results.First(x => x.Id.ToInvariantString() == m.Id.ToString());
-                if (searchResult.Fields.ContainsKey("email") && searchResult.Fields["email"] != null)
-                {
-                    m.AdditionalData["Email"] = results.First(x => x.Id.ToInvariantString() == m.Id.ToString()).Fields["email"];    
-                }
-                if (searchResult.Fields.ContainsKey("__key") && searchResult.Fields["__key"] != null)
-                {
-                    Guid key;
-                    if (Guid.TryParse(searchResult.Fields["__key"], out key))
-                    {
-                        m.Key = key;
-                    }
-                }
-            }
-            return mapped;
-        } 
-
-        /// <summary>
-        /// Returns a collection of entities for media based on search results
-        /// </summary>
-        /// <param name="results"></param>
-        /// <returns></returns>
-        private IEnumerable<EntityBasic> MediaFromSearchResults(IEnumerable<SearchResult> results)
-        {
-            var mapped = Mapper.Map<IEnumerable<EntityBasic>>(results).ToArray();
-            //add additional data
-            foreach (var m in mapped)
-            {
-                //if no icon could be mapped, it will be set to document, so change it to picture
-                if (m.Icon == "icon-document")
-                {
-                    m.Icon = "icon-picture";                     
-                }
-            }
-            return mapped;
-        } 
-
-        /// <summary>
-        /// Returns a collection of entities for content based on search results
-        /// </summary>
-        /// <param name="results"></param>
-        /// <returns></returns>
-        private IEnumerable<EntityBasic> ContentFromSearchResults(IEnumerable<SearchResult> results)
-        {
-            var mapped = Mapper.Map<IEnumerable<EntityBasic>>(results).ToArray();
-            //add additional data
-            foreach (var m in mapped)
-            {
-                var intId = m.Id.TryConvertTo<int>();
-                if (intId.Success)
-                {
-                    m.AdditionalData["Url"] = Umbraco.NiceUrl(intId.Result);
-                }
-            }
-            return mapped;
-        } 
-
-        private IEnumerable<EntityBasic> GetResultForChildren(int id, UmbracoEntityTypes entityType)
-        {
-            var objectType = ConvertToObjectType(entityType);
-            if (objectType.HasValue)
-            {
-                //TODO: Need to check for Object types that support hierarchic here, some might not.
-
-                return Services.EntityService.GetChildren(id, objectType.Value)
-                    .WhereNotNull()
-                    .Select(Mapper.Map<EntityBasic>);
-            }
-            //now we need to convert the unknown ones
-            switch (entityType)
-            {
-                case UmbracoEntityTypes.Domain:
-                case UmbracoEntityTypes.Language:
-                case UmbracoEntityTypes.User:
-                case UmbracoEntityTypes.Macro:
-                default:
-                    throw new NotSupportedException("The " + typeof(EntityController) + " does not currently support data for the type " + entityType);
-            }
-        }
-
-        private IEnumerable<EntityBasic> GetResultForAncestors(int id, UmbracoEntityTypes entityType)
-        {
-            var objectType = ConvertToObjectType(entityType);
-            if (objectType.HasValue)
-            {
-                //TODO: Need to check for Object types that support hierarchic here, some might not.
-
-                var ids = Services.EntityService.Get(id).Path.Split(',').Select(int.Parse).Distinct().ToArray();
-
-                return Services.EntityService.GetAll(objectType.Value, ids)
-                    .WhereNotNull()
-                    .OrderBy(x => x.Level)
-                    .Select(Mapper.Map<EntityBasic>);
-            }
-            //now we need to convert the unknown ones
-            switch (entityType)
-            {
-                case UmbracoEntityTypes.PropertyType:
-                case UmbracoEntityTypes.PropertyGroup:
-                case UmbracoEntityTypes.Domain:
-                case UmbracoEntityTypes.Language:
-                case UmbracoEntityTypes.User:
-                case UmbracoEntityTypes.Macro:
-                default:
-                    throw new NotSupportedException("The " + typeof(EntityController) + " does not currently support data for the type " + entityType);
-            }
-        }
-
-        /// <summary>
-        /// Gets the result for the entity list based on the type
-        /// </summary>
-        /// <param name="entityType"></param>
-        /// <param name="postFilter">A string where filter that will filter the results dynamically with linq - optional</param>
-        /// <param name="postFilterParams">the parameters to fill in the string where filter - optional</param>
-        /// <returns></returns>
-        private IEnumerable<EntityBasic> GetResultForAll(UmbracoEntityTypes entityType, string postFilter = null, IDictionary<string, object> postFilterParams = null)
-        {
-            var objectType = ConvertToObjectType(entityType);
-            if (objectType.HasValue)
-            {
-                //TODO: Should we order this by something ?
-                var entities = Services.EntityService.GetAll(objectType.Value).WhereNotNull().Select(Mapper.Map<EntityBasic>);
-                return ExecutePostFilter(entities, postFilter, postFilterParams);                
-            }
-            //now we need to convert the unknown ones
-            switch (entityType)
-            {
-                case UmbracoEntityTypes.Template:
-                    var templates = Services.FileService.GetTemplates();
-                    var filteredTemplates = ExecutePostFilter(templates, postFilter, postFilterParams);
-                    return filteredTemplates.Select(Mapper.Map<EntityBasic>);
-
-                case UmbracoEntityTypes.Macro:                    
-                    //Get all macros from the macro service
-                    var macros = Services.MacroService.GetAll().WhereNotNull().OrderBy(x => x.Name);
-                    var filteredMacros = ExecutePostFilter(macros, postFilter, postFilterParams);
-                    return filteredMacros.Select(Mapper.Map<EntityBasic>);
-
-                case UmbracoEntityTypes.PropertyType:
-
-                    //get all document types, then combine all property types into one list
-                    var propertyTypes = Services.ContentTypeService.GetAllContentTypes().Cast<IContentTypeComposition>()
-                                                .Concat(Services.ContentTypeService.GetAllMediaTypes())
-                                                .ToArray()
-                                                .SelectMany(x => x.PropertyTypes)
-                                                .DistinctBy(composition => composition.Alias);
-                    var filteredPropertyTypes = ExecutePostFilter(propertyTypes, postFilter, postFilterParams);
-                    return Mapper.Map<IEnumerable<PropertyType>, IEnumerable<EntityBasic>>(filteredPropertyTypes);
-
-                case UmbracoEntityTypes.PropertyGroup:
-
-                    //get all document types, then combine all property types into one list
-                    var propertyGroups = Services.ContentTypeService.GetAllContentTypes().Cast<IContentTypeComposition>()
-                                                .Concat(Services.ContentTypeService.GetAllMediaTypes())
-                                                .ToArray()
-                                                .SelectMany(x => x.PropertyGroups)
-                                                .DistinctBy(composition => composition.Name);
-                    var filteredpropertyGroups = ExecutePostFilter(propertyGroups, postFilter, postFilterParams);
-                    return Mapper.Map<IEnumerable<PropertyGroup>, IEnumerable<EntityBasic>>(filteredpropertyGroups);
-
-                case UmbracoEntityTypes.User:
-
-                    int total;
-                    var users = Services.UserService.GetAll(0, int.MaxValue, out total);
-                    var filteredUsers = ExecutePostFilter(users, postFilter, postFilterParams);
-                    return Mapper.Map<IEnumerable<IUser>, IEnumerable<EntityBasic>>(filteredUsers);
-
-                case UmbracoEntityTypes.Domain:
-
-                case UmbracoEntityTypes.Language:
-
-                default:
-                    throw new NotSupportedException("The " + typeof(EntityController) + " does not currently support data for the type " + entityType);
-            }
-        }
-
-        private IEnumerable<EntityBasic> GetResultForKeys(Guid[] keys, UmbracoEntityTypes entityType)
-        {
-            if (keys.Length == 0)
-                return Enumerable.Empty<EntityBasic>();
-
-            var objectType = ConvertToObjectType(entityType);
-            if (objectType.HasValue)
-            {
-                var entities = Services.EntityService.GetAll(objectType.Value, keys)
-                    .WhereNotNull()
-                    .Select(Mapper.Map<EntityBasic>);
-
-                // entities are in "some" order, put them back in order
-                var xref = entities.ToDictionary(x => x.Key);
-                var result = keys.Select(x => xref.ContainsKey(x) ? xref[x] : null).Where(x => x != null);
-
-                return result;
-            }
-            //now we need to convert the unknown ones
-            switch (entityType)
-            {
-                case UmbracoEntityTypes.PropertyType:
-                case UmbracoEntityTypes.PropertyGroup:
-                case UmbracoEntityTypes.Domain:
-                case UmbracoEntityTypes.Language:
-                case UmbracoEntityTypes.User:
-                case UmbracoEntityTypes.Macro:
-                default:
-                    throw new NotSupportedException("The " + typeof(EntityController) + " does not currently support data for the type " + entityType);
-            }
-        }
-
-        private IEnumerable<EntityBasic> GetResultForIds(int[] ids, UmbracoEntityTypes entityType)
-        {
-            if (ids.Length == 0)
-                return Enumerable.Empty<EntityBasic>();
-
-            var objectType = ConvertToObjectType(entityType);
-            if (objectType.HasValue)
-            {
-                var entities = Services.EntityService.GetAll(objectType.Value, ids)
-                    .WhereNotNull()
-                    .Select(Mapper.Map<EntityBasic>);
-
-                // entities are in "some" order, put them back in order
-                var xref = entities.ToDictionary(x => x.Id);
-                var result = ids.Select(x => xref.ContainsKey(x) ? xref[x] : null).Where(x => x != null);
-
-                return result;
-            }
-            //now we need to convert the unknown ones
-            switch (entityType)
-            {
-                case UmbracoEntityTypes.PropertyType:
-                case UmbracoEntityTypes.PropertyGroup:
-                case UmbracoEntityTypes.Domain:
-                case UmbracoEntityTypes.Language:
-                case UmbracoEntityTypes.User:
-                case UmbracoEntityTypes.Macro:
-                default:
-                    throw new NotSupportedException("The " + typeof(EntityController) + " does not currently support data for the type " + entityType);
-            }
-        }
-
-        private EntityBasic GetResultForKey(Guid key, UmbracoEntityTypes entityType)
-        {
-            var objectType = ConvertToObjectType(entityType);
-            if (objectType.HasValue)
-            {
-                var found = Services.EntityService.GetByKey(key, objectType.Value);
-                if (found == null)
-                {
-                    throw new HttpResponseException(HttpStatusCode.NotFound);
-                }
-                return Mapper.Map<EntityBasic>(found);
-            }
-            //now we need to convert the unknown ones
-            switch (entityType)
-            {
-                case UmbracoEntityTypes.PropertyType:
-
-                case UmbracoEntityTypes.PropertyGroup:
-
-                case UmbracoEntityTypes.Domain:
-
-                case UmbracoEntityTypes.Language:
-
-                case UmbracoEntityTypes.User:
-
-                case UmbracoEntityTypes.Macro:
-
-                default:
-                    throw new NotSupportedException("The " + typeof(EntityController) + " does not currently support data for the type " + entityType);
-            }
-        }
-
-        private EntityBasic GetResultForId(int id, UmbracoEntityTypes entityType)
-        {
-            var objectType = ConvertToObjectType(entityType);
-            if (objectType.HasValue)
-            {
-                var found = Services.EntityService.Get(id, objectType.Value);
-                if (found == null)
-                {
-                    throw new HttpResponseException(HttpStatusCode.NotFound);
-                }
-                return Mapper.Map<EntityBasic>(found);
-            }                
-            //now we need to convert the unknown ones
-            switch (entityType)
-            {
-                case UmbracoEntityTypes.PropertyType:
-                    
-                case UmbracoEntityTypes.PropertyGroup:
-
-                case UmbracoEntityTypes.Domain:
-                    
-                case UmbracoEntityTypes.Language:
-                    
-                case UmbracoEntityTypes.User:
-                    
-                case UmbracoEntityTypes.Macro:
-                    
-                default:
-                    throw new NotSupportedException("The " + typeof(EntityController) + " does not currently support data for the type " + entityType);
-            }
-        }
-
-        private static UmbracoObjectTypes? ConvertToObjectType(UmbracoEntityTypes entityType)
-        {
-            switch (entityType)
-            {
-                case UmbracoEntityTypes.Document:
-                    return UmbracoObjectTypes.Document;
-                case UmbracoEntityTypes.Media:
-                    return UmbracoObjectTypes.Media;
-                case UmbracoEntityTypes.MemberType:
-                    return UmbracoObjectTypes.MediaType;
-                case UmbracoEntityTypes.MemberGroup:
-                    return UmbracoObjectTypes.MemberGroup;
-                case UmbracoEntityTypes.ContentItem:
-                    return UmbracoObjectTypes.ContentItem;
-                case UmbracoEntityTypes.MediaType:
-                    return UmbracoObjectTypes.MediaType;
-                case UmbracoEntityTypes.DocumentType:
-                    return UmbracoObjectTypes.DocumentType;
-                case UmbracoEntityTypes.Stylesheet:
-                    return UmbracoObjectTypes.Stylesheet;
-                case UmbracoEntityTypes.Member:
-                    return UmbracoObjectTypes.Member;
-                case UmbracoEntityTypes.DataType:
-                    return UmbracoObjectTypes.DataType;
-                default:
-                    //There is no UmbracoEntity conversion (things like Macros, Users, etc...)
-                    return null;
-            }
-        }
-
-        /// <summary>
-        /// Executes the post filter against a collection of objects
-        /// </summary>
-        /// <typeparam name="T"></typeparam>
-        /// <param name="entities"></param>
-        /// <param name="postFilter"></param>
-        /// <param name="postFilterParams"></param>
-        /// <returns></returns>
-        private IEnumerable<T> ExecutePostFilter<T>(IEnumerable<T> entities, string postFilter, IDictionary<string, object> postFilterParams)
-        {
-            //if a post filter is assigned then try to execute it
-            if (postFilter.IsNullOrWhiteSpace() == false)
-            {
-                return postFilterParams == null
-                               ? entities.AsQueryable().Where(postFilter).ToArray()
-                               : entities.AsQueryable().Where(postFilter, postFilterParams).ToArray();
-
-            }
-            return entities;
-        } 
-
-    }
-}
+using System;
+using System.Collections.Generic;
+using System.ComponentModel;
+using System.Globalization;
+using System.Net;
+using System.Text;
+using System.Web.Http;
+using AutoMapper;
+using Umbraco.Core;
+using Umbraco.Core.Models.Membership;
+using Umbraco.Web.Models.ContentEditing;
+using Umbraco.Web.Mvc;
+using System.Linq;
+using System.Net.Http;
+using Umbraco.Core.Models;
+using Constants = Umbraco.Core.Constants;
+using Examine;
+using Umbraco.Web.Dynamics;
+using System.Text.RegularExpressions;
+using Umbraco.Core.Persistence.DatabaseModelDefinitions;
+using System.Web.Http.Controllers;
+using Umbraco.Core.Xml;
+
+namespace Umbraco.Web.Editors
+{
+    /// <summary>
+    /// The API controller used for getting entity objects, basic name, icon, id representation of umbraco objects that are based on CMSNode
+    /// </summary>
+    /// <remarks>
+    /// Some objects such as macros are not based on CMSNode
+    /// </remarks>
+    [EntityControllerConfiguration]
+    [PluginController("UmbracoApi")]
+    public class EntityController : UmbracoAuthorizedJsonController
+    {
+
+        /// <summary>
+        /// Configures this controller with a custom action selector
+        /// </summary>
+        private class EntityControllerConfigurationAttribute : Attribute, IControllerConfiguration
+        {
+            public void Initialize(HttpControllerSettings controllerSettings, HttpControllerDescriptor controllerDescriptor)
+            {
+                controllerSettings.Services.Replace(typeof(IHttpActionSelector), new ParameterSwapControllerActionSelector(
+
+                    //This is a special case, we'll accept a String here so that we can get page members when the special "all-members" 
+                    //id is passed in eventually we'll probably want to support GUID + Udi too
+                    new ParameterSwapControllerActionSelector.ParameterSwapInfo("GetPagedChildren", "id", typeof(int), typeof(string)),
+
+                    new ParameterSwapControllerActionSelector.ParameterSwapInfo("GetById", "id", typeof(int), typeof(Guid), typeof(Udi)),
+                    new ParameterSwapControllerActionSelector.ParameterSwapInfo("GetByIds", "ids", typeof(int[]), typeof(Guid[]), typeof(Udi[]))));
+            }
+        }
+
+        /// <summary>
+        /// Returns an Umbraco alias given a string
+        /// </summary>
+        /// <param name="value"></param>
+        /// <param name="camelCase"></param>
+        /// <returns></returns>
+        public dynamic GetSafeAlias(string value, bool camelCase = true)
+        {
+            var returnValue = (string.IsNullOrWhiteSpace(value)) ? string.Empty : value.ToSafeAlias(camelCase);
+            dynamic returnObj = new System.Dynamic.ExpandoObject();
+            returnObj.alias = returnValue;
+            returnObj.original = value;
+            returnObj.camelCase = camelCase;
+
+            return returnObj;
+        }
+
+        /// <summary>
+        /// Searches for results based on the entity type
+        /// </summary>
+        /// <param name="query"></param>
+        /// <param name="type"></param>
+        /// <param name="searchFrom">
+        /// A starting point for the search, generally a node id, but for members this is a member type alias
+        /// </param>
+        /// <returns></returns>
+        [HttpGet]
+        public IEnumerable<EntityBasic> Search(string query, UmbracoEntityTypes type, string searchFrom = null)
+        {
+            //TODO: Should we restrict search results based on what app the user has access to?
+            // - Theoretically you shouldn't be able to see member data if you don't have access to members right?
+
+            if (string.IsNullOrEmpty(query))
+                return Enumerable.Empty<EntityBasic>();
+
+            return ExamineSearch(query, type, searchFrom);
+        }
+
+        /// <summary>
+        /// Searches for all content that the user is allowed to see (based on their allowed sections)
+        /// </summary>
+        /// <param name="query"></param>
+        /// <returns></returns>
+        /// <remarks>
+        /// Even though a normal entity search will allow any user to search on a entity type that they may not have access to edit, we need
+        /// to filter these results to the sections they are allowed to edit since this search function is explicitly for the global search 
+        /// so if we showed entities that they weren't allowed to edit they would get errors when clicking on the result.
+        /// 
+        /// The reason a user is allowed to search individual entity types that they are not allowed to edit is because those search
+        /// methods might be used in things like pickers in the content editor.
+        /// </remarks>
+        [HttpGet]
+        public IEnumerable<EntityTypeSearchResult> SearchAll(string query)
+        {
+            if (string.IsNullOrEmpty(query))
+                return Enumerable.Empty<EntityTypeSearchResult>();
+
+            var allowedSections = Security.CurrentUser.AllowedSections.ToArray();
+
+            var result = new List<EntityTypeSearchResult>();
+
+            if (allowedSections.InvariantContains(Constants.Applications.Content))
+            {
+                result.Add(new EntityTypeSearchResult
+                    {
+                        Results = ExamineSearch(query, UmbracoEntityTypes.Document),
+                        EntityType = UmbracoEntityTypes.Document.ToString()
+                    });
+            }
+            if (allowedSections.InvariantContains(Constants.Applications.Media))
+            {
+                result.Add(new EntityTypeSearchResult
+                {
+                    Results = ExamineSearch(query, UmbracoEntityTypes.Media),
+                    EntityType = UmbracoEntityTypes.Media.ToString()
+                });
+            }
+            if (allowedSections.InvariantContains(Constants.Applications.Members))
+            {
+                result.Add(new EntityTypeSearchResult
+                {
+                    Results = ExamineSearch(query, UmbracoEntityTypes.Member),
+                    EntityType = UmbracoEntityTypes.Member.ToString()
+                });
+
+            }
+            return result;
+        }
+
+        /// <summary>
+        /// Gets the path for a given node ID
+        /// </summary>
+        /// <param name="id"></param>
+        /// <param name="type"></param>
+        /// <returns></returns>
+        public IEnumerable<int> GetPath(int id, UmbracoEntityTypes type)
+        {
+            var foundContent = GetResultForId(id, type);
+
+            return foundContent.Path.Split(new[] {','}, StringSplitOptions.RemoveEmptyEntries).Select(int.Parse);
+        }
+        
+        /// <summary>
+        /// Gets the url of an entity
+        /// </summary>
+        /// <param name="id">Int id of the entity to fetch URL for</param>
+        /// <param name="type">The tpye of entity such as Document, Media, Member</param>
+        /// <returns>The URL or path to the item</returns>
+        public HttpResponseMessage GetUrl(int id, UmbracoEntityTypes type)
+        {
+            var returnUrl = string.Empty;
+
+            if (type == UmbracoEntityTypes.Document)
+            {
+                var foundUrl = Umbraco.Url(id);
+                if (string.IsNullOrEmpty(foundUrl) == false && foundUrl != "#")
+                {
+                    returnUrl = foundUrl;
+
+                    return new HttpResponseMessage(HttpStatusCode.OK)
+                    {
+                        Content = new StringContent(returnUrl)
+                    };
+                }   
+            }
+
+            var ancestors = GetAncestors(id, type);
+
+            //if content, skip the first node for replicating NiceUrl defaults
+            if(type == UmbracoEntityTypes.Document) {
+                ancestors = ancestors.Skip(1);
+            }
+
+            returnUrl = "/" + string.Join("/", ancestors.Select(x => x.Name));
+
+            return new HttpResponseMessage(HttpStatusCode.OK)
+            {
+                Content = new StringContent(returnUrl)
+            };
+        }
+        
+        [Obsolete("Use GetyById instead")]
+        [EditorBrowsable(EditorBrowsableState.Never)]
+        public EntityBasic GetByKey(Guid id, UmbracoEntityTypes type)
+        {
+            return GetResultForKey(id, type);
+        }
+
+        /// <summary>
+        /// Gets an entity by a xpath query
+        /// </summary>
+        /// <param name="query"></param>
+        /// <param name="nodeContextId"></param>
+        /// <param name="type"></param>
+        /// <returns></returns>
+        public EntityBasic GetByQuery(string query, int nodeContextId, UmbracoEntityTypes type)
+        {
+            //TODO: Rename this!!! It's misleading, it should be GetByXPath
+
+          
+            if (type != UmbracoEntityTypes.Document)
+                throw new ArgumentException("Get by query is only compatible with enitities of type Document");
+
+
+            var q = ParseXPathQuery(query, nodeContextId);
+            var node = Umbraco.TypedContentSingleAtXPath(q);
+
+            if (node == null)
+                return null;
+
+            return GetById(node.Id, type);
+        }
+
+        //PP: wip in progress on the query parser
+        private string ParseXPathQuery(string query, int id)
+        {
+            return UmbracoXPathPathSyntaxParser.ParseXPathQuery(
+                xpathExpression: query,
+                nodeContextId: id,
+                getPath: nodeid =>
+                {
+                    var ent = Services.EntityService.Get(nodeid);
+                    return ent.Path.Split(',').Reverse();
+                },
+                publishedContentExists: i => Umbraco.TypedContent(i) != null);
+        }
+
+        #region GetById
+
+        /// <summary>
+        /// Gets an entity by it's id
+        /// </summary>
+        /// <param name="id"></param>
+        /// <param name="type"></param>
+        /// <returns></returns>
+        public EntityBasic GetById(int id, UmbracoEntityTypes type)
+        {
+            return GetResultForId(id, type);
+        }
+
+        /// <summary>
+        /// Gets an entity by it's key
+        /// </summary>
+        /// <param name="id"></param>
+        /// <param name="type"></param>
+        /// <returns></returns>
+        public EntityBasic GetById(Guid id, UmbracoEntityTypes type)
+        {
+            return GetResultForKey(id, type);
+        }
+
+        /// <summary>
+        /// Gets an entity by it's UDI
+        /// </summary>
+        /// <param name="id"></param>
+        /// <param name="type"></param>
+        /// <returns></returns>
+        public EntityBasic GetById(Udi id, UmbracoEntityTypes type)
+        {
+            var guidUdi = id as GuidUdi;
+            if (guidUdi != null)
+            {
+                return GetResultForKey(guidUdi.Guid, type);
+            }
+            throw new HttpResponseException(HttpStatusCode.NotFound);
+        } 
+        #endregion
+
+        #region GetByIds
+        /// <summary>
+        /// Get entities by integer ids
+        /// </summary>
+        /// <param name="ids"></param>
+        /// <param name="type"></param>
+        /// <returns></returns>
+        /// <remarks>
+        /// We allow for POST because there could be quite a lot of Ids
+        /// </remarks>
+        [HttpGet]
+        [HttpPost]
+        public IEnumerable<EntityBasic> GetByIds([FromJsonPath]int[] ids, UmbracoEntityTypes type)
+        {
+            if (ids == null)
+            {
+                throw new HttpResponseException(HttpStatusCode.NotFound);
+            }
+            return GetResultForIds(ids, type);
+        }
+
+        /// <summary>
+        /// Get entities by GUID ids
+        /// </summary>
+        /// <param name="ids"></param>
+        /// <param name="type"></param>
+        /// <returns></returns>
+        /// <remarks>
+        /// We allow for POST because there could be quite a lot of Ids
+        /// </remarks>
+        [HttpGet]
+        [HttpPost]
+        public IEnumerable<EntityBasic> GetByIds([FromJsonPath]Guid[] ids, UmbracoEntityTypes type)
+        {
+            if (ids == null)
+            {
+                throw new HttpResponseException(HttpStatusCode.NotFound);
+            }
+            return GetResultForKeys(ids, type);
+        }
+
+        /// <summary>
+        /// Get entities by UDIs
+        /// </summary>
+        /// <param name="ids">
+        /// A list of UDIs to lookup items by, all UDIs must be of the same UDI type!
+        /// </param>
+        /// <param name="type"></param>
+        /// <returns></returns>
+        /// <remarks>
+        /// We allow for POST because there could be quite a lot of Ids.
+        /// </remarks>
+        [HttpGet]
+        [HttpPost]
+        public IEnumerable<EntityBasic> GetByIds([FromJsonPath]Udi[] ids, [FromUri]UmbracoEntityTypes type)
+        {
+            if (ids == null)
+            {
+                throw new HttpResponseException(HttpStatusCode.NotFound);
+            }
+
+            if (ids.Length == 0)
+            {
+                return Enumerable.Empty<EntityBasic>();
+            }
+
+            //all udi types will need to be the same in this list so we'll determine by the first
+            //currently we only support GuidIdi for this method
+
+            var guidUdi = ids[0] as GuidUdi;
+            if (guidUdi != null)
+            {
+                return GetResultForKeys(ids.Select(x => ((GuidUdi)x).Guid).ToArray(), type);
+            }
+
+            throw new HttpResponseException(HttpStatusCode.NotFound);
+        }       
+        #endregion
+
+        [Obsolete("Use GetyByIds instead")]
+        [EditorBrowsable(EditorBrowsableState.Never)]
+        public IEnumerable<EntityBasic> GetByKeys([FromUri]Guid[] ids, UmbracoEntityTypes type)
+        {
+            if (ids == null)
+            {
+                throw new HttpResponseException(HttpStatusCode.NotFound);
+            }
+            return GetResultForKeys(ids, type);
+        }
+
+        public IEnumerable<EntityBasic> GetChildren(int id, UmbracoEntityTypes type)
+        {
+            return GetResultForChildren(id, type);
+        }
+
+        /// <summary>
+        /// Get paged child entities by id
+        /// </summary>
+        /// <param name="id"></param>
+        /// <param name="type"></param>
+        /// <param name="pageNumber"></param>
+        /// <param name="pageSize"></param>
+        /// <param name="orderBy"></param>
+        /// <param name="orderDirection"></param>
+        /// <param name="filter"></param>
+        /// <returns></returns>
+        public PagedResult<EntityBasic> GetPagedChildren(
+            string id,
+            UmbracoEntityTypes type,
+            int pageNumber,
+            int pageSize,
+            string orderBy = "SortOrder",
+            Direction orderDirection = Direction.Ascending,
+            string filter = "")
+        {
+            int intId;
+
+            if (int.TryParse(id, out intId))
+            {
+                return GetPagedChildren(intId, type, pageNumber, pageSize, orderBy, orderDirection, filter);
+            }
+
+            Guid guidId;
+            if (Guid.TryParse(id, out guidId))
+            {
+                //Not supported currently
+                throw new HttpResponseException(HttpStatusCode.NotFound);
+            }
+
+            Udi udiId;
+            if (Udi.TryParse(id, out udiId))
+            {
+                //Not supported currently
+                throw new HttpResponseException(HttpStatusCode.NotFound);
+            }
+
+            //so we don't have an INT, GUID or UDI, it's just a string, so now need to check if it's a special id or a member type
+            if (id == Constants.Conventions.MemberTypes.AllMembersListId)
+            {
+                //the EntityService can search paged members from the root
+
+                intId = -1;
+                return GetPagedChildren(intId, type, pageNumber, pageSize, orderBy, orderDirection, filter);
+            }
+
+            //the EntityService cannot search members of a certain type, this is currently not supported and would require 
+            //quite a bit of plumbing to do in the Services/Repository, we'll revert to a paged search
+
+            int total;
+            var searchResult = ExamineSearch(filter ?? "", type, pageSize, pageNumber - 1, out total, id);
+
+            return new PagedResult<EntityBasic>(total, pageNumber, pageSize)
+            {
+                Items = searchResult
+            };            
+        }
+
+        /// <summary>
+        /// Get paged child entities by id
+        /// </summary>
+        /// <param name="id"></param>
+        /// <param name="type"></param>
+        /// <param name="pageNumber"></param>
+        /// <param name="pageSize"></param>
+        /// <param name="orderBy"></param>
+        /// <param name="orderDirection"></param>
+        /// <param name="filter"></param>
+        /// <returns></returns>
+        public PagedResult<EntityBasic> GetPagedChildren(
+            int id,
+            UmbracoEntityTypes type,
+            int pageNumber, 
+            int pageSize,
+            string orderBy = "SortOrder",
+            Direction orderDirection = Direction.Ascending,
+            string filter = "")
+        {
+            if (pageNumber <= 0)
+                throw new HttpResponseException(HttpStatusCode.NotFound);
+            if (pageSize <= 0)
+                throw new HttpResponseException(HttpStatusCode.NotFound);
+            
+            var objectType = ConvertToObjectType(type);
+            if (objectType.HasValue)
+            {
+                long totalRecords;
+                var entities = Services.EntityService.GetPagedChildren(id, objectType.Value, pageNumber - 1, pageSize, out totalRecords, orderBy, orderDirection, filter);
+
+                if (totalRecords == 0)
+                {
+                    return new PagedResult<EntityBasic>(0, 0, 0);
+                }
+
+                var pagedResult = new PagedResult<EntityBasic>(totalRecords, pageNumber, pageSize)
+                {
+                    Items = entities.Select(Mapper.Map<EntityBasic>)
+                };
+
+                return pagedResult;
+            }
+
+            //now we need to convert the unknown ones
+            switch (type)
+            {
+                case UmbracoEntityTypes.PropertyType:
+                case UmbracoEntityTypes.PropertyGroup:
+                case UmbracoEntityTypes.Domain:
+                case UmbracoEntityTypes.Language:
+                case UmbracoEntityTypes.User:
+                case UmbracoEntityTypes.Macro:
+                default:
+                    throw new NotSupportedException("The " + typeof(EntityController) + " does not currently support data for the type " + type);
+            }
+        }
+
+        public PagedResult<EntityBasic> GetPagedDescendants(
+            int id,
+            UmbracoEntityTypes type,
+            int pageNumber,
+            int pageSize,
+            string orderBy = "SortOrder",
+            Direction orderDirection = Direction.Ascending,
+            string filter = "")
+        {
+            if (pageNumber <= 0)
+                throw new HttpResponseException(HttpStatusCode.NotFound);
+            if (pageSize <= 0)
+                throw new HttpResponseException(HttpStatusCode.NotFound);
+
+            var objectType = ConvertToObjectType(type);
+            if (objectType.HasValue)
+            {
+                long totalRecords;
+                //if it's from root, don't return recycled
+                var entities = id == Constants.System.Root
+                    ? Services.EntityService.GetPagedDescendantsFromRoot(objectType.Value, pageNumber - 1, pageSize, out totalRecords, orderBy, orderDirection, filter, includeTrashed:false)
+                    : Services.EntityService.GetPagedDescendants(id, objectType.Value, pageNumber - 1, pageSize, out totalRecords, orderBy, orderDirection, filter);
+
+                if (totalRecords == 0)
+                {
+                    return new PagedResult<EntityBasic>(0, 0, 0);
+                }
+
+                var pagedResult = new PagedResult<EntityBasic>(totalRecords, pageNumber, pageSize)
+                {
+                    Items = entities.Select(Mapper.Map<EntityBasic>)
+                };
+
+                return pagedResult;
+            }
+
+            //now we need to convert the unknown ones
+            switch (type)
+            {
+                case UmbracoEntityTypes.PropertyType:
+                case UmbracoEntityTypes.PropertyGroup:
+                case UmbracoEntityTypes.Domain:
+                case UmbracoEntityTypes.Language:
+                case UmbracoEntityTypes.User:
+                case UmbracoEntityTypes.Macro:
+                default:
+                    throw new NotSupportedException("The " + typeof(EntityController) + " does not currently support data for the type " + type);
+            }
+        }
+
+        public IEnumerable<EntityBasic> GetAncestors(int id, UmbracoEntityTypes type)
+        {
+            return GetResultForAncestors(id, type);
+        }
+
+        public IEnumerable<EntityBasic> GetAll(UmbracoEntityTypes type, string postFilter, [FromUri]IDictionary<string, object> postFilterParams)
+        {
+            return GetResultForAll(type, postFilter, postFilterParams);
+        }
+
+        /// <summary>
+        /// Searches for results based on the entity type
+        /// </summary>
+        /// <param name="query"></param>
+        /// <param name="entityType"></param>
+        /// <param name="searchFrom"></param>
+        /// <returns></returns>
+        private IEnumerable<EntityBasic> ExamineSearch(string query, UmbracoEntityTypes entityType, string searchFrom = null)
+        {
+            int total;
+            return ExamineSearch(query, entityType, 200, 0, out total, searchFrom);
+        }
+
+        /// <summary>
+        /// Searches for results based on the entity type
+        /// </summary>
+        /// <param name="query"></param>
+        /// <param name="entityType"></param>
+        /// <param name="totalFound"></param>
+        /// <param name="searchFrom">
+        /// A starting point for the search, generally a node id, but for members this is a member type alias
+        /// </param>
+        /// <param name="pageSize"></param>
+        /// <param name="pageIndex"></param>
+        /// <returns></returns>
+        private IEnumerable<EntityBasic> ExamineSearch(string query, UmbracoEntityTypes entityType, int pageSize, int pageIndex, out int totalFound, string searchFrom = null)
+        {
+            //TODO: We need to update this to support paging
+
+            var sb = new StringBuilder();
+
+            string type;
+            var searcher = Constants.Examine.InternalSearcher;            
+            var fields = new[] { "id", "__NodeId" };
+            
+            //TODO: WE should really just allow passing in a lucene raw query
+            switch (entityType)
+            {
+                case UmbracoEntityTypes.Member:
+                    searcher = Constants.Examine.InternalMemberSearcher;
+                    type = "member";
+                    fields = new[] { "id", "__NodeId", "email", "loginName"};
+                    if (searchFrom != null && searchFrom != Constants.Conventions.MemberTypes.AllMembersListId && searchFrom.Trim() != "-1")
+                    {
+                        sb.Append("+__NodeTypeAlias:");
+                        sb.Append(searchFrom);
+                        sb.Append(" ");
+                    }
+                    break;
+                case UmbracoEntityTypes.Media:
+                    type = "media";
+
+                    var mediaSearchFrom = int.MinValue;
+
+                    if (Security.CurrentUser.StartMediaId > 0 ||
+                        //if searchFrom is specified and it is greater than 0
+                        (searchFrom != null && int.TryParse(searchFrom, out mediaSearchFrom) && mediaSearchFrom > 0))
+                    {
+                        sb.Append("+__Path: \\-1*\\,");
+                        sb.Append(mediaSearchFrom > 0
+                            ? mediaSearchFrom.ToString(CultureInfo.InvariantCulture)
+                            : Security.CurrentUser.StartMediaId.ToString(CultureInfo.InvariantCulture));
+                        sb.Append("\\,* ");
+                    }
+                    break;
+                case UmbracoEntityTypes.Document:
+                    type = "content";
+
+                    var contentSearchFrom = int.MinValue;
+
+                    if (Security.CurrentUser.StartContentId > 0 || 
+                        //if searchFrom is specified and it is greater than 0
+                        (searchFrom != null && int.TryParse(searchFrom, out contentSearchFrom) && contentSearchFrom > 0))
+                    {
+                        sb.Append("+__Path: \\-1*\\,");
+                        sb.Append(contentSearchFrom > 0
+                            ? contentSearchFrom.ToString(CultureInfo.InvariantCulture)
+                            : Security.CurrentUser.StartContentId.ToString(CultureInfo.InvariantCulture));
+                        sb.Append("\\,* ");
+                    }
+                    break;
+                default:
+                    throw new NotSupportedException("The " + typeof(EntityController) + " currently does not support searching against object type " + entityType);                    
+            }
+
+            var internalSearcher = ExamineManager.Instance.SearchProviderCollection[searcher];
+
+            //build a lucene query:
+            // the __nodeName will be boosted 10x without wildcards
+            // then __nodeName will be matched normally with wildcards
+            // the rest will be normal without wildcards
+            
+            
+            //check if text is surrounded by single or double quotes, if so, then exact match
+            var surroundedByQuotes = Regex.IsMatch(query, "^\".*?\"$")
+                                     || Regex.IsMatch(query, "^\'.*?\'$");
+            
+            if (surroundedByQuotes)
+            {
+                //strip quotes, escape string, the replace again
+                query = query.Trim(new[] { '\"', '\'' });
+
+                query = Lucene.Net.QueryParsers.QueryParser.Escape(query);
+
+                //nothing to search
+                if (searchFrom.IsNullOrWhiteSpace() && query.IsNullOrWhiteSpace())
+                {
+                    totalFound = 0;
+                    return new List<EntityBasic>();
+                }
+
+                //update the query with the query term
+                if (query.IsNullOrWhiteSpace() == false)
+                {
+                    //add back the surrounding quotes
+                    query = string.Format("{0}{1}{0}", "\"", query);
+
+                    //node name exactly boost x 10
+                    sb.Append("+(__nodeName: (");
+                    sb.Append(query.ToLower());
+                    sb.Append(")^10.0 ");
+
+                    foreach (var f in fields)
+                    {
+                        //additional fields normally
+                        sb.Append(f);
+                        sb.Append(": (");
+                        sb.Append(query);
+                        sb.Append(") ");
+                    }
+
+                    sb.Append(") ");
+                }
+            }
+            else
+            {
+                var trimmed = query.Trim(new[] {'\"', '\''});
+
+                //nothing to search
+                if (searchFrom.IsNullOrWhiteSpace() && trimmed.IsNullOrWhiteSpace())
+                {
+                    totalFound = 0;
+                    return new List<EntityBasic>();
+                }
+
+                //update the query with the query term
+                if (trimmed.IsNullOrWhiteSpace() == false)
+                {
+                    query = Lucene.Net.QueryParsers.QueryParser.Escape(query);
+
+                    var querywords = query.Split(new[] { ' ' }, StringSplitOptions.RemoveEmptyEntries);
+
+                    //node name exactly boost x 10
+                    sb.Append("+(__nodeName:");
+                    sb.Append("\"");
+                    sb.Append(query.ToLower());
+                    sb.Append("\"");
+                    sb.Append("^10.0 ");
+
+                    //node name normally with wildcards
+                    sb.Append(" __nodeName:");
+                    sb.Append("(");
+                    foreach (var w in querywords)
+                    {
+                        sb.Append(w.ToLower());
+                        sb.Append("* ");
+                    }
+                    sb.Append(") ");
+
+
+                    foreach (var f in fields)
+                    {
+                        //additional fields normally
+                        sb.Append(f);
+                        sb.Append(":");
+                        sb.Append("(");
+                        foreach (var w in querywords)
+                        {
+                            sb.Append(w.ToLower());
+                            sb.Append("* ");
+                        }
+                        sb.Append(")");
+                        sb.Append(" ");
+                    }
+
+                    sb.Append(") ");
+                }
+            }
+
+            //must match index type
+            sb.Append("+__IndexType:");
+            sb.Append(type);
+            
+            var raw = internalSearcher.CreateSearchCriteria().RawQuery(sb.ToString());
+            
+            var result = internalSearcher
+                //only return the number of items specified to read up to the amount of records to fill from 0 -> the number of items on the page requested
+                .Search(raw, pageSize * (pageIndex + 1)); 
+
+            totalFound = result.TotalItemCount;
+
+            var pagedResult = result.Skip(pageIndex);
+            
+            switch (entityType)
+            {
+                case UmbracoEntityTypes.Member:
+                    return MemberFromSearchResults(pagedResult.ToArray());
+                case UmbracoEntityTypes.Media:
+                    return MediaFromSearchResults(pagedResult);                    
+                case UmbracoEntityTypes.Document:
+                    return ContentFromSearchResults(pagedResult);
+                default:
+                    throw new NotSupportedException("The " + typeof(EntityController) + " currently does not support searching against object type " + entityType);
+            }
+        }
+
+        /// <summary>
+        /// Returns a collection of entities for media based on search results
+        /// </summary>
+        /// <param name="results"></param>
+        /// <returns></returns>
+        private IEnumerable<EntityBasic> MemberFromSearchResults(SearchResult[] results)
+        {
+            var mapped = Mapper.Map<IEnumerable<EntityBasic>>(results).ToArray();
+            //add additional data
+            foreach (var m in mapped)
+            {
+                //if no icon could be mapped, it will be set to document, so change it to picture
+                if (m.Icon == "icon-document")
+                {
+                    m.Icon = "icon-user";
+                }
+
+                var searchResult = results.First(x => x.Id.ToInvariantString() == m.Id.ToString());
+                if (searchResult.Fields.ContainsKey("email") && searchResult.Fields["email"] != null)
+                {
+                    m.AdditionalData["Email"] = results.First(x => x.Id.ToInvariantString() == m.Id.ToString()).Fields["email"];    
+                }
+                if (searchResult.Fields.ContainsKey("__key") && searchResult.Fields["__key"] != null)
+                {
+                    Guid key;
+                    if (Guid.TryParse(searchResult.Fields["__key"], out key))
+                    {
+                        m.Key = key;
+                    }
+                }
+            }
+            return mapped;
+        } 
+
+        /// <summary>
+        /// Returns a collection of entities for media based on search results
+        /// </summary>
+        /// <param name="results"></param>
+        /// <returns></returns>
+        private IEnumerable<EntityBasic> MediaFromSearchResults(IEnumerable<SearchResult> results)
+        {
+            var mapped = Mapper.Map<IEnumerable<EntityBasic>>(results).ToArray();
+            //add additional data
+            foreach (var m in mapped)
+            {
+                //if no icon could be mapped, it will be set to document, so change it to picture
+                if (m.Icon == "icon-document")
+                {
+                    m.Icon = "icon-picture";                     
+                }
+            }
+            return mapped;
+        } 
+
+        /// <summary>
+        /// Returns a collection of entities for content based on search results
+        /// </summary>
+        /// <param name="results"></param>
+        /// <returns></returns>
+        private IEnumerable<EntityBasic> ContentFromSearchResults(IEnumerable<SearchResult> results)
+        {
+            var mapped = Mapper.Map<IEnumerable<EntityBasic>>(results).ToArray();
+            //add additional data
+            foreach (var m in mapped)
+            {
+                var intId = m.Id.TryConvertTo<int>();
+                if (intId.Success)
+                {
+                    m.AdditionalData["Url"] = Umbraco.NiceUrl(intId.Result);
+                }
+            }
+            return mapped;
+        } 
+
+        private IEnumerable<EntityBasic> GetResultForChildren(int id, UmbracoEntityTypes entityType)
+        {
+            var objectType = ConvertToObjectType(entityType);
+            if (objectType.HasValue)
+            {
+                //TODO: Need to check for Object types that support hierarchic here, some might not.
+
+                return Services.EntityService.GetChildren(id, objectType.Value)
+                    .WhereNotNull()
+                    .Select(Mapper.Map<EntityBasic>);
+            }
+            //now we need to convert the unknown ones
+            switch (entityType)
+            {
+                case UmbracoEntityTypes.Domain:
+                case UmbracoEntityTypes.Language:
+                case UmbracoEntityTypes.User:
+                case UmbracoEntityTypes.Macro:
+                default:
+                    throw new NotSupportedException("The " + typeof(EntityController) + " does not currently support data for the type " + entityType);
+            }
+        }
+
+        private IEnumerable<EntityBasic> GetResultForAncestors(int id, UmbracoEntityTypes entityType)
+        {
+            var objectType = ConvertToObjectType(entityType);
+            if (objectType.HasValue)
+            {
+                //TODO: Need to check for Object types that support hierarchic here, some might not.
+
+                var ids = Services.EntityService.Get(id).Path.Split(',').Select(int.Parse).Distinct().ToArray();
+
+                return Services.EntityService.GetAll(objectType.Value, ids)
+                    .WhereNotNull()
+                    .OrderBy(x => x.Level)
+                    .Select(Mapper.Map<EntityBasic>);
+            }
+            //now we need to convert the unknown ones
+            switch (entityType)
+            {
+                case UmbracoEntityTypes.PropertyType:
+                case UmbracoEntityTypes.PropertyGroup:
+                case UmbracoEntityTypes.Domain:
+                case UmbracoEntityTypes.Language:
+                case UmbracoEntityTypes.User:
+                case UmbracoEntityTypes.Macro:
+                default:
+                    throw new NotSupportedException("The " + typeof(EntityController) + " does not currently support data for the type " + entityType);
+            }
+        }
+
+        /// <summary>
+        /// Gets the result for the entity list based on the type
+        /// </summary>
+        /// <param name="entityType"></param>
+        /// <param name="postFilter">A string where filter that will filter the results dynamically with linq - optional</param>
+        /// <param name="postFilterParams">the parameters to fill in the string where filter - optional</param>
+        /// <returns></returns>
+        private IEnumerable<EntityBasic> GetResultForAll(UmbracoEntityTypes entityType, string postFilter = null, IDictionary<string, object> postFilterParams = null)
+        {
+            var objectType = ConvertToObjectType(entityType);
+            if (objectType.HasValue)
+            {
+                //TODO: Should we order this by something ?
+                var entities = Services.EntityService.GetAll(objectType.Value).WhereNotNull().Select(Mapper.Map<EntityBasic>);
+                return ExecutePostFilter(entities, postFilter, postFilterParams);                
+            }
+            //now we need to convert the unknown ones
+            switch (entityType)
+            {
+                case UmbracoEntityTypes.Template:
+                    var templates = Services.FileService.GetTemplates();
+                    var filteredTemplates = ExecutePostFilter(templates, postFilter, postFilterParams);
+                    return filteredTemplates.Select(Mapper.Map<EntityBasic>);
+
+                case UmbracoEntityTypes.Macro:                    
+                    //Get all macros from the macro service
+                    var macros = Services.MacroService.GetAll().WhereNotNull().OrderBy(x => x.Name);
+                    var filteredMacros = ExecutePostFilter(macros, postFilter, postFilterParams);
+                    return filteredMacros.Select(Mapper.Map<EntityBasic>);
+
+                case UmbracoEntityTypes.PropertyType:
+
+                    //get all document types, then combine all property types into one list
+                    var propertyTypes = Services.ContentTypeService.GetAllContentTypes().Cast<IContentTypeComposition>()
+                                                .Concat(Services.ContentTypeService.GetAllMediaTypes())
+                                                .ToArray()
+                                                .SelectMany(x => x.PropertyTypes)
+                                                .DistinctBy(composition => composition.Alias);
+                    var filteredPropertyTypes = ExecutePostFilter(propertyTypes, postFilter, postFilterParams);
+                    return Mapper.Map<IEnumerable<PropertyType>, IEnumerable<EntityBasic>>(filteredPropertyTypes);
+
+                case UmbracoEntityTypes.PropertyGroup:
+
+                    //get all document types, then combine all property types into one list
+                    var propertyGroups = Services.ContentTypeService.GetAllContentTypes().Cast<IContentTypeComposition>()
+                                                .Concat(Services.ContentTypeService.GetAllMediaTypes())
+                                                .ToArray()
+                                                .SelectMany(x => x.PropertyGroups)
+                                                .DistinctBy(composition => composition.Name);
+                    var filteredpropertyGroups = ExecutePostFilter(propertyGroups, postFilter, postFilterParams);
+                    return Mapper.Map<IEnumerable<PropertyGroup>, IEnumerable<EntityBasic>>(filteredpropertyGroups);
+
+                case UmbracoEntityTypes.User:
+
+                    int total;
+                    var users = Services.UserService.GetAll(0, int.MaxValue, out total);
+                    var filteredUsers = ExecutePostFilter(users, postFilter, postFilterParams);
+                    return Mapper.Map<IEnumerable<IUser>, IEnumerable<EntityBasic>>(filteredUsers);
+
+                case UmbracoEntityTypes.Domain:
+
+                case UmbracoEntityTypes.Language:
+
+                default:
+                    throw new NotSupportedException("The " + typeof(EntityController) + " does not currently support data for the type " + entityType);
+            }
+        }
+
+        private IEnumerable<EntityBasic> GetResultForKeys(Guid[] keys, UmbracoEntityTypes entityType)
+        {
+            if (keys.Length == 0)
+                return Enumerable.Empty<EntityBasic>();
+
+            var objectType = ConvertToObjectType(entityType);
+            if (objectType.HasValue)
+            {
+                var entities = Services.EntityService.GetAll(objectType.Value, keys)
+                    .WhereNotNull()
+                    .Select(Mapper.Map<EntityBasic>);
+
+                // entities are in "some" order, put them back in order
+                var xref = entities.ToDictionary(x => x.Key);
+                var result = keys.Select(x => xref.ContainsKey(x) ? xref[x] : null).Where(x => x != null);
+
+                return result;
+            }
+            //now we need to convert the unknown ones
+            switch (entityType)
+            {
+                case UmbracoEntityTypes.PropertyType:
+                case UmbracoEntityTypes.PropertyGroup:
+                case UmbracoEntityTypes.Domain:
+                case UmbracoEntityTypes.Language:
+                case UmbracoEntityTypes.User:
+                case UmbracoEntityTypes.Macro:
+                default:
+                    throw new NotSupportedException("The " + typeof(EntityController) + " does not currently support data for the type " + entityType);
+            }
+        }
+
+        private IEnumerable<EntityBasic> GetResultForIds(int[] ids, UmbracoEntityTypes entityType)
+        {
+            if (ids.Length == 0)
+                return Enumerable.Empty<EntityBasic>();
+
+            var objectType = ConvertToObjectType(entityType);
+            if (objectType.HasValue)
+            {
+                var entities = Services.EntityService.GetAll(objectType.Value, ids)
+                    .WhereNotNull()
+                    .Select(Mapper.Map<EntityBasic>);
+
+                // entities are in "some" order, put them back in order
+                var xref = entities.ToDictionary(x => x.Id);
+                var result = ids.Select(x => xref.ContainsKey(x) ? xref[x] : null).Where(x => x != null);
+
+                return result;
+            }
+            //now we need to convert the unknown ones
+            switch (entityType)
+            {
+                case UmbracoEntityTypes.PropertyType:
+                case UmbracoEntityTypes.PropertyGroup:
+                case UmbracoEntityTypes.Domain:
+                case UmbracoEntityTypes.Language:
+                case UmbracoEntityTypes.User:
+                case UmbracoEntityTypes.Macro:
+                default:
+                    throw new NotSupportedException("The " + typeof(EntityController) + " does not currently support data for the type " + entityType);
+            }
+        }
+
+        private EntityBasic GetResultForKey(Guid key, UmbracoEntityTypes entityType)
+        {
+            var objectType = ConvertToObjectType(entityType);
+            if (objectType.HasValue)
+            {
+                var found = Services.EntityService.GetByKey(key, objectType.Value);
+                if (found == null)
+                {
+                    throw new HttpResponseException(HttpStatusCode.NotFound);
+                }
+                return Mapper.Map<EntityBasic>(found);
+            }
+            //now we need to convert the unknown ones
+            switch (entityType)
+            {
+                case UmbracoEntityTypes.PropertyType:
+
+                case UmbracoEntityTypes.PropertyGroup:
+
+                case UmbracoEntityTypes.Domain:
+
+                case UmbracoEntityTypes.Language:
+
+                case UmbracoEntityTypes.User:
+
+                case UmbracoEntityTypes.Macro:
+
+                default:
+                    throw new NotSupportedException("The " + typeof(EntityController) + " does not currently support data for the type " + entityType);
+            }
+        }
+
+        private EntityBasic GetResultForId(int id, UmbracoEntityTypes entityType)
+        {
+            var objectType = ConvertToObjectType(entityType);
+            if (objectType.HasValue)
+            {
+                var found = Services.EntityService.Get(id, objectType.Value);
+                if (found == null)
+                {
+                    throw new HttpResponseException(HttpStatusCode.NotFound);
+                }
+                return Mapper.Map<EntityBasic>(found);
+            }                
+            //now we need to convert the unknown ones
+            switch (entityType)
+            {
+                case UmbracoEntityTypes.PropertyType:
+                    
+                case UmbracoEntityTypes.PropertyGroup:
+
+                case UmbracoEntityTypes.Domain:
+                    
+                case UmbracoEntityTypes.Language:
+                    
+                case UmbracoEntityTypes.User:
+                    
+                case UmbracoEntityTypes.Macro:
+                    
+                default:
+                    throw new NotSupportedException("The " + typeof(EntityController) + " does not currently support data for the type " + entityType);
+            }
+        }
+
+        private static UmbracoObjectTypes? ConvertToObjectType(UmbracoEntityTypes entityType)
+        {
+            switch (entityType)
+            {
+                case UmbracoEntityTypes.Document:
+                    return UmbracoObjectTypes.Document;
+                case UmbracoEntityTypes.Media:
+                    return UmbracoObjectTypes.Media;
+                case UmbracoEntityTypes.MemberType:
+                    return UmbracoObjectTypes.MediaType;
+                case UmbracoEntityTypes.MemberGroup:
+                    return UmbracoObjectTypes.MemberGroup;
+                case UmbracoEntityTypes.ContentItem:
+                    return UmbracoObjectTypes.ContentItem;
+                case UmbracoEntityTypes.MediaType:
+                    return UmbracoObjectTypes.MediaType;
+                case UmbracoEntityTypes.DocumentType:
+                    return UmbracoObjectTypes.DocumentType;
+                case UmbracoEntityTypes.Stylesheet:
+                    return UmbracoObjectTypes.Stylesheet;
+                case UmbracoEntityTypes.Member:
+                    return UmbracoObjectTypes.Member;
+                case UmbracoEntityTypes.DataType:
+                    return UmbracoObjectTypes.DataType;
+                default:
+                    //There is no UmbracoEntity conversion (things like Macros, Users, etc...)
+                    return null;
+            }
+        }
+
+        /// <summary>
+        /// Executes the post filter against a collection of objects
+        /// </summary>
+        /// <typeparam name="T"></typeparam>
+        /// <param name="entities"></param>
+        /// <param name="postFilter"></param>
+        /// <param name="postFilterParams"></param>
+        /// <returns></returns>
+        private IEnumerable<T> ExecutePostFilter<T>(IEnumerable<T> entities, string postFilter, IDictionary<string, object> postFilterParams)
+        {
+            //if a post filter is assigned then try to execute it
+            if (postFilter.IsNullOrWhiteSpace() == false)
+            {
+                return postFilterParams == null
+                               ? entities.AsQueryable().Where(postFilter).ToArray()
+                               : entities.AsQueryable().Where(postFilter, postFilterParams).ToArray();
+
+            }
+            return entities;
+        } 
+
+    }
+}