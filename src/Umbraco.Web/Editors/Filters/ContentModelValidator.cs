--- conflicted
+++ resolved
@@ -148,13 +148,8 @@
 
                 var postedValue = postedProp.Value;
 
-<<<<<<< HEAD
-                ValidatePropertyValue(model, modelWithProperties, editor, p, postedValue, modelState, requiredDefaultMessages, formatDefaultMessages);
-
-=======
                 ValidatePropertyValue(model, modelWithProperties, editor, p, postedValue, modelState);
-    
->>>>>>> 9ac38854
+
             }
 
             return modelState.IsValid;
