﻿using System;
using System.Collections.Generic;
using System.IO;
using System.Net;
using System.Net.Http;
using System.Net.Http.Formatting;
using System.Text;
using System.Threading.Tasks;
using System.Web.Http;
using System.Web.Http.ModelBinding;
using Umbraco.Core;
using Umbraco.Core.IO;
using Umbraco.Core.Logging;
using Umbraco.Core.Models;
using Umbraco.Core.Models.Membership;
using Umbraco.Core.Persistence.DatabaseModelDefinitions;
using Umbraco.Core.Services;
using Umbraco.Web.Models.ContentEditing;
using Umbraco.Web.Mvc;
using Umbraco.Web.WebApi;
using System.Linq;
using System.Web.Http.Controllers;
using Umbraco.Core.Cache;
using Umbraco.Core.Composing;
using Umbraco.Core.Configuration;
using Umbraco.Web.WebApi.Filters;
using Constants = Umbraco.Core.Constants;
using Umbraco.Core.Persistence.Querying;
using Notification = Umbraco.Web.Models.ContentEditing.Notification;
using Umbraco.Core.Persistence;
using Umbraco.Core.Configuration.UmbracoSettings;
using Umbraco.Core.Models.ContentEditing;
using Umbraco.Core.Models.Editors;
using Umbraco.Core.Models.Validation;
using Umbraco.Core.PropertyEditors;
using Umbraco.Web.ContentApps;
using Umbraco.Web.Editors.Binders;
using Umbraco.Web.Editors.Filters;
using Umbraco.Core.Models.Entities;
using static Umbraco.Web.PropertyEditors.FileUploadConfiguration;
using Umbraco.Web.PropertyEditors;

namespace Umbraco.Web.Editors
{
    /// <remarks>
    /// This controller is decorated with the UmbracoApplicationAuthorizeAttribute which means that any user requesting
    /// access to ALL of the methods on this controller will need access to the media application.
    /// </remarks>
    [PluginController("UmbracoApi")]
    [UmbracoApplicationAuthorize(Constants.Applications.Media)]
    [MediaControllerControllerConfiguration]
    public class MediaController : ContentControllerBase
    {
        public MediaController(PropertyEditorCollection propertyEditors, IGlobalSettings globalSettings, IUmbracoContextAccessor umbracoContextAccessor, ISqlContext sqlContext, ServiceContext services, AppCaches appCaches, IProfilingLogger logger, IRuntimeState runtimeState, UmbracoHelper umbracoHelper)
            : base(globalSettings, umbracoContextAccessor, sqlContext, services, appCaches, logger, runtimeState, umbracoHelper)
        {
            _propertyEditors = propertyEditors ?? throw new ArgumentNullException(nameof(propertyEditors));
        }

        /// <summary>
        /// Configures this controller with a custom action selector
        /// </summary>
        private class MediaControllerControllerConfigurationAttribute : Attribute, IControllerConfiguration
        {
            public void Initialize(HttpControllerSettings controllerSettings, HttpControllerDescriptor controllerDescriptor)
            {
                controllerSettings.Services.Replace(typeof(IHttpActionSelector), new ParameterSwapControllerActionSelector(
                    new ParameterSwapControllerActionSelector.ParameterSwapInfo("GetById", "id", typeof(int), typeof(Guid), typeof(Udi)),
                    new ParameterSwapControllerActionSelector.ParameterSwapInfo("GetChildren", "id", typeof(int), typeof(Guid), typeof(Udi))));
            }
        }

        /// <summary>
        /// Gets an empty content item for the
        /// </summary>
        /// <param name="contentTypeAlias"></param>
        /// <param name="parentId"></param>
        /// <returns></returns>
        [OutgoingEditorModelEvent]
        public MediaItemDisplay GetEmpty(string contentTypeAlias, int parentId)
        {
            var contentType = Services.MediaTypeService.Get(contentTypeAlias);
            if (contentType == null)
            {
                throw new HttpResponseException(HttpStatusCode.NotFound);
            }

            var emptyContent = Services.MediaService.CreateMedia("", parentId, contentType.Alias, Security.GetUserId().ResultOr(Constants.Security.SuperUserId));
            var mapped = Mapper.Map<MediaItemDisplay>(emptyContent);

            //remove the listview app if it exists
            mapped.ContentApps = mapped.ContentApps.Where(x => x.Alias != "umbListView").ToList();

            return mapped;
        }

        /// <summary>
        /// Returns an item to be used to display the recycle bin for media
        /// </summary>
        /// <returns></returns>
        public MediaItemDisplay GetRecycleBin()
        {
            var apps = new List<ContentApp>();
            apps.Add(ListViewContentAppFactory.CreateContentApp(Services.DataTypeService, _propertyEditors, "recycleBin", "media", Core.Constants.DataTypes.DefaultMediaListView));
            apps[0].Active = true;
            var display = new MediaItemDisplay
            {
                Id = Constants.System.RecycleBinMedia,
                Alias = "recycleBin",
                ParentId = -1,
                Name = Services.TextService.Localize("general/recycleBin"),
                ContentTypeAlias = "recycleBin",
                CreateDate = DateTime.Now,
                IsContainer = true,
                Path = "-1," + Constants.System.RecycleBinMedia,
                ContentApps = apps
            };

            return display;
        }

        /// <summary>
        /// Gets the media item by id
        /// </summary>
        /// <param name="id"></param>
        /// <returns></returns>
        [OutgoingEditorModelEvent]
        [EnsureUserPermissionForMedia("id")]
        public MediaItemDisplay GetById(int id)
        {
            var foundMedia = GetObjectFromRequest(() => Services.MediaService.GetById(id));

            if (foundMedia == null)
            {
                HandleContentNotFound(id);
                //HandleContentNotFound will throw an exception
                return null;
            }
            return Mapper.Map<MediaItemDisplay>(foundMedia);
        }

        /// <summary>
        /// Gets the media item by id
        /// </summary>
        /// <param name="id"></param>
        /// <returns></returns>
        [OutgoingEditorModelEvent]
        [EnsureUserPermissionForMedia("id")]
        public MediaItemDisplay GetById(Guid id)
        {
            var foundMedia = GetObjectFromRequest(() => Services.MediaService.GetById(id));

            if (foundMedia == null)
            {
                HandleContentNotFound(id);
                //HandleContentNotFound will throw an exception
                return null;
            }
            return Mapper.Map<MediaItemDisplay>(foundMedia);
        }

        /// <summary>
        /// Gets the media item by id
        /// </summary>
        /// <param name="id"></param>
        /// <returns></returns>
        [OutgoingEditorModelEvent]
        [EnsureUserPermissionForMedia("id")]
        public MediaItemDisplay GetById(Udi id)
        {
            var guidUdi = id as GuidUdi;
            if (guidUdi != null)
            {
                return GetById(guidUdi.Guid);
            }
            throw new HttpResponseException(HttpStatusCode.NotFound);
        }

        /// <summary>
        /// Return media for the specified ids
        /// </summary>
        /// <param name="ids"></param>
        /// <returns></returns>
        [FilterAllowedOutgoingMedia(typeof(IEnumerable<MediaItemDisplay>))]
        public IEnumerable<MediaItemDisplay> GetByIds([FromUri]int[] ids)
        {
            var foundMedia = Services.MediaService.GetByIds(ids);
            return foundMedia.Select(media => Mapper.Map<MediaItemDisplay>(media));
        }

        /// <summary>
        /// Returns a paged result of media items known to be of a "Folder" type
        /// </summary>
        /// <param name="id"></param>
        /// <param name="pageNumber"></param>
        /// <param name="pageSize"></param>
        /// <returns></returns>
        public PagedResult<ContentItemBasic<ContentPropertyBasic>> GetChildFolders(int id, int pageNumber = 1, int pageSize = 1000)
        {
            //Suggested convention for folder mediatypes - we can make this more or less complicated as long as we document it...
            //if you create a media type, which has an alias that ends with ...Folder then its a folder: ex: "secureFolder", "bannerFolder", "Folder"
            var folderTypes = Services.MediaTypeService
                .GetAll()
                .Where(x => x.Alias.EndsWith("Folder"))
                .Select(x => x.Id)
                .ToArray();

            if (folderTypes.Length == 0)
            {
                return new PagedResult<ContentItemBasic<ContentPropertyBasic>>(0, pageNumber, pageSize);
            }

            long total;
            var children = Services.MediaService.GetPagedChildren(id, pageNumber - 1, pageSize, out total,
                //lookup these content types
                SqlContext.Query<IMedia>().Where(x => folderTypes.Contains(x.ContentTypeId)),
                Ordering.By("Name", Direction.Ascending));

            return new PagedResult<ContentItemBasic<ContentPropertyBasic>>(total, pageNumber, pageSize)
            {
                Items = children.Select(Mapper.Map<IMedia, ContentItemBasic<ContentPropertyBasic>>)
            };
        }

        /// <summary>
        /// Returns the root media objects
        /// </summary>
        [FilterAllowedOutgoingMedia(typeof(IEnumerable<ContentItemBasic<ContentPropertyBasic>>))]
        public IEnumerable<ContentItemBasic<ContentPropertyBasic>> GetRootMedia()
        {
            // TODO: Add permissions check!

            return Services.MediaService.GetRootMedia()
                           .Select(Mapper.Map<IMedia, ContentItemBasic<ContentPropertyBasic>>);
        }

        #region GetChildren

        private int[] _userStartNodes;
        private readonly PropertyEditorCollection _propertyEditors;

        protected int[] UserStartNodes
        {
            get { return _userStartNodes ?? (_userStartNodes = Security.CurrentUser.CalculateMediaStartNodeIds(Services.EntityService, AppCaches)); }
        }

        /// <summary>
        /// Returns the child media objects - using the entity INT id
        /// </summary>
        [FilterAllowedOutgoingMedia(typeof(IEnumerable<ContentItemBasic<ContentPropertyBasic>>), "Items")]
        public PagedResult<ContentItemBasic<ContentPropertyBasic>> GetChildren(int id,
            int pageNumber = 0,
            int pageSize = 0,
            string orderBy = "SortOrder",
            Direction orderDirection = Direction.Ascending,
            bool orderBySystemField = true,
            string filter = "")
        {
            //if a request is made for the root node data but the user's start node is not the default, then
            // we need to return their start nodes
            if (id == Constants.System.Root && UserStartNodes.Length > 0 && UserStartNodes.Contains(Constants.System.Root) == false)
            {
                if (pageNumber > 0)
                    return new PagedResult<ContentItemBasic<ContentPropertyBasic>>(0, 0, 0);
                var nodes = Services.MediaService.GetByIds(UserStartNodes).ToArray();
                if (nodes.Length == 0)
                    return new PagedResult<ContentItemBasic<ContentPropertyBasic>>(0, 0, 0);
                if (pageSize < nodes.Length) pageSize = nodes.Length; // bah
                var pr = new PagedResult<ContentItemBasic<ContentPropertyBasic>>(nodes.Length, pageNumber, pageSize)
                {
                    Items = nodes.Select(Mapper.Map<IMedia, ContentItemBasic<ContentPropertyBasic>>)
                };
                return pr;
            }

            // else proceed as usual

            long totalChildren;
            List<IMedia> children;
            if (pageNumber > 0 && pageSize > 0)
            {
                IQuery<IMedia> queryFilter = null;
                if (filter.IsNullOrWhiteSpace() == false)
                {
                    //add the default text filter
                    queryFilter = SqlContext.Query<IMedia>()
                        .Where(x => x.Name.Contains(filter));
                }

                children = Services.MediaService
                    .GetPagedChildren(
                        id, (pageNumber - 1), pageSize,
                        out totalChildren,
                        queryFilter,
                        Ordering.By(orderBy, orderDirection, isCustomField: !orderBySystemField)).ToList();
            }
            else
            {
                //better to not use this without paging where possible, currently only the sort dialog does
                children = Services.MediaService.GetPagedChildren(id,0, int.MaxValue, out var total).ToList();
                totalChildren = children.Count;
            }

            if (totalChildren == 0)
            {
                return new PagedResult<ContentItemBasic<ContentPropertyBasic>>(0, 0, 0);
            }

            var pagedResult = new PagedResult<ContentItemBasic<ContentPropertyBasic>>(totalChildren, pageNumber, pageSize);
            pagedResult.Items = children
                .Select(Mapper.Map<IMedia, ContentItemBasic<ContentPropertyBasic>>);

            return pagedResult;
        }

        /// <summary>
        /// Returns the child media objects - using the entity GUID id
        /// </summary>
        /// <param name="id"></param>
        /// <param name="pageNumber"></param>
        /// <param name="pageSize"></param>
        /// <param name="orderBy"></param>
        /// <param name="orderDirection"></param>
        /// <param name="orderBySystemField"></param>
        /// <param name="filter"></param>
        /// <returns></returns>
        [FilterAllowedOutgoingMedia(typeof(IEnumerable<ContentItemBasic<ContentPropertyBasic>>), "Items")]
        public PagedResult<ContentItemBasic<ContentPropertyBasic>> GetChildren(Guid id,
           int pageNumber = 0,
           int pageSize = 0,
           string orderBy = "SortOrder",
           Direction orderDirection = Direction.Ascending,
           bool orderBySystemField = true,
           string filter = "")
        {
            var entity = Services.EntityService.Get(id);
            if (entity != null)
            {
                return GetChildren(entity.Id, pageNumber, pageSize, orderBy, orderDirection, orderBySystemField, filter);
            }
            throw new HttpResponseException(HttpStatusCode.NotFound);
        }

        /// <summary>
        /// Returns the child media objects - using the entity UDI id
        /// </summary>
        /// <param name="id"></param>
        /// <param name="pageNumber"></param>
        /// <param name="pageSize"></param>
        /// <param name="orderBy"></param>
        /// <param name="orderDirection"></param>
        /// <param name="orderBySystemField"></param>
        /// <param name="filter"></param>
        /// <returns></returns>
        [FilterAllowedOutgoingMedia(typeof(IEnumerable<ContentItemBasic<ContentPropertyBasic>>), "Items")]
        public PagedResult<ContentItemBasic<ContentPropertyBasic>> GetChildren(Udi id,
           int pageNumber = 0,
           int pageSize = 0,
           string orderBy = "SortOrder",
           Direction orderDirection = Direction.Ascending,
           bool orderBySystemField = true,
           string filter = "")
        {
            var guidUdi = id as GuidUdi;
            if (guidUdi != null)
            {
                var entity = Services.EntityService.Get(guidUdi.Guid);
                if (entity != null)
                {
                    return GetChildren(entity.Id, pageNumber, pageSize, orderBy, orderDirection, orderBySystemField, filter);
                }
            }

            throw new HttpResponseException(HttpStatusCode.NotFound);
        }

        #endregion

        /// <summary>
        /// Moves an item to the recycle bin, if it is already there then it will permanently delete it
        /// </summary>
        /// <param name="id"></param>
        /// <returns></returns>
        [EnsureUserPermissionForMedia("id")]
        [HttpPost]
        public HttpResponseMessage DeleteById(int id)
        {
            var foundMedia = GetObjectFromRequest(() => Services.MediaService.GetById(id));

            if (foundMedia == null)
            {
                return HandleContentNotFound(id, false);
            }

            //if the current item is in the recycle bin
            if (foundMedia.Trashed == false)
            {
                var moveResult = Services.MediaService.MoveToRecycleBin(foundMedia, Security.GetUserId().ResultOr(Constants.Security.SuperUserId));
                if (moveResult == false)
                {
                    //returning an object of INotificationModel will ensure that any pending
                    // notification messages are added to the response.
                    return Request.CreateValidationErrorResponse(new SimpleNotificationModel());
                }
            }
            else
            {
                var deleteResult = Services.MediaService.Delete(foundMedia, Security.GetUserId().ResultOr(Constants.Security.SuperUserId));
                if (deleteResult == false)
                {
                    //returning an object of INotificationModel will ensure that any pending
                    // notification messages are added to the response.
                    return Request.CreateValidationErrorResponse(new SimpleNotificationModel());
                }
            }

            return Request.CreateResponse(HttpStatusCode.OK);
        }

        /// <summary>
        /// Change the sort order for media
        /// </summary>
        /// <param name="move"></param>
        /// <returns></returns>
        [EnsureUserPermissionForMedia("move.Id")]
        public HttpResponseMessage PostMove(MoveOrCopy move)
        {
            var toMove = ValidateMoveOrCopy(move);
            var destinationParentID = move.ParentId;
            var sourceParentID = toMove.ParentId;

            var moveResult = Services.MediaService.Move(toMove, move.ParentId, Security.GetUserId().ResultOr(Constants.Security.SuperUserId));

            if (sourceParentID == destinationParentID)
            {
                return Request.CreateValidationErrorResponse(new SimpleNotificationModel(new Notification("",Services.TextService.Localize("media/moveToSameFolderFailed"),NotificationStyle.Error)));
            }
            if (moveResult == false)
            {
                return Request.CreateValidationErrorResponse(new SimpleNotificationModel());
            }
            else
            {
                var response = Request.CreateResponse(HttpStatusCode.OK);
                response.Content = new StringContent(toMove.Path, Encoding.UTF8, "text/plain");
                return response;
            }
        }

        /// <summary>
        /// Saves content
        /// </summary>
        /// <returns></returns>
        [FileUploadCleanupFilter]
        [MediaItemSaveValidation]
        [OutgoingEditorModelEvent]
        public MediaItemDisplay PostSave(
            [ModelBinder(typeof(MediaItemBinder))]
                MediaItemSave contentItem)
        {
            //Recent versions of IE/Edge may send in the full client side file path instead of just the file name.
            //To ensure similar behavior across all browsers no matter what they do - we strip the FileName property of all
            //uploaded files to being *only* the actual file name (as it should be).
            if (contentItem.UploadedFiles != null && contentItem.UploadedFiles.Any())
            {
                foreach (var file in contentItem.UploadedFiles)
                {
                    file.FileName = Path.GetFileName(file.FileName);
                }
            }

            //If we've reached here it means:
            // * Our model has been bound
            // * and validated
            // * any file attachments have been saved to their temporary location for us to use
            // * we have a reference to the DTO object and the persisted object
            // * Permissions are valid

            //Don't update the name if it is empty
            if (contentItem.Name.IsNullOrWhiteSpace() == false)
            {
                contentItem.PersistedContent.Name = contentItem.Name;
            }

            MapPropertyValuesForPersistence<IMedia, MediaItemSave>(
                contentItem,
                contentItem.PropertyCollectionDto,
                (save, property) => property.GetValue(), //get prop val
                (save, property, v) => property.SetValue(v), //set prop val
                null); // media are all invariant

            //we will continue to save if model state is invalid, however we cannot save if critical data is missing.
            //TODO: Allowing media to be saved when it is invalid is odd - media doesn't have a publish phase so suddenly invalid data is allowed to be 'live'
            if (!ModelState.IsValid)
            {
                //check for critical data validation issues, we can't continue saving if this data is invalid
                if (!RequiredForPersistenceAttribute.HasRequiredValuesForPersistence(contentItem))
                {
                    //ok, so the absolute mandatory data is invalid and it's new, we cannot actually continue!
                    // add the model state to the outgoing object and throw validation response
                    var forDisplay = Mapper.Map<MediaItemDisplay>(contentItem.PersistedContent);
                    forDisplay.Errors = ModelState.ToErrorDictionary();
                    throw new HttpResponseException(Request.CreateValidationErrorResponse(forDisplay));
                }
            }

            //save the item
            var saveStatus = Services.MediaService.Save(contentItem.PersistedContent, Security.GetUserId().ResultOr(Constants.Security.SuperUserId));

            //return the updated model
            var display = Mapper.Map<MediaItemDisplay>(contentItem.PersistedContent);

            //lastly, if it is not valid, add the model state to the outgoing object and throw a 403
            HandleInvalidModelState(display);

            //put the correct msgs in
            switch (contentItem.Action)
            {
                case ContentSaveAction.Save:
                case ContentSaveAction.SaveNew:
                    if (saveStatus.Success)
                    {
                        display.AddSuccessNotification(
                            Services.TextService.Localize("speechBubbles/editMediaSaved"),
                            Services.TextService.Localize("speechBubbles/editMediaSavedText"));
                    }
                    else
                    {
                        AddCancelMessage(display);

                        //If the item is new and the operation was cancelled, we need to return a different
                        // status code so the UI can handle it since it won't be able to redirect since there
                        // is no Id to redirect to!
                        if (saveStatus.Result.Result == OperationResultType.FailedCancelledByEvent && IsCreatingAction(contentItem.Action))
                        {
                            throw new HttpResponseException(Request.CreateValidationErrorResponse(display));
                        }
                    }

                    break;
            }

            return display;
        }

        /// <summary>
        /// Empties the recycle bin
        /// </summary>
        /// <returns></returns>
        [HttpDelete]
        [HttpPost]
        public HttpResponseMessage EmptyRecycleBin()
        {
            Services.MediaService.EmptyRecycleBin(Security.GetUserId().ResultOr(Constants.Security.SuperUserId));

            return Request.CreateNotificationSuccessResponse(Services.TextService.Localize("defaultdialogs/recycleBinIsEmpty"));
        }

        /// <summary>
        /// Change the sort order for media
        /// </summary>
        /// <param name="sorted"></param>
        /// <returns></returns>
        [EnsureUserPermissionForMedia("sorted.ParentId")]
        public HttpResponseMessage PostSort(ContentSortOrder sorted)
        {
            if (sorted == null)
            {
                return Request.CreateResponse(HttpStatusCode.NotFound);
            }

            //if there's nothing to sort just return ok
            if (sorted.IdSortOrder.Length == 0)
            {
                return Request.CreateResponse(HttpStatusCode.OK);
            }

            var mediaService = Services.MediaService;
            var sortedMedia = new List<IMedia>();
            try
            {
                sortedMedia.AddRange(sorted.IdSortOrder.Select(mediaService.GetById));

                // Save Media with new sort order and update content xml in db accordingly
                if (mediaService.Sort(sortedMedia) == false)
                {
                    Logger.Warn<MediaController>("Media sorting failed, this was probably caused by an event being cancelled");
                    return Request.CreateValidationErrorResponse("Media sorting failed, this was probably caused by an event being cancelled");
                }
                return Request.CreateResponse(HttpStatusCode.OK);
            }
            catch (Exception ex)
            {
                Logger.Error<MediaController>(ex, "Could not update media sort order");
                throw;
            }
        }

        public MediaItemDisplay PostAddFolder(PostedFolder folder)
        {
            var intParentId = GetParentIdAsInt(folder.ParentId, validatePermissions:true);

            var mediaService = Services.MediaService;

            var f = mediaService.CreateMedia(folder.Name, intParentId, Constants.Conventions.MediaTypes.Folder);
            mediaService.Save(f, Security.CurrentUser.Id);

            return Mapper.Map<MediaItemDisplay>(f);
        }

        /// <summary>
        /// Used to submit a media file
        /// </summary>
        /// <returns></returns>
        /// <remarks>
        /// We cannot validate this request with attributes (nicely) due to the nature of the multi-part for data.
        /// </remarks>
        [FileUploadCleanupFilter(false)]
        public async Task<HttpResponseMessage> PostAddFile()
        {
            if (Request.Content.IsMimeMultipartContent() == false)
            {
                throw new HttpResponseException(HttpStatusCode.UnsupportedMediaType);
            }

            var root = IOHelper.MapPath(SystemDirectories.TempFileUploads);
            //ensure it exists
            Directory.CreateDirectory(root);
            var provider = new MultipartFormDataStreamProvider(root);

            var result = await Request.Content.ReadAsMultipartAsync(provider);

            //must have a file
            if (result.FileData.Count == 0)
            {
                return Request.CreateResponse(HttpStatusCode.NotFound);
            }

            //get the string json from the request
            string currentFolderId = result.FormData["currentFolder"];
            int parentId = GetParentIdAsInt(currentFolderId, validatePermissions: true);

            var tempFiles = new PostedFiles();
            var mediaService = Services.MediaService;

            //in case we pass a path with a folder in it, we will create it and upload media to it.
            if (result.FormData.ContainsKey("path"))
            {

                var folders = result.FormData["path"].Split(Constants.CharArrays.ForwardSlash);

                for (int i = 0; i < folders.Length - 1; i++)
                {
                    var folderName = folders[i];
                    IMedia folderMediaItem;

                    //if uploading directly to media root and not a subfolder
                    if (parentId == -1)
                    {
                        //look for matching folder
                        folderMediaItem =
                            mediaService.GetRootMedia().FirstOrDefault(x => x.Name == folderName && x.ContentType.Alias == Constants.Conventions.MediaTypes.Folder);
                        if (folderMediaItem == null)
                        {
                            //if null, create a folder
                            folderMediaItem = mediaService.CreateMedia(folderName, -1, Constants.Conventions.MediaTypes.Folder);
                            mediaService.Save(folderMediaItem);
                        }
                    }
                    else
                    {
                        //get current parent
                        var mediaRoot = mediaService.GetById(parentId);

                        //if the media root is null, something went wrong, we'll abort
                        if (mediaRoot == null)
                            return Request.CreateErrorResponse(HttpStatusCode.InternalServerError,
                                "The folder: " + folderName + " could not be used for storing images, its ID: " + parentId +
                                " returned null");

                        //look for matching folder
                        folderMediaItem = FindInChildren(mediaRoot.Id, folderName, Constants.Conventions.MediaTypes.Folder);

                        if (folderMediaItem == null)
                        {
                            //if null, create a folder
                            folderMediaItem = mediaService.CreateMedia(folderName, mediaRoot, Constants.Conventions.MediaTypes.Folder);
                            mediaService.Save(folderMediaItem);
                        }
                    }
                    //set the media root to the folder id so uploaded files will end there.
                    parentId = folderMediaItem.Id;
                }
            }

            //get the files
            foreach (var file in result.FileData)
            {
                var fileName = file.Headers.ContentDisposition.FileName.Trim(Constants.CharArrays.DoubleQuote).TrimEnd();
                var safeFileName = fileName.ToSafeFileName();
                var ext = safeFileName.Substring(safeFileName.LastIndexOf('.') + 1).ToLower();

                if (Current.Configs.Settings().Content.IsFileAllowedForUpload(ext))
                {
                    var mediaType = Constants.Conventions.MediaTypes.File;

                    if (result.FormData["contentTypeAlias"] == Constants.Conventions.MediaTypes.AutoSelect)
                    {
                        var mediaTypes = Services.MediaTypeService.GetAll();
                        // Look up MediaTypes
                        foreach (var mediaTypeItem in mediaTypes)
                        {
                            var fileProperty = mediaTypeItem.CompositionPropertyTypes.FirstOrDefault(x => x.Alias == "umbracoFile");
                            if (fileProperty != null) {
                                var dataTypeKey = fileProperty.DataTypeKey;
                                var dataType = Services.DataTypeService.GetDataType(dataTypeKey);

                                if (dataType != null && dataType.Configuration is IFileExtensionsConfig fileExtensionsConfig) {
                                    var fileExtensions = fileExtensionsConfig.FileExtensions;
                                    if (fileExtensions != null)
                                    {
                                        if (fileExtensions.Where(x => x.Value == ext).Count() != 0)
                                        {
                                            mediaType = mediaTypeItem.Alias;
                                            break;
                                        }
                                    }
                                }
<<<<<<< HEAD


                                /*
                                IDataEditor editor = Current.Data[propertyTypeAlias];
                                List<ValueListItem> fileExtensions = (List<ValueListItem>)editor.DefaultConfiguration.GetValue("fileExtensions", null);
                                if (fileExtensions != null) {
                                    if (fileExtensions.Where(x => x.Value == ext).Count() != 0) {
                                        mediaType = MediaType.Alias;
                                        break;
                                    }
                                }
                                */
=======
>>>>>>> 6ee20db2
                            }

                        }

                        // If media type is still File then lets check if its a image.
                        if (mediaType == Constants.Conventions.MediaTypes.File && Current.Configs.Settings().Content.ImageFileTypes.Contains(ext))
                        {
                            mediaType = Constants.Conventions.MediaTypes.Image;
                        }

                    }
                    else
                    {
                        mediaType = result.FormData["contentTypeAlias"];
                    }

                    var mediaItemName = fileName.ToFriendlyName();

                    var f = mediaService.CreateMedia(mediaItemName, parentId, mediaType, Security.CurrentUser.Id);

                    var fileInfo = new FileInfo(file.LocalFileName);
                    var fs = fileInfo.OpenReadWithRetry();
                    if (fs == null) throw new InvalidOperationException("Could not acquire file stream");
                    using (fs)
                    {
                        f.SetValue(Services.ContentTypeBaseServices, Constants.Conventions.Media.File,fileName, fs);
                    }

                    var saveResult = mediaService.Save(f, Security.CurrentUser.Id);
                    if (saveResult == false)
                    {
                        AddCancelMessage(tempFiles,
                            message: Services.TextService.Localize("speechBubbles/operationCancelledText") + " -- " + mediaItemName);
                    }
                    else
                    {
                        tempFiles.UploadedFiles.Add(new ContentPropertyFile
                        {
                            FileName = fileName,
                            PropertyAlias = Constants.Conventions.Media.File,
                            TempFilePath = file.LocalFileName
                        });
                    }
                }
                else
                {
                    tempFiles.Notifications.Add(new Notification(
                        Services.TextService.Localize("speechBubbles/operationFailedHeader"),
                        Services.TextService.Localize("media/disallowedFileType"),
                        NotificationStyle.Warning));
                }
            }

            //Different response if this is a 'blueimp' request
            if (Request.GetQueryNameValuePairs().Any(x => x.Key == "origin"))
            {
                var origin = Request.GetQueryNameValuePairs().First(x => x.Key == "origin");
                if (origin.Value == "blueimp")
                {
                    return Request.CreateResponse(HttpStatusCode.OK,
                        tempFiles,
                        //Don't output the angular xsrf stuff, blue imp doesn't like that
                        new JsonMediaTypeFormatter());
                }
            }

            return Request.CreateResponse(HttpStatusCode.OK, tempFiles);
        }

        private IMedia FindInChildren(int mediaId, string nameToFind, string contentTypeAlias)
        {
            const int pageSize = 500;
            var page = 0;
            var total = long.MaxValue;
            while (page * pageSize < total)
            {
                var children = Services.MediaService.GetPagedChildren(mediaId, page++, pageSize, out total,
                    SqlContext.Query<IMedia>().Where(x => x.Name == nameToFind));
                var match = children.FirstOrDefault(c => c.ContentType.Alias == contentTypeAlias);
                if (match != null)
                {
                    return match;
                }
            }
            return null;
        }

        /// <summary>
        /// Given a parent id which could be a GUID, UDI or an INT, this will resolve the INT
        /// </summary>
        /// <param name="parentId"></param>
        /// <param name="validatePermissions">
        /// If true, this will check if the current user has access to the resolved integer parent id
        /// and if that check fails an unauthorized exception will occur
        /// </param>
        /// <returns></returns>
        private int GetParentIdAsInt(string parentId, bool validatePermissions)
        {
            int intParentId;
            GuidUdi parentUdi;

            // test for udi
            if (GuidUdi.TryParse(parentId, out parentUdi))
            {
                parentId = parentUdi.Guid.ToString();
            }

            //if it's not an INT then we'll check for GUID
            if (int.TryParse(parentId, out intParentId) == false)
            {
                // if a guid then try to look up the entity
                Guid idGuid;
                if (Guid.TryParse(parentId, out idGuid))
                {
                    var entity = Services.EntityService.Get(idGuid);
                    if (entity != null)
                    {
                        intParentId = entity.Id;
                    }
                    else
                    {
                        throw new HttpResponseException(Request.CreateErrorResponse(HttpStatusCode.NotFound, "The passed id doesn't exist"));
                    }
                }
                else
                {
                    throw new HttpResponseException(
                        Request.CreateValidationErrorResponse("The request was not formatted correctly, the parentId is not an integer, Guid or UDI"));
                }
            }

            //ensure the user has access to this folder by parent id!
            if (validatePermissions && CheckPermissions(
                    new Dictionary<string, object>(),
                    Security.CurrentUser,
                    Services.MediaService,
                    Services.EntityService,
                    AppCaches,
                    intParentId) == false)
            {
                throw new HttpResponseException(Request.CreateResponse(
                    HttpStatusCode.Forbidden,
                    new SimpleNotificationModel(new Notification(
                        Services.TextService.Localize("speechBubbles/operationFailedHeader"),
                        Services.TextService.Localize("speechBubbles/invalidUserPermissionsText"),
                        NotificationStyle.Warning))));
            }

            return intParentId;
        }

        /// <summary>
        /// Ensures the item can be moved/copied to the new location
        /// </summary>
        /// <param name="model"></param>
        /// <returns></returns>
        private IMedia ValidateMoveOrCopy(MoveOrCopy model)
        {
            if (model == null)
            {
                throw new HttpResponseException(HttpStatusCode.NotFound);
            }

            var mediaService = Services.MediaService;
            var toMove = mediaService.GetById(model.Id);
            if (toMove == null)
            {
                throw new HttpResponseException(HttpStatusCode.NotFound);
            }
            if (model.ParentId < 0)
            {
                //cannot move if the content item is not allowed at the root unless there are
                //none allowed at root (in which case all should be allowed at root)
                var mediaTypeService = Services.MediaTypeService;
                if (toMove.ContentType.AllowedAsRoot == false && mediaTypeService.GetAll().Any(ct => ct.AllowedAsRoot))
                {
                    var notificationModel = new SimpleNotificationModel();
                    notificationModel.AddErrorNotification(Services.TextService.Localize("moveOrCopy/notAllowedAtRoot"), "");
                    throw new HttpResponseException(Request.CreateValidationErrorResponse(notificationModel));
                }
            }
            else
            {
                var parent = mediaService.GetById(model.ParentId);
                if (parent == null)
                {
                    throw new HttpResponseException(HttpStatusCode.NotFound);
                }

                //check if the item is allowed under this one
                var parentContentType = Services.MediaTypeService.Get(parent.ContentTypeId);
                if (parentContentType.AllowedContentTypes.Select(x => x.Id).ToArray()
                    .Any(x => x.Value == toMove.ContentType.Id) == false)
                {
                    var notificationModel = new SimpleNotificationModel();
                    notificationModel.AddErrorNotification(Services.TextService.Localize("moveOrCopy/notAllowedByContentType"), "");
                    throw new HttpResponseException(Request.CreateValidationErrorResponse(notificationModel));
                }

                // Check on paths
                if ((string.Format(",{0},", parent.Path)).IndexOf(string.Format(",{0},", toMove.Id), StringComparison.Ordinal) > -1)
                {
                    var notificationModel = new SimpleNotificationModel();
                    notificationModel.AddErrorNotification(Services.TextService.Localize("moveOrCopy/notAllowedByPath"), "");
                    throw new HttpResponseException(Request.CreateValidationErrorResponse(notificationModel));
                }
            }

            return toMove;
        }

        /// <summary>
        /// Performs a permissions check for the user to check if it has access to the node based on
        /// start node and/or permissions for the node
        /// </summary>
        /// <param name="storage">The storage to add the content item to so it can be reused</param>
        /// <param name="user"></param>
        /// <param name="mediaService"></param>
        /// <param name="entityService"></param>
        /// <param name="nodeId">The content to lookup, if the contentItem is not specified</param>
        /// <param name="media">Specifies the already resolved content item to check against, setting this ignores the nodeId</param>
        /// <returns></returns>
        internal static bool CheckPermissions(IDictionary<string, object> storage, IUser user, IMediaService mediaService, IEntityService entityService, AppCaches appCaches, int nodeId, IMedia media = null)
        {
            if (storage == null) throw new ArgumentNullException("storage");
            if (user == null) throw new ArgumentNullException("user");
            if (mediaService == null) throw new ArgumentNullException("mediaService");
            if (entityService == null) throw new ArgumentNullException("entityService");

            if (media == null && nodeId != Constants.System.Root && nodeId != Constants.System.RecycleBinMedia)
            {
                media = mediaService.GetById(nodeId);
                //put the content item into storage so it can be retrieved
                // in the controller (saves a lookup)
                storage[typeof(IMedia).ToString()] = media;
            }

            if (media == null && nodeId != Constants.System.Root && nodeId != Constants.System.RecycleBinMedia)
            {
                throw new HttpResponseException(HttpStatusCode.NotFound);
            }

            var hasPathAccess = (nodeId == Constants.System.Root)
                ? user.HasMediaRootAccess(entityService, appCaches)
                : (nodeId == Constants.System.RecycleBinMedia)
                    ? user.HasMediaBinAccess(entityService, appCaches)
                    : user.HasPathAccess(media, entityService, appCaches);

            return hasPathAccess;
        }

        public PagedResult<EntityBasic> GetPagedReferences(int id, string entityType, int pageNumber = 1, int pageSize = 100)
        {
            if (pageNumber <= 0 || pageSize <= 0)
            {
                throw new NotSupportedException("Both pageNumber and pageSize must be greater than zero");
            }

            var objectType = ObjectTypes.GetUmbracoObjectType(entityType);
            var udiType = ObjectTypes.GetUdiType(objectType);

            var relations = Services.RelationService.GetPagedParentEntitiesByChildId(id, pageNumber - 1, pageSize, out var totalRecords, objectType);

            return new PagedResult<EntityBasic>(totalRecords, pageNumber, pageSize)
            {
                Items = relations.Cast<ContentEntitySlim>().Select(rel => new EntityBasic
                {
                    Id = rel.Id,
                    Key = rel.Key,
                    Udi = Udi.Create(udiType, rel.Key),
                    Icon = rel.ContentTypeIcon,
                    Name = rel.Name,
                    Alias = rel.ContentTypeAlias
                })
            };
        }
    }
}<|MERGE_RESOLUTION|>--- conflicted
+++ resolved
@@ -726,21 +726,6 @@
                                         }
                                     }
                                 }
-<<<<<<< HEAD
-
-
-                                /*
-                                IDataEditor editor = Current.Data[propertyTypeAlias];
-                                List<ValueListItem> fileExtensions = (List<ValueListItem>)editor.DefaultConfiguration.GetValue("fileExtensions", null);
-                                if (fileExtensions != null) {
-                                    if (fileExtensions.Where(x => x.Value == ext).Count() != 0) {
-                                        mediaType = MediaType.Alias;
-                                        break;
-                                    }
-                                }
-                                */
-=======
->>>>>>> 6ee20db2
                             }
 
                         }
