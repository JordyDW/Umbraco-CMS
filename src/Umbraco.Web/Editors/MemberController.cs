--- conflicted
+++ resolved
@@ -592,14 +592,6 @@
                 if (builtInAliases.Contains(p.Alias) == false && valueMapped != null)
                 {
                     p.SetValue(valueMapped.GetValue());
-<<<<<<< HEAD
-=======
-
-                    // FIXME: /task - ok, I give up, at that point tags are dead here, until we figure it out
-                    // p.TagChanges.Behavior = valueMapped.TagChanges.Behavior;
-                    // p.TagChanges.Enable = valueMapped.TagChanges.Enable;
-                    // p.TagChanges.Tags = valueMapped.TagChanges.Tags;
->>>>>>> c846d695
                 }
             }
         }
