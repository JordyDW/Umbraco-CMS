﻿using System;
using System.Collections.Generic;
using System.Linq;
using System.Net;
using System.Net.Http;
using System.Reflection;
using System.Text;
using System.Web.Http;
using Newtonsoft.Json;
using Newtonsoft.Json.Linq;
using Umbraco.Core;
using Umbraco.Core.Configuration;
using Umbraco.Core.Logging;
using Umbraco.Core.Persistence;
using Umbraco.Web.Install.Models;
using Umbraco.Web.WebApi;

namespace Umbraco.Web.Install.Controllers
{
    [AngularJsonOnlyConfiguration]
    [HttpInstallAuthorize]
    public class InstallApiController : ApiController
    {
        protected InstallApiController()
            : this(UmbracoContext.Current)
        {

        }

        protected InstallApiController(UmbracoContext umbracoContext)
        {
            if (umbracoContext == null) throw new ArgumentNullException("umbracoContext");
            UmbracoContext = umbracoContext;
        }

        /// <summary>
        /// Returns the current UmbracoContext
        /// </summary>
        public UmbracoContext UmbracoContext { get; private set; }

        public ApplicationContext ApplicationContext
        {
            get { return UmbracoContext.Application; }
        }

        private InstallHelper _helper;
        internal InstallHelper InstallHelper
        {
            get
            {
                return _helper ?? (_helper = new InstallHelper(UmbracoContext));
            }
        }

        /// <summary>
        /// Gets the install setup
        /// </summary>
        /// <returns></returns>
        public InstallSetup GetSetup()
        {
            var setup = new InstallSetup();

            //TODO: Check for user/site token

            var steps = new List<InstallSetupStep>();

            var installSteps = InstallHelper.GetStepsForCurrentInstallType().ToArray();

            //only get the steps that are targetting the current install type
            steps.AddRange(installSteps);
            setup.Steps = steps;

            InstallStatusTracker.Initialize(setup.InstallId, installSteps);

            return setup;
        }

        /// <summary>
        /// Checks if the db can be connected to
        /// </summary>
        /// <returns></returns>
        public HttpResponseMessage PostCheckDbConnection()
        {
            throw new NotImplementedException();
        }

        /// <summary>
        /// Checks if the db credentials are correct
        /// </summary>
        /// <returns></returns>
        public HttpResponseMessage PostCheckDbCredentials()
        {
            throw new NotImplementedException();
        }

        public IEnumerable<Package> GetPackages()
        {
            var r = new org.umbraco.our.Repository();
            var modules = r.Modules();

            return modules.Select(package => new Package()
            {
                Id = package.RepoGuid,
                Name = package.Text,
                Thumbnail = package.Thumbnail
            });
        }

        /// <summary>
        /// Does the install
        /// </summary>
        /// <returns></returns>
        public InstallProgressResultModel PostPerformInstall(InstallInstructions installModel)
        {
            if (installModel == null) throw new ArgumentNullException("installModel");

            var status = InstallStatusTracker.GetStatus().ToArray();
            //there won't be any statuses returned if the app pool has restarted so we need to re-read from file.
            if (status.Any() == false)
            {
                status = InstallStatusTracker.InitializeFromFile(installModel.InstallId).ToArray();
            }

            //var queue = new Queue<InstallTrackingItem>(status);
            //while (queue.Count > 0)
            //{
            //    var stepStatus = queue.Dequeue();

            //    //if it is not complete, then we need to execute it
            //    if (stepStatus.IsComplete == false)
            //    {
            //        var step = InstallHelper.GetAllSteps().Single(x => x.Name == stepStatus.Name);

            //        JToken instruction = null;
            //        if (step.HasUIElement)
            //        {
            //            //Since this is a UI instruction, we will extract the model from it
            //            if (installModel.Instructions.Any(x => x.Key == step.Name) == false)
            //            {
            //                throw new HttpResponseException(Request.CreateValidationErrorResponse("No instruction defined for step: " + step.Name));
            //            }
            //            instruction = installModel.Instructions[step.Name];
            //        }

            //        //If this step doesn't require execution then continue to the next one.
            //        if (step.RequiresExecution() == false)
            //        {
            //            //set this as complete and continue
            //            InstallStatusTracker.SetComplete(installModel.InstallId, stepStatus.Name, null);
            //            continue;
            //        }

            //        try
            //        {
            //            var setupData = ExecuteStep(step, instruction);

            //            //update the status
            //            InstallStatusTracker.SetComplete(installModel.InstallId, step.Name, setupData != null ? setupData.SavedStepData : null);

            //            //get the next step if there is one

            //            var nextStep = "";
            //            if ((index + 1) < status.Length)
            //            {

            //                nextStep = status[index + 1].Name;
            //            }

            //            //check if there's a custom view to return for this step
            //            if (setupData != null && setupData.View.IsNullOrWhiteSpace() == false)
            //            {
            //                return new InstallProgressResultModel(false, step.Name, nextStep, setupData.View, setupData.ViewModel);
            //            }

            //            return new InstallProgressResultModel(false, step.Name, nextStep);
            //        }
            //        catch (Exception ex)
            //        {
            //            if (ex is TargetInvocationException && ex.InnerException != null)
            //            {
            //                ex = ex.InnerException;
            //            }

            //            var installException = ex as InstallException;
            //            if (installException != null)
            //            {
            //                throw new HttpResponseException(Request.CreateValidationErrorResponse(new
            //                {
            //                    view = installException.View,
            //                    model = installException.ViewModel,
            //                    message = installException.Message
            //                }));
            //            }

            //            throw new HttpResponseException(
            //                Request.CreateValidationErrorResponse("An error occurred executing the step: " + step.Name + ". Error: " + ex.Message));
            //        }
            //    }

            //}

            for (var index = 0; index < status.Length; index++)
            {
                var stepStatus = status[index];
                //if it is not complete, then we need to execute it
                if (stepStatus.IsComplete == false)
                {
                    var step = InstallHelper.GetAllSteps().Single(x => x.Name == stepStatus.Name);

                    JToken instruction = null;
                    if (step.HasUIElement)
                    {
                        //Since this is a UI instruction, we will extract the model from it
                        if (installModel.Instructions.Any(x => x.Key == step.Name) == false)
                        {
                            throw new HttpResponseException(Request.CreateValidationErrorResponse("No instruction defined for step: " + step.Name));
                        }
                        instruction = installModel.Instructions[step.Name];
                    }

                    //If this step doesn't require execution then continue to the next one.
                    if (step.RequiresExecution() == false)
                    {
                        //set this as complete and continue
                        InstallStatusTracker.SetComplete(installModel.InstallId, stepStatus.Name, null);
                        continue;
                    }

                    try
                    {
                        var setupData = ExecuteStep(step, instruction);

                        //update the status
                        InstallStatusTracker.SetComplete(installModel.InstallId, step.Name, setupData != null ? setupData.SavedStepData : null);

                        //get the next step if there is one
                        var nextStep = "";
                        if ((index + 1) < status.Length)
                        {

                            nextStep = status[index + 1].Name;
                        }

                        //check if there's a custom view to return for this step
                        if (setupData != null && setupData.View.IsNullOrWhiteSpace() == false)
                        {
                            return new InstallProgressResultModel(false, step.Name, nextStep, setupData.View, setupData.ViewModel);
                        }

                        return new InstallProgressResultModel(false, step.Name, nextStep);
                    }
                    catch (Exception ex)
                    {
                        if (ex is TargetInvocationException && ex.InnerException != null)
                        {
                            ex = ex.InnerException;
                        }

                        //return custom view if we have an install exception
                        var installException = ex as InstallException;
                        if (installException != null)
                        {
                            throw new HttpResponseException(Request.CreateValidationErrorResponse(new
                            {
                                step = step.Name,
                                view = installException.View,
                                model = installException.ViewModel,
                                message = installException.Message
                            }));
                        }

<<<<<<< HEAD
                        throw new HttpResponseException(
                            Request.CreateValidationErrorResponse("An error occurred executing the step: " + step.Name + ". Error: " + ex.Message));
=======
                        //return standard view + step and message to display generic message
                        return Json(new
                        {
                            step = step.Name,
                            view = "error",
                            message = ex.Message
                        }, HttpStatusCode.BadRequest);

                        //return Request.CreateValidationErrorResponse("An error occurred executing the step: " + step.Name + ". Error: " + ex.Message);
>>>>>>> 923eb300
                    }
                }
            }

            InstallStatusTracker.Reset();
            return new InstallProgressResultModel(true, "", "");

            //return Json(new { complete = true }, HttpStatusCode.OK);
        }

        //private InstallSetupStep IterateNextRequiredStep(Queue<InstallTrackingItem> queue)
        //{
        //    var step = InstallHelper.GetAllSteps().Single(x => x.Name == stepStatus.Name);
        //}

        internal InstallSetupResult ExecuteStep(InstallSetupStep step, JToken instruction)
        {
            using (DisposableTimer.TraceDuration<InstallApiController>("Executing installation step: " + step.Name, "Step completed"))
            {
                var model = instruction == null ? null : instruction.ToObject(step.StepType);
                var genericStepType = typeof(InstallSetupStep<>);
                Type[] typeArgs = { step.StepType };
                var typedStepType = genericStepType.MakeGenericType(typeArgs);
                try
                {
                    var method = typedStepType.GetMethods().Single(x => x.Name == "Execute");
                    return (InstallSetupResult)method.Invoke(step, new object[] { model });
                }
                catch (Exception ex)
                {
                    LogHelper.Error<InstallApiController>("Installation step " + step.Name + " failed.", ex);
                    throw;
                }
            }
        }

        private HttpResponseMessage Json(object jsonObject, HttpStatusCode status)
        {
            var response = Request.CreateResponse(status);
            var json = JObject.FromObject(jsonObject);
            response.Content = new StringContent(json.ToString(), Encoding.UTF8, "application/json");
            return response;
        }

    }
}<|MERGE_RESOLUTION|>--- conflicted
+++ resolved
@@ -269,10 +269,8 @@
                             }));
                         }
 
-<<<<<<< HEAD
                         throw new HttpResponseException(
                             Request.CreateValidationErrorResponse("An error occurred executing the step: " + step.Name + ". Error: " + ex.Message));
-=======
                         //return standard view + step and message to display generic message
                         return Json(new
                         {
@@ -282,7 +280,6 @@
                         }, HttpStatusCode.BadRequest);
 
                         //return Request.CreateValidationErrorResponse("An error occurred executing the step: " + step.Name + ". Error: " + ex.Message);
->>>>>>> 923eb300
                     }
                 }
             }
