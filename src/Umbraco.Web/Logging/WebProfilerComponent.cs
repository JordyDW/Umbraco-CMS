﻿using System;
using System.Collections.Generic;
using System.Web;
using Umbraco.Core.Composing;
using Umbraco.Core.Logging;

namespace Umbraco.Web.Logging
{
    internal sealed class WebProfilerComponent : IComponent
    {
        private readonly WebProfiler _profiler;
        private readonly bool _profile;
        private readonly List<Action> _terminate = new List<Action>();

        public WebProfilerComponent(IProfiler profiler, ILogger logger)
        {
            _profile = true;

            // although registered in WebRuntime.Compose, ensure that we have not
            // been replaced by another component, and we are still "the" profiler
            _profiler = profiler as WebProfiler;
            if (_profiler != null) return;

            // if VoidProfiler was registered, let it be known
            if (profiler is VoidProfiler)
                logger.Info<WebProfilerComponent>("Profiler is VoidProfiler, not profiling (must run debug mode to profile).");
            _profile = false;
        }

        public void Initialize()
        {
            if (!_profile) return;

            // bind to ApplicationInit - ie execute the application initialization for *each* application
            // it would be a mistake to try and bind to the current application events
            UmbracoApplicationBase.ApplicationInit += InitializeApplication;
        }

        public void Terminate()
        {
            UmbracoApplicationBase.ApplicationInit -= InitializeApplication;
<<<<<<< HEAD
=======
            foreach (var t in _terminate) t();
>>>>>>> e3c8bd8c
        }

        private void InitializeApplication(object sender, EventArgs args)
        {
            if (!(sender is HttpApplication app)) return;

            // for *each* application (this will run more than once)
            void beginRequest(object s, EventArgs a) => _profiler.UmbracoApplicationBeginRequest(s, a);
            app.BeginRequest += beginRequest;
            _terminate.Add(() => app.BeginRequest -= beginRequest);

            void endRequest(object s, EventArgs a) => _profiler.UmbracoApplicationEndRequest(s, a);
            app.EndRequest += endRequest;
            _terminate.Add(() => app.EndRequest -= endRequest);
        }
    }
}<|MERGE_RESOLUTION|>--- conflicted
+++ resolved
@@ -39,10 +39,7 @@
         public void Terminate()
         {
             UmbracoApplicationBase.ApplicationInit -= InitializeApplication;
-<<<<<<< HEAD
-=======
             foreach (var t in _terminate) t();
->>>>>>> e3c8bd8c
         }
 
         private void InitializeApplication(object sender, EventArgs args)
