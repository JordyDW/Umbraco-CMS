﻿using Newtonsoft.Json;
using System;
using System.Collections.Generic;
using System.ComponentModel.DataAnnotations;
using System.Linq;
using System.Web.Mvc;
using Umbraco.Core;
using Umbraco.Core.Models;
using Umbraco.Core.Services;
using Umbraco.Web.PropertyEditors.Validation;

namespace Umbraco.Web
{
    internal static class ModelStateExtensions
    {

        /// <summary>
        /// Merges ModelState that has names matching the prefix
        /// </summary>
        /// <param name="state"></param>
        /// <param name="dictionary"></param>
        /// <param name="prefix"></param>
        public static void Merge(this ModelStateDictionary state, ModelStateDictionary dictionary, string prefix)
        {
            if (dictionary == null)
                return;
            foreach (var keyValuePair in dictionary
                //It can either equal the prefix exactly (model level errors) or start with the prefix. (property level errors)
                .Where(keyValuePair => keyValuePair.Key == prefix || keyValuePair.Key.StartsWith(prefix + ".")))
            {
                state[keyValuePair.Key] = keyValuePair.Value;
            }
        }

        /// <summary>
        /// Checks if there are any model errors on any fields containing the prefix
        /// </summary>
        /// <param name="state"></param>
        /// <param name="prefix"></param>
        /// <returns></returns>
        public static bool IsValid(this ModelStateDictionary state, string prefix)
        {
            return state.Where(v => v.Key.StartsWith(prefix + ".")).All(v => !v.Value.Errors.Any());
        }

        /// <summary>
        /// Adds an <see cref="ContentPropertyValidationResult"/> error to model state for a property so we can use it on the client side.
        /// </summary>
        /// <param name="modelState"></param>
        /// <param name="result"></param>
        /// <param name="propertyAlias"></param>
        /// <param name="culture">The culture for the property, if the property is invariant than this is empty</param>
        internal static void AddPropertyError(this System.Web.Http.ModelBinding.ModelStateDictionary modelState,
            ValidationResult result, string propertyAlias, string culture = "", string segment = "")
<<<<<<< HEAD
=======
        {
            modelState.AddPropertyValidationError(new ContentPropertyValidationResult(result, culture, segment), propertyAlias, culture, segment);
        }

        /// <summary>
        /// Adds the <see cref="ValidationResult"/> to the model state with the appropriate keys for property errors
        /// </summary>
        /// <param name="modelState"></param>
        /// <param name="result"></param>
        /// <param name="propertyAlias"></param>
        /// <param name="culture"></param>
        /// <param name="segment"></param>
        internal static void AddPropertyValidationError(this System.Web.Http.ModelBinding.ModelStateDictionary modelState,
            ValidationResult result, string propertyAlias, string culture = "", string segment = "")
>>>>>>> d5c0e79c
        {
            modelState.AddValidationError(
                result,
                "_Properties",
                propertyAlias,
                //if the culture is null, we'll add the term 'invariant' as part of the key
                culture.IsNullOrWhiteSpace() ? "invariant" : culture,
                // if the segment is null, we'll add the term 'null' as part of the key
                segment.IsNullOrWhiteSpace() ? "null" : segment);
        }

        /// <summary>
        /// Adds a generic culture error for use in displaying the culture validation error in the save/publish/etc... dialogs
        /// </summary>
        /// <param name="modelState"></param>
        /// <param name="culture"></param>
        /// <param name="segment"></param>
        /// <param name="errMsg"></param>
        internal static void AddVariantValidationError(this System.Web.Http.ModelBinding.ModelStateDictionary modelState,
            string culture, string segment, string errMsg)
        {
            var key = "_content_variant_" + (culture.IsNullOrWhiteSpace() ? "invariant" : culture) + "_" + (segment.IsNullOrWhiteSpace() ? "null" : segment) + "_";
            if (modelState.ContainsKey(key)) return;
            modelState.AddModelError(key, errMsg);
        }

        /// <summary>
        /// Returns a list of cultures that have property validation errors
        /// </summary>
        /// <param name="modelState"></param>
        /// <param name="localizationService"></param>
        /// <param name="cultureForInvariantErrors">The culture to affiliate invariant errors with</param>
        /// <returns>
        /// A list of cultures that have property validation errors. The default culture will be returned for any invariant property errors.
        /// </returns>
        internal static IReadOnlyList<(string culture, string segment)> GetVariantsWithPropertyErrors(this System.Web.Http.ModelBinding.ModelStateDictionary modelState,
            string cultureForInvariantErrors)
        {
            //Add any variant specific errors here
            var variantErrors = modelState.Keys
                .Where(key => key.StartsWith("_Properties.")) //only choose _Properties errors
                .Select(x => x.Split('.')) //split into parts
                .Where(x => x.Length >= 4 && !x[2].IsNullOrWhiteSpace() && !x[3].IsNullOrWhiteSpace())
                .Select(x => (culture: x[2], segment: x[3]))
                //if the culture is marked "invariant" than return the default language, this is because we can only edit invariant properties on the default language
                //so errors for those must show up under the default lang.
                //if the segment is marked "null" then return an actual null
                .Select(x =>
                {
                    var culture = x.culture == "invariant" ? cultureForInvariantErrors : x.culture;
                    var segment = x.segment == "null" ? null : x.segment;
                    return (culture, segment);
                })                
                .Distinct()
                .ToList();

            return variantErrors;
        }

        /// <summary>
        /// Returns a list of cultures that have any validation errors
        /// </summary>
        /// <param name="modelState"></param>
        /// <param name="localizationService"></param>
        /// <param name="cultureForInvariantErrors">The culture to affiliate invariant errors with</param>
        /// <returns>
        /// A list of cultures that have validation errors. The default culture will be returned for any invariant errors.
        /// </returns>
        internal static IReadOnlyList<(string culture, string segment)> GetVariantsWithErrors(this System.Web.Http.ModelBinding.ModelStateDictionary modelState, string cultureForInvariantErrors)
        {
            var propertyVariantErrors = modelState.GetVariantsWithPropertyErrors(cultureForInvariantErrors);

            //now check the other special variant errors that are
            var genericVariantErrors = modelState.Keys
                .Where(x => x.StartsWith("_content_variant_") && x.EndsWith("_"))
                .Select(x => x.TrimStart("_content_variant_").TrimEnd("_"))                
                .Select(x =>
                {
                    // Format "<culture>_<segment>"
                    var cs = x.Split(new[] { '_' });
                    return (culture: cs[0], segment: cs[1]);
                })
                .Where(x => !x.culture.IsNullOrWhiteSpace())
                //if it's marked "invariant" than return the default language, this is because we can only edit invariant properties on the default language
                //so errors for those must show up under the default lang.
                //if the segment is marked "null" then return an actual null
                .Select(x =>
                {
                    var culture = x.culture == "invariant" ? cultureForInvariantErrors : x.culture;
                    var segment = x.segment == "null" ? null : x.segment;
                    return (culture, segment);
                })
                .Distinct();

            return propertyVariantErrors.Union(genericVariantErrors).Distinct().ToList();
        }
        
        /// <summary>
        /// Adds the error to model state correctly for a property so we can use it on the client side.
        /// </summary>
        /// <param name="modelState"></param>
        /// <param name="result"></param>
        /// <param name="parts">
        /// Each model state validation error has a name and in most cases this name is made up of parts which are delimited by a '.'
        /// </param>
        internal static void AddValidationError(this System.Web.Http.ModelBinding.ModelStateDictionary modelState,
            ValidationResult result, params string[] parts)
        {
            // if there are assigned member names, we combine the member name with the owner name
            // so that we can try to match it up to a real field. otherwise, we assume that the
            // validation message is for the overall owner.
            // Owner = the component being validated, like a content property but could be just an HTML field on another editor

            var withNames = false;
            var delimitedParts = string.Join(".", parts);
            foreach (var memberName in result.MemberNames)
            {
                modelState.TryAddModelError($"{delimitedParts}.{memberName}", result.ToString());
                withNames = true;
            }
            if (!withNames)
            {
                modelState.TryAddModelError($"{delimitedParts}", result.ToString());
            }
                
        }

        /// <summary>
        /// Will add an error to model state for a key if that key and error don't already exist
        /// </summary>
        /// <param name="modelState"></param>
        /// <param name="key"></param>
        /// <param name="errorMsg"></param>
        /// <returns></returns>
        private static bool TryAddModelError(this System.Web.Http.ModelBinding.ModelStateDictionary modelState, string key, string errorMsg)
        {
            if (modelState.TryGetValue(key, out var errs))
            {
                foreach(var e in errs.Errors)
                    if (e.ErrorMessage == errorMsg) return false; //if this same error message exists for the same key, just exit
            }

            modelState.AddModelError(key, errorMsg);
            return true;
        }

        public static IDictionary<string, object> ToErrorDictionary(this System.Web.Http.ModelBinding.ModelStateDictionary modelState)
        {
            var modelStateError = new Dictionary<string, object>();
            foreach (var keyModelStatePair in modelState)
            {
                var key = keyModelStatePair.Key;
                var errors = keyModelStatePair.Value.Errors;
                if (errors != null && errors.Count > 0)
                {
                    modelStateError.Add(key, errors.Select(error => error.ErrorMessage));
                }
            }
            return modelStateError;
        }

        /// <summary>
        /// Serializes the ModelState to JSON for JavaScript to interrogate the errors
        /// </summary>
        /// <param name="state"></param>
        /// <returns></returns>
        public static JsonResult ToJsonErrors(this ModelStateDictionary state)
        {
            return new JsonResult
                {
                    Data = new
                        {
                            success = state.IsValid.ToString().ToLower(),
                            failureType = "ValidationError",
                            validationErrors = from e in state
                                               where e.Value.Errors.Count > 0
                                               select new
                                                   {
                                                       name = e.Key,
                                                       errors = e.Value.Errors.Select(x => x.ErrorMessage)
                                                   .Concat(
                                                       e.Value.Errors.Where(x => x.Exception != null).Select(x => x.Exception.Message))
                                                   }
                        }
                };
        }

       
    }
}<|MERGE_RESOLUTION|>--- conflicted
+++ resolved
@@ -52,8 +52,6 @@
         /// <param name="culture">The culture for the property, if the property is invariant than this is empty</param>
         internal static void AddPropertyError(this System.Web.Http.ModelBinding.ModelStateDictionary modelState,
             ValidationResult result, string propertyAlias, string culture = "", string segment = "")
-<<<<<<< HEAD
-=======
         {
             modelState.AddPropertyValidationError(new ContentPropertyValidationResult(result, culture, segment), propertyAlias, culture, segment);
         }
@@ -68,7 +66,6 @@
         /// <param name="segment"></param>
         internal static void AddPropertyValidationError(this System.Web.Http.ModelBinding.ModelStateDictionary modelState,
             ValidationResult result, string propertyAlias, string culture = "", string segment = "")
->>>>>>> d5c0e79c
         {
             modelState.AddValidationError(
                 result,
