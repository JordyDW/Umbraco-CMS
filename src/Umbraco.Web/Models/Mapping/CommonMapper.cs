--- conflicted
+++ resolved
@@ -24,20 +24,17 @@
         private readonly ContentAppFactoryCollection _contentAppDefinitions;
         private readonly ILocalizedTextService _localizedTextService;
         private readonly IHttpContextAccessor _httpContextAccessor;
+        private readonly IUmbracoContextAccessor _umbracoContextAccessor;
 
-<<<<<<< HEAD
-        public CommonMapper(IUserService userService, IContentTypeBaseServiceProvider contentTypeBaseServiceProvider,
-            ContentAppFactoryCollection contentAppDefinitions, ILocalizedTextService localizedTextService, IHttpContextAccessor httpContextAccessor, ICurrentUserAccessor currentUserAccessor)
-=======
         public CommonMapper(IUserService userService, IContentTypeBaseServiceProvider contentTypeBaseServiceProvider, IUmbracoContextAccessor umbracoContextAccessor,
             ContentAppFactoryCollection contentAppDefinitions, ILocalizedTextService localizedTextService, IHttpContextAccessor httpContextAccessor)
->>>>>>> b964ff1d
         {
             _userService = userService;
             _contentTypeBaseServiceProvider = contentTypeBaseServiceProvider;
             _contentAppDefinitions = contentAppDefinitions;
             _localizedTextService = localizedTextService;
             _httpContextAccessor = httpContextAccessor;
+            _umbracoContextAccessor = umbracoContextAccessor;
         }
 
         public UserProfile GetOwner(IContentBase source, MapperContext context)
