﻿using System;
using System.Collections.Generic;
using System.Linq;
using Umbraco.Core;
using Umbraco.Core.Dictionary;
using Umbraco.Core.Logging;
using Umbraco.Core.Mapping;
using Umbraco.Core.Models;
using Umbraco.Core.Models.PublishedContent;
using Umbraco.Core.Models.Membership;
using Umbraco.Core.Services;
using Umbraco.Web.Models.ContentEditing;
using Umbraco.Web.Routing;
using Umbraco.Web.Trees;

namespace Umbraco.Web.Models.Mapping
{
    /// <summary>
    /// Declares how model mappings for content
    /// </summary>
    internal class ContentMapDefinition : IMapDefinition
    {
        private readonly CommonMapper _commonMapper;
        private readonly CommonTreeNodeMapper _commonTreeNodeMapper;
        private readonly ICultureDictionary _cultureDictionary;
        private readonly ILocalizedTextService _localizedTextService;
        private readonly IContentService _contentService;
        private readonly IContentTypeService _contentTypeService;
        private readonly IFileService _fileService;
        private readonly IUmbracoContextAccessor _umbracoContextAccessor;
        private readonly IPublishedRouter _publishedRouter;
        private readonly ILocalizationService _localizationService;
        private readonly ILogger _logger;
        private readonly IUserService _userService;
        private readonly IEntityService _entityService;
        private readonly IVariationContextAccessor _variationContextAccessor;
        private readonly IPublishedUrlProvider _publishedUrlProvider;
        private readonly UriUtility _uriUtility;
        private readonly TabsAndPropertiesMapper<IContent> _tabsAndPropertiesMapper;
        private readonly ContentSavedStateMapper<ContentPropertyDisplay> _stateMapper;
        private readonly ContentBasicSavedStateMapper<ContentPropertyBasic> _basicStateMapper;
        private readonly ContentVariantMapper _contentVariantMapper;


        public ContentMapDefinition(CommonMapper commonMapper, CommonTreeNodeMapper commonTreeNodeMapper, ICultureDictionary cultureDictionary, ILocalizedTextService localizedTextService, IContentService contentService, IContentTypeService contentTypeService,
            IFileService fileService, IUmbracoContextAccessor umbracoContextAccessor, IPublishedRouter publishedRouter, ILocalizationService localizationService, ILogger logger,
            IUserService userService, IVariationContextAccessor variationContextAccessor, IContentTypeBaseServiceProvider contentTypeBaseServiceProvider, UriUtility uriUtility, IPublishedUrlProvider publishedUrlProvider, IEntityService entityService)
        {
            _commonMapper = commonMapper;
            _commonTreeNodeMapper = commonTreeNodeMapper;
            _cultureDictionary = cultureDictionary;
            _localizedTextService = localizedTextService;
            _contentService = contentService;
            _contentTypeService = contentTypeService;
            _fileService = fileService;
            _umbracoContextAccessor = umbracoContextAccessor;
            _publishedRouter = publishedRouter;
            _localizationService = localizationService;
            _logger = logger;
            _userService = userService;
            _entityService = entityService;
            _variationContextAccessor = variationContextAccessor;
            _uriUtility = uriUtility;
            _publishedUrlProvider = publishedUrlProvider;

            _tabsAndPropertiesMapper = new TabsAndPropertiesMapper<IContent>(cultureDictionary, localizedTextService, contentTypeBaseServiceProvider);
            _stateMapper = new ContentSavedStateMapper<ContentPropertyDisplay>();
            _basicStateMapper = new ContentBasicSavedStateMapper<ContentPropertyBasic>();
            _contentVariantMapper = new ContentVariantMapper(_localizationService, localizedTextService);
        }

        public void DefineMaps(UmbracoMapper mapper)
        {
            mapper.Define<IContent, ContentPropertyCollectionDto>((source, context) => new ContentPropertyCollectionDto(), Map);
            mapper.Define<IContent, ContentItemDisplay>((source, context) => new ContentItemDisplay(), Map);
            mapper.Define<IContent, ContentVariantDisplay>((source, context) => new ContentVariantDisplay(), Map);
            mapper.Define<IContent, ContentItemBasic<ContentPropertyBasic>>((source, context) => new ContentItemBasic<ContentPropertyBasic>(), Map);
        }

        // Umbraco.Code.MapAll
        private static void Map(IContent source, ContentPropertyCollectionDto target, MapperContext context)
        {
            target.Properties = context.MapEnumerable<IProperty, ContentPropertyDto>(source.Properties);
        }

        // Umbraco.Code.MapAll -AllowPreview -Errors -PersistedContent
        private void Map(IContent source, ContentItemDisplay target, MapperContext context)
        {
            target.AllowedActions = GetActions(source);
            target.AllowedTemplates = GetAllowedTemplates(source);
            target.ContentApps = _commonMapper.GetContentApps(source);
            target.ContentTypeId = source.ContentType.Id;
            target.ContentTypeKey = source.ContentType.Key;
            target.ContentTypeAlias = source.ContentType.Alias;
            target.ContentTypeName = _localizedTextService.UmbracoDictionaryTranslate(_cultureDictionary, source.ContentType.Name);
            target.DocumentType = _commonMapper.GetContentType(source, context);
            target.Icon = source.ContentType.Icon;
            target.Id = source.Id;
            target.IsBlueprint = source.Blueprint;
            target.IsChildOfListView = DetermineIsChildOfListView(source, context);
            target.IsContainer = source.ContentType.IsContainer;
            target.IsElement = source.ContentType.IsElement;
            target.Key = source.Key;
            target.Owner = _commonMapper.GetOwner(source, context);
            target.ParentId = source.ParentId;
            target.Path = source.Path;
            target.SortOrder = source.SortOrder;
            target.TemplateAlias = GetDefaultTemplate(source);
            target.TemplateId = source.TemplateId ?? default;
            target.Trashed = source.Trashed;
            target.TreeNodeUrl = _commonTreeNodeMapper.GetTreeNodeUrl<ContentTreeController>(source);
            target.Udi = Udi.Create(source.Blueprint ? Constants.UdiEntityType.DocumentBlueprint : Constants.UdiEntityType.Document, source.Key);
            target.UpdateDate = source.UpdateDate;
            target.Updater = _commonMapper.GetCreator(source, context);
            target.Urls = GetUrls(source);
            target.Variants = _contentVariantMapper.Map(source, context);

            target.ContentDto = new ContentPropertyCollectionDto();
            target.ContentDto.Properties = context.MapEnumerable<IProperty, ContentPropertyDto>(source.Properties);
        }

        // Umbraco.Code.MapAll -Segment -Language -DisplayName
        private void Map(IContent source, ContentVariantDisplay target, MapperContext context)
        {
            target.CreateDate = source.CreateDate;
            target.ExpireDate = GetScheduledDate(source, ContentScheduleAction.Expire, context);
            target.Name = source.Name;
            target.PublishDate = source.PublishDate;
            target.ReleaseDate = GetScheduledDate(source, ContentScheduleAction.Release, context);
            target.State = _stateMapper.Map(source, context);
            target.Tabs = _tabsAndPropertiesMapper.Map(source, context);
            target.UpdateDate = source.UpdateDate;
        }

        // Umbraco.Code.MapAll -Alias
        private void Map(IContent source, ContentItemBasic<ContentPropertyBasic> target, MapperContext context)
        {
            target.ContentTypeId = source.ContentType.Id;
            target.ContentTypeAlias = source.ContentType.Alias;
            target.CreateDate = source.CreateDate;
            target.Edited = source.Edited;
            target.Icon = source.ContentType.Icon;
            target.Id = source.Id;
            target.Key = source.Key;
            target.Name = GetName(source, context);
            target.Owner = _commonMapper.GetOwner(source, context);
            target.ParentId = source.ParentId;
            target.Path = source.Path;
            target.Properties = context.MapEnumerable<IProperty, ContentPropertyBasic>(source.Properties);
            target.SortOrder = source.SortOrder;
            target.State = _basicStateMapper.Map(source, context);
            target.Trashed = source.Trashed;
            target.Udi = Udi.Create(source.Blueprint ? Constants.UdiEntityType.DocumentBlueprint : Constants.UdiEntityType.Document, source.Key);
            target.UpdateDate = GetUpdateDate(source, context);
            target.Updater = _commonMapper.GetCreator(source, context);
            target.VariesByCulture = source.ContentType.VariesByCulture();
        }

        private IEnumerable<string> GetActions(IContent source)
        {
            var umbracoContext = _umbracoContextAccessor.UmbracoContext;

            //cannot check permissions without a context
            if (umbracoContext == null)
                return Enumerable.Empty<string>();

            string path;
            if (source.HasIdentity)
                path = source.Path;
            else
            {
                var parent = _contentService.GetById(source.ParentId);
                path = parent == null ? "-1" : parent.Path;
            }

            // TODO: This is certainly not ideal usage here - perhaps the best way to deal with this in the future is
            // with the IUmbracoContextAccessor. In the meantime, if used outside of a web app this will throw a null
            // reference exception :(
            return _userService.GetPermissionsForPath(umbracoContext.Security.CurrentUser, path).GetAllPermissions();
        }

        private UrlInfo[] GetUrls(IContent source)
        {
            if (source.ContentType.IsElement)
                return Array.Empty<UrlInfo>();

            var umbracoContext = _umbracoContextAccessor.UmbracoContext;

            var urls = umbracoContext == null
<<<<<<< HEAD
                ? new[] { UrlInfo.Message("Cannot generate urls without a current Umbraco Context") }
                : source.GetContentUrls(_publishedRouter, umbracoContext, _localizationService, _localizedTextService, _contentService, _variationContextAccessor, _logger, _uriUtility, _publishedUrlProvider).ToArray();
=======
                ? new[] { UrlInfo.Message("Cannot generate URLs without a current Umbraco Context") }
                : source.GetContentUrls(_publishedRouter, umbracoContext, _localizationService, _localizedTextService, _contentService, _logger).ToArray();
>>>>>>> 862a7fdc

            return urls;
        }

        private DateTime GetUpdateDate(IContent source, MapperContext context)
        {
            // invariant = global date
            if (!source.ContentType.VariesByCulture()) return source.UpdateDate;

            // variant = depends on culture
            var culture = context.GetCulture();

            // if there's no culture here, the issue is somewhere else (UI, whatever) - throw!
            if (culture == null)
                throw new InvalidOperationException("Missing culture in mapping options.");

            // if we don't have a date for a culture, it means the culture is not available, and
            // hey we should probably not be mapping it, but it's too late, return a fallback date
            var date = source.GetUpdateDate(culture);
            return date ?? source.UpdateDate;
        }

        private string GetName(IContent source, MapperContext context)
        {
            // invariant = only 1 name
            if (!source.ContentType.VariesByCulture()) return source.Name;

            // variant = depends on culture
            var culture = context.GetCulture();

            // if there's no culture here, the issue is somewhere else (UI, whatever) - throw!
            if (culture == null)
                throw new InvalidOperationException("Missing culture in mapping options.");

            // if we don't have a name for a culture, it means the culture is not available, and
            // hey we should probably not be mapping it, but it's too late, return a fallback name
            return source.CultureInfos.TryGetValue(culture, out var name) && !name.Name.IsNullOrWhiteSpace() ? name.Name : $"({source.Name})";
        }

        /// <summary>
        /// Checks if the content item is a descendant of a list view
        /// </summary>
        /// <param name="source"></param>
        /// <param name="context"></param>
        /// <returns>
        /// Returns true if the content item is a descendant of a list view and where the content is
        /// not a current user's start node.
        /// </returns>
        /// <remarks>
        /// We must check if it's the current user's start node because in that case we will actually be
        /// rendering the tree node underneath the list view to visually show context. In this case we return
        /// false because the item is technically not being rendered as part of a list view but instead as a
        /// real tree node. If we didn't perform this check then tree syncing wouldn't work correctly.
        /// </remarks>
        private bool DetermineIsChildOfListView(IContent source, MapperContext context)
        {
            var userStartNodes = Array.Empty<int>();

            // In cases where a user's start node is below a list view, we will actually render
            // out the tree to that start node and in that case for that start node, we want to return
            // false here.
            if (context.HasItems && context.Items.TryGetValue("CurrentUser", out var usr) && usr is IUser currentUser)
            {
                userStartNodes = currentUser.CalculateContentStartNodeIds(_entityService);
                if (!userStartNodes.Contains(Constants.System.Root))
                {
                    // return false if this is the user's actual start node, the node will be rendered in the tree
                    // regardless of if it's a list view or not
                    if (userStartNodes.Contains(source.Id))
                        return false;
                }
            }

            var parent = _contentService.GetParent(source);

            if (parent == null)
                return false;

            var pathParts = parent.Path.Split(',').Select(x => int.TryParse(x, out var i) ? i : 0).ToList();

            // reduce the path parts so we exclude top level content items that
            // are higher up than a user's start nodes
            foreach (var n in userStartNodes)
            {
                var index = pathParts.IndexOf(n);
                if (index != -1)
                {
                    // now trim all top level start nodes to the found index
                    for (var i = 0; i < index; i++)
                    {
                        pathParts.RemoveAt(0);
                    }
                }
            }

            return parent.ContentType.IsContainer || _contentTypeService.HasContainerInPath(pathParts.ToArray());
        }


        private DateTime? GetScheduledDate(IContent source, ContentScheduleAction action, MapperContext context)
        {
            var culture = context.GetCulture() ?? string.Empty;
            var schedule = source.ContentSchedule.GetSchedule(culture, action);
            return schedule.FirstOrDefault()?.Date; // take the first, it's ordered by date
        }

        private IDictionary<string, string> GetAllowedTemplates(IContent source)
        {
            var contentType = _contentTypeService.Get(source.ContentTypeId);

            return contentType.AllowedTemplates
                .Where(t => t.Alias.IsNullOrWhiteSpace() == false && t.Name.IsNullOrWhiteSpace() == false)
                .ToDictionary(t => t.Alias, t => _localizedTextService.UmbracoDictionaryTranslate(_cultureDictionary, t.Name));
        }

        private string GetDefaultTemplate(IContent source)
        {
            if (source == null)
                return null;

            // If no template id was set...
            if (!source.TemplateId.HasValue)
            {
                // ... and no default template is set, return null...
                // ... otherwise return the content type default template alias.
                return string.IsNullOrWhiteSpace(source.ContentType.DefaultTemplate?.Alias)
                    ? null
                    : source.ContentType.DefaultTemplate?.Alias;
            }

            var template = _fileService.GetTemplate(source.TemplateId.Value);
            return template.Alias;
        }
    }
}<|MERGE_RESOLUTION|>--- conflicted
+++ resolved
@@ -187,13 +187,8 @@
             var umbracoContext = _umbracoContextAccessor.UmbracoContext;
 
             var urls = umbracoContext == null
-<<<<<<< HEAD
-                ? new[] { UrlInfo.Message("Cannot generate urls without a current Umbraco Context") }
+                ? new[] { UrlInfo.Message("Cannot generate URLs without a current Umbraco Context") }
                 : source.GetContentUrls(_publishedRouter, umbracoContext, _localizationService, _localizedTextService, _contentService, _variationContextAccessor, _logger, _uriUtility, _publishedUrlProvider).ToArray();
-=======
-                ? new[] { UrlInfo.Message("Cannot generate URLs without a current Umbraco Context") }
-                : source.GetContentUrls(_publishedRouter, umbracoContext, _localizationService, _localizedTextService, _contentService, _logger).ToArray();
->>>>>>> 862a7fdc
 
             return urls;
         }
