using System;
using System.Collections.Generic;
using System.Linq;
using AutoMapper;
using Umbraco.Core;
using Umbraco.Core.Dictionary;
using Umbraco.Core.Logging;
using Umbraco.Core.Models;
using Umbraco.Core.PropertyEditors;
using Umbraco.Core.Services;
using Umbraco.Web.Models.ContentEditing;
using umbraco;

namespace Umbraco.Web.Models.Mapping
{
    /// <summary>
    /// Creates the tabs collection with properties assigned for display models
    /// </summary>
    internal class TabsAndPropertiesResolver : ValueResolver<IContentBase, IEnumerable<Tab<ContentPropertyDisplay>>>
    {
        private ICultureDictionary _cultureDictionary;
        protected IEnumerable<string> IgnoreProperties { get; set; }

        public TabsAndPropertiesResolver()
        {
            IgnoreProperties = new List<string>();
        }

        public TabsAndPropertiesResolver(IEnumerable<string> ignoreProperties)
        {
            if (ignoreProperties == null) throw new ArgumentNullException("ignoreProperties");
            IgnoreProperties = ignoreProperties;
        }

        /// <summary>
        /// Maps properties on to the generic properties tab
        /// </summary>
        /// <param name="content"></param>
        /// <param name="display"></param>
        /// <param name="customProperties">
        /// Any additional custom properties to assign to the generic properties tab. 
        /// </param>
        /// <remarks>
        /// The generic properties tab is mapped during AfterMap and is responsible for 
        /// setting up the properties such as Created date, updated date, template selected, etc...
        /// </remarks>
        public static void MapGenericProperties<TPersisted>(
            TPersisted content,
            ContentItemDisplayBase<ContentPropertyDisplay, TPersisted> display,
            params ContentPropertyDisplay[] customProperties)
            where TPersisted : IContentBase
        {
            

            var genericProps = display.Tabs.Single(x => x.Id == 0);

            //store the current props to append to the newly inserted ones
            var currProps = genericProps.Properties.ToArray();

            var labelEditor = PropertyEditorResolver.Current.GetByAlias(Constants.PropertyEditors.NoEditAlias).ValueEditor.View;

            var contentProps = new List<ContentPropertyDisplay>
                {
                    new ContentPropertyDisplay
                        {
                            Alias = string.Format("{0}id", Constants.PropertyEditors.InternalGenericPropertiesPrefix),
                            Label = "Id",
                            Value = Convert.ToInt32(display.Id).ToInvariantString(),
                            View = labelEditor
                        },
                    new ContentPropertyDisplay
                        {
                            Alias = string.Format("{0}creator", Constants.PropertyEditors.InternalGenericPropertiesPrefix),
                            Label = ui.Text("content", "createBy"),
                            Description = ui.Text("content", "createByDesc"), //TODO: Localize this
                            Value = display.Owner.Name,
                            View = labelEditor
                        },
                    new ContentPropertyDisplay
                        {
                            Alias = string.Format("{0}createdate", Constants.PropertyEditors.InternalGenericPropertiesPrefix),
                            Label = ui.Text("content", "createDate"),
                            Description = ui.Text("content", "createDateDesc"), 
                            Value = display.CreateDate.ToIsoString(),
                            View = labelEditor
                        },
                     new ContentPropertyDisplay
                        {
                            Alias = string.Format("{0}updatedate", Constants.PropertyEditors.InternalGenericPropertiesPrefix),
                            Label = ui.Text("content", "updateDate"),
                            Description = ui.Text("content", "updateDateDesc"), 
                            Value = display.UpdateDate.ToIsoString(),
                            View = labelEditor
                        },                    
                    new ContentPropertyDisplay
                        {
                            Alias = string.Format("{0}doctype", Constants.PropertyEditors.InternalGenericPropertiesPrefix),
                            Label = ui.Text("content", "documentType"),
                            Value = TranslateItem(display.ContentTypeName, CreateDictionary()),
                            View = labelEditor
                        }
                };

            //add the custom ones
            contentProps.AddRange(customProperties);

            //now add the user props
            contentProps.AddRange(currProps);

            //re-assign
            genericProps.Properties = contentProps;

        }

        /// <summary>
        /// Adds the container (listview) tab to the document
        /// </summary>
        /// <typeparam name="TPersisted"></typeparam>
        /// <param name="display"></param>
        /// <param name="entityType">This must be either 'content' or 'media'</param>
        /// <param name="dataTypeService"></param>
        internal static void AddListView<TPersisted>(TabbedContentItem<ContentPropertyDisplay, TPersisted> display, string entityType, IDataTypeService dataTypeService)
             where TPersisted : IContentBase
        {
            int dtdId;
            var customDtdName = Constants.Conventions.DataTypes.ListViewPrefix + display.ContentTypeAlias;
            switch (entityType)
            {
                case "content":
                    dtdId = Constants.System.DefaultContentListViewDataTypeId;
                    
                    break;
                case "media":
                    dtdId = Constants.System.DefaultMediaListViewDataTypeId;
                    break;
                case "member":
                    dtdId = Constants.System.DefaultMembersListViewDataTypeId;
                    break;
                default:
                    throw new ArgumentOutOfRangeException("entityType does not match a required value");
            }

            //first try to get the custom one if there is one
            var dt = dataTypeService.GetDataTypeDefinitionByName(customDtdName) 
                ?? dataTypeService.GetDataTypeDefinitionById(dtdId);

            var preVals = dataTypeService.GetPreValuesCollectionByDataTypeId(dt.Id);

            var editor = PropertyEditorResolver.Current.GetByAlias(dt.PropertyEditorAlias);
            if (editor == null)
            {
                throw new NullReferenceException("The property editor with alias " + dt.PropertyEditorAlias + " does not exist");
            }

            var listViewTab = new Tab<ContentPropertyDisplay>();
            listViewTab.Alias = Constants.Conventions.PropertyGroups.ListViewGroupName;
            listViewTab.Label = ui.Text("content", "childItems");
            listViewTab.Id = 25;
            listViewTab.IsActive = true;

            var listViewConfig = editor.PreValueEditor.ConvertDbToEditor(editor.DefaultPreValues, preVals);
            //add the entity type to the config
            listViewConfig["entityType"] = entityType;

            var listViewProperties = new List<ContentPropertyDisplay>();
            listViewProperties.Add(new ContentPropertyDisplay
            {
                Alias = string.Format("{0}containerView", Constants.PropertyEditors.InternalGenericPropertiesPrefix),
                Label = "",
                Value = null,
                View = editor.ValueEditor.View,
                HideLabel = true,
                Config = listViewConfig
            });
            listViewTab.Properties = listViewProperties;

            //Is there a better way?
            var tabs = new List<Tab<ContentPropertyDisplay>>();
            tabs.Add(listViewTab);
            tabs.AddRange(display.Tabs);
            display.Tabs = tabs;

        }

        protected override IEnumerable<Tab<ContentPropertyDisplay>> ResolveCore(IContentBase content)
        {
            var aggregateTabs = new List<Tab<ContentPropertyDisplay>>();

            //now we need to aggregate the tabs and properties since we might have duplicate tabs (based on aliases) because
            // of how content composition works. 
            foreach (var propertyGroups in content.PropertyGroups.OrderBy(x => x.SortOrder).GroupBy(x => x.Name))
            {
                var aggregateProperties = new List<ContentPropertyDisplay>();
                
                //add the properties from each composite property group
                foreach (var current in propertyGroups)
                {
                    var propsForGroup = content.GetPropertiesForGroup(current)
                        .Where(x => IgnoreProperties.Contains(x.Alias) == false); //don't include ignored props

                    aggregateProperties.AddRange(
                        Mapper.Map<IEnumerable<Property>, IEnumerable<ContentPropertyDisplay>>(
                            propsForGroup));
                }
<<<<<<< HEAD

                if (aggregateProperties.Count == 0)
                    continue;

                // Not sure whether it's a good idea to add this to the ContentPropertyDisplay mapper
                foreach (var prop in aggregateProperties)
                {
                    prop.Label = TranslateItem(prop.Label);
                    prop.Description = TranslateItem(prop.Description);
                }
=======
>>>>>>> 8a214b51
                
                TranslateProperties(aggregateProperties);

                //then we'll just use the root group's data to make the composite tab
                var rootGroup = propertyGroups.First(x => x.ParentId == null);
                aggregateTabs.Add(new Tab<ContentPropertyDisplay>
                    {
                        Id = rootGroup.Id,
                        Alias = rootGroup.Name,
                        Label = TranslateItem(rootGroup.Name),
                        Properties = aggregateProperties,
                        IsActive = false
                    });
            }

            //now add the generic properties tab for any properties that don't belong to a tab
            var orphanProperties = content.GetNonGroupedProperties()
                .Where(x => IgnoreProperties.Contains(x.Alias) == false); //don't include ignored props

            //now add the generic properties tab
            var genericproperties = Mapper.Map<IEnumerable<Property>, IEnumerable<ContentPropertyDisplay>>(orphanProperties).ToList();
            TranslateProperties(genericproperties);

            aggregateTabs.Add(new Tab<ContentPropertyDisplay>
                {
                    Id = 0,
                    Label = ui.Text("general", "properties"),
                    Alias = "Generic properties",
                    Properties = genericproperties
                });

            //set the first tab to active
            aggregateTabs.First().IsActive = true;

            return aggregateTabs;
        }

        private void TranslateProperties(IEnumerable<ContentPropertyDisplay> properties)
        {
            // Not sure whether it's a good idea to add this to the ContentPropertyDisplay mapper
            foreach (var prop in properties)
            {
                prop.Label = TranslateItem(prop.Label);
                prop.Description = TranslateItem(prop.Description);
            }
        }

        // TODO: This should really be centralized and used anywhere globalization applies.
        internal string TranslateItem(string text)
        {
            var cultureDictionary = CultureDictionary;
            return TranslateItem(text, cultureDictionary);
        }

        private static string TranslateItem(string text, ICultureDictionary cultureDictionary)
        {
            if (text == null)
            {
                return null;
            }

            if (text.StartsWith("#") == false)
                return text;

            text = text.Substring(1);
            return cultureDictionary[text].IfNullOrWhiteSpace(text);
        }

        private ICultureDictionary CultureDictionary
        {
            get
            {
                return 
                    _cultureDictionary ?? 
                    (_cultureDictionary = CreateDictionary());
            }
        }

        private static ICultureDictionary CreateDictionary()
        {
            return CultureDictionaryFactoryResolver.Current.Factory.CreateDictionary();
        }
    }
}
<|MERGE_RESOLUTION|>--- conflicted
+++ resolved
@@ -1,301 +1,291 @@
-using System;
-using System.Collections.Generic;
-using System.Linq;
-using AutoMapper;
-using Umbraco.Core;
-using Umbraco.Core.Dictionary;
-using Umbraco.Core.Logging;
-using Umbraco.Core.Models;
-using Umbraco.Core.PropertyEditors;
-using Umbraco.Core.Services;
-using Umbraco.Web.Models.ContentEditing;
-using umbraco;
-
-namespace Umbraco.Web.Models.Mapping
-{
-    /// <summary>
-    /// Creates the tabs collection with properties assigned for display models
-    /// </summary>
-    internal class TabsAndPropertiesResolver : ValueResolver<IContentBase, IEnumerable<Tab<ContentPropertyDisplay>>>
-    {
-        private ICultureDictionary _cultureDictionary;
-        protected IEnumerable<string> IgnoreProperties { get; set; }
-
-        public TabsAndPropertiesResolver()
-        {
-            IgnoreProperties = new List<string>();
-        }
-
-        public TabsAndPropertiesResolver(IEnumerable<string> ignoreProperties)
-        {
-            if (ignoreProperties == null) throw new ArgumentNullException("ignoreProperties");
-            IgnoreProperties = ignoreProperties;
-        }
-
-        /// <summary>
-        /// Maps properties on to the generic properties tab
-        /// </summary>
-        /// <param name="content"></param>
-        /// <param name="display"></param>
-        /// <param name="customProperties">
-        /// Any additional custom properties to assign to the generic properties tab. 
-        /// </param>
-        /// <remarks>
-        /// The generic properties tab is mapped during AfterMap and is responsible for 
-        /// setting up the properties such as Created date, updated date, template selected, etc...
-        /// </remarks>
-        public static void MapGenericProperties<TPersisted>(
-            TPersisted content,
-            ContentItemDisplayBase<ContentPropertyDisplay, TPersisted> display,
-            params ContentPropertyDisplay[] customProperties)
-            where TPersisted : IContentBase
-        {
-            
-
-            var genericProps = display.Tabs.Single(x => x.Id == 0);
-
-            //store the current props to append to the newly inserted ones
-            var currProps = genericProps.Properties.ToArray();
-
-            var labelEditor = PropertyEditorResolver.Current.GetByAlias(Constants.PropertyEditors.NoEditAlias).ValueEditor.View;
-
-            var contentProps = new List<ContentPropertyDisplay>
-                {
-                    new ContentPropertyDisplay
-                        {
-                            Alias = string.Format("{0}id", Constants.PropertyEditors.InternalGenericPropertiesPrefix),
-                            Label = "Id",
-                            Value = Convert.ToInt32(display.Id).ToInvariantString(),
-                            View = labelEditor
-                        },
-                    new ContentPropertyDisplay
-                        {
-                            Alias = string.Format("{0}creator", Constants.PropertyEditors.InternalGenericPropertiesPrefix),
-                            Label = ui.Text("content", "createBy"),
-                            Description = ui.Text("content", "createByDesc"), //TODO: Localize this
-                            Value = display.Owner.Name,
-                            View = labelEditor
-                        },
-                    new ContentPropertyDisplay
-                        {
-                            Alias = string.Format("{0}createdate", Constants.PropertyEditors.InternalGenericPropertiesPrefix),
-                            Label = ui.Text("content", "createDate"),
-                            Description = ui.Text("content", "createDateDesc"), 
-                            Value = display.CreateDate.ToIsoString(),
-                            View = labelEditor
-                        },
-                     new ContentPropertyDisplay
-                        {
-                            Alias = string.Format("{0}updatedate", Constants.PropertyEditors.InternalGenericPropertiesPrefix),
-                            Label = ui.Text("content", "updateDate"),
-                            Description = ui.Text("content", "updateDateDesc"), 
-                            Value = display.UpdateDate.ToIsoString(),
-                            View = labelEditor
-                        },                    
-                    new ContentPropertyDisplay
-                        {
-                            Alias = string.Format("{0}doctype", Constants.PropertyEditors.InternalGenericPropertiesPrefix),
-                            Label = ui.Text("content", "documentType"),
-                            Value = TranslateItem(display.ContentTypeName, CreateDictionary()),
-                            View = labelEditor
-                        }
-                };
-
-            //add the custom ones
-            contentProps.AddRange(customProperties);
-
-            //now add the user props
-            contentProps.AddRange(currProps);
-
-            //re-assign
-            genericProps.Properties = contentProps;
-
-        }
-
-        /// <summary>
-        /// Adds the container (listview) tab to the document
-        /// </summary>
-        /// <typeparam name="TPersisted"></typeparam>
-        /// <param name="display"></param>
-        /// <param name="entityType">This must be either 'content' or 'media'</param>
-        /// <param name="dataTypeService"></param>
-        internal static void AddListView<TPersisted>(TabbedContentItem<ContentPropertyDisplay, TPersisted> display, string entityType, IDataTypeService dataTypeService)
-             where TPersisted : IContentBase
-        {
-            int dtdId;
-            var customDtdName = Constants.Conventions.DataTypes.ListViewPrefix + display.ContentTypeAlias;
-            switch (entityType)
-            {
-                case "content":
-                    dtdId = Constants.System.DefaultContentListViewDataTypeId;
-                    
-                    break;
-                case "media":
-                    dtdId = Constants.System.DefaultMediaListViewDataTypeId;
-                    break;
-                case "member":
-                    dtdId = Constants.System.DefaultMembersListViewDataTypeId;
-                    break;
-                default:
-                    throw new ArgumentOutOfRangeException("entityType does not match a required value");
-            }
-
-            //first try to get the custom one if there is one
-            var dt = dataTypeService.GetDataTypeDefinitionByName(customDtdName) 
-                ?? dataTypeService.GetDataTypeDefinitionById(dtdId);
-
-            var preVals = dataTypeService.GetPreValuesCollectionByDataTypeId(dt.Id);
-
-            var editor = PropertyEditorResolver.Current.GetByAlias(dt.PropertyEditorAlias);
-            if (editor == null)
-            {
-                throw new NullReferenceException("The property editor with alias " + dt.PropertyEditorAlias + " does not exist");
-            }
-
-            var listViewTab = new Tab<ContentPropertyDisplay>();
-            listViewTab.Alias = Constants.Conventions.PropertyGroups.ListViewGroupName;
-            listViewTab.Label = ui.Text("content", "childItems");
-            listViewTab.Id = 25;
-            listViewTab.IsActive = true;
-
-            var listViewConfig = editor.PreValueEditor.ConvertDbToEditor(editor.DefaultPreValues, preVals);
-            //add the entity type to the config
-            listViewConfig["entityType"] = entityType;
-
-            var listViewProperties = new List<ContentPropertyDisplay>();
-            listViewProperties.Add(new ContentPropertyDisplay
-            {
-                Alias = string.Format("{0}containerView", Constants.PropertyEditors.InternalGenericPropertiesPrefix),
-                Label = "",
-                Value = null,
-                View = editor.ValueEditor.View,
-                HideLabel = true,
-                Config = listViewConfig
-            });
-            listViewTab.Properties = listViewProperties;
-
-            //Is there a better way?
-            var tabs = new List<Tab<ContentPropertyDisplay>>();
-            tabs.Add(listViewTab);
-            tabs.AddRange(display.Tabs);
-            display.Tabs = tabs;
-
-        }
-
-        protected override IEnumerable<Tab<ContentPropertyDisplay>> ResolveCore(IContentBase content)
-        {
-            var aggregateTabs = new List<Tab<ContentPropertyDisplay>>();
-
-            //now we need to aggregate the tabs and properties since we might have duplicate tabs (based on aliases) because
-            // of how content composition works. 
-            foreach (var propertyGroups in content.PropertyGroups.OrderBy(x => x.SortOrder).GroupBy(x => x.Name))
-            {
-                var aggregateProperties = new List<ContentPropertyDisplay>();
-                
-                //add the properties from each composite property group
-                foreach (var current in propertyGroups)
-                {
-                    var propsForGroup = content.GetPropertiesForGroup(current)
-                        .Where(x => IgnoreProperties.Contains(x.Alias) == false); //don't include ignored props
-
-                    aggregateProperties.AddRange(
-                        Mapper.Map<IEnumerable<Property>, IEnumerable<ContentPropertyDisplay>>(
-                            propsForGroup));
-                }
-<<<<<<< HEAD
-
-                if (aggregateProperties.Count == 0)
-                    continue;
-
-                // Not sure whether it's a good idea to add this to the ContentPropertyDisplay mapper
-                foreach (var prop in aggregateProperties)
-                {
-                    prop.Label = TranslateItem(prop.Label);
-                    prop.Description = TranslateItem(prop.Description);
-                }
-=======
->>>>>>> 8a214b51
-                
-                TranslateProperties(aggregateProperties);
-
-                //then we'll just use the root group's data to make the composite tab
-                var rootGroup = propertyGroups.First(x => x.ParentId == null);
-                aggregateTabs.Add(new Tab<ContentPropertyDisplay>
-                    {
-                        Id = rootGroup.Id,
-                        Alias = rootGroup.Name,
-                        Label = TranslateItem(rootGroup.Name),
-                        Properties = aggregateProperties,
-                        IsActive = false
-                    });
-            }
-
-            //now add the generic properties tab for any properties that don't belong to a tab
-            var orphanProperties = content.GetNonGroupedProperties()
-                .Where(x => IgnoreProperties.Contains(x.Alias) == false); //don't include ignored props
-
-            //now add the generic properties tab
-            var genericproperties = Mapper.Map<IEnumerable<Property>, IEnumerable<ContentPropertyDisplay>>(orphanProperties).ToList();
-            TranslateProperties(genericproperties);
-
-            aggregateTabs.Add(new Tab<ContentPropertyDisplay>
-                {
-                    Id = 0,
-                    Label = ui.Text("general", "properties"),
-                    Alias = "Generic properties",
-                    Properties = genericproperties
-                });
-
-            //set the first tab to active
-            aggregateTabs.First().IsActive = true;
-
-            return aggregateTabs;
-        }
-
-        private void TranslateProperties(IEnumerable<ContentPropertyDisplay> properties)
-        {
-            // Not sure whether it's a good idea to add this to the ContentPropertyDisplay mapper
-            foreach (var prop in properties)
-            {
-                prop.Label = TranslateItem(prop.Label);
-                prop.Description = TranslateItem(prop.Description);
-            }
-        }
-
-        // TODO: This should really be centralized and used anywhere globalization applies.
-        internal string TranslateItem(string text)
-        {
-            var cultureDictionary = CultureDictionary;
-            return TranslateItem(text, cultureDictionary);
-        }
-
-        private static string TranslateItem(string text, ICultureDictionary cultureDictionary)
-        {
-            if (text == null)
-            {
-                return null;
-            }
-
-            if (text.StartsWith("#") == false)
-                return text;
-
-            text = text.Substring(1);
-            return cultureDictionary[text].IfNullOrWhiteSpace(text);
-        }
-
-        private ICultureDictionary CultureDictionary
-        {
-            get
-            {
-                return 
-                    _cultureDictionary ?? 
-                    (_cultureDictionary = CreateDictionary());
-            }
-        }
-
-        private static ICultureDictionary CreateDictionary()
-        {
-            return CultureDictionaryFactoryResolver.Current.Factory.CreateDictionary();
-        }
-    }
-}
+using System;
+using System.Collections.Generic;
+using System.Linq;
+using AutoMapper;
+using Umbraco.Core;
+using Umbraco.Core.Dictionary;
+using Umbraco.Core.Logging;
+using Umbraco.Core.Models;
+using Umbraco.Core.PropertyEditors;
+using Umbraco.Core.Services;
+using Umbraco.Web.Models.ContentEditing;
+using umbraco;
+
+namespace Umbraco.Web.Models.Mapping
+{
+    /// <summary>
+    /// Creates the tabs collection with properties assigned for display models
+    /// </summary>
+    internal class TabsAndPropertiesResolver : ValueResolver<IContentBase, IEnumerable<Tab<ContentPropertyDisplay>>>
+    {
+        private ICultureDictionary _cultureDictionary;
+        protected IEnumerable<string> IgnoreProperties { get; set; }
+
+        public TabsAndPropertiesResolver()
+        {
+            IgnoreProperties = new List<string>();
+        }
+
+        public TabsAndPropertiesResolver(IEnumerable<string> ignoreProperties)
+        {
+            if (ignoreProperties == null) throw new ArgumentNullException("ignoreProperties");
+            IgnoreProperties = ignoreProperties;
+        }
+
+        /// <summary>
+        /// Maps properties on to the generic properties tab
+        /// </summary>
+        /// <param name="content"></param>
+        /// <param name="display"></param>
+        /// <param name="customProperties">
+        /// Any additional custom properties to assign to the generic properties tab. 
+        /// </param>
+        /// <remarks>
+        /// The generic properties tab is mapped during AfterMap and is responsible for 
+        /// setting up the properties such as Created date, updated date, template selected, etc...
+        /// </remarks>
+        public static void MapGenericProperties<TPersisted>(
+            TPersisted content,
+            ContentItemDisplayBase<ContentPropertyDisplay, TPersisted> display,
+            params ContentPropertyDisplay[] customProperties)
+            where TPersisted : IContentBase
+        {
+            
+
+            var genericProps = display.Tabs.Single(x => x.Id == 0);
+
+            //store the current props to append to the newly inserted ones
+            var currProps = genericProps.Properties.ToArray();
+
+            var labelEditor = PropertyEditorResolver.Current.GetByAlias(Constants.PropertyEditors.NoEditAlias).ValueEditor.View;
+
+            var contentProps = new List<ContentPropertyDisplay>
+                {
+                    new ContentPropertyDisplay
+                        {
+                            Alias = string.Format("{0}id", Constants.PropertyEditors.InternalGenericPropertiesPrefix),
+                            Label = "Id",
+                            Value = Convert.ToInt32(display.Id).ToInvariantString(),
+                            View = labelEditor
+                        },
+                    new ContentPropertyDisplay
+                        {
+                            Alias = string.Format("{0}creator", Constants.PropertyEditors.InternalGenericPropertiesPrefix),
+                            Label = ui.Text("content", "createBy"),
+                            Description = ui.Text("content", "createByDesc"), //TODO: Localize this
+                            Value = display.Owner.Name,
+                            View = labelEditor
+                        },
+                    new ContentPropertyDisplay
+                        {
+                            Alias = string.Format("{0}createdate", Constants.PropertyEditors.InternalGenericPropertiesPrefix),
+                            Label = ui.Text("content", "createDate"),
+                            Description = ui.Text("content", "createDateDesc"), 
+                            Value = display.CreateDate.ToIsoString(),
+                            View = labelEditor
+                        },
+                     new ContentPropertyDisplay
+                        {
+                            Alias = string.Format("{0}updatedate", Constants.PropertyEditors.InternalGenericPropertiesPrefix),
+                            Label = ui.Text("content", "updateDate"),
+                            Description = ui.Text("content", "updateDateDesc"), 
+                            Value = display.UpdateDate.ToIsoString(),
+                            View = labelEditor
+                        },                    
+                    new ContentPropertyDisplay
+                        {
+                            Alias = string.Format("{0}doctype", Constants.PropertyEditors.InternalGenericPropertiesPrefix),
+                            Label = ui.Text("content", "documentType"),
+                            Value = TranslateItem(display.ContentTypeName, CreateDictionary()),
+                            View = labelEditor
+                        }
+                };
+
+            //add the custom ones
+            contentProps.AddRange(customProperties);
+
+            //now add the user props
+            contentProps.AddRange(currProps);
+
+            //re-assign
+            genericProps.Properties = contentProps;
+
+        }
+
+        /// <summary>
+        /// Adds the container (listview) tab to the document
+        /// </summary>
+        /// <typeparam name="TPersisted"></typeparam>
+        /// <param name="display"></param>
+        /// <param name="entityType">This must be either 'content' or 'media'</param>
+        /// <param name="dataTypeService"></param>
+        internal static void AddListView<TPersisted>(TabbedContentItem<ContentPropertyDisplay, TPersisted> display, string entityType, IDataTypeService dataTypeService)
+             where TPersisted : IContentBase
+        {
+            int dtdId;
+            var customDtdName = Constants.Conventions.DataTypes.ListViewPrefix + display.ContentTypeAlias;
+            switch (entityType)
+            {
+                case "content":
+                    dtdId = Constants.System.DefaultContentListViewDataTypeId;
+                    
+                    break;
+                case "media":
+                    dtdId = Constants.System.DefaultMediaListViewDataTypeId;
+                    break;
+                case "member":
+                    dtdId = Constants.System.DefaultMembersListViewDataTypeId;
+                    break;
+                default:
+                    throw new ArgumentOutOfRangeException("entityType does not match a required value");
+            }
+
+            //first try to get the custom one if there is one
+            var dt = dataTypeService.GetDataTypeDefinitionByName(customDtdName) 
+                ?? dataTypeService.GetDataTypeDefinitionById(dtdId);
+
+            var preVals = dataTypeService.GetPreValuesCollectionByDataTypeId(dt.Id);
+
+            var editor = PropertyEditorResolver.Current.GetByAlias(dt.PropertyEditorAlias);
+            if (editor == null)
+            {
+                throw new NullReferenceException("The property editor with alias " + dt.PropertyEditorAlias + " does not exist");
+            }
+
+            var listViewTab = new Tab<ContentPropertyDisplay>();
+            listViewTab.Alias = Constants.Conventions.PropertyGroups.ListViewGroupName;
+            listViewTab.Label = ui.Text("content", "childItems");
+            listViewTab.Id = 25;
+            listViewTab.IsActive = true;
+
+            var listViewConfig = editor.PreValueEditor.ConvertDbToEditor(editor.DefaultPreValues, preVals);
+            //add the entity type to the config
+            listViewConfig["entityType"] = entityType;
+
+            var listViewProperties = new List<ContentPropertyDisplay>();
+            listViewProperties.Add(new ContentPropertyDisplay
+            {
+                Alias = string.Format("{0}containerView", Constants.PropertyEditors.InternalGenericPropertiesPrefix),
+                Label = "",
+                Value = null,
+                View = editor.ValueEditor.View,
+                HideLabel = true,
+                Config = listViewConfig
+            });
+            listViewTab.Properties = listViewProperties;
+
+            //Is there a better way?
+            var tabs = new List<Tab<ContentPropertyDisplay>>();
+            tabs.Add(listViewTab);
+            tabs.AddRange(display.Tabs);
+            display.Tabs = tabs;
+
+        }
+
+        protected override IEnumerable<Tab<ContentPropertyDisplay>> ResolveCore(IContentBase content)
+        {
+            var aggregateTabs = new List<Tab<ContentPropertyDisplay>>();
+
+            //now we need to aggregate the tabs and properties since we might have duplicate tabs (based on aliases) because
+            // of how content composition works. 
+            foreach (var propertyGroups in content.PropertyGroups.OrderBy(x => x.SortOrder).GroupBy(x => x.Name))
+            {
+                var aggregateProperties = new List<ContentPropertyDisplay>();
+                
+                //add the properties from each composite property group
+                foreach (var current in propertyGroups)
+                {
+                    var propsForGroup = content.GetPropertiesForGroup(current)
+                        .Where(x => IgnoreProperties.Contains(x.Alias) == false); //don't include ignored props
+
+                    aggregateProperties.AddRange(
+                        Mapper.Map<IEnumerable<Property>, IEnumerable<ContentPropertyDisplay>>(
+                            propsForGroup));
+                }
+                
+                if (aggregateProperties.Count == 0)
+                    continue;
+
+                    TranslateProperties(aggregateProperties);
+
+                //then we'll just use the root group's data to make the composite tab
+                var rootGroup = propertyGroups.First(x => x.ParentId == null);
+                aggregateTabs.Add(new Tab<ContentPropertyDisplay>
+                    {
+                        Id = rootGroup.Id,
+                        Alias = rootGroup.Name,
+                        Label = TranslateItem(rootGroup.Name),
+                        Properties = aggregateProperties,
+                        IsActive = false
+                    });
+            }
+
+            //now add the generic properties tab for any properties that don't belong to a tab
+            var orphanProperties = content.GetNonGroupedProperties()
+                .Where(x => IgnoreProperties.Contains(x.Alias) == false); //don't include ignored props
+
+            //now add the generic properties tab
+            var genericproperties = Mapper.Map<IEnumerable<Property>, IEnumerable<ContentPropertyDisplay>>(orphanProperties).ToList();
+            TranslateProperties(genericproperties);
+
+            aggregateTabs.Add(new Tab<ContentPropertyDisplay>
+                {
+                    Id = 0,
+                    Label = ui.Text("general", "properties"),
+                    Alias = "Generic properties",
+                    Properties = genericproperties
+                });
+
+            //set the first tab to active
+            aggregateTabs.First().IsActive = true;
+
+            return aggregateTabs;
+        }
+
+        private void TranslateProperties(IEnumerable<ContentPropertyDisplay> properties)
+        {
+            // Not sure whether it's a good idea to add this to the ContentPropertyDisplay mapper
+            foreach (var prop in properties)
+            {
+                prop.Label = TranslateItem(prop.Label);
+                prop.Description = TranslateItem(prop.Description);
+            }
+        }
+
+        // TODO: This should really be centralized and used anywhere globalization applies.
+        internal string TranslateItem(string text)
+        {
+            var cultureDictionary = CultureDictionary;
+            return TranslateItem(text, cultureDictionary);
+        }
+
+        private static string TranslateItem(string text, ICultureDictionary cultureDictionary)
+        {
+            if (text == null)
+            {
+                return null;
+            }
+
+            if (text.StartsWith("#") == false)
+                return text;
+
+            text = text.Substring(1);
+            return cultureDictionary[text].IfNullOrWhiteSpace(text);
+        }
+
+        private ICultureDictionary CultureDictionary
+        {
+            get
+            {
+                return 
+                    _cultureDictionary ?? 
+                    (_cultureDictionary = CreateDictionary());
+            }
+        }
+
+        private static ICultureDictionary CreateDictionary()
+        {
+            return CultureDictionaryFactoryResolver.Current.Factory.CreateDictionary();
+        }
+    }
+}