--- conflicted
+++ resolved
@@ -1,4 +1,3 @@
-<<<<<<< HEAD
 ﻿namespace Umbraco.Web.Models.Trees
 {
     public static class TreeNodeExtensions
@@ -16,7 +15,7 @@
         }
 
         /// <summary>
-        /// Sets the node style to show that it is currently protected publicly
+        /// Sets the node style to show that it is a container type
         /// </summary>
         /// <param name="treeNode"></param>
         public static void SetContainerStyle(this TreeNode treeNode)
@@ -76,83 +75,4 @@
         }
 
     }
-=======
-﻿namespace Umbraco.Web.Models.Trees
-{
-    public static class TreeNodeExtensions
-    {
-        internal const string LegacyJsCallbackKey = "jsClickCallback";
-
-        /// <summary>
-        /// Legacy tree node's assign a JS method callback for when an item is clicked, this method facilitates that.
-        /// </summary>
-        /// <param name="treeNode"></param>
-        /// <param name="jsCallback"></param>
-        internal static void AssignLegacyJsCallback(this TreeNode treeNode, string jsCallback)
-        {
-            treeNode.AdditionalData[LegacyJsCallbackKey] = jsCallback;
-        }
-
-        /// <summary>
-        /// Sets the node style to show that it is a container type
-        /// </summary>
-        /// <param name="treeNode"></param>
-        public static void SetContainerStyle(this TreeNode treeNode)
-        {
-            if (treeNode.CssClasses.Contains("is-container") == false)
-            {
-                treeNode.CssClasses.Add("is-container");
-            }
-        }
-
-        /// <summary>
-        /// Sets the node style to show that it is currently protected publicly
-        /// </summary>
-        /// <param name="treeNode"></param>
-        public static void SetProtectedStyle(this TreeNode treeNode)
-        {
-            if (treeNode.CssClasses.Contains("protected") == false)
-            {
-                treeNode.CssClasses.Add("protected");
-            }
-        }
-
-        /// <summary>
-        /// Sets the node style to show that it is currently locked / non-deletable
-        /// </summary>
-        /// <param name="treeNode"></param>
-        public static void SetLockedStyle(this TreeNode treeNode)
-        {
-            if (treeNode.CssClasses.Contains("locked") == false)
-            {
-                treeNode.CssClasses.Add("locked");
-            }
-        }
-
-        /// <summary>
-        /// Sets the node style to show that it is has unpublished versions (but is currently published)
-        /// </summary>
-        /// <param name="treeNode"></param>
-        public static void SetHasUnpublishedVersionStyle(this TreeNode treeNode)
-        {
-            if (treeNode.CssClasses.Contains("has-unpublished-version") == false)
-            {
-                treeNode.CssClasses.Add("has-unpublished-version");
-            }
-        }
-
-        /// <summary>
-        /// Sets the node style to show that it is is not published
-        /// </summary>
-        /// <param name="treeNode"></param>
-        public static void SetNotPublishedStyle(this TreeNode treeNode)
-        {
-            if (treeNode.CssClasses.Contains("not-published") == false)
-            {
-                treeNode.CssClasses.Add("not-published");
-            }
-        }
-
-    }
->>>>>>> 2c6fd3af
 }