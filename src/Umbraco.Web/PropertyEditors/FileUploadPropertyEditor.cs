using System;
using System.Collections.Generic;
using System.ComponentModel.DataAnnotations;
using System.Drawing;
using System.Globalization;
using System.Linq;
using System.Text.RegularExpressions;
using System.Xml;
using Newtonsoft.Json;
using Newtonsoft.Json.Linq;
using Umbraco.Core;
using Umbraco.Core.Configuration;
using Umbraco.Core.Configuration.UmbracoSettings;
using Umbraco.Core.IO;
using Umbraco.Core.Logging;
using Umbraco.Core.Models;
using Umbraco.Core.PropertyEditors;
using Umbraco.Core.Services;

namespace Umbraco.Web.PropertyEditors
{
    [PropertyEditor(Constants.PropertyEditors.UploadFieldAlias, "File upload", "fileupload", Icon = "icon-download-alt", Group = "media")]
    public class FileUploadPropertyEditor : PropertyEditor, IApplicationEventHandler
    {
<<<<<<< HEAD
        private readonly MediaFileSystem _mediaFileSystem;
        private readonly IContentSection _contentSettings;
        private readonly ILocalizedTextService _textService;

        public FileUploadPropertyEditor(ILogger logger, MediaFileSystem mediaFileSystem, IContentSection contentSettings, ILocalizedTextService textService)
            : base(logger)
        {
            if (mediaFileSystem == null) throw new ArgumentNullException("mediaFileSystem");
            if (contentSettings == null) throw new ArgumentNullException("contentSettings");
            if (textService == null) throw new ArgumentNullException("textService");
            _mediaFileSystem = mediaFileSystem;
            _contentSettings = contentSettings;
            _textService = textService;
            MemberService.Deleted += (sender, args) =>
                args.MediaFilesToDelete.AddRange(ServiceDeleted(args.DeletedEntities.Cast<ContentBase>()));
        }
=======
>>>>>>> aff03997

        /// <summary>
        /// Creates our custom value editor
        /// </summary>
        /// <returns></returns>
        protected override PropertyValueEditor CreateValueEditor()
        {
            var baseEditor = base.CreateValueEditor();            
            baseEditor.Validators.Add(new UploadFileTypeValidator());
            return new FileUploadPropertyValueEditor(baseEditor, _mediaFileSystem, _contentSettings);
        }

        protected override PreValueEditor CreatePreValueEditor()
        {
            return new FileUploadPreValueEditor(_textService);
        }

        /// <summary>
        /// Ensures any files associated are removed
        /// </summary>
        /// <param name="allPropertyData"></param>
        static IEnumerable<string> ServiceEmptiedRecycleBin(Dictionary<int, IEnumerable<Property>> allPropertyData)
        {
            var list = new List<string>();
            //Get all values for any image croppers found
            foreach (var uploadVal in allPropertyData
                .SelectMany(x => x.Value)
                .Where(x => x.PropertyType.PropertyEditorAlias == Constants.PropertyEditors.UploadFieldAlias)
                .Select(x => x.Value)
                .WhereNotNull())
            {
                if (uploadVal.ToString().IsNullOrWhiteSpace() == false)
                {
                    list.Add(uploadVal.ToString());
                }
            }
            return list;
        }

        /// <summary>
        /// Ensures any files associated are removed
        /// </summary>
        /// <param name="deletedEntities"></param>
        static IEnumerable<string> ServiceDeleted(IEnumerable<ContentBase> deletedEntities)
        {
            var list = new List<string>();
            foreach (var property in deletedEntities.SelectMany(deletedEntity => deletedEntity
                .Properties
                .Where(x => x.PropertyType.PropertyEditorAlias == Constants.PropertyEditors.UploadFieldAlias
                            && x.Value != null
                            && string.IsNullOrEmpty(x.Value.ToString()) == false)))
            {
                if (property.Value != null && property.Value.ToString().IsNullOrWhiteSpace() == false)
                {
                    list.Add(property.Value.ToString());
                }
            }
            return list;
        }

        /// <summary>
        /// After the content is copied we need to check if there are files that also need to be copied
        /// </summary>
        /// <param name="sender"></param>
        /// <param name="e"></param>
         void ContentServiceCopied(IContentService sender, Core.Events.CopyEventArgs<IContent> e)
        {
            if (e.Original.Properties.Any(x => x.PropertyType.PropertyEditorAlias == Constants.PropertyEditors.UploadFieldAlias))
            {
                bool isUpdated = false;
                var fs = _mediaFileSystem;

                //Loop through properties to check if the content contains media that should be deleted
                foreach (var property in e.Original.Properties.Where(x => x.PropertyType.PropertyEditorAlias == Constants.PropertyEditors.UploadFieldAlias
                    && x.Value != null                                                   
                    && string.IsNullOrEmpty(x.Value.ToString()) == false))
                {
                    if (fs.FileExists(fs.GetRelativePath(property.Value.ToString())))
                    {
                        var currentPath = fs.GetRelativePath(property.Value.ToString());
                        var propertyId = e.Copy.Properties.First(x => x.Alias == property.Alias).Id;
                        var newPath = fs.GetRelativePath(propertyId, System.IO.Path.GetFileName(currentPath));

                        fs.CopyFile(currentPath, newPath);
                        e.Copy.SetValue(property.Alias, fs.GetUrl(newPath));

                        //Copy thumbnails
                        foreach (var thumbPath in fs.GetThumbnails(currentPath))
                        {
                            var newThumbPath = fs.GetRelativePath(propertyId, System.IO.Path.GetFileName(thumbPath));
                            fs.CopyFile(thumbPath, newThumbPath);
                        }
                        isUpdated = true;
                    }
                }

                if (isUpdated)
                {
                    //need to re-save the copy with the updated path value
                    sender.Save(e.Copy);
                }
            }
        }

        void MediaServiceCreating(IMediaService sender, Core.Events.NewEventArgs<IMedia> e)
        {
            AutoFillProperties(e.Entity);
        }

        void MediaServiceSaving(IMediaService sender, Core.Events.SaveEventArgs<IMedia> e)
        {
            foreach (var m in e.SavedEntities)
            {
                AutoFillProperties(m);
            }
        }

        void AutoFillProperties(IContentBase model)
        {
            foreach (var p in model.Properties.Where(x => x.PropertyType.PropertyEditorAlias == Constants.PropertyEditors.UploadFieldAlias))
            {
                var uploadFieldConfigNode =
                    _contentSettings.ImageAutoFillProperties
                                        .FirstOrDefault(x => x.Alias == p.Alias);

                if (uploadFieldConfigNode != null)
                {
                    model.PopulateFileMetaDataProperties(uploadFieldConfigNode, p.Value == null ? string.Empty : p.Value.ToString());
                }
            }            
        }

        /// <summary>
        /// A custom pre-val editor to ensure that the data is stored how the legacy data was stored in 
        /// </summary>
        internal class FileUploadPreValueEditor : ValueListPreValueEditor
        {
            public FileUploadPreValueEditor(ILocalizedTextService textService)
                : base(textService)
            {
                var field = Fields.First();
                field.Description = "Enter a max width/height for each thumbnail";
                field.Name = "Add thumbnail size";
                //need to have some custom validation happening here
                field.Validators.Add(new ThumbnailListValidator());
            }

            /// <summary>
            /// Format the persisted value to work with our multi-val editor.
            /// </summary>
            /// <param name="defaultPreVals"></param>
            /// <param name="persistedPreVals"></param>
            /// <returns></returns>
            public override IDictionary<string, object> ConvertDbToEditor(IDictionary<string, object> defaultPreVals, PreValueCollection persistedPreVals)
            {
                var result = new List<PreValue>();

                //the pre-values just take up one field with a semi-colon delimiter so we'll just parse
                var dictionary = persistedPreVals.FormatAsDictionary();
                if (dictionary.Any())
                {
                    //there should only be one val
                    var delimited = dictionary.First().Value.Value.Split(new[] { ';' }, StringSplitOptions.RemoveEmptyEntries);
                    for (var index = 0; index < delimited.Length; index++)
                    {
                        result.Add(new PreValue(index, delimited[index]));
                    }
                }

                //the items list will be a dictionary of it's id -> value we need to use the id for persistence for backwards compatibility
                return new Dictionary<string, object> { { "items", result.ToDictionary(x => x.Id, x => PreValueAsDictionary(x)) } };
            }

            private IDictionary<string, object> PreValueAsDictionary(PreValue preValue)
            {
                return new Dictionary<string, object> { { "value", preValue.Value }, { "sortOrder", preValue.SortOrder } };
            }
            /// <summary>
            /// Take the posted values and convert them to a semi-colon separated list so that its backwards compatible
            /// </summary>
            /// <param name="editorValue"></param>
            /// <param name="currentValue"></param>
            /// <returns></returns>
            public override IDictionary<string, PreValue> ConvertEditorToDb(IDictionary<string, object> editorValue, PreValueCollection currentValue)
            {
                var result = base.ConvertEditorToDb(editorValue, currentValue);

                //this should just be a dictionary of values, we want to re-format this so that it is just one value in the dictionary that is 
                // semi-colon delimited
                var values = result.Select(item => item.Value.Value).ToList();

                result.Clear();
                result.Add("thumbs", new PreValue(string.Join(";", values)));
                return result;
            }

            internal class ThumbnailListValidator : IPropertyValidator
            {
                public IEnumerable<ValidationResult> Validate(object value, PreValueCollection preValues, PropertyEditor editor)
                {
                    var json = value as JArray;
                    if (json == null) yield break;

                    //validate each item which is a json object
                    for (var index = 0; index < json.Count; index++)
                    {
                        var i = json[index];
                        var jItem = i as JObject;
                        if (jItem == null || jItem["value"] == null) continue;

                        //NOTE: we will be removing empty values when persisting so no need to validate
                        var asString = jItem["value"].ToString();
                        if (asString.IsNullOrWhiteSpace()) continue;

                        int parsed;
                        if (int.TryParse(asString, out parsed) == false)
                        {
                            yield return new ValidationResult("The value " + asString + " is not a valid number", new[]
                            {
                                //we'll make the server field the index number of the value so it can be wired up to the view
                                "item_" + index.ToInvariantString()
                            });   
                        }
                    }
                }
            }
        }

        #region Application event handler, used to bind to events on startup
<<<<<<< HEAD
        public void OnApplicationInitialized(UmbracoApplicationBase umbracoApplication, ApplicationContext applicationContext)
        {
        }

        public void OnApplicationStarting(UmbracoApplicationBase umbracoApplication, ApplicationContext applicationContext)
        {
        }

        /// <summary>
        /// We're going to bind to the MediaService Saving event so that we can populate the umbracoFile size, type, etc... label fields
        /// if we find any attached to the current media item.
        /// </summary>
        /// <remarks>
        /// I think this kind of logic belongs on this property editor, I guess it could exist elsewhere but it all has to do with the upload field.
        /// </remarks>
        public void OnApplicationStarted(UmbracoApplicationBase umbracoApplication, ApplicationContext applicationContext)
        {
            MediaService.Saving += MediaServiceSaving;
            MediaService.Created += MediaServiceCreating;
            ContentService.Copied += ContentServiceCopied;

            MediaService.Deleted += (sender, args) =>
                args.MediaFilesToDelete.AddRange(ServiceDeleted(args.DeletedEntities.Cast<ContentBase>()));
            MediaService.EmptiedRecycleBin += (sender, args) =>
                args.Files.AddRange(ServiceEmptiedRecycleBin(args.AllPropertyData));
            ContentService.Deleted += (sender, args) =>
                args.MediaFilesToDelete.AddRange(ServiceDeleted(args.DeletedEntities.Cast<ContentBase>()));
            ContentService.EmptiedRecycleBin += (sender, args) =>
                args.Files.AddRange(ServiceEmptiedRecycleBin(args.AllPropertyData));
        } 
        #endregion
=======

        private readonly FileUploadPropertyEditorApplicationStartup _applicationStartup = new FileUploadPropertyEditorApplicationStartup();

        /// <summary>
        /// we're using a sub -class because this has the logic to prevent it from executing if the application is not configured
        /// </summary>
        private class FileUploadPropertyEditorApplicationStartup : ApplicationEventHandler
        {
            /// <summary>
            /// We're going to bind to the MediaService Saving event so that we can populate the umbracoFile size, type, etc... label fields
            /// if we find any attached to the current media item.
            /// </summary>
            protected override void ApplicationStarted(UmbracoApplicationBase umbracoApplication, ApplicationContext applicationContext)
            {
                MediaService.Saving += MediaServiceSaving;
                MediaService.Created += MediaServiceCreating;
                ContentService.Copied += ContentServiceCopied;

                MediaService.Deleted += (sender, args) =>
                    args.MediaFilesToDelete.AddRange(ServiceDeleted(args.DeletedEntities.Cast<ContentBase>()));
                MediaService.EmptiedRecycleBin += (sender, args) =>
                    args.Files.AddRange(ServiceEmptiedRecycleBin(args.AllPropertyData));
                ContentService.Deleted += (sender, args) =>
                    args.MediaFilesToDelete.AddRange(ServiceDeleted(args.DeletedEntities.Cast<ContentBase>()));
                ContentService.EmptiedRecycleBin += (sender, args) =>
                    args.Files.AddRange(ServiceEmptiedRecycleBin(args.AllPropertyData));
                MemberService.Deleted += (sender, args) =>
                    args.MediaFilesToDelete.AddRange(ServiceDeleted(args.DeletedEntities.Cast<ContentBase>()));
            }
        }

        public void OnApplicationInitialized(UmbracoApplicationBase umbracoApplication, ApplicationContext applicationContext)
        {
            //wrap
            _applicationStartup.OnApplicationInitialized(umbracoApplication, applicationContext);
        }
        public void OnApplicationStarting(UmbracoApplicationBase umbracoApplication, ApplicationContext applicationContext)
        {
            //wrap
            _applicationStartup.OnApplicationStarting(umbracoApplication, applicationContext);
        }
        public void OnApplicationStarted(UmbracoApplicationBase umbracoApplication, ApplicationContext applicationContext)
        {
            //wrap
            _applicationStartup.OnApplicationStarted(umbracoApplication, applicationContext);
        }
        #endregion

>>>>>>> aff03997
    }
}
<|MERGE_RESOLUTION|>--- conflicted
+++ resolved
@@ -1,356 +1,326 @@
-using System;
-using System.Collections.Generic;
-using System.ComponentModel.DataAnnotations;
-using System.Drawing;
-using System.Globalization;
-using System.Linq;
-using System.Text.RegularExpressions;
-using System.Xml;
-using Newtonsoft.Json;
-using Newtonsoft.Json.Linq;
-using Umbraco.Core;
-using Umbraco.Core.Configuration;
-using Umbraco.Core.Configuration.UmbracoSettings;
-using Umbraco.Core.IO;
-using Umbraco.Core.Logging;
-using Umbraco.Core.Models;
-using Umbraco.Core.PropertyEditors;
-using Umbraco.Core.Services;
-
-namespace Umbraco.Web.PropertyEditors
-{
-    [PropertyEditor(Constants.PropertyEditors.UploadFieldAlias, "File upload", "fileupload", Icon = "icon-download-alt", Group = "media")]
-    public class FileUploadPropertyEditor : PropertyEditor, IApplicationEventHandler
-    {
-<<<<<<< HEAD
-        private readonly MediaFileSystem _mediaFileSystem;
-        private readonly IContentSection _contentSettings;
-        private readonly ILocalizedTextService _textService;
-
-        public FileUploadPropertyEditor(ILogger logger, MediaFileSystem mediaFileSystem, IContentSection contentSettings, ILocalizedTextService textService)
-            : base(logger)
-        {
-            if (mediaFileSystem == null) throw new ArgumentNullException("mediaFileSystem");
-            if (contentSettings == null) throw new ArgumentNullException("contentSettings");
-            if (textService == null) throw new ArgumentNullException("textService");
-            _mediaFileSystem = mediaFileSystem;
-            _contentSettings = contentSettings;
-            _textService = textService;
-            MemberService.Deleted += (sender, args) =>
-                args.MediaFilesToDelete.AddRange(ServiceDeleted(args.DeletedEntities.Cast<ContentBase>()));
-        }
-=======
->>>>>>> aff03997
-
-        /// <summary>
-        /// Creates our custom value editor
-        /// </summary>
-        /// <returns></returns>
-        protected override PropertyValueEditor CreateValueEditor()
-        {
-            var baseEditor = base.CreateValueEditor();            
-            baseEditor.Validators.Add(new UploadFileTypeValidator());
-            return new FileUploadPropertyValueEditor(baseEditor, _mediaFileSystem, _contentSettings);
-        }
-
-        protected override PreValueEditor CreatePreValueEditor()
-        {
-            return new FileUploadPreValueEditor(_textService);
-        }
-
-        /// <summary>
-        /// Ensures any files associated are removed
-        /// </summary>
-        /// <param name="allPropertyData"></param>
-        static IEnumerable<string> ServiceEmptiedRecycleBin(Dictionary<int, IEnumerable<Property>> allPropertyData)
-        {
-            var list = new List<string>();
-            //Get all values for any image croppers found
-            foreach (var uploadVal in allPropertyData
-                .SelectMany(x => x.Value)
-                .Where(x => x.PropertyType.PropertyEditorAlias == Constants.PropertyEditors.UploadFieldAlias)
-                .Select(x => x.Value)
-                .WhereNotNull())
-            {
-                if (uploadVal.ToString().IsNullOrWhiteSpace() == false)
-                {
-                    list.Add(uploadVal.ToString());
-                }
-            }
-            return list;
-        }
-
-        /// <summary>
-        /// Ensures any files associated are removed
-        /// </summary>
-        /// <param name="deletedEntities"></param>
-        static IEnumerable<string> ServiceDeleted(IEnumerable<ContentBase> deletedEntities)
-        {
-            var list = new List<string>();
-            foreach (var property in deletedEntities.SelectMany(deletedEntity => deletedEntity
-                .Properties
-                .Where(x => x.PropertyType.PropertyEditorAlias == Constants.PropertyEditors.UploadFieldAlias
-                            && x.Value != null
-                            && string.IsNullOrEmpty(x.Value.ToString()) == false)))
-            {
-                if (property.Value != null && property.Value.ToString().IsNullOrWhiteSpace() == false)
-                {
-                    list.Add(property.Value.ToString());
-                }
-            }
-            return list;
-        }
-
-        /// <summary>
-        /// After the content is copied we need to check if there are files that also need to be copied
-        /// </summary>
-        /// <param name="sender"></param>
-        /// <param name="e"></param>
-         void ContentServiceCopied(IContentService sender, Core.Events.CopyEventArgs<IContent> e)
-        {
-            if (e.Original.Properties.Any(x => x.PropertyType.PropertyEditorAlias == Constants.PropertyEditors.UploadFieldAlias))
-            {
-                bool isUpdated = false;
-                var fs = _mediaFileSystem;
-
-                //Loop through properties to check if the content contains media that should be deleted
-                foreach (var property in e.Original.Properties.Where(x => x.PropertyType.PropertyEditorAlias == Constants.PropertyEditors.UploadFieldAlias
-                    && x.Value != null                                                   
-                    && string.IsNullOrEmpty(x.Value.ToString()) == false))
-                {
-                    if (fs.FileExists(fs.GetRelativePath(property.Value.ToString())))
-                    {
-                        var currentPath = fs.GetRelativePath(property.Value.ToString());
-                        var propertyId = e.Copy.Properties.First(x => x.Alias == property.Alias).Id;
-                        var newPath = fs.GetRelativePath(propertyId, System.IO.Path.GetFileName(currentPath));
-
-                        fs.CopyFile(currentPath, newPath);
-                        e.Copy.SetValue(property.Alias, fs.GetUrl(newPath));
-
-                        //Copy thumbnails
-                        foreach (var thumbPath in fs.GetThumbnails(currentPath))
-                        {
-                            var newThumbPath = fs.GetRelativePath(propertyId, System.IO.Path.GetFileName(thumbPath));
-                            fs.CopyFile(thumbPath, newThumbPath);
-                        }
-                        isUpdated = true;
-                    }
-                }
-
-                if (isUpdated)
-                {
-                    //need to re-save the copy with the updated path value
-                    sender.Save(e.Copy);
-                }
-            }
-        }
-
-        void MediaServiceCreating(IMediaService sender, Core.Events.NewEventArgs<IMedia> e)
-        {
-            AutoFillProperties(e.Entity);
-        }
-
-        void MediaServiceSaving(IMediaService sender, Core.Events.SaveEventArgs<IMedia> e)
-        {
-            foreach (var m in e.SavedEntities)
-            {
-                AutoFillProperties(m);
-            }
-        }
-
-        void AutoFillProperties(IContentBase model)
-        {
-            foreach (var p in model.Properties.Where(x => x.PropertyType.PropertyEditorAlias == Constants.PropertyEditors.UploadFieldAlias))
-            {
-                var uploadFieldConfigNode =
-                    _contentSettings.ImageAutoFillProperties
-                                        .FirstOrDefault(x => x.Alias == p.Alias);
-
-                if (uploadFieldConfigNode != null)
-                {
-                    model.PopulateFileMetaDataProperties(uploadFieldConfigNode, p.Value == null ? string.Empty : p.Value.ToString());
-                }
-            }            
-        }
-
-        /// <summary>
-        /// A custom pre-val editor to ensure that the data is stored how the legacy data was stored in 
-        /// </summary>
-        internal class FileUploadPreValueEditor : ValueListPreValueEditor
-        {
-            public FileUploadPreValueEditor(ILocalizedTextService textService)
-                : base(textService)
-            {
-                var field = Fields.First();
-                field.Description = "Enter a max width/height for each thumbnail";
-                field.Name = "Add thumbnail size";
-                //need to have some custom validation happening here
-                field.Validators.Add(new ThumbnailListValidator());
-            }
-
-            /// <summary>
-            /// Format the persisted value to work with our multi-val editor.
-            /// </summary>
-            /// <param name="defaultPreVals"></param>
-            /// <param name="persistedPreVals"></param>
-            /// <returns></returns>
-            public override IDictionary<string, object> ConvertDbToEditor(IDictionary<string, object> defaultPreVals, PreValueCollection persistedPreVals)
-            {
-                var result = new List<PreValue>();
-
-                //the pre-values just take up one field with a semi-colon delimiter so we'll just parse
-                var dictionary = persistedPreVals.FormatAsDictionary();
-                if (dictionary.Any())
-                {
-                    //there should only be one val
-                    var delimited = dictionary.First().Value.Value.Split(new[] { ';' }, StringSplitOptions.RemoveEmptyEntries);
-                    for (var index = 0; index < delimited.Length; index++)
-                    {
-                        result.Add(new PreValue(index, delimited[index]));
-                    }
-                }
-
-                //the items list will be a dictionary of it's id -> value we need to use the id for persistence for backwards compatibility
-                return new Dictionary<string, object> { { "items", result.ToDictionary(x => x.Id, x => PreValueAsDictionary(x)) } };
-            }
-
-            private IDictionary<string, object> PreValueAsDictionary(PreValue preValue)
-            {
-                return new Dictionary<string, object> { { "value", preValue.Value }, { "sortOrder", preValue.SortOrder } };
-            }
-            /// <summary>
-            /// Take the posted values and convert them to a semi-colon separated list so that its backwards compatible
-            /// </summary>
-            /// <param name="editorValue"></param>
-            /// <param name="currentValue"></param>
-            /// <returns></returns>
-            public override IDictionary<string, PreValue> ConvertEditorToDb(IDictionary<string, object> editorValue, PreValueCollection currentValue)
-            {
-                var result = base.ConvertEditorToDb(editorValue, currentValue);
-
-                //this should just be a dictionary of values, we want to re-format this so that it is just one value in the dictionary that is 
-                // semi-colon delimited
-                var values = result.Select(item => item.Value.Value).ToList();
-
-                result.Clear();
-                result.Add("thumbs", new PreValue(string.Join(";", values)));
-                return result;
-            }
-
-            internal class ThumbnailListValidator : IPropertyValidator
-            {
-                public IEnumerable<ValidationResult> Validate(object value, PreValueCollection preValues, PropertyEditor editor)
-                {
-                    var json = value as JArray;
-                    if (json == null) yield break;
-
-                    //validate each item which is a json object
-                    for (var index = 0; index < json.Count; index++)
-                    {
-                        var i = json[index];
-                        var jItem = i as JObject;
-                        if (jItem == null || jItem["value"] == null) continue;
-
-                        //NOTE: we will be removing empty values when persisting so no need to validate
-                        var asString = jItem["value"].ToString();
-                        if (asString.IsNullOrWhiteSpace()) continue;
-
-                        int parsed;
-                        if (int.TryParse(asString, out parsed) == false)
-                        {
-                            yield return new ValidationResult("The value " + asString + " is not a valid number", new[]
-                            {
-                                //we'll make the server field the index number of the value so it can be wired up to the view
-                                "item_" + index.ToInvariantString()
-                            });   
-                        }
-                    }
-                }
-            }
-        }
-
-        #region Application event handler, used to bind to events on startup
-<<<<<<< HEAD
-        public void OnApplicationInitialized(UmbracoApplicationBase umbracoApplication, ApplicationContext applicationContext)
-        {
-        }
-
-        public void OnApplicationStarting(UmbracoApplicationBase umbracoApplication, ApplicationContext applicationContext)
-        {
-        }
-
-        /// <summary>
-        /// We're going to bind to the MediaService Saving event so that we can populate the umbracoFile size, type, etc... label fields
-        /// if we find any attached to the current media item.
-        /// </summary>
-        /// <remarks>
-        /// I think this kind of logic belongs on this property editor, I guess it could exist elsewhere but it all has to do with the upload field.
-        /// </remarks>
-        public void OnApplicationStarted(UmbracoApplicationBase umbracoApplication, ApplicationContext applicationContext)
-        {
-            MediaService.Saving += MediaServiceSaving;
-            MediaService.Created += MediaServiceCreating;
-            ContentService.Copied += ContentServiceCopied;
-
-            MediaService.Deleted += (sender, args) =>
-                args.MediaFilesToDelete.AddRange(ServiceDeleted(args.DeletedEntities.Cast<ContentBase>()));
-            MediaService.EmptiedRecycleBin += (sender, args) =>
-                args.Files.AddRange(ServiceEmptiedRecycleBin(args.AllPropertyData));
-            ContentService.Deleted += (sender, args) =>
-                args.MediaFilesToDelete.AddRange(ServiceDeleted(args.DeletedEntities.Cast<ContentBase>()));
-            ContentService.EmptiedRecycleBin += (sender, args) =>
-                args.Files.AddRange(ServiceEmptiedRecycleBin(args.AllPropertyData));
-        } 
-        #endregion
-=======
-
-        private readonly FileUploadPropertyEditorApplicationStartup _applicationStartup = new FileUploadPropertyEditorApplicationStartup();
-
-        /// <summary>
-        /// we're using a sub -class because this has the logic to prevent it from executing if the application is not configured
-        /// </summary>
-        private class FileUploadPropertyEditorApplicationStartup : ApplicationEventHandler
-        {
-            /// <summary>
-            /// We're going to bind to the MediaService Saving event so that we can populate the umbracoFile size, type, etc... label fields
-            /// if we find any attached to the current media item.
-            /// </summary>
-            protected override void ApplicationStarted(UmbracoApplicationBase umbracoApplication, ApplicationContext applicationContext)
-            {
-                MediaService.Saving += MediaServiceSaving;
-                MediaService.Created += MediaServiceCreating;
-                ContentService.Copied += ContentServiceCopied;
-
-                MediaService.Deleted += (sender, args) =>
-                    args.MediaFilesToDelete.AddRange(ServiceDeleted(args.DeletedEntities.Cast<ContentBase>()));
-                MediaService.EmptiedRecycleBin += (sender, args) =>
-                    args.Files.AddRange(ServiceEmptiedRecycleBin(args.AllPropertyData));
-                ContentService.Deleted += (sender, args) =>
-                    args.MediaFilesToDelete.AddRange(ServiceDeleted(args.DeletedEntities.Cast<ContentBase>()));
-                ContentService.EmptiedRecycleBin += (sender, args) =>
-                    args.Files.AddRange(ServiceEmptiedRecycleBin(args.AllPropertyData));
-                MemberService.Deleted += (sender, args) =>
-                    args.MediaFilesToDelete.AddRange(ServiceDeleted(args.DeletedEntities.Cast<ContentBase>()));
-            }
-        }
-
-        public void OnApplicationInitialized(UmbracoApplicationBase umbracoApplication, ApplicationContext applicationContext)
-        {
-            //wrap
-            _applicationStartup.OnApplicationInitialized(umbracoApplication, applicationContext);
-        }
-        public void OnApplicationStarting(UmbracoApplicationBase umbracoApplication, ApplicationContext applicationContext)
-        {
-            //wrap
-            _applicationStartup.OnApplicationStarting(umbracoApplication, applicationContext);
-        }
-        public void OnApplicationStarted(UmbracoApplicationBase umbracoApplication, ApplicationContext applicationContext)
-        {
-            //wrap
-            _applicationStartup.OnApplicationStarted(umbracoApplication, applicationContext);
-        }
-        #endregion
-
->>>>>>> aff03997
-    }
-}
+using System;
+using System.Collections.Generic;
+using System.ComponentModel.DataAnnotations;
+using System.Drawing;
+using System.Globalization;
+using System.Linq;
+using System.Text.RegularExpressions;
+using System.Xml;
+using Newtonsoft.Json;
+using Newtonsoft.Json.Linq;
+using Umbraco.Core;
+using Umbraco.Core.Configuration;
+using Umbraco.Core.Configuration.UmbracoSettings;
+using Umbraco.Core.IO;
+using Umbraco.Core.Logging;
+using Umbraco.Core.Models;
+using Umbraco.Core.PropertyEditors;
+using Umbraco.Core.Services;
+
+namespace Umbraco.Web.PropertyEditors
+{
+    [PropertyEditor(Constants.PropertyEditors.UploadFieldAlias, "File upload", "fileupload", Icon = "icon-download-alt", Group = "media")]
+    public class FileUploadPropertyEditor : PropertyEditor, IApplicationEventHandler
+    {
+        private readonly MediaFileSystem _mediaFileSystem;
+        private readonly IContentSection _contentSettings;
+        private readonly ILocalizedTextService _textService;
+
+        public FileUploadPropertyEditor(ILogger logger, MediaFileSystem mediaFileSystem, IContentSection contentSettings, ILocalizedTextService textService)
+            : base(logger)
+        {
+            if (mediaFileSystem == null) throw new ArgumentNullException("mediaFileSystem");
+            if (contentSettings == null) throw new ArgumentNullException("contentSettings");
+            if (textService == null) throw new ArgumentNullException("textService");
+            _applicationStartup = new FileUploadPropertyEditorApplicationStartup(this);
+            _mediaFileSystem = mediaFileSystem;
+            _contentSettings = contentSettings;
+            _textService = textService;
+            
+        }
+
+        /// <summary>
+        /// Creates our custom value editor
+        /// </summary>
+        /// <returns></returns>
+        protected override PropertyValueEditor CreateValueEditor()
+        {
+            var baseEditor = base.CreateValueEditor();            
+            baseEditor.Validators.Add(new UploadFileTypeValidator());
+            return new FileUploadPropertyValueEditor(baseEditor, _mediaFileSystem, _contentSettings);
+        }
+
+        protected override PreValueEditor CreatePreValueEditor()
+        {
+            return new FileUploadPreValueEditor(_textService);
+        }
+
+        /// <summary>
+        /// Ensures any files associated are removed
+        /// </summary>
+        /// <param name="allPropertyData"></param>
+        IEnumerable<string> ServiceEmptiedRecycleBin(Dictionary<int, IEnumerable<Property>> allPropertyData)
+        {
+            var list = new List<string>();
+            //Get all values for any image croppers found
+            foreach (var uploadVal in allPropertyData
+                .SelectMany(x => x.Value)
+                .Where(x => x.PropertyType.PropertyEditorAlias == Constants.PropertyEditors.UploadFieldAlias)
+                .Select(x => x.Value)
+                .WhereNotNull())
+            {
+                if (uploadVal.ToString().IsNullOrWhiteSpace() == false)
+                {
+                    list.Add(uploadVal.ToString());
+                }
+            }
+            return list;
+        }
+
+        /// <summary>
+        /// Ensures any files associated are removed
+        /// </summary>
+        /// <param name="deletedEntities"></param>
+        IEnumerable<string> ServiceDeleted(IEnumerable<ContentBase> deletedEntities)
+        {
+            var list = new List<string>();
+            foreach (var property in deletedEntities.SelectMany(deletedEntity => deletedEntity
+                .Properties
+                .Where(x => x.PropertyType.PropertyEditorAlias == Constants.PropertyEditors.UploadFieldAlias
+                            && x.Value != null
+                            && string.IsNullOrEmpty(x.Value.ToString()) == false)))
+            {
+                if (property.Value != null && property.Value.ToString().IsNullOrWhiteSpace() == false)
+                {
+                    list.Add(property.Value.ToString());
+                }
+            }
+            return list;
+        }
+
+        /// <summary>
+        /// After the content is copied we need to check if there are files that also need to be copied
+        /// </summary>
+        /// <param name="sender"></param>
+        /// <param name="e"></param>
+         void ContentServiceCopied(IContentService sender, Core.Events.CopyEventArgs<IContent> e)
+        {
+            if (e.Original.Properties.Any(x => x.PropertyType.PropertyEditorAlias == Constants.PropertyEditors.UploadFieldAlias))
+            {
+                bool isUpdated = false;
+                var fs = _mediaFileSystem;
+
+                //Loop through properties to check if the content contains media that should be deleted
+                foreach (var property in e.Original.Properties.Where(x => x.PropertyType.PropertyEditorAlias == Constants.PropertyEditors.UploadFieldAlias
+                    && x.Value != null                                                   
+                    && string.IsNullOrEmpty(x.Value.ToString()) == false))
+                {
+                    if (fs.FileExists(fs.GetRelativePath(property.Value.ToString())))
+                    {
+                        var currentPath = fs.GetRelativePath(property.Value.ToString());
+                        var propertyId = e.Copy.Properties.First(x => x.Alias == property.Alias).Id;
+                        var newPath = fs.GetRelativePath(propertyId, System.IO.Path.GetFileName(currentPath));
+
+                        fs.CopyFile(currentPath, newPath);
+                        e.Copy.SetValue(property.Alias, fs.GetUrl(newPath));
+
+                        //Copy thumbnails
+                        foreach (var thumbPath in fs.GetThumbnails(currentPath))
+                        {
+                            var newThumbPath = fs.GetRelativePath(propertyId, System.IO.Path.GetFileName(thumbPath));
+                            fs.CopyFile(thumbPath, newThumbPath);
+                        }
+                        isUpdated = true;
+                    }
+                }
+
+                if (isUpdated)
+                {
+                    //need to re-save the copy with the updated path value
+                    sender.Save(e.Copy);
+                }
+            }
+        }
+
+        void MediaServiceCreating(IMediaService sender, Core.Events.NewEventArgs<IMedia> e)
+        {
+            AutoFillProperties(e.Entity);
+        }
+
+        void MediaServiceSaving(IMediaService sender, Core.Events.SaveEventArgs<IMedia> e)
+        {
+            foreach (var m in e.SavedEntities)
+            {
+                AutoFillProperties(m);
+            }
+        }
+
+        void AutoFillProperties(IContentBase model)
+        {
+            foreach (var p in model.Properties.Where(x => x.PropertyType.PropertyEditorAlias == Constants.PropertyEditors.UploadFieldAlias))
+            {
+                var uploadFieldConfigNode =
+                    _contentSettings.ImageAutoFillProperties
+                                        .FirstOrDefault(x => x.Alias == p.Alias);
+
+                if (uploadFieldConfigNode != null)
+                {
+                    model.PopulateFileMetaDataProperties(uploadFieldConfigNode, p.Value == null ? string.Empty : p.Value.ToString());
+                }
+            }            
+        }
+
+        /// <summary>
+        /// A custom pre-val editor to ensure that the data is stored how the legacy data was stored in 
+        /// </summary>
+        internal class FileUploadPreValueEditor : ValueListPreValueEditor
+        {
+            public FileUploadPreValueEditor(ILocalizedTextService textService)
+                : base(textService)
+            {
+                var field = Fields.First();
+                field.Description = "Enter a max width/height for each thumbnail";
+                field.Name = "Add thumbnail size";
+                //need to have some custom validation happening here
+                field.Validators.Add(new ThumbnailListValidator());
+            }
+
+            /// <summary>
+            /// Format the persisted value to work with our multi-val editor.
+            /// </summary>
+            /// <param name="defaultPreVals"></param>
+            /// <param name="persistedPreVals"></param>
+            /// <returns></returns>
+            public override IDictionary<string, object> ConvertDbToEditor(IDictionary<string, object> defaultPreVals, PreValueCollection persistedPreVals)
+            {
+                var result = new List<PreValue>();
+
+                //the pre-values just take up one field with a semi-colon delimiter so we'll just parse
+                var dictionary = persistedPreVals.FormatAsDictionary();
+                if (dictionary.Any())
+                {
+                    //there should only be one val
+                    var delimited = dictionary.First().Value.Value.Split(new[] { ';' }, StringSplitOptions.RemoveEmptyEntries);
+                    for (var index = 0; index < delimited.Length; index++)
+                    {
+                        result.Add(new PreValue(index, delimited[index]));
+                    }
+                }
+
+                //the items list will be a dictionary of it's id -> value we need to use the id for persistence for backwards compatibility
+                return new Dictionary<string, object> { { "items", result.ToDictionary(x => x.Id, x => PreValueAsDictionary(x)) } };
+            }
+
+            private IDictionary<string, object> PreValueAsDictionary(PreValue preValue)
+            {
+                return new Dictionary<string, object> { { "value", preValue.Value }, { "sortOrder", preValue.SortOrder } };
+            }
+            /// <summary>
+            /// Take the posted values and convert them to a semi-colon separated list so that its backwards compatible
+            /// </summary>
+            /// <param name="editorValue"></param>
+            /// <param name="currentValue"></param>
+            /// <returns></returns>
+            public override IDictionary<string, PreValue> ConvertEditorToDb(IDictionary<string, object> editorValue, PreValueCollection currentValue)
+            {
+                var result = base.ConvertEditorToDb(editorValue, currentValue);
+
+                //this should just be a dictionary of values, we want to re-format this so that it is just one value in the dictionary that is 
+                // semi-colon delimited
+                var values = result.Select(item => item.Value.Value).ToList();
+
+                result.Clear();
+                result.Add("thumbs", new PreValue(string.Join(";", values)));
+                return result;
+            }
+
+            internal class ThumbnailListValidator : IPropertyValidator
+            {
+                public IEnumerable<ValidationResult> Validate(object value, PreValueCollection preValues, PropertyEditor editor)
+                {
+                    var json = value as JArray;
+                    if (json == null) yield break;
+
+                    //validate each item which is a json object
+                    for (var index = 0; index < json.Count; index++)
+                    {
+                        var i = json[index];
+                        var jItem = i as JObject;
+                        if (jItem == null || jItem["value"] == null) continue;
+
+                        //NOTE: we will be removing empty values when persisting so no need to validate
+                        var asString = jItem["value"].ToString();
+                        if (asString.IsNullOrWhiteSpace()) continue;
+
+                        int parsed;
+                        if (int.TryParse(asString, out parsed) == false)
+                        {
+                            yield return new ValidationResult("The value " + asString + " is not a valid number", new[]
+                            {
+                                //we'll make the server field the index number of the value so it can be wired up to the view
+                                "item_" + index.ToInvariantString()
+                            });   
+                        }
+                    }
+                }
+            }
+        }
+
+        #region Application event handler, used to bind to events on startup
+
+        private readonly FileUploadPropertyEditorApplicationStartup _applicationStartup;
+
+        /// <summary>
+        /// we're using a sub -class because this has the logic to prevent it from executing if the application is not configured
+        /// </summary>
+        private class FileUploadPropertyEditorApplicationStartup : ApplicationEventHandler
+        {
+            private FileUploadPropertyEditor _fileUploadPropertyEditor;
+
+            public FileUploadPropertyEditorApplicationStartup(FileUploadPropertyEditor fileUploadPropertyEditor)
+            {
+                this._fileUploadPropertyEditor = fileUploadPropertyEditor;
+            }
+
+            /// <summary>
+            /// We're going to bind to the MediaService Saving event so that we can populate the umbracoFile size, type, etc... label fields
+            /// if we find any attached to the current media item.
+            /// </summary>
+            protected override void ApplicationStarted(UmbracoApplicationBase umbracoApplication, ApplicationContext applicationContext)
+            {
+                MediaService.Saving += _fileUploadPropertyEditor.MediaServiceSaving;
+                MediaService.Created += _fileUploadPropertyEditor.MediaServiceCreating;
+                ContentService.Copied += _fileUploadPropertyEditor.ContentServiceCopied;
+
+                MediaService.Deleted += (sender, args) =>
+                    args.MediaFilesToDelete.AddRange(_fileUploadPropertyEditor.ServiceDeleted(args.DeletedEntities.Cast<ContentBase>()));
+                MediaService.EmptiedRecycleBin += (sender, args) =>
+                    args.Files.AddRange(_fileUploadPropertyEditor.ServiceEmptiedRecycleBin(args.AllPropertyData));
+                ContentService.Deleted += (sender, args) =>
+                    args.MediaFilesToDelete.AddRange(_fileUploadPropertyEditor.ServiceDeleted(args.DeletedEntities.Cast<ContentBase>()));
+                ContentService.EmptiedRecycleBin += (sender, args) =>
+                    args.Files.AddRange(_fileUploadPropertyEditor.ServiceEmptiedRecycleBin(args.AllPropertyData));
+                MemberService.Deleted += (sender, args) =>
+                    args.MediaFilesToDelete.AddRange(_fileUploadPropertyEditor.ServiceDeleted(args.DeletedEntities.Cast<ContentBase>()));
+            }
+        }
+
+        public void OnApplicationInitialized(UmbracoApplicationBase umbracoApplication, ApplicationContext applicationContext)
+        {
+            //wrap
+            _applicationStartup.OnApplicationInitialized(umbracoApplication, applicationContext);
+        }
+        public void OnApplicationStarting(UmbracoApplicationBase umbracoApplication, ApplicationContext applicationContext)
+        {
+            //wrap
+            _applicationStartup.OnApplicationStarting(umbracoApplication, applicationContext);
+        }
+        public void OnApplicationStarted(UmbracoApplicationBase umbracoApplication, ApplicationContext applicationContext)
+        {
+            //wrap
+            _applicationStartup.OnApplicationStarted(umbracoApplication, applicationContext);
+        }
+        #endregion
+
+    }
+}