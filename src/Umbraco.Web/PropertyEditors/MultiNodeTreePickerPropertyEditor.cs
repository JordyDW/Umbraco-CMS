--- conflicted
+++ resolved
@@ -1,9 +1,6 @@
 using System.Collections.Generic;
 using Umbraco.Core;
-<<<<<<< HEAD
 using Umbraco.Core.Composing;
-=======
->>>>>>> ec6b86bb
 using Umbraco.Core.IO;
 using Umbraco.Core.Logging;
 using Umbraco.Core.Models.Editors;
@@ -26,17 +23,12 @@
         private readonly IIOHelper _ioHelper;
 
         public MultiNodeTreePickerPropertyEditor(ILogger logger, IDataTypeService dataTypeService, ILocalizationService localizationService, IIOHelper ioHelper)
-<<<<<<< HEAD
             : base(logger, Current.Services.DataTypeService, Current.Services.LocalizationService,Current.Services.TextService, Current.ShortStringHelper)
-=======
-            : base(logger)
->>>>>>> ec6b86bb
         {
             _dataTypeService = dataTypeService;
             _localizationService = localizationService;
             _ioHelper = ioHelper;
         }
-        private readonly IIOHelper _ioHelper;
 
         protected override IConfigurationEditor CreateConfigurationEditor() => new MultiNodePickerConfigurationEditor(_ioHelper);
 
