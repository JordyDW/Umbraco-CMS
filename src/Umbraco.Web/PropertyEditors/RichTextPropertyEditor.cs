--- conflicted
+++ resolved
@@ -115,7 +115,6 @@
 
                 var userId = Current.UmbracoContext.Security.CurrentUser.Id;
 
-<<<<<<< HEAD
                 var config = editorValue.DataTypeConfiguration as RichTextConfiguration;
                 var mediaParent = config?.MediaParentId;
                 Guid mediaParentId;
@@ -126,10 +125,6 @@
                     mediaParentId = mediaParent.Guid;
                 
                 parsed = TemplateUtilities.FindAndPersistPastedTempImages(parsed, mediaParentId, userId, _mediaService, _contentTypeBaseServiceProvider);
-=======
-                // TODO: In future task(get the parent folder from this config) to save the media into
-                parsed = TemplateUtilities.FindAndPersistPastedTempImages(parsed, Constants.System.Root, userId, _mediaService, _contentTypeBaseServiceProvider);
->>>>>>> 39050d06
                 return parsed;
             }
         }
