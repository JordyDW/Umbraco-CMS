﻿using System;
using System.Collections.Generic;
using System.Linq;
using System.Reflection;
using System.Xml.XPath;
using Examine;
using Examine.LuceneEngine.Providers;
using Examine.LuceneEngine.SearchCriteria;
using Examine.SearchCriteria;
using Umbraco.Core;
using Umbraco.Core.Models.PublishedContent;
using Umbraco.Core.Services;
using Umbraco.Core.Xml;
using Umbraco.Web.PublishedCache;

namespace Umbraco.Web
{
    using Examine = global::Examine;

    /// <summary>
    /// A class used to query for published content, media items
    /// </summary>
    public class PublishedContentQuery : IPublishedContentQuery
    {
        private readonly IPublishedContentCache _contentCache;
        private readonly IPublishedMediaCache _mediaCache;

        /// <summary>
        /// Constructor used to return results from the caches
        /// </summary>
        /// <param name="contentCache"></param>
        /// <param name="mediaCache"></param>
        public PublishedContentQuery(IPublishedContentCache contentCache, IPublishedMediaCache mediaCache)
        {
            _contentCache = contentCache ?? throw new ArgumentNullException(nameof(contentCache));
            _mediaCache = mediaCache ?? throw new ArgumentNullException(nameof(mediaCache));
        }

        #region Content

        public IPublishedContent Content(int id)
        {
            return ItemById(id, _contentCache);
        }

        public IPublishedContent Content(Guid id)
        {
            return ItemById(id, _contentCache);
        }

        public IPublishedContent Content(Udi id)
        {
            if (!(id is GuidUdi udi)) return null;
            return ItemById(udi.Guid, _contentCache);
        }

        public IPublishedContent ContentSingleAtXPath(string xpath, params XPathVariable[] vars)
        {
            return ItemByXPath(xpath, vars, _contentCache);
        }

        public IEnumerable<IPublishedContent> Content(IEnumerable<int> ids)
        {
            return ItemsByIds(_contentCache, ids);
        }

        public IEnumerable<IPublishedContent> Content(IEnumerable<Guid> ids)
        {
            return ItemsByIds(_contentCache, ids);
        }

        public IEnumerable<IPublishedContent> ContentAtXPath(string xpath, params XPathVariable[] vars)
        {
            return ItemsByXPath(xpath, vars, _contentCache);
        }

        public IEnumerable<IPublishedContent> ContentAtXPath(XPathExpression xpath, params XPathVariable[] vars)
        {
            return ItemsByXPath(xpath, vars, _contentCache);
        }

        public IEnumerable<IPublishedContent> ContentAtRoot()
        {
            return ItemsAtRoot(_contentCache);
        }

        #endregion

        #region Media

        public IPublishedContent Media(int id)
        {
            return ItemById(id, _mediaCache);
        }

        public IPublishedContent Media(Guid id)
        {
            return ItemById(id, _mediaCache);
        }

        public IPublishedContent Media(Udi id)
        {
            if (!(id is GuidUdi udi)) return null;
            return ItemById(udi.Guid, _mediaCache);
        }

        public IEnumerable<IPublishedContent> Media(IEnumerable<int> ids)
        {
            return ItemsByIds(_mediaCache, ids);
        }

        public IEnumerable<IPublishedContent> Media(IEnumerable<Guid> ids)
        {
            return ItemsByIds(_mediaCache, ids);
        }

        public IEnumerable<IPublishedContent> MediaAtRoot()
        {
            return ItemsAtRoot(_mediaCache);
        }


        #endregion

        #region Used by Content/Media

        private static IPublishedContent ItemById(int id, IPublishedCache cache)
        {
            var doc = cache.GetById(id);
            return doc;
        }

        private static IPublishedContent ItemById(Guid id, IPublishedCache cache)
        {
            var doc = cache.GetById(id);
            return doc;
        }

        private static IPublishedContent ItemByXPath(string xpath, XPathVariable[] vars, IPublishedCache cache)
        {
            var doc = cache.GetSingleByXPath(xpath, vars);
            return doc;
        }

        //NOTE: Not used?
        //private IPublishedContent ItemByXPath(XPathExpression xpath, XPathVariable[] vars, IPublishedCache cache)
        //{
        //    var doc = cache.GetSingleByXPath(xpath, vars);
        //    return doc;
        //}

        private static IEnumerable<IPublishedContent> ItemsByIds(IPublishedCache cache, IEnumerable<int> ids)
        {
            return ids.Select(eachId => ItemById(eachId, cache)).WhereNotNull();
        }

        private IEnumerable<IPublishedContent> ItemsByIds(IPublishedCache cache, IEnumerable<Guid> ids)
        {
            return ids.Select(eachId => ItemById(eachId, cache)).WhereNotNull();
        }

        private static IEnumerable<IPublishedContent> ItemsByXPath(string xpath, XPathVariable[] vars, IPublishedCache cache)
        {
            var doc = cache.GetByXPath(xpath, vars);
            return doc;
        }

        private static IEnumerable<IPublishedContent> ItemsByXPath(XPathExpression xpath, XPathVariable[] vars, IPublishedCache cache)
        {
            var doc = cache.GetByXPath(xpath, vars);
            return doc;
        }

        private static IEnumerable<IPublishedContent> ItemsAtRoot(IPublishedCache cache)
        {
            return cache.GetAtRoot();
        }

        #endregion

        #region Search

        /// <inheritdoc />
        public IEnumerable<PublishedSearchResult> Search(string term, bool useWildCards = true, string indexName = null)
        {
            return Search(0, 0, out _, term, useWildCards, indexName);
        }

        /// <inheritdoc />
        public IEnumerable<PublishedSearchResult> Search(int skip, int take, out long totalRecords, string term, bool useWildCards = true, string indexName = null)
        {
            //fixme: inject IExamineManager

<<<<<<< HEAD
            var indexer = string.IsNullOrEmpty(indexName)
                ? Examine.ExamineManager.Instance.GetIndexer(Constants.Examine.ExternalIndexer)
                : Examine.ExamineManager.Instance.GetIndexer(indexName);
=======
            if (_query != null) return _query.Search(skip, take, out totalRecords, term, useWildCards, indexName);

            indexName = string.IsNullOrEmpty(indexName)
                ? Constants.Examine.ExternalIndexer
                : indexName;
>>>>>>> fb4717d3

            if (!ExamineManager.Instance.TryGetIndex(indexName, out var index))
                throw new InvalidOperationException($"No index found by name {indexName}");

            var searcher = index.GetSearcher();

            var results = skip == 0 && take == 0
                ? searcher.Search(term, true)
                : searcher.Search(term, true, maxResults: skip + take);

            totalRecords = results.TotalItemCount;
            return results.ToPublishedSearchResults(_contentCache);
        }

        /// <inheritdoc />
        public IEnumerable<PublishedSearchResult> Search(ISearchCriteria criteria, ISearcher searchProvider = null)
        {
            return Search(0, 0, out _, criteria, searchProvider);
        }

        /// <inheritdoc />
        public IEnumerable<PublishedSearchResult> Search(int skip, int take, out long totalRecords, ISearchCriteria criteria, ISearcher searcher = null)
        {
<<<<<<< HEAD

            //TODO: Can we inject IExamineManager?
=======
            if (_query != null) return _query.Search(skip, take, out totalRecords, criteria, searcher);
>>>>>>> fb4717d3

            //fixme: inject IExamineManager
            if (searcher == null)
            {
                if (!ExamineManager.Instance.TryGetIndex(Constants.Examine.ExternalIndexer, out var index))
                    throw new InvalidOperationException($"No index found by name {Constants.Examine.ExternalIndexer}");
                searcher = index.GetSearcher();
            }

            var results = skip == 0 && take == 0
                ? searcher.Search(criteria)
                : searcher.Search(criteria, maxResults: skip + take);

            totalRecords = results.TotalItemCount;
            return results.ToPublishedSearchResults(_contentCache);
        }


        #endregion
    }
}<|MERGE_RESOLUTION|>--- conflicted
+++ resolved
@@ -191,17 +191,9 @@
         {
             //fixme: inject IExamineManager
 
-<<<<<<< HEAD
-            var indexer = string.IsNullOrEmpty(indexName)
-                ? Examine.ExamineManager.Instance.GetIndexer(Constants.Examine.ExternalIndexer)
-                : Examine.ExamineManager.Instance.GetIndexer(indexName);
-=======
-            if (_query != null) return _query.Search(skip, take, out totalRecords, term, useWildCards, indexName);
-
             indexName = string.IsNullOrEmpty(indexName)
                 ? Constants.Examine.ExternalIndexer
                 : indexName;
->>>>>>> fb4717d3
 
             if (!ExamineManager.Instance.TryGetIndex(indexName, out var index))
                 throw new InvalidOperationException($"No index found by name {indexName}");
@@ -225,13 +217,6 @@
         /// <inheritdoc />
         public IEnumerable<PublishedSearchResult> Search(int skip, int take, out long totalRecords, ISearchCriteria criteria, ISearcher searcher = null)
         {
-<<<<<<< HEAD
-
-            //TODO: Can we inject IExamineManager?
-=======
-            if (_query != null) return _query.Search(skip, take, out totalRecords, criteria, searcher);
->>>>>>> fb4717d3
-
             //fixme: inject IExamineManager
             if (searcher == null)
             {
