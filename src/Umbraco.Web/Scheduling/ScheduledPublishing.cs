using System;
using System.Diagnostics;
using System.Net;
using System.Text;
using Umbraco.Core;
using Umbraco.Core.Configuration.UmbracoSettings;
using Umbraco.Core.Logging;
using Umbraco.Core.Publishing;
using Umbraco.Core.Sync;
using Umbraco.Web.Mvc;

namespace Umbraco.Web.Scheduling
{
    internal class ScheduledPublishing : DisposableObject, IBackgroundTask
    {
        private readonly ApplicationContext _appContext;
        private readonly IUmbracoSettingsSection _settings;

        private static bool _isPublishingRunning = false;

        public ScheduledPublishing(ApplicationContext appContext, IUmbracoSettingsSection settings)
        {
            _appContext = appContext;
            _settings = settings;
        }


        /// <summary>
        /// Handles the disposal of resources. Derived from abstract class <see cref="DisposableObject"/> which handles common required locking logic.
        /// </summary>
        protected override void DisposeResources()
        {
        }

        public void Run()
        {
            if (_appContext == null) return;

            using (DisposableTimer.DebugDuration<ScheduledPublishing>(() => "Scheduled publishing executing", () => "Scheduled publishing complete"))
            {
                if (_isPublishingRunning) return;

                _isPublishingRunning = true;

                try
                {
<<<<<<< HEAD
                    var umbracoBaseUrl = ServerEnvironmentHelper.GetCurrentServerUmbracoBaseUrl();

                    if (string.IsNullOrWhiteSpace(umbracoBaseUrl))
                    {
                        LogHelper.Warn<ScheduledPublishing>("No url for service (yet), skip.");
                    }
                    else
                    {
                        var url = string.Format("{0}/RestServices/ScheduledPublish/Index", umbracoBaseUrl);
                        using (var wc = new WebClient())
                        {
                            //pass custom the authorization header
                            wc.Headers.Set("Authorization", AdminTokenAuthorizeAttribute.GetAuthHeaderTokenVal(appContext));
=======
                    var umbracoBaseUrl = ServerEnvironmentHelper.GetCurrentServerUmbracoBaseUrl(_appContext, _settings);

                    if (string.IsNullOrWhiteSpace(umbracoBaseUrl))
                    {
                        LogHelper.Warn<ScheduledPublishing>("No url for service (yet), skip.");
                    }
                    else
                    {
                        var url = string.Format("{0}RestServices/ScheduledPublish/Index", umbracoBaseUrl.EnsureEndsWith('/'));
                        using (var wc = new WebClient())
                        {
                            //pass custom the authorization header
                            wc.Headers.Set("Authorization", AdminTokenAuthorizeAttribute.GetAuthHeaderTokenVal(_appContext));
>>>>>>> 74ebf67a

                            var result = wc.UploadString(url, "");
                        }
                    }
                }
                catch (Exception ee)
                {
                    LogHelper.Error<ScheduledPublishing>("An error occurred with the scheduled publishing", ee);
                }
                finally
                {
                    _isPublishingRunning = false;
                }
            }            
        }
    }
}<|MERGE_RESOLUTION|>--- conflicted
+++ resolved
@@ -44,21 +44,6 @@
 
                 try
                 {
-<<<<<<< HEAD
-                    var umbracoBaseUrl = ServerEnvironmentHelper.GetCurrentServerUmbracoBaseUrl();
-
-                    if (string.IsNullOrWhiteSpace(umbracoBaseUrl))
-                    {
-                        LogHelper.Warn<ScheduledPublishing>("No url for service (yet), skip.");
-                    }
-                    else
-                    {
-                        var url = string.Format("{0}/RestServices/ScheduledPublish/Index", umbracoBaseUrl);
-                        using (var wc = new WebClient())
-                        {
-                            //pass custom the authorization header
-                            wc.Headers.Set("Authorization", AdminTokenAuthorizeAttribute.GetAuthHeaderTokenVal(appContext));
-=======
                     var umbracoBaseUrl = ServerEnvironmentHelper.GetCurrentServerUmbracoBaseUrl(_appContext, _settings);
 
                     if (string.IsNullOrWhiteSpace(umbracoBaseUrl))
@@ -72,9 +57,9 @@
                         {
                             //pass custom the authorization header
                             wc.Headers.Set("Authorization", AdminTokenAuthorizeAttribute.GetAuthHeaderTokenVal(_appContext));
->>>>>>> 74ebf67a
 
                             var result = wc.UploadString(url, "");
+                        }
                         }
                     }
                 }
