--- conflicted
+++ resolved
@@ -137,13 +137,9 @@
                     {
                         _logger.WriteCore(TraceEventType.Information, 0,
                             $"Login attempt failed for username {userName} from IP address {_request.RemoteIpAddress}, no content and/or media start nodes could be found for any of the user's groups", null, null);
-<<<<<<< HEAD
-                        return SignInResult.Failed;
-=======
 
                         // We will say its a sucessful login which it is, but they have no node access
                         return SignInStatus.Success;
->>>>>>> 3e50333a
                     }
                 }
 
