--- conflicted
+++ resolved
@@ -573,19 +573,13 @@
             if (requiresFullSave)
             {
                 // when upgrading from 7.2 to 7.3 trying to save will throw
-<<<<<<< HEAD
                 if (_umbracoVersion.Version >= new Version(7, 3, 0, 0))
-                    MemberService.Save(member, false);
-=======
-                if (UmbracoVersion.Current >= new Version(7, 3, 0, 0))
                 {
                     // We need to raise event to ensure caches are updated. (e.g. the cache that uses username as key).
                     // Even that this is a heavy operation, because indexes are updates, we consider that okay, as it
                     // is still cheap to do a successful login.
                     MemberService.Save(member, true);
                 }
-
->>>>>>> e75178e8
             }
             else
             {
