﻿<?xml version="1.0" encoding="utf-8"?>
<Project ToolsVersion="15.0">
  <Import Project="$(MSBuildExtensionsPath)\$(MSBuildToolsVersion)\Microsoft.Common.props" Condition="Exists('$(MSBuildExtensionsPath)\$(MSBuildToolsVersion)\Microsoft.Common.props')" />
  <PropertyGroup>
    <TargetFrameworkVersion>v4.7.2</TargetFrameworkVersion>
    <EnableDefaultCompileItems>false</EnableDefaultCompileItems>
    <EnableDefaultEmbeddedResourceItems>false</EnableDefaultEmbeddedResourceItems>
    <ProjectGuid>{651E1350-91B6-44B7-BD60-7207006D7003}</ProjectGuid>
    <OutputType>Library</OutputType>
    <AssemblyName>Umbraco.Web</AssemblyName>
    <RootNamespace>Umbraco.Web</RootNamespace>
    <SolutionDir Condition="$(SolutionDir) == '' Or $(SolutionDir) == '*Undefined*'">..\</SolutionDir>
    <RestorePackages>true</RestorePackages>
    <GenerateSerializationAssemblies>Off</GenerateSerializationAssemblies>
    <TargetFrameworkProfile />
  </PropertyGroup>
  <PropertyGroup Condition=" '$(Configuration)|$(Platform)' == 'Debug|AnyCPU' ">
    <DebugSymbols>true</DebugSymbols>
    <DebugType>full</DebugType>
    <Optimize>false</Optimize>
    <OutputPath>bin\Debug\</OutputPath>
    <DefineConstants>DEBUG;TRACE</DefineConstants>
    <ErrorReport>prompt</ErrorReport>
    <WarningLevel>4</WarningLevel>
    <Prefer32Bit>false</Prefer32Bit>
    <LangVersion>latest</LangVersion>
  </PropertyGroup>
  <PropertyGroup Condition=" '$(Configuration)|$(Platform)' == 'Release|AnyCPU' ">
    <DebugType>pdbonly</DebugType>
    <Optimize>true</Optimize>
    <OutputPath>bin\Release\</OutputPath>
    <DefineConstants>TRACE</DefineConstants>
    <ErrorReport>prompt</ErrorReport>
    <WarningLevel>4</WarningLevel>
    <DocumentationFile>bin\Release\Umbraco.Web.xml</DocumentationFile>
    <Prefer32Bit>false</Prefer32Bit>
    <LangVersion>latest</LangVersion>
  </PropertyGroup>
  <ItemGroup>
    <Reference Include="Microsoft.CSharp" />
    <Reference Include="System" />
    <Reference Include="System.ComponentModel.DataAnnotations" />
    <Reference Include="System.Data" />
    <Reference Include="System.Data.DataSetExtensions" />
    <Reference Include="System.Design" />
    <Reference Include="System.Drawing" />
    <Reference Include="System.EnterpriseServices" />
    <Reference Include="System.Runtime.Caching" />
    <Reference Include="System.Runtime.Serialization" />
    <Reference Include="System.ServiceModel" />
    <Reference Include="System.Web" />
    <Reference Include="System.Web.Abstractions" />
    <Reference Include="System.Web.ApplicationServices" />
    <Reference Include="System.Web.Entity" />
    <Reference Include="System.Web.Extensions" />
    <Reference Include="System.Web.Services" />
    <Reference Include="System.Xml" />
    <Reference Include="System.Xml.Linq" />
  </ItemGroup>
  <ItemGroup>
    <PackageReference Include="AutoMapper" Version="7.0.1" />
    <PackageReference Include="ClientDependency" Version="1.9.6" />
    <PackageReference Include="CSharpTest.Net.Collections" Version="14.906.1403.1082" />
    <PackageReference Include="Examine" Version="1.0.0-beta025" />
    <PackageReference Include="HtmlAgilityPack" Version="1.7.2" />
    <PackageReference Include="LightInject" Version="5.1.2" />
    <PackageReference Include="LightInject.Annotation" Version="1.1.0" />
    <PackageReference Include="LightInject.Mvc" Version="2.0.0" />
    <PackageReference Include="LightInject.WebApi" Version="2.0.0" />
    <PackageReference Include="log4net" Version="2.0.8" />
    <PackageReference Include="Log4Net.Async" Version="2.0.4" />
    <PackageReference Include="Markdown" Version="2.2.1" />
    <PackageReference Include="Microsoft.AspNet.Identity.Owin" Version="2.2.1" />
    <PackageReference Include="Microsoft.AspNet.Mvc" Version="5.2.6" />
    <PackageReference Include="Microsoft.AspNet.SignalR.Core" Version="2.2.3" />
    <PackageReference Include="Microsoft.AspNet.WebApi" Version="5.2.6" />
    <PackageReference Include="Microsoft.AspNet.WebApi.Client" Version="5.2.6" />
    <PackageReference Include="Microsoft.Owin.Host.SystemWeb" Version="4.0.0" />
    <PackageReference Include="Microsoft.Owin.Security.Cookies" Version="4.0.0" />
    <PackageReference Include="Microsoft.Owin.Security.OAuth" Version="4.0.0" />
    <PackageReference Include="Microsoft.Web.Xdt" Version="2.1.2" />
    <PackageReference Include="MiniProfiler" Version="3.2.0.157" />
    <PackageReference Include="Newtonsoft.Json" Version="11.0.2" />
    <PackageReference Include="NPoco" Version="3.9.3" />
    <PackageReference Include="Semver" Version="2.0.4" />
    <PackageReference Include="System.Threading.Tasks.Dataflow" Version="4.8.0" />
  </ItemGroup>
  <ItemGroup>
    <ProjectReference Include="..\Umbraco.Core\Umbraco.Core.csproj">
      <Project>{31785bc3-256c-4613-b2f5-a1b0bdded8c1}</Project>
      <Name>Umbraco.Core</Name>
    </ProjectReference>
    <ProjectReference Include="..\Umbraco.Examine\Umbraco.Examine.csproj">
      <Name>Umbraco.Examine</Name>
      <Project>{07FBC26B-2927-4A22-8D96-D644C667FECC}</Project>
    </ProjectReference>
  </ItemGroup>
  <ItemGroup>
    <!-- no globbing for now, painful -->
    <!--
    <Compile Include="**\*.cs" Exclude="obj\**\*.cs;**\*.aspx.cs;**\*.ascx.cs;**\*.designer.cs" />
    -->
    <Compile Include="..\SolutionInfo.cs">
      <Link>Properties\SolutionInfo.cs</Link>
    </Compile>
    <Compile Include="AppBuilderExtensions.cs" />
    <Compile Include="AreaRegistrationContextExtensions.cs" />
    <Compile Include="AspNetHttpContextAccessor.cs" />
    <Compile Include="Cache\ContentCacheRefresher.cs" />
    <Compile Include="Cache\UserGroupCacheRefresher.cs" />
    <Compile Include="Cache\UserGroupPermissionsCacheRefresher.cs" />
    <Compile Include="Composing\CompositionRoots\InstallerCompositionRoot.cs" />
    <Compile Include="CompositionExtensions.cs" />
    <Compile Include="Composing\Current.cs" />
    <Compile Include="Editors\BackOfficeAssetsController.cs" />
    <Compile Include="Editors\BackOfficeModel.cs" />
    <Compile Include="Editors\BackOfficeServerVariables.cs" />
    <Compile Include="Models\ContentEditing\IContentSave.cs" />
    <Compile Include="WebApi\TrimModelBinder.cs" />
    <Compile Include="Editors\CodeFileController.cs" />
    <Compile Include="Editors\DashboardHelper.cs" />
    <Compile Include="Editors\DictionaryController.cs" />
    <Compile Include="Editors\EditorModelEventArgs.cs" />
    <Compile Include="Editors\EditorValidatorCollection.cs" />
    <Compile Include="Editors\EditorValidatorCollectionBuilder.cs" />
    <Compile Include="Editors\EditorValidatorOfT.cs" />
<<<<<<< HEAD
    <Compile Include="Editors\Filters\MemberValidationHelper.cs" />
=======
    <Compile Include="Editors\ExamineManagementController.cs" />
>>>>>>> 6e36755d
    <Compile Include="Editors\FromJsonPathAttribute.cs" />
    <Compile Include="Editors\HelpController.cs" />
    <Compile Include="Editors\Filters\IsCurrentUserModelFilterAttribute.cs" />
    <Compile Include="Editors\LanguageController.cs" />
    <Compile Include="WebApi\ParameterSwapControllerActionSelector.cs" />
    <Compile Include="Editors\PasswordChanger.cs" />
    <Compile Include="Editors\PreviewController.cs" />
    <Compile Include="Editors\TemplateController.cs" />
    <Compile Include="Editors\TourController.cs" />
    <Compile Include="HealthCheck\Checks\DataIntegrity\DatabaseSchemaValidationHealthCheck.cs" />
    <Compile Include="HealthCheck\Checks\Security\XssProtectionCheck.cs" />
    <Compile Include="HealthCheck\Checks\Security\HstsCheck.cs" />
    <Compile Include="Editors\UserEditorAuthorizationHelper.cs" />
    <Compile Include="Editors\Filters\UserGroupAuthorizationAttribute.cs" />
    <Compile Include="Editors\Filters\UserGroupEditorAuthorizationHelper.cs" />
    <Compile Include="Editors\UserGroupsController.cs" />
    <Compile Include="Editors\Filters\UserGroupValidateAttribute.cs" />
    <Compile Include="Editors\UsersController.cs" />
    <Compile Include="ExamineStartup.cs" />
    <Compile Include="Features\DisabledFeatures.cs" />
    <Compile Include="Features\EnabledFeatures.cs" />
    <Compile Include="Features\UmbracoFeatures.cs" />
    <Compile Include="HealthCheck\HealthCheckCollection.cs" />
    <Compile Include="HealthCheck\HealthCheckNotificationMethodAttribute.cs" />
    <Compile Include="HealthCheck\HealthCheckNotificationMethodCollection.cs" />
    <Compile Include="HealthCheck\HealthCheckNotificationMethodCollectionBuilder.cs" />
    <Compile Include="HealthCheck\HealthCheckResults.cs" />
    <Compile Include="HealthCheck\HeathCheckCollectionBuilder.cs" />
    <Compile Include="HealthCheck\NotificationMethods\EmailNotificationMethod.cs" />
    <Compile Include="HealthCheck\NotificationMethods\IHealthCheckNotificationMethod.cs" />
    <Compile Include="HealthCheck\NotificationMethods\NotificationMethodBase.cs" />
    <Compile Include="HybridAccessorBase.cs" />
    <Compile Include="HybridUmbracoContextAccessor.cs" />
    <Compile Include="HttpContextUmbracoContextAccessor.cs" />
    <Compile Include="HybridEventMessagesAccessor.cs" />
    <Compile Include="IHttpContextAccessor.cs" />
    <Compile Include="Cache\RelationTypeCacheRefresher.cs" />
    <Compile Include="Composing\CompositionRoots\WebMappingProfilesCompositionRoot.cs" />
    <Compile Include="Editors\BackOfficeNotificationsController.cs" />
    <Compile Include="Install\InstallStepCollection.cs" />
    <Compile Include="Install\InstallSteps\ConfigureMachineKey.cs" />
    <Compile Include="IPublishedContentQuery.cs" />
    <Compile Include="Editors\MemberGroupController.cs" />
    <Compile Include="LightInjectExtensions.cs" />
    <Compile Include="Editors\EditorValidator.cs" />
    <Compile Include="Macros\MacroContent.cs" />
    <Compile Include="HealthCheck\Checks\Config\AbstractConfigCheck.cs" />
    <Compile Include="HealthCheck\Checks\Config\AcceptableConfiguration.cs" />
    <Compile Include="HealthCheck\Checks\Config\ConfigurationService.cs" />
    <Compile Include="HealthCheck\Checks\Config\ConfigurationServiceResult.cs" />
    <Compile Include="Macros\MacroModel.cs" />
    <Compile Include="HealthCheck\Checks\Config\MacroErrorsCheck.cs" />
    <Compile Include="HealthCheck\Checks\Config\NotificationEmailCheck.cs" />
    <Compile Include="HealthCheck\Checks\Config\TrySkipIisCustomErrorsCheck.cs" />
    <Compile Include="HealthCheck\Checks\Config\CustomErrorsCheck.cs" />
    <Compile Include="HealthCheck\Checks\Config\TraceCheck.cs" />
    <Compile Include="HealthCheck\Checks\Config\ValueComparisonType.cs" />
    <Compile Include="HealthCheck\Checks\Config\CompilationDebugCheck.cs" />
    <Compile Include="HealthCheck\Checks\Security\BaseHttpHeaderCheck.cs" />
    <Compile Include="HealthCheck\Checks\Security\NoSniffCheck.cs" />
    <Compile Include="HealthCheck\Checks\Services\SmtpCheck.cs" />
    <Compile Include="HealthCheck\Checks\Permissions\FolderAndFilePermissionsCheck.cs" />
    <Compile Include="HealthCheck\Checks\Security\ExcessiveHeadersCheck.cs" />
    <Compile Include="HealthCheck\Checks\Security\ClickJackingCheck.cs" />
    <Compile Include="HealthCheck\HealthCheckAction.cs" />
    <Compile Include="HealthCheck\HealthCheckAttribute.cs" />
    <Compile Include="HealthCheck\HealthCheckController.cs" />
    <Compile Include="Macros\MacroPropertyModel.cs" />
    <Compile Include="Macros\MacroRenderer.cs" />
    <Compile Include="Macros\UserControlMacroEngine.cs" />
    <Compile Include="HealthCheck\HealthCheckGroup.cs" />
    <Compile Include="HealthCheck\HealthCheck.cs" />
    <Compile Include="HealthCheck\HealthCheckStatus.cs" />
    <Compile Include="HealthCheck\Checks\Security\HttpsCheck.cs" />
    <Compile Include="HealthCheck\StatusResultType.cs" />
    <Compile Include="HealthCheck\Checks\DataIntegrity\XmlDataIntegrityHealthCheck.cs" />
    <Compile Include="Models\BackOfficeTour.cs" />
    <Compile Include="Models\BackOfficeTourFile.cs" />
    <Compile Include="Models\BackOfficeTourStep.cs" />
    <Compile Include="Models\ContentEditing\AssignedContentPermissions.cs" />
    <Compile Include="Models\ContentEditing\AssignedUserGroupPermissions.cs" />
    <Compile Include="Models\ContentEditing\BackOfficePreview.cs" />
    <Compile Include="Models\ContentEditing\CodeFileDisplay.cs" />
    <Compile Include="Models\ContentEditing\ContentApp.cs" />
    <Compile Include="Models\ContentEditing\ContentRedirectUrl.cs" />
<<<<<<< HEAD
    <Compile Include="Models\ContentEditing\ContentVariantSave.cs" />
    <Compile Include="Models\ContentEditing\ContentVariationDisplay.cs" />
=======
    <Compile Include="Models\ContentEditing\ContentVariation.cs" />
    <Compile Include="Models\ContentEditing\ContentVariationPublish.cs" />
    <Compile Include="Models\ContentEditing\DomainDisplay.cs" />
    <Compile Include="Models\ContentEditing\DomainSave.cs" />
>>>>>>> 6e36755d
    <Compile Include="Models\ContentEditing\CreatedDocumentTypeCollectionResult.cs" />
    <Compile Include="Models\ContentEditing\DictionaryDisplay.cs" />
    <Compile Include="Models\ContentEditing\DictionaryOverviewDisplay.cs" />
    <Compile Include="Models\ContentEditing\DictionaryOverviewTranslationDisplay.cs" />
    <Compile Include="Models\ContentEditing\DictionarySave.cs" />
    <Compile Include="Models\ContentEditing\DictionaryTranslationDisplay.cs" />
    <Compile Include="Models\ContentEditing\DictionaryTranslationSave.cs" />
    <Compile Include="Models\ContentEditing\EditorNavigation.cs" />
    <Compile Include="Models\ContentEditing\GetAvailableCompositionsFilter.cs" />
    <Compile Include="Editors\IEditorValidator.cs" />
    <Compile Include="Editors\EditorModelEventManager.cs" />
    <Compile Include="HtmlHelperBackOfficeExtensions.cs" />
    <Compile Include="Models\ContentEditing\IContentProperties.cs" />
    <Compile Include="Models\ContentEditing\ITabbedContent.cs" />
    <Compile Include="Models\ContentEditing\Permission.cs" />
    <Compile Include="Models\ContentEditing\PostedFolder.cs" />
    <Compile Include="Models\ContentEditing\SnippetDisplay.cs" />
    <Compile Include="Models\ContentEditing\TemplateDisplay.cs" />
    <Compile Include="Models\ContentEditing\TreeSearchResult.cs" />
    <Compile Include="Models\ContentEditing\UserDisplay.cs" />
    <Compile Include="Models\ContentEditing\UserGroupBasic.cs" />
    <Compile Include="Models\ContentEditing\UserGroupDisplay.cs" />
    <Compile Include="Models\ContentEditing\UserGroupPermissionsSave.cs" />
    <Compile Include="Models\ContentEditing\UserGroupSave.cs" />
    <Compile Include="Models\ContentEditing\UserInvite.cs" />
    <Compile Include="Models\ContentEditing\UserProfile.cs" />
    <Compile Include="Models\ContentEditing\UserSave.cs" />
    <Compile Include="Models\ContentEditing\Language.cs" />
    <Compile Include="Models\Mapping\ActionButtonsResolver.cs" />
    <Compile Include="Models\Mapping\AuditMapperProfile.cs" />
    <Compile Include="Models\Mapping\ContentAppResolver.cs" />
    <Compile Include="Models\Mapping\ContentAppResolverExtensions.cs" />
    <Compile Include="Models\Mapping\ContentItemDisplayNameResolver.cs" />
    <Compile Include="Models\Mapping\ContentTypeVariationsResolver.cs" />
    <Compile Include="Models\Mapping\ContextMapper.cs" />
    <Compile Include="Models\Mapping\ContentChildOfListViewResolver.cs" />
    <Compile Include="Models\Mapping\ContentUrlResolver.cs" />
    <Compile Include="Models\Mapping\DefaultTemplateResolver.cs" />
    <Compile Include="Models\Mapping\DictionaryMapperProfile.cs" />
    <Compile Include="Models\Mapping\LanguageMapperProfile.cs" />
    <Compile Include="Models\Mapping\MediaAppResolver.cs" />
    <Compile Include="Models\Mapping\MediaChildOfListViewResolver.cs" />
    <Compile Include="Models\Mapping\CodeFileMapperProfile.cs" />
    <Compile Include="Models\Mapping\ContentTreeNodeUrlResolver.cs" />
    <Compile Include="Models\Mapping\ContentTypeUdiResolver.cs" />
    <Compile Include="Models\Mapping\EntityProfileExtensions.cs" />
    <Compile Include="Models\Mapping\ContentTypeBasicResolver.cs" />
    <Compile Include="Models\Mapping\MemberBasicPropertiesResolver.cs" />
    <Compile Include="Models\Mapping\MemberDtoPropertiesResolver.cs" />
    <Compile Include="Models\Mapping\MemberProviderFieldResolver.cs" />
    <Compile Include="Models\Mapping\MembershipScenarioResolver.cs" />
    <Compile Include="Models\Mapping\MembershipUserTypeConverter.cs" />
    <Compile Include="Models\Mapping\MemberTabsAndPropertiesResolver.cs" />
    <Compile Include="Models\Mapping\MemberTreeNodeUrlResolver.cs" />
    <Compile Include="Models\Mapping\PropertyTypeVariationsResolver.cs" />
    <Compile Include="Models\Mapping\RedirectUrlMapperProfile.cs" />
    <Compile Include="Models\Mapping\TemplateMapperProfile.cs" />
    <Compile Include="Models\Mapping\UserGroupDefaultPermissionsResolver.cs" />
    <Compile Include="Models\Mapping\ContentItemDisplayVariationResolver.cs" />
    <Compile Include="Models\PublishedContent\HttpContextVariationContextAccessor.cs" />
    <Compile Include="Models\PublishedContent\PublishedValueFallback.cs" />
    <Compile Include="Models\RelatedLink.cs" />
    <Compile Include="Models\RelatedLinkBase.cs" />
    <Compile Include="Models\RelatedLinks.cs" />
    <Compile Include="Models\RelatedLinkType.cs" />
    <Compile Include="Models\SendCodeViewModel.cs" />
    <Compile Include="Models\Trees\ExportMember.cs" />
    <Compile Include="Models\UserTourStatus.cs" />
    <Compile Include="Mvc\FilteredControllerFactoryCollection.cs" />
    <Compile Include="Mvc\FilteredControllerFactoryCollectionBuilder.cs" />
    <Compile Include="Mvc\SurfaceControllerTypeCollection.cs" />
    <Compile Include="PropertyEditors\ContentPickerPropertyEditor.cs" />
    <Compile Include="PropertyEditors\ContentPickerConfiguration.cs" />
    <Compile Include="PropertyEditors\ContentPickerConfigurationEditor.cs" />
    <Compile Include="PropertyEditors\DateConfiguration.cs" />
    <Compile Include="PropertyEditors\DateValueEditor.cs" />
    <Compile Include="PropertyEditors\DateTimeConfiguration.cs" />
    <Compile Include="PropertyEditors\DecimalConfigurationEditor.cs" />
    <Compile Include="PropertyEditors\DropDownFlexibleConfiguration.cs" />
    <Compile Include="PropertyEditors\DropDownFlexiblePropertyEditor.cs" />
    <Compile Include="PropertyEditors\DropDownFlexibleConfigurationEditor.cs" />
    <Compile Include="PropertyEditors\DropDownMultipleConfigurationEditor.cs" />
    <Compile Include="PropertyEditors\EmailAddressConfigurationEditor.cs" />
    <Compile Include="PropertyEditors\EmailAddressConfiguration.cs" />
    <Compile Include="PropertyEditors\GridConfiguration.cs" />
    <Compile Include="PropertyEditors\GridConfigurationEditor.cs" />
    <Compile Include="PropertyEditors\ImageCropperConfigurationEditor.cs" />
    <Compile Include="PropertyEditors\IntegerConfigurationEditor.cs" />
    <Compile Include="PropertyEditors\ListViewConfiguration.cs" />
    <Compile Include="PropertyEditors\ListViewConfigurationEditor.cs" />
    <Compile Include="PropertyEditors\MacroContainerConfiguration.cs" />
    <Compile Include="PropertyEditors\MacroContainerConfigurationEditor.cs" />
    <Compile Include="PropertyEditors\MarkdownConfiguration.cs" />
    <Compile Include="PropertyEditors\MarkdownConfigurationEditor.cs" />
    <Compile Include="PropertyEditors\MediaPickerPropertyEditor.cs" />
    <Compile Include="PropertyEditors\MediaPickerConfiguration.cs" />
    <Compile Include="PropertyEditors\MediaPickerConfigurationEditor.cs" />
    <Compile Include="PropertyEditors\MemberPickerPropertyEditor.cs" />
    <Compile Include="PropertyEditors\MemberPickerConfiguration.cs" />
    <Compile Include="PropertyEditors\MultiNodePickerConfiguration.cs" />
    <Compile Include="PropertyEditors\MultiNodePickerConfigurationEditor.cs" />
    <Compile Include="PropertyEditors\MultiNodePickerConfigurationTreeSource.cs" />
    <Compile Include="PropertyEditors\MultiNodeTreePickerPropertyEditor.cs" />
    <Compile Include="PropertyEditors\MultipleTextStringConfiguration.cs" />
    <Compile Include="PropertyEditors\MultipleTextStringConfigurationEditor.cs" />
    <Compile Include="PropertyEditors\NestedContentConfiguration.cs" />
    <Compile Include="PropertyEditors\NestedContentConfigurationEditor.cs" />
    <Compile Include="PropertyEditors\NestedContentController.cs" />
    <Compile Include="PropertyEditors\NestedContentPropertyEditor.cs" />
    <Compile Include="PropertyEditors\ParameterEditors\MultipleContentPickerParameterEditor.cs" />
    <Compile Include="PropertyEditors\PropertyEditorsComponent.cs" />
    <Compile Include="PropertyEditors\RelatedLinksPropertyEditor.cs" />
    <Compile Include="PropertyEditors\RelatedLinksConfiguration.cs" />
    <Compile Include="PropertyEditors\RelatedLinksConfigurationEditor.cs" />
    <Compile Include="PropertyEditors\RichTextConfiguration.cs" />
    <Compile Include="PropertyEditors\SliderConfiguration.cs" />
    <Compile Include="PropertyEditors\SliderConfigurationEditor.cs" />
    <Compile Include="PropertyEditors\TagConfigurationEditor.cs" />
    <Compile Include="PropertyEditors\TextAreaConfiguration.cs" />
    <Compile Include="PropertyEditors\TextAreaConfigurationEditor.cs" />
    <Compile Include="PropertyEditors\TextboxConfiguration.cs" />
    <Compile Include="PropertyEditors\TextboxConfigurationEditor.cs" />
    <Compile Include="PropertyEditors\TextOnlyValueEditor.cs" />
    <Compile Include="PropertyEditors\TrueFalseConfiguration.cs" />
    <Compile Include="PropertyEditors\TrueFalseConfigurationEditor.cs" />
    <Compile Include="PropertyEditors\UserPickerConfiguration.cs" />
    <Compile Include="PropertyEditors\ValueConverters\FlexibleDropdownPropertyValueConverter.cs" />
    <Compile Include="PropertyEditors\ValueConverters\NestedContentManyValueConverter.cs" />
    <Compile Include="PropertyEditors\ValueConverters\NestedContentValueConverterBase.cs" />
    <Compile Include="PropertyEditors\ValueConverters\NestedContentSingleValueConverter.cs" />
    <Compile Include="PropertyEditors\ValueConverters\RelatedLinksLegacyValueConverter.cs" />
    <Compile Include="PropertyEditors\ValueConverters\MediaPickerValueConverter.cs" />
    <Compile Include="PropertyEditors\ValueConverters\MemberPickerValueConverter.cs" />
    <Compile Include="PropertyEditors\ValueConverters\MultiNodeTreePickerValueConverter.cs" />
    <Compile Include="PropertyEditors\ValueListUniqueValueValidator.cs" />
    <Compile Include="PublishedCache\IPublishedSnapshot.cs" />
    <Compile Include="PublishedCache\IDefaultCultureAccessor.cs" />
    <Compile Include="PublishedCache\NuCache\DataSource\BTree.ContentDataSerializer.cs" />
    <Compile Include="PublishedCache\NuCache\DataSource\BTree.ContentNodeKitSerializer.cs" />
    <Compile Include="PublishedCache\NuCache\DataSource\BTree.DictionaryOfCultureVariationSerializer.cs" />
    <Compile Include="PublishedCache\NuCache\DataSource\BTree.DictionaryOfPropertyDataSerializer.cs" />
    <Compile Include="PublishedCache\NuCache\DataSource\ContentNestedData.cs" />
    <Compile Include="PublishedCache\NuCache\DataSource\CultureVariation.cs" />
    <Compile Include="PublishedCache\NuCache\DataSource\IDataSource.cs" />
    <Compile Include="PublishedCache\NuCache\DataSource\PropertyData.cs" />
    <Compile Include="PublishedCache\NuCache\DataSource\SerializerBase.cs" />
    <Compile Include="PublishedCache\NuCache\NuCacheComponent.cs" />
    <Compile Include="PublishedCache\NuCache\PublishedSnapshot.cs" />
    <Compile Include="PublishedCache\PublishedElement.cs" />
    <Compile Include="PublishedCache\PublishedElementPropertyBase.cs" />
    <Compile Include="Models\Trees\DisableUser.cs" />
    <Compile Include="PropertyEditors\ValueConverters\ContentPickerValueConverter.cs" />
    <Compile Include="PublishedCache\PublishedSnapshotServiceBase.cs" />
    <Compile Include="PublishedCache\IDomainCache.cs" />
    <Compile Include="PublishedCache\IPublishedSnapshotAccessor.cs" />
    <Compile Include="PublishedCache\IPublishedSnapshotService.cs" />
    <Compile Include="PublishedCache\IPublishedMemberCache.cs" />
    <Compile Include="PublishedCache\NuCache\CacheKeys.cs" />
    <Compile Include="PublishedCache\NuCache\ContentCache.cs" />
    <Compile Include="PublishedCache\NuCache\ContentNode.cs" />
    <Compile Include="PublishedCache\NuCache\ContentNodeKit.cs" />
    <Compile Include="PublishedCache\NuCache\ContentStore.cs" />
    <Compile Include="PublishedCache\NuCache\DataSource\BTree.cs" />
    <Compile Include="PublishedCache\NuCache\DataSource\ContentData.cs" />
    <Compile Include="PublishedCache\NuCache\DataSource\ContentSourceDto.cs" />
    <Compile Include="PublishedCache\NuCache\DataSource\DatabaseDataSource.cs" />
    <Compile Include="PublishedCache\NuCache\DomainCache.cs" />
    <Compile Include="PublishedCache\NuCache\PublishedSnapshotService.cs" />
    <Compile Include="PublishedCache\NuCache\MediaCache.cs" />
    <Compile Include="PublishedCache\NuCache\MemberCache.cs" />
    <Compile Include="PublishedCache\NuCache\Navigable\INavigableData.cs" />
    <Compile Include="PublishedCache\NuCache\Navigable\NavigableContent.cs" />
    <Compile Include="PublishedCache\NuCache\Navigable\NavigableContentType.cs" />
    <Compile Include="PublishedCache\NuCache\Navigable\NavigablePropertyType.cs" />
    <Compile Include="PublishedCache\NuCache\Navigable\RootContent.cs" />
    <Compile Include="PublishedCache\NuCache\Navigable\Source.cs" />
    <Compile Include="PublishedCache\NuCache\Property.cs" />
    <Compile Include="PublishedCache\NuCache\PublishedContent.cs" />
    <Compile Include="PublishedCache\NuCache\PublishedMember.cs" />
    <Compile Include="PublishedCache\NuCache\SnapDictionary.cs" />
    <Compile Include="PublishedCache\PublishedCacheBase.cs" />
    <Compile Include="PublishedCache\PublishedContentTypeCache.cs" />
    <Compile Include="PublishedCache\DefaultCultureAccessor.cs" />
    <Compile Include="PublishedCache\UmbracoContextPublishedSnapshotAccessor.cs" />
    <Compile Include="PublishedCache\XmlPublishedCache\DictionaryPublishedContent.cs" />
    <Compile Include="PublishedCache\XmlPublishedCache\DomainCache.cs" />
    <Compile Include="PublishedCache\XmlPublishedCache\PublishedSnapshot.cs" />
    <Compile Include="PublishedCache\XmlPublishedCache\PublishedSnapshotService.cs" />
    <Compile Include="PublishedCache\XmlPublishedCache\PreviewContent.cs" />
    <Compile Include="PublishedCache\XmlPublishedCache\PublishedMemberCache.cs" />
    <Compile Include="PublishedCache\XmlPublishedCache\SafeXmlReaderWriter.cs" />
    <Compile Include="PublishedCache\XmlPublishedCache\XmlCacheComponent.cs" />
    <Compile Include="PublishedCache\XmlPublishedCache\XmlStore.cs" />
    <Compile Include="PublishedCache\XmlPublishedCache\XmlStoreFilePersister.cs" />
    <Compile Include="PublishedElementExtensions.cs" />
    <Compile Include="PublishedModels\DummyClassSoThatPublishedModelsNamespaceExists.cs" />
    <Compile Include="RelatedLinksTypeConverter.cs" />
    <Compile Include="Routing\ContentFinderByUrl.cs" />
    <Compile Include="Routing\ContentFinderByUrlAndTemplate.cs" />
    <Compile Include="Routing\ContentFinderCollection.cs" />
    <Compile Include="Routing\ContentFinderCollectionBuilder.cs" />
    <Compile Include="Routing\Domain.cs" />
    <Compile Include="Routing\IContentLastChanceFinder.cs" />
    <Compile Include="Routing\UrlInfo.cs" />
    <Compile Include="Routing\UrlProviderCollection.cs" />
    <Compile Include="Routing\UrlProviderCollectionBuilder.cs" />
    <Compile Include="Scheduling\HealthCheckNotifier.cs" />
    <Compile Include="Search\SearchableApplicationTree.cs" />
    <Compile Include="Search\SearchableTreeAttribute.cs" />
    <Compile Include="Search\SearchableTreeCollection.cs" />
    <Compile Include="Search\SearchableTreeCollectionBuilder.cs" />
    <Compile Include="Search\UmbracoTreeSearcher.cs" />
    <Compile Include="Security\AuthenticationExtensions.cs" />
    <Compile Include="Security\Identity\UmbracoSecureDataFormat.cs" />
    <Compile Include="Security\UmbracoAuthTicketDataProtector.cs" />
    <Compile Include="SignalR\IPreviewHub.cs" />
    <Compile Include="SignalR\PreviewHub.cs" />
    <Compile Include="SignalR\PreviewHubComponent.cs" />
    <Compile Include="Suspendable.cs" />
    <Compile Include="Tour\BackOfficeTourFilter.cs" />
    <Compile Include="Tour\TourFilterCollection.cs" />
    <Compile Include="Tour\TourFilterCollectionBuilder.cs" />
    <Compile Include="Trees\ContentBlueprintTreeController.cs" />
    <Compile Include="Trees\RelationTypeTreeController.cs" />
    <Compile Include="Trees\MacrosTreeController.cs" />
    <Compile Include="Models\ContentEditing\MemberGroupDisplay.cs" />
    <Compile Include="Models\ContentEditing\MemberGroupSave.cs" />
    <Compile Include="Trees\MemberGroupTreeController.cs" />
    <Compile Include="Trees\MemberTypeAndGroupTreeControllerBase.cs" />
    <Compile Include="Trees\ScriptsTreeController.cs" />
    <Compile Include="Trees\DictionaryTreeController.cs" />
    <Compile Include="Trees\StylesheetsTreeController.cs" />
    <Compile Include="Trees\UserPermissionsTreeController.cs" />
    <Compile Include="Trees\UserTreeController.cs" />
    <Compile Include="Trees\UsersTreeController.cs" />
    <Compile Include="umbraco.presentation\umbraco\developer\Packages\installer.aspx.cs">
      <SubType>ASPXCodeBehind</SubType>
    </Compile>
    <Compile Include="umbraco.presentation\umbraco\endPreview.aspx.cs">
      <SubType>ASPXCodeBehind</SubType>
    </Compile>
    <Compile Include="umbraco.presentation\umbraco\Trees\XmlTree.cs" />
    <Compile Include="WebApi\EnableDetailedErrorsAttribute.cs" />
    <Compile Include="WebApi\Filters\AppendUserModifiedHeaderAttribute.cs" />
    <Compile Include="WebApi\Filters\CheckIfUserTicketDataIsStaleAttribute.cs" />
    <Compile Include="WebApi\Filters\FeatureAuthorizeAttribute.cs" />
    <Compile Include="Editors\Filters\MediaItemSaveValidationAttribute.cs" />
    <Compile Include="Editors\Filters\MemberSaveValidationAttribute.cs" />
    <Compile Include="WebApi\SessionHttpControllerRouteHandler.cs" />
    <Compile Include="WebApi\UmbracoApiControllerTypeCollection.cs" />
    <Compile Include="WebApi\UnhandedExceptionLoggerConfigurationAttribute.cs" />
    <Compile Include="WebApi\UnhandledExceptionLogger.cs" />
    <Compile Include="Runtime\WebRuntimeComponent.cs" />
    <Compile Include="Editors\PublishedStatusController.cs" />
    <Compile Include="Editors\NuCacheStatusController.cs" />
    <Compile Include="_Legacy\Actions\Action.cs" />
    <Compile Include="_Legacy\Actions\ActionAssignDomain.cs" />
    <Compile Include="_Legacy\Actions\ActionAudit.cs" />
    <Compile Include="_Legacy\Actions\ActionBrowse.cs" />
    <Compile Include="_Legacy\Actions\ActionChangeDocType.cs" />
    <Compile Include="_Legacy\Actions\ActionCollection.cs" />
    <Compile Include="_Legacy\Actions\ActionCollectionBuilder.cs" />
    <Compile Include="_Legacy\Actions\ActionCopy.cs" />
    <Compile Include="_Legacy\Actions\ActionCreateBlueprintFromContent.cs" />
    <Compile Include="_Legacy\Actions\ActionDelete.cs" />
    <Compile Include="_Legacy\Actions\ActionEmptyTranscan.cs" />
    <Compile Include="_Legacy\Actions\ActionExport.cs" />
    <Compile Include="_Legacy\Actions\ActionImport.cs" />
    <Compile Include="_Legacy\Actions\ActionMove.cs" />
    <Compile Include="_Legacy\Actions\ActionNew.cs" />
    <Compile Include="_Legacy\Actions\ActionNotify.cs" />
    <Compile Include="_Legacy\Actions\ActionNull.cs" />
    <Compile Include="_Legacy\Actions\ActionPackage.cs" />
    <Compile Include="_Legacy\Actions\ActionPackageCreate.cs" />
    <Compile Include="_Legacy\Actions\ActionProtect.cs" />
    <Compile Include="_Legacy\Actions\ActionPublish.cs" />
    <Compile Include="_Legacy\Actions\ActionRefresh.cs" />
    <Compile Include="_Legacy\Actions\ActionRePublish.cs" />
    <Compile Include="_Legacy\Actions\ActionRestore.cs" />
    <Compile Include="_Legacy\Actions\ActionRights.cs" />
    <Compile Include="_Legacy\Actions\ActionRollback.cs" />
    <Compile Include="_Legacy\Actions\ActionSendToTranslate.cs" />
    <Compile Include="_Legacy\Actions\ActionSort.cs" />
    <Compile Include="_Legacy\Actions\ActionToPublish.cs" />
    <Compile Include="_Legacy\Actions\ActionTranslate.cs" />
    <Compile Include="_Legacy\Actions\ActionUnPublish.cs" />
    <Compile Include="_Legacy\Actions\ActionUpdate.cs" />
    <Compile Include="_Legacy\Actions\ContextMenuSeperator.cs" />
    <Compile Include="_Legacy\Actions\IAction.cs" />
    <Compile Include="_Legacy\Actions\LegacyActionMenuItemAttribute.cs" />
    <Compile Include="Models\ContentEditing\EntityBasic.cs" />
    <Compile Include="Models\Trees\ApplicationAttribute.cs" />
    <Compile Include="Models\Trees\ApplicationDefinitions.cs" />
    <Compile Include="Models\Trees\IApplication.cs" />
    <Compile Include="Services\SectionService.cs" />
    <Compile Include="Trees\TreeAttribute.cs" />
    <Compile Include="Models\Trees\TreeNode.cs" />
    <Compile Include="Routing\NotFoundHandlerHelper.cs" />
    <Compile Include="Models\ContentEditing\DocumentTypeDisplay.cs" />
    <Compile Include="Models\ContentEditing\ContentTypeCompositionDisplay.cs" />
    <Compile Include="Models\ContentEditing\ContentTypeSave.cs" />
    <Compile Include="Models\ContentEditing\DocumentTypeSave.cs" />
    <Compile Include="Models\ContentEditing\InstalledPackageModel.cs" />
    <Compile Include="Models\ContentEditing\MediaTypeDisplay.cs" />
    <Compile Include="Models\ContentEditing\MediaTypeSave.cs" />
    <Compile Include="Models\ContentEditing\MemberPropertyTypeBasic.cs" />
    <Compile Include="Models\ContentEditing\MemberPropertyTypeDisplay.cs" />
    <Compile Include="Models\ContentEditing\MemberTypeDisplay.cs" />
    <Compile Include="Models\ContentEditing\MemberTypeSave.cs" />
    <Compile Include="Models\ContentEditing\PostedFiles.cs" />
    <Compile Include="Models\ContentEditing\PropertyGroupBasic.cs" />
    <Compile Include="Models\ContentEditing\PropertyTypeBasic.cs" />
    <Compile Include="Models\ContentEditing\SimpleNotificationModel.cs" />
    <Compile Include="Models\LocalPackageInstallModel.cs" />
    <Compile Include="Models\Mapping\ContentTypeProfileExtensions.cs" />
    <Compile Include="Models\Mapping\LockedCompositionsResolver.cs" />
    <Compile Include="Models\Mapping\PropertyGroupDisplayResolver.cs" />
    <Compile Include="Models\PackageInstallResult.cs" />
    <Compile Include="Models\SetPasswordModel.cs" />
    <Compile Include="Models\RequestPasswordResetModel.cs" />
    <Compile Include="Models\ValidatePasswordResetCodeModel.cs" />
    <Compile Include="Mvc\ControllerContextExtensions.cs" />
    <Compile Include="Mvc\DisableBrowserCacheAttribute.cs" />
    <Compile Include="Mvc\EnsurePartialViewMacroViewContextFilterAttribute.cs" />
    <Compile Include="Mvc\IRenderController.cs" />
    <Compile Include="Mvc\ModelBindingException.cs" />
    <Compile Include="Mvc\RenderIndexActionSelectorAttribute.cs" />
    <Compile Include="Mvc\UmbracoRequireHttpsAttribute.cs" />
    <Compile Include="Mvc\ValidateMvcAngularAntiForgeryTokenAttribute.cs" />
    <Compile Include="OwinMiddlewareConfiguredEventArgs.cs" />
    <Compile Include="PropertyEditors\DateConfigurationEditor.cs" />
    <Compile Include="PropertyEditors\DateTimeConfigurationEditor.cs" />
    <Compile Include="PropertyEditors\DecimalPropertyEditor.cs" />
    <Compile Include="Routing\RedirectTrackingComponent.cs" />
    <Compile Include="Editors\RedirectUrlManagementController.cs" />
    <Compile Include="Models\ContentEditing\RedirectUrlSearchResults.cs" />
    <Compile Include="DefaultEventMessagesFactory.cs" />
    <Compile Include="Routing\ContentFinderByRedirectUrl.cs" />
    <Compile Include="Scheduling\LatchedBackgroundTaskBase.cs" />
    <Compile Include="Security\Identity\ExternalSignInAutoLinkOptions.cs" />
    <Compile Include="Security\Identity\FixWindowsAuthMiddlware.cs" />
    <Compile Include="Security\Identity\ForceRenewalCookieAuthenticationHandler.cs" />
    <Compile Include="Security\Identity\ForceRenewalCookieAuthenticationMiddleware.cs" />
    <Compile Include="Security\Identity\GetUserSecondsMiddleWare.cs" />
    <Compile Include="Models\ContentEditing\PropertyTypeDisplay.cs" />
    <Compile Include="Models\ContentEditing\PropertyGroupDisplay.cs" />
    <Compile Include="Media\EmbedProviders\OEmbedJson.cs" />
    <Compile Include="Media\EmbedProviders\OEmbedResponse.cs" />
    <Compile Include="Media\EmbedProviders\OEmbedPhoto.cs" />
    <Compile Include="Security\Identity\IUmbracoBackOfficeTwoFactorOptions.cs" />
    <Compile Include="Models\Mapping\PropertyTypeGroupResolver.cs" />
    <Compile Include="Services\ApplicationTreeService.cs" />
    <Compile Include="Security\Identity\PreviewAuthenticationMiddleware.cs" />
    <Compile Include="Trees\ContentTypeTreeController.cs" />
    <Compile Include="Trees\PackagesTreeController.cs" />
    <Compile Include="Trees\MediaTypeTreeController.cs" />
    <Compile Include="Trees\MemberTypeTreeController.cs" />
    <Compile Include="Security\OwinExtensions.cs" />
    <Compile Include="Security\WebAuthExtensions.cs" />
    <Compile Include="UI\JavaScript\UmbracoClientDependencyLoader.cs" />
    <Compile Include="umbraco.presentation\umbraco\Trees\TreeUrlGenerator.cs" />
    <Compile Include="UmbracoDefaultOwinStartup.cs" />
    <Compile Include="IUmbracoContextAccessor.cs" />
    <Compile Include="Models\ContentEditing\Relation.cs" />
    <Compile Include="HtmlStringUtilities.cs" />
    <Compile Include="Models\ContentEditing\RelationType.cs" />
    <Compile Include="ITagQuery.cs" />
    <Compile Include="IUmbracoComponentRenderer.cs" />
    <Compile Include="Models\Mapping\RelationMapperProfile.cs" />
    <Compile Include="Mvc\DisableClientCacheAttribute.cs" />
    <Compile Include="Models\UnLinkLoginModel.cs" />
    <Compile Include="Mvc\MvcVersionCheck.cs" />
    <Compile Include="Scheduling\ThreadingTaskImmutable.cs" />
    <Compile Include="Mvc\ProfilingView.cs" />
    <Compile Include="Mvc\ProfilingViewEngine.cs" />
    <Compile Include="Mvc\UrlHelperExtensions.cs" />
    <Compile Include="Scheduling\BackgroundTaskRunner.cs" />
    <Compile Include="BatchedDatabaseServerMessenger.cs" />
    <Compile Include="CacheHelperExtensions.cs" />
    <Compile Include="Cache\ApplicationCacheRefresher.cs" />
    <Compile Include="Cache\ApplicationTreeCacheRefresher.cs" />
    <Compile Include="Cache\ContentTypeCacheRefresher.cs" />
    <Compile Include="Cache\DataTypeCacheRefresher.cs" />
    <Compile Include="Cache\DictionaryCacheRefresher.cs" />
    <Compile Include="Cache\DistributedCache.cs" />
    <Compile Include="Cache\DistributedCacheExtensions.cs" />
    <Compile Include="Cache\CacheRefresherComponent.cs" />
    <Compile Include="Cache\DomainCacheRefresher.cs" />
    <Compile Include="Cache\LanguageCacheRefresher.cs" />
    <Compile Include="Cache\MacroCacheRefresher.cs" />
    <Compile Include="Cache\MediaCacheRefresher.cs" />
    <Compile Include="Cache\MemberCacheRefresher.cs" />
    <Compile Include="Cache\MemberGroupCacheRefresher.cs" />
    <Compile Include="Cache\PublicAccessCacheRefresher.cs" />
    <Compile Include="Cache\TemplateCacheRefresher.cs" />
    <Compile Include="Cache\UserCacheRefresher.cs" />
    <Compile Include="Editors\AuthenticationController.cs" />
    <Compile Include="Controllers\UmbProfileController.cs" />
    <Compile Include="Editors\ContentController.cs" />
    <Compile Include="Controllers\UmbLoginStatusController.cs" />
    <Compile Include="Editors\Filters\ContentPostValidateAttribute.cs" />
    <Compile Include="Editors\ContentTypeControllerBase.cs" />
    <Compile Include="Editors\DashboardController.cs" />
    <Compile Include="Editors\DashboardSecurity.cs" />
    <Compile Include="Editors\DataTypeController.cs" />
    <Compile Include="Editors\DataTypeValidateAttribute.cs" />
    <Compile Include="Editors\ImagesController.cs" />
    <Compile Include="Editors\PackageInstallController.cs" />
    <Compile Include="Editors\RelationController.cs" />
    <Compile Include="GridTemplateExtensions.cs" />
    <Compile Include="Models\PackageInstallModel.cs" />
    <Compile Include="Models\ContentEditing\DataTypeBasic.cs" />
    <Compile Include="Models\ContentEditing\MemberBasic.cs" />
    <Compile Include="Models\ContentEditing\MemberListDisplay.cs" />
    <Compile Include="Models\TemplateQuery\ContentTypeModel.cs" />
    <Compile Include="Models\TemplateQuery\PropertyModel.cs" />
    <Compile Include="Models\TemplateQuery\SourceModel.cs" />
    <Compile Include="Models\TemplateQuery\TemplateQueryResult.cs" />
    <Compile Include="Models\TemplateQuery\SortExpression.cs" />
    <Compile Include="Models\TemplateQuery\Operathor.cs" />
    <Compile Include="Models\TemplateQuery\OperathorTerm.cs" />
    <Compile Include="Models\TemplateQuery\QueryCondition.cs" />
    <Compile Include="Models\TemplateQuery\QueryModel.cs" />
    <Compile Include="Models\TemplateQuery\QueryResultModel.cs" />
    <Compile Include="Editors\TemplateQueryController.cs" />
    <Compile Include="Models\ContentEditing\ContentBaseSave.cs" />
    <Compile Include="Models\ContentEditing\MediaItemSave.cs" />
    <Compile Include="Models\ImageCropAnchor.cs" />
    <Compile Include="Models\ImageCropMode.cs" />
    <Compile Include="Install\InstallException.cs" />
    <Compile Include="Install\InstallStatusTracker.cs" />
    <Compile Include="Install\InstallSteps\DatabaseConfigureStep.cs" />
    <Compile Include="Install\InstallSteps\DatabaseInstallStep.cs" />
    <Compile Include="Install\InstallSteps\DatabaseUpgradeStep.cs" />
    <Compile Include="Install\InstallSteps\FilePermissionsStep.cs" />
    <Compile Include="Install\InstallSteps\SetUmbracoVersionStep.cs" />
    <Compile Include="Install\InstallSteps\StarterKitCleanupStep.cs" />
    <Compile Include="Install\InstallSteps\StarterKitDownloadStep.cs" />
    <Compile Include="Install\InstallSteps\StarterKitInstallStep.cs" />
    <Compile Include="Install\InstallSteps\UpgradeStep.cs" />
    <Compile Include="Install\InstallSteps\NewInstallStep.cs" />
    <Compile Include="Install\Controllers\InstallPackageController.cs" />
    <Compile Include="Install\Models\DatabaseModel.cs" />
    <Compile Include="Install\Models\DatabaseType.cs" />
    <Compile Include="Install\Models\InstallationType.cs" />
    <Compile Include="Install\Models\InstallInstructions.cs" />
    <Compile Include="Install\Models\InstallPackageModel.cs" />
    <Compile Include="Install\Models\InstallProgressResultModel.cs" />
    <Compile Include="Install\Models\InstallSetup.cs" />
    <Compile Include="Install\Models\InstallSetupResult.cs" />
    <Compile Include="Install\Models\InstallSetupStep.cs" />
    <Compile Include="Install\Models\InstallSetupStepAttribute.cs" />
    <Compile Include="Install\Models\InstallTrackingItem.cs" />
    <Compile Include="Install\Models\Package.cs" />
    <Compile Include="Install\Models\UserModel.cs" />
    <Compile Include="Install\UmbracoInstallArea.cs" />
    <Compile Include="Install\Controllers\InstallApiController.cs" />
    <Compile Include="Install\Controllers\InstallController.cs" />
    <Compile Include="Install\InstallAuthorizeAttribute.cs" />
    <Compile Include="Models\ContentEditing\ListViewAwareContentItemDisplayBase.cs" />
    <Compile Include="Models\ContentEditing\PropertyTypeValidation.cs" />
    <Compile Include="Models\ImageCropRatioMode.cs" />
    <Compile Include="Models\IContentModel.cs" />
    <Compile Include="Models\PartialViewMacroModelExtensions.cs" />
    <Compile Include="Models\PostRedirectModel.cs" />
    <Compile Include="Models\PublishedProperty.cs" />
    <Compile Include="Mvc\ActionExecutedEventArgs.cs" />
    <Compile Include="Mvc\AdminTokenAuthorizeAttribute.cs" />
    <Compile Include="Mvc\NotFoundHandler.cs" />
    <Compile Include="Mvc\PreRenderViewActionFilterAttribute.cs" />
    <Compile Include="Mvc\RedirectToUmbracoUrlResult.cs" />
    <Compile Include="PropertyEditors\GridPropertyEditor.cs" />
    <Compile Include="Mvc\UmbracoVirtualNodeByIdRouteHandler.cs" />
    <Compile Include="PropertyEditors\ValueConverters\MacroContainerValueConverter.cs" />
    <Compile Include="PropertyEditors\TagsDataController.cs" />
    <Compile Include="PublishedCache\PublishedMember.cs" />
    <Compile Include="Models\ContentModelOfTContent.cs" />
    <Compile Include="Mvc\JsonNetResult.cs" />
    <Compile Include="Mvc\MinifyJavaScriptResultAttribute.cs" />
    <Compile Include="Mvc\EnsurePublishedContentRequestAttribute.cs" />
    <Compile Include="Mvc\UmbracoViewPage.cs" />
    <Compile Include="Editors\LogController.cs" />
    <Compile Include="Editors\MacroController.cs" />
    <Compile Include="Editors\MemberTypeController.cs" />
    <Compile Include="Editors\UpdateCheckController.cs" />
    <Compile Include="MembershipProviderExtensions.cs" />
    <Compile Include="Models\ChangingPasswordModel.cs" />
    <Compile Include="Models\ContentEditing\ModelWithNotifications.cs" />
    <Compile Include="Models\ContentEditing\StyleSheet.cs" />
    <Compile Include="Editors\StylesheetController.cs" />
    <Compile Include="Models\ContentEditing\AuditLog.cs" />
    <Compile Include="Models\ContentEditing\MoveOrCopy.cs" />
    <Compile Include="Models\ContentEditing\MacroParameter.cs" />
    <Compile Include="Models\ContentEditing\MemberDisplay.cs" />
    <Compile Include="Models\ContentEditing\MemberSave.cs" />
    <Compile Include="Models\ContentEditing\RichTextEditorCommand.cs" />
    <Compile Include="Models\ContentEditing\RichTextEditorConfiguration.cs" />
    <Compile Include="Models\ContentEditing\RichTextEditorPlugin.cs" />
    <Compile Include="Models\ContentEditing\StylesheetRule.cs" />
    <Compile Include="Models\ContentEditing\UmbracoEntityTypes.cs" />
    <Compile Include="Models\Mapping\MacroMapperProfile.cs" />
    <Compile Include="Models\Mapping\MemberMapperProfile.cs" />
    <Compile Include="Models\Mapping\TagMapperProfile.cs" />
    <Compile Include="Models\TagModel.cs" />
    <Compile Include="Models\UpgradeCheckResponse.cs" />
    <Compile Include="Models\PasswordChangedModel.cs" />
    <Compile Include="NotificationServiceExtensions.cs" />
    <Compile Include="PropertyEditors\ColorPickerConfigurationEditor.cs" />
    <Compile Include="PropertyEditors\EmailAddressPropertyEditor.cs" />
    <Compile Include="PropertyEditors\ImageCropperPropertyEditor.cs" />
    <Compile Include="PropertyEditors\ImageCropperPropertyValueEditor.cs" />
    <Compile Include="PropertyEditors\ListViewPropertyEditor.cs" />
    <Compile Include="PropertyEditors\MacroContainerPropertyEditor.cs" />
    <Compile Include="PropertyEditors\MarkdownPropertyEditor.cs" />
    <Compile Include="PropertyEditors\MemberGroupPickerPropertyEditor.cs" />
    <Compile Include="PropertyEditors\ParameterEditors\ContentTypeParameterEditor.cs" />
    <Compile Include="PropertyEditors\ParameterEditors\MultipleContentTypeParameterEditor.cs" />
    <Compile Include="PropertyEditors\ParameterEditors\MultiplePropertyGroupParameterEditor.cs" />
    <Compile Include="PropertyEditors\ParameterEditors\MultiplePropertyTypeParameterEditor.cs" />
    <Compile Include="PropertyEditors\ParameterEditors\PropertyGroupParameterEditor.cs" />
    <Compile Include="PropertyEditors\ParameterEditors\PropertyTypeParameterEditor.cs" />
    <Compile Include="PropertyEditors\PropertyEditorAssetAttribute.cs" />
    <Compile Include="PropertyEditors\RteEmbedController.cs" />
    <Compile Include="Editors\EntityController.cs" />
    <Compile Include="Editors\MemberController.cs" />
    <Compile Include="Editors\CurrentUserController.cs" />
    <Compile Include="Models\ContentEditing\DashboardControl.cs" />
    <Compile Include="Models\ContentEditing\DataTypeDisplay.cs" />
    <Compile Include="Models\ContentEditing\DataTypeSave.cs" />
    <Compile Include="Models\ContentEditing\DataTypeConfigurationFieldDisplay.cs" />
    <Compile Include="Models\ContentEditing\DataTypeConfigurationFieldSave.cs" />
    <Compile Include="Models\ContentEditing\PropertyEditorBasic.cs" />
    <Compile Include="Models\Mapping\AvailablePropertyEditorsResolver.cs" />
    <Compile Include="Models\Mapping\DatabaseTypeResolver.cs" />
    <Compile Include="Models\Mapping\DataTypeMapperProfile.cs" />
    <Compile Include="Models\Mapping\EntityMapperProfile.cs" />
    <Compile Include="Models\Mapping\DataTypeConfigurationFieldDisplayResolver.cs" />
    <Compile Include="PropertyEditors\CheckBoxListPropertyEditor.cs" />
    <Compile Include="PropertyEditors\ColorPickerPropertyEditor.cs" />
    <Compile Include="PropertyEditors\DatePropertyEditor.cs" />
    <Compile Include="PropertyEditors\DateTimePropertyEditor.cs" />
    <Compile Include="PropertyEditors\DateTimeValidator.cs" />
    <Compile Include="PropertyEditors\DropDownMultiplePropertyEditor.cs" />
    <Compile Include="PropertyEditors\IntegerPropertyEditor.cs" />
    <Compile Include="PropertyEditors\MultipleTextStringPropertyEditor.cs" />
    <Compile Include="PropertyEditors\PublishValuesMultipleValueEditor.cs" />
    <Compile Include="PropertyEditors\DropDownMultipleWithKeysPropertyEditor.cs" />
    <Compile Include="PropertyEditors\RadioButtonsPropertyEditor.cs" />
    <Compile Include="PropertyEditors\RichTextPreValueController.cs" />
    <Compile Include="PropertyEditors\RichTextConfigurationEditor.cs" />
    <Compile Include="PropertyEditors\SliderPropertyEditor.cs" />
    <Compile Include="PropertyEditors\TagsPropertyEditor.cs" />
    <Compile Include="PropertyEditors\UploadFileTypeValidator.cs" />
    <Compile Include="PropertyEditors\UserPickerPropertyEditor.cs" />
    <Compile Include="PropertyEditors\ValueConverters\RelatedLinksValueConverter.cs" />
    <Compile Include="PropertyEditors\ValueListConfigurationEditor.cs" />
    <Compile Include="PropertyEditors\DropDownPropertyEditor.cs" />
    <Compile Include="PropertyEditors\PublishValueValueEditor.cs" />
    <Compile Include="PropertyEditors\DropDownWithKeysPropertyEditor.cs" />
    <Compile Include="PublishedContentQuery.cs" />
    <Compile Include="ImageCropperTemplateExtensions.cs" />
    <Compile Include="Mvc\UmbracoVirtualNodeRouteHandler.cs" />
    <Compile Include="Routing\CustomRouteUrlProvider.cs" />
    <Compile Include="Routing\UrlProviderExtensions.cs" />
    <Compile Include="Scheduling\BackgroundTaskRunnerOptions.cs" />
    <Compile Include="Scheduling\IBackgroundTaskRunner.cs" />
    <Compile Include="Scheduling\ILatchedBackgroundTask.cs" />
    <Compile Include="Scheduling\RecurringTaskBase.cs" />
    <Compile Include="Security\Identity\AppBuilderExtensions.cs" />
    <Compile Include="Security\Identity\AuthenticationOptionsExtensions.cs" />
    <Compile Include="Security\Identity\AuthenticationManagerExtensions.cs" />
    <Compile Include="Security\Identity\BackOfficeCookieManager.cs" />
    <Compile Include="Security\Identity\UmbracoBackOfficeCookieAuthOptions.cs" />
    <Compile Include="Scheduling\TaskAndFactoryExtensions.cs" />
    <Compile Include="Migrations\ClearCsrfCookiesAfterUpgrade.cs" />
    <Compile Include="Migrations\ClearMediaXmlCacheForDeletedItemsAfterUpgrade.cs" />
    <Compile Include="Migrations\EnsureListViewDataTypeIsCreated.cs" />
    <Compile Include="Migrations\OverwriteStylesheetFilesFromTempFiles.cs" />
    <Compile Include="Components\NotificationsComponent.cs" />
    <Compile Include="TagQuery.cs" />
    <Compile Include="Trees\CoreTreeAttribute.cs" />
    <Compile Include="Trees\DataTypeTreeController.cs" />
    <Compile Include="Trees\FileSystemTreeController.cs" />
    <Compile Include="Trees\LanguageTreeController.cs" />
    <Compile Include="Trees\MemberTreeController.cs" />
    <Compile Include="Trees\MenuRenderingEventArgs.cs" />
    <Compile Include="Models\Trees\CreateChildEntity.cs" />
    <Compile Include="Models\Trees\MenuItemList.cs" />
    <Compile Include="Trees\TemplatesTreeController.cs" />
    <Compile Include="Trees\TreeControllerBase.cs" />
    <Compile Include="UI\JavaScript\AssetInitialization.cs" />
    <Compile Include="UI\JavaScript\CssInitialization.cs" />
    <Compile Include="UI\JavaScript\DependencyPathRenderer.cs" />
    <Compile Include="umbraco.presentation\umbraco\create.aspx.cs">
      <SubType>ASPXCodeBehind</SubType>
    </Compile>
    <Compile Include="UmbracoComponentRenderer.cs" />
    <Compile Include="Web References\org.umbraco.our\Reference.cs">
      <AutoGen>True</AutoGen>
      <DesignTime>True</DesignTime>
      <DependentUpon>Reference.map</DependentUpon>
    </Compile>
    <Compile Include="WebApi\AngularJsonMediaTypeFormatter.cs" />
    <Compile Include="WebApi\AngularJsonOnlyConfigurationAttribute.cs" />
    <Compile Include="Editors\Binders\MemberBinder.cs" />
    <Compile Include="WebApi\Filters\AngularAntiForgeryHelper.cs" />
    <Compile Include="WebApi\Filters\AppendCurrentEventMessagesAttribute.cs" />
    <Compile Include="WebApi\Filters\ClearAngularAntiForgeryTokenAttribute.cs" />
    <Compile Include="WebApi\Filters\DisableBrowserCacheAttribute.cs" />
    <Compile Include="WebApi\Filters\EnableOverrideAuthorizationAttribute.cs" />
    <Compile Include="WebApi\Filters\FilterGrouping.cs" />
    <Compile Include="WebApi\Filters\LegacyTreeAuthorizeAttribute.cs" />
    <Compile Include="WebApi\Filters\OutgoingEditorModelEventAttribute.cs" />
    <Compile Include="WebApi\Filters\OutgoingNoHyphenGuidFormatAttribute.cs" />
    <Compile Include="WebApi\Filters\OverridableAuthorizationAttribute.cs" />
    <Compile Include="WebApi\Filters\SetAngularAntiForgeryTokensAttribute.cs" />
    <Compile Include="WebApi\Filters\UmbracoWebApiRequireHttpsAttribute.cs" />
    <Compile Include="WebApi\Filters\UmbracoTreeAuthorizeAttribute.cs" />
    <Compile Include="WebApi\Filters\ValidateAngularAntiForgeryTokenAttribute.cs" />
    <Compile Include="WebApi\HttpControllerContextExtensions.cs" />
    <Compile Include="WebApi\CustomDateTimeConvertor.cs" />
    <Compile Include="Models\ContentEditing\ContentSortOrder.cs" />
    <Compile Include="Editors\ContentControllerBase.cs" />
    <Compile Include="Editors\ContentTypeController.cs" />
    <Compile Include="Editors\LegacyController.cs" />
    <Compile Include="Controllers\UmbRegisterController.cs" />
    <Compile Include="Models\ProfileModel.cs" />
    <Compile Include="Models\LoginStatusModel.cs" />
    <Compile Include="PropertyEditors\ValueConverters\MarkdownEditorValueConverter.cs" />
    <Compile Include="PropertyEditors\ValueConverters\TextStringValueConverter.cs" />
    <Compile Include="PublishedContentPropertyExtension.cs" />
    <Compile Include="Models\UmbracoProperty.cs" />
    <Compile Include="Mvc\MergeParentContextViewDataAttribute.cs" />
    <Compile Include="Mvc\ViewDataDictionaryExtensions.cs" />
    <Compile Include="Models\RegisterModel.cs" />
    <Compile Include="Models\LoginModel.cs" />
    <Compile Include="Editors\MediaTypeController.cs" />
    <Compile Include="Scheduling\IBackgroundTask.cs" />
    <Compile Include="Scheduling\KeepAlive.cs" />
    <Compile Include="Scheduling\LogScrubber.cs" />
    <Compile Include="Scheduling\ScheduledPublishing.cs" />
    <Compile Include="Scheduling\ScheduledTasks.cs" />
    <Compile Include="Scheduling\TaskEventArgs.cs" />
    <Compile Include="Security\MembershipHelper.cs" />
    <Compile Include="Editors\SectionController.cs" />
    <Compile Include="Editors\UmbracoAuthorizedJsonController.cs" />
    <Compile Include="HttpCookieExtensions.cs" />
    <Compile Include="Models\ContentEditing\ContentItemDisplayBase.cs" />
    <Compile Include="Models\ContentEditing\ContentSaveAction.cs" />
    <Compile Include="Models\ContentEditing\ContentTypeBasic.cs" />
    <Compile Include="Models\ContentEditing\IErrorModel.cs" />
    <Compile Include="Models\ContentEditing\IHaveUploadedFiles.cs" />
    <Compile Include="Models\ContentEditing\INotificationModel.cs" />
    <Compile Include="Models\ContentEditing\MediaItemDisplay.cs" />
    <Compile Include="Models\ContentEditing\MessagesExtensions.cs" />
    <Compile Include="Models\ContentEditing\Notification.cs" />
    <Compile Include="Models\ContentEditing\Section.cs" />
    <Compile Include="Models\ContentEditing\Tab.cs" />
    <Compile Include="Models\ContentEditing\TabbedContentItem.cs" />
    <Compile Include="Models\ContentEditing\UserBasic.cs" />
    <Compile Include="Models\ContentEditing\UserDetail.cs" />
    <Compile Include="FormDataCollectionExtensions.cs" />
    <Compile Include="Models\Mapping\ContentPropertyBasicConverter.cs" />
    <Compile Include="Models\Mapping\ContentPropertyDisplayConverter.cs" />
    <Compile Include="Models\Mapping\ContentPropertyDtoConverter.cs" />
    <Compile Include="Models\Mapping\ContentPropertyMapperProfile.cs" />
    <Compile Include="Models\Mapping\CreatorResolver.cs" />
    <Compile Include="Models\Mapping\MediaMapperProfile.cs" />
    <Compile Include="Models\Mapping\ContentTypeMapperProfile.cs" />
    <Compile Include="Models\Mapping\ContentMapperProfile.cs" />
    <Compile Include="Models\Mapping\OwnerResolver.cs" />
    <Compile Include="Models\Mapping\SectionMapperProfile.cs" />
    <Compile Include="Models\Mapping\TabsAndPropertiesResolver.cs" />
    <Compile Include="Models\Mapping\UserMapperProfile.cs" />
    <Compile Include="PropertyEditors\FileUploadPropertyEditor.cs" />
    <Compile Include="PropertyEditors\FileUploadPropertyValueEditor.cs" />
    <Compile Include="PropertyEditors\RichTextPropertyEditor.cs" />
    <Compile Include="PropertyEditors\TextAreaPropertyEditor.cs" />
    <Compile Include="PropertyEditors\TextboxPropertyEditor.cs" />
    <Compile Include="PropertyEditors\TrueFalsePropertyEditor.cs" />
    <Compile Include="Trees\MediaTreeController.cs" />
    <Compile Include="Models\Trees\ActionMenuItem.cs" />
    <Compile Include="Models\Trees\ActionMenuItemAttribute.cs" />
    <Compile Include="Trees\ActionUrlMethod.cs" />
    <Compile Include="Trees\ContentTreeControllerBase.cs" />
    <Compile Include="Trees\LegacyTreeController.cs" />
    <Compile Include="Trees\ISearchableTree.cs" />
    <Compile Include="Trees\LegacyTreeDataConverter.cs" />
    <Compile Include="Trees\LegacyTreeJavascript.cs" />
    <Compile Include="Trees\LegacyTreeParams.cs" />
    <Compile Include="Models\Trees\MenuItem.cs" />
    <Compile Include="Models\Trees\MenuItemCollection.cs" />
    <Compile Include="Models\Trees\RefreshNode.cs" />
    <Compile Include="Models\ContentEditing\SearchResultItem.cs" />
    <Compile Include="Models\Trees\SectionRootNode.cs" />
    <Compile Include="Trees\TreeController.cs" />
    <Compile Include="Trees\ApplicationTreeExtensions.cs" />
    <Compile Include="Models\Trees\TreeNodeCollection.cs" />
    <Compile Include="Models\Trees\TreeNodeExtensions.cs" />
    <Compile Include="Trees\TreeNodeRenderingEventArgs.cs" />
    <Compile Include="Trees\TreeNodesRenderingEventArgs.cs" />
    <Compile Include="Trees\TreeQueryStringParameters.cs" />
    <Compile Include="Trees\ApplicationTreeController.cs" />
    <Compile Include="Editors\BackOfficeController.cs" />
    <Compile Include="Security\Providers\MembersMembershipProvider.cs" />
    <Compile Include="Security\Providers\MembersRoleProvider.cs" />
    <Compile Include="Security\Providers\UmbracoMembershipProvider.cs" />
    <Compile Include="Security\Providers\UsersMembershipProvider.cs" />
    <Compile Include="Trees\ContentTreeController.cs" />
    <Compile Include="Trees\TreeRenderingEventArgs.cs" />
    <Compile Include="Trees\UrlHelperExtensions.cs" />
    <Compile Include="UI\JavaScript\JsInitialization.cs" />
    <Compile Include="Models\ContentEditing\ContentItemBasic.cs" />
    <Compile Include="Models\ContentEditing\ContentItemDisplay.cs" />
    <Compile Include="Models\ContentEditing\ContentItemDto.cs" />
    <Compile Include="Models\ContentEditing\ContentItemSave.cs" />
    <Compile Include="Models\ContentEditing\ContentPropertyBasic.cs" />
    <Compile Include="Models\ContentEditing\ContentPropertyDisplay.cs" />
    <Compile Include="Models\ContentEditing\ContentPropertyDto.cs" />
    <Compile Include="HttpRequestExtensions.cs" />
    <Compile Include="HttpUrlHelperExtensions.cs" />
    <Compile Include="Install\FilePermissionHelper.cs" />
    <Compile Include="Install\InstallHelper.cs" />
    <Compile Include="Install\HttpInstallAuthorizeAttribute.cs" />
    <Compile Include="Macros\PartialViewMacroController.cs" />
    <Compile Include="Macros\PartialViewMacroEngine.cs" />
    <Compile Include="Macros\PartialViewMacroPage.cs" />
    <Compile Include="Models\PartialViewMacroModel.cs" />
    <Compile Include="Models\PublishedContentBase.cs" />
    <Compile Include="Mvc\AreaRegistrationExtensions.cs" />
    <Compile Include="Mvc\QueryStringFilterAttribute.cs" />
    <Compile Include="PublishedCache\XmlPublishedCache\PublishedMediaCache.cs" />
    <Compile Include="Dictionary\UmbracoCultureDictionary.cs" />
    <Compile Include="Dictionary\UmbracoCultureDictionaryFactory.cs" />
    <Compile Include="Mvc\MemberAuthorizeAttribute.cs" />
    <Compile Include="Mvc\BackOfficeArea.cs" />
    <Compile Include="Mvc\ControllerFactoryExtensions.cs" />
    <Compile Include="Mvc\IRenderMvcController.cs" />
    <Compile Include="Mvc\SurfaceRouteHandler.cs" />
    <Compile Include="PublishedCache\XmlPublishedCache\RoutesCache.cs" />
    <Compile Include="PublishedCache\XmlPublishedCache\UmbracoContextCache.cs" />
    <Compile Include="Routing\UrlProviderMode.cs" />
    <Compile Include="Search\ExamineIndexerModel.cs" />
    <Compile Include="Search\LuceneIndexerExtensions.cs" />
    <Compile Include="Security\ValidateRequestAttempt.cs" />
    <Compile Include="Security\WebSecurity.cs" />
    <Compile Include="UI\JavaScript\Resources.Designer.cs">
      <AutoGen>True</AutoGen>
      <DesignTime>True</DesignTime>
      <DependentUpon>Resources.resx</DependentUpon>
    </Compile>
    <Compile Include="UI\JavaScript\ServerVariablesParser.cs" />
    <Compile Include="Migrations\RebuildXmlCachesAfterUpgrade.cs" />
    <Compile Include="Components\PublicAccessComponent.cs" />
    <Compile Include="UI\Bundles\JsApplicationLib.cs" />
    <Compile Include="UI\Bundles\JsJQueryCore.cs" />
    <Compile Include="UI\Bundles\JsJQueryPlugins.cs" />
    <Compile Include="UI\Bundles\JsUmbracoApplicationCore.cs" />
    <Compile Include="UI\Bundles\JsUmbracoApplicationUI.cs" />
    <Compile Include="UI\Bundles\JsUmbracoTree.cs" />
    <Compile Include="UI\CdfLogger.cs" />
    <Compile Include="umbraco.presentation\umbraco\controls\Tree\TreeControl.ascx.cs">
      <SubType>ASPXCodeBehind</SubType>
    </Compile>
    <Compile Include="umbraco.presentation\umbraco\create\simple.ascx.cs">
      <SubType>ASPXCodeBehind</SubType>
    </Compile>
    <Compile Include="umbraco.presentation\umbraco\dialogs\ProtectPage.aspx.cs">
      <SubType>ASPXCodeBehind</SubType>
    </Compile>
    <Compile Include="umbraco.presentation\umbraco\dialogs\create.aspx.cs">
      <SubType>ASPXCodeBehind</SubType>
    </Compile>
    <Compile Include="umbraco.presentation\umbraco\dialogs\AssignDomain2.aspx.cs">
      <DependentUpon>AssignDomain2.aspx</DependentUpon>
      <SubType>ASPXCodeBehind</SubType>
    </Compile>
    <Compile Include="umbraco.presentation\umbraco\dialogs\AssignDomain2.aspx.designer.cs">
      <DependentUpon>AssignDomain2.aspx</DependentUpon>
    </Compile>
    <Compile Include="Controllers\UmbLoginController.cs" />
    <Compile Include="UrlHelperExtensions.cs" />
    <Compile Include="Editors\MediaController.cs" />
    <Compile Include="UrlHelperRenderExtensions.cs" />
    <Compile Include="Editors\Binders\ContentItemBaseBinder.cs" />
    <Compile Include="WebApi\IsBackOfficeAttribute.cs" />
    <Compile Include="Editors\Binders\ContentItemBinder.cs" />
    <Compile Include="Editors\Binders\MediaItemBinder.cs" />
    <Compile Include="WebApi\Filters\EnsureUserPermissionForContentAttribute.cs" />
    <Compile Include="Editors\Filters\ContentItemValidationHelper.cs" />
    <Compile Include="WebApi\Filters\EnsureUserPermissionForMediaAttribute.cs" />
    <Compile Include="WebApi\Filters\FileUploadCleanupFilterAttribute.cs" />
    <Compile Include="WebApi\Filters\FilterAllowedOutgoingContentAttribute.cs" />
    <Compile Include="WebApi\Filters\FilterAllowedOutgoingMediaAttribute.cs" />
    <Compile Include="WebApi\Filters\HttpQueryStringFilterAttribute.cs" />
    <Compile Include="WebApi\Filters\OutgoingDateTimeFormatAttribute.cs" />
    <Compile Include="WebApi\Filters\UmbracoApplicationAuthorizeAttribute.cs" />
    <Compile Include="WebApi\GuidNoHyphenConverter.cs" />
    <Compile Include="WebApi\HttpRequestMessageExtensions.cs" />
    <Compile Include="WebApi\JsonCamelCaseFormatter.cs" />
    <Compile Include="WebApi\MemberAuthorizeAttribute.cs" />
    <Compile Include="WebApi\MvcVersionCheck.cs" />
    <Compile Include="WebApi\NamespaceHttpControllerSelector.cs" />
    <Compile Include="WebApi\PrefixlessBodyModelValidator.cs" />
    <Compile Include="WebApi\PrefixlessBodyModelValidatorAttribute.cs" />
    <Compile Include="WebApi\UmbracoApiController.cs" />
    <Compile Include="WebApi\UmbracoApiControllerBase.cs" />
    <Compile Include="Mvc\UmbracoAuthorizeAttribute.cs" />
    <Compile Include="Mvc\NotChildAction.cs" />
    <Compile Include="Mvc\UmbracoAuthorizedController.cs" />
    <Compile Include="Mvc\UmbracoController.cs" />
    <Compile Include="Mvc\UmbracoControllerFactory.cs" />
    <Compile Include="Mvc\UmbracoMvcHandler.cs" />
    <Compile Include="Mvc\UmbracoViewPageOfTModel.cs" />
    <Compile Include="PublishedCache\IPublishedCache.cs" />
    <Compile Include="PublishedCache\IPublishedContentCache.cs" />
    <Compile Include="PublishedCache\IPublishedMediaCache.cs" />
    <Compile Include="PublishedContentExtensions.cs" />
    <Compile Include="ExamineExtensions.cs" />
    <Compile Include="FormlessPage.cs">
      <SubType>ASPXCodeBehind</SubType>
    </Compile>
    <Compile Include="HtmlHelperRenderExtensions.cs" />
    <Compile Include="Scheduling\SchedulerComponent.cs" />
    <Compile Include="Media\EmbedProviders\AbstractOEmbedProvider.cs" />
    <Compile Include="Media\EmbedProviders\AbstractProvider.cs" />
    <Compile Include="Media\EmbedProviders\OEmbedRich.cs" />
    <Compile Include="Media\EmbedProviders\OEmbedVideo.cs" />
    <Compile Include="Media\EmbedProviders\Settings\Dictionary.cs" />
    <Compile Include="Media\EmbedProviders\Settings\String.cs" />
    <Compile Include="Media\EmbedProviders\Twitgoo.cs" />
    <Compile Include="ModelStateExtensions.cs" />
    <Compile Include="Mvc\HtmlTagWrapper.cs" />
    <Compile Include="Mvc\HtmlTagWrapperTextNode.cs" />
    <Compile Include="Mvc\IHtmlTagWrapper.cs" />
    <Compile Include="Mvc\MergeModelStateToChildActionAttribute.cs" />
    <Compile Include="Mvc\PluginController.cs" />
    <Compile Include="Mvc\PluginViewEngine.cs" />
    <Compile Include="Mvc\PostedDataProxyInfo.cs" />
    <Compile Include="Mvc\RedirectToUmbracoPageResult.cs" />
    <Compile Include="Mvc\Strings.Designer.cs">
      <AutoGen>True</AutoGen>
      <DesignTime>True</DesignTime>
      <DependentUpon>Strings.resx</DependentUpon>
    </Compile>
    <Compile Include="Mvc\SurfaceController.cs" />
    <Compile Include="Mvc\PluginControllerArea.cs" />
    <Compile Include="Mvc\PluginControllerAttribute.cs" />
    <Compile Include="Mvc\PluginControllerMetadata.cs" />
    <Compile Include="Mvc\UmbracoPageResult.cs" />
    <Compile Include="PropertyEditors\ValueConverters\RteMacroRenderingValueConverter.cs" />
    <Compile Include="RouteCollectionExtensions.cs" />
    <Compile Include="Routing\AliasUrlProvider.cs" />
    <Compile Include="Routing\ContentFinderByLegacy404.cs" />
    <Compile Include="Routing\ContentFinderByPageIdQuery.cs" />
    <Compile Include="Routing\ISiteDomainHelper.cs" />
    <Compile Include="Routing\RoutableAttemptEventArgs.cs" />
    <Compile Include="Routing\DefaultUrlProvider.cs" />
    <Compile Include="Routing\DomainAndUri.cs" />
    <Compile Include="Routing\IUrlProvider.cs" />
    <Compile Include="Routing\SiteDomainHelper.cs" />
    <Compile Include="Routing\EnsureRoutableOutcome.cs" />
    <Compile Include="Routing\PublishedRouter.cs" />
    <Compile Include="Routing\UrlProvider.cs" />
    <Compile Include="Routing\WebServicesRouteConstraint.cs" />
    <Compile Include="Search\ExamineSearcherModel.cs" />
    <Compile Include="Search\ExamineComponent.cs" />
    <Compile Include="Components\DatabaseServerRegistrarAndMessengerComponent.cs" />
    <Compile Include="Templates\TemplateRenderer.cs" />
    <Compile Include="Templates\TemplateUtilities.cs" />
    <Compile Include="Trees\PartialViewMacrosTreeController.cs" />
    <Compile Include="Trees\PartialViewsTreeController.cs" />
    <Compile Include="UI\Controls\InsertMacroSplitButton.cs" />
    <Compile Include="UI\IAssignedApp.cs" />
    <Compile Include="_Legacy\BusinessLogic\Task.cs" />
    <Compile Include="_Legacy\BusinessLogic\Tasks.cs" />
    <Compile Include="_Legacy\BusinessLogic\TaskType.cs" />
    <Compile Include="_Legacy\Controls\BaseTreePicker.cs" />
    <Compile Include="_Legacy\Controls\DataAttributes.cs" />
    <Compile Include="_Legacy\Controls\feedback.cs" />
    <Compile Include="_Legacy\Controls\FieldDropDownList.cs" />
    <Compile Include="_Legacy\Controls\MenuButton.cs" />
    <Compile Include="_Legacy\Controls\MenuButtonI.cs" />
    <Compile Include="_Legacy\Controls\MenuIcon.cs" />
    <Compile Include="_Legacy\Controls\MenuIconI.cs" />
    <Compile Include="_Legacy\Controls\pane.cs" />
    <Compile Include="_Legacy\Controls\Panel.cs" />
    <Compile Include="_Legacy\Controls\ProgressBar.cs" />
    <Compile Include="_Legacy\Controls\PropertyPanel.cs" />
    <Compile Include="_Legacy\Controls\ScrollingMenu.cs" />
    <Compile Include="_Legacy\Controls\Splitter.cs" />
    <Compile Include="_Legacy\Controls\TabPage.cs" />
    <Compile Include="_Legacy\Controls\TabView.cs" />
    <Compile Include="_Legacy\PackageActions\addApplication.cs" />
    <Compile Include="_Legacy\PackageActions\addApplicationTree.cs" />
    <Compile Include="_Legacy\PackageActions\addDashboardSection.cs" />
    <Compile Include="_Legacy\PackageActions\addProxyFeedHost.cs" />
    <Compile Include="_Legacy\PackageActions\addStringToHtmlElement.cs" />
    <Compile Include="_Legacy\PackageActions\allowDoctype.cs" />
    <Compile Include="_Legacy\PackageActions\moveRootDocument.cs" />
    <Compile Include="_Legacy\PackageActions\PackageHelper.cs" />
    <Compile Include="_Legacy\PackageActions\publishRootDocument.cs" />
    <Compile Include="_Legacy\PackageActions\removeStringFromTemplate.cs" />
    <Compile Include="_Legacy\Packager\data.cs" />
    <Compile Include="_Legacy\Packager\Installer.cs" />
    <Compile Include="_Legacy\Packager\PackageInstance\CreatedPackage.cs" />
    <Compile Include="_Legacy\Packager\PackageInstance\InstalledPackage.cs" />
    <Compile Include="_Legacy\Packager\PackageInstance\IPackageInstance.cs" />
    <Compile Include="_Legacy\Packager\PackageInstance\PackageActions.cs" />
    <Compile Include="_Legacy\Packager\PackageInstance\PackageInstance.cs" />
    <Compile Include="_Legacy\Packager\PackageInstance\PackagerUtility.cs" />
    <Compile Include="_Legacy\Packager\RequirementsType.cs" />
    <Compile Include="_Legacy\Packager\Settings.cs" />
    <Compile Include="_Legacy\UI\ITask.cs" />
    <Compile Include="_Legacy\UI\ITaskReturnUrl.cs" />
    <Compile Include="_Legacy\UI\LegacyDialogHandler.cs" />
    <Compile Include="_Legacy\UI\LegacyDialogTask.cs" />
    <Compile Include="UI\Controls\ProgressBar.cs" />
    <Compile Include="UI\Controls\UmbracoControl.cs" />
    <Compile Include="UI\Controls\UmbracoUserControl.cs">
      <SubType>ASPXCodeBehind</SubType>
    </Compile>
    <Compile Include="UI\Pages\BasePage.cs">
      <SubType>ASPXCodeBehind</SubType>
    </Compile>
    <Compile Include="UI\Pages\ClientTools.cs" />
    <Compile Include="UI\Pages\UmbracoEnsuredPage.cs">
      <SubType>ASPXCodeBehind</SubType>
    </Compile>
    <Compile Include="UI\SpeechBubbleIcon.cs" />
    <Compile Include="umbraco.presentation\AttributeCollectionAdapter.cs" />
    <Compile Include="umbraco.presentation\Default.aspx.cs">
      <SubType>ASPXCodeBehind</SubType>
    </Compile>
    <Compile Include="umbraco.presentation\MacroCacheContent.cs" />
    <Compile Include="umbraco.presentation\umbraco\dialogs\sort.aspx.cs">
      <SubType>ASPXCodeBehind</SubType>
    </Compile>
    <Compile Include="umbraco.presentation\umbraco\masterpages\default.Master.cs">
      <SubType>ASPXCodeBehind</SubType>
    </Compile>
    <Compile Include="umbraco.presentation\umbraco\Default.aspx.cs">
      <SubType>ASPXCodeBehind</SubType>
    </Compile>
    <Compile Include="umbraco.presentation\umbraco\dialogs\umbracoField.aspx.cs">
      <SubType>ASPXCodeBehind</SubType>
    </Compile>
    <Compile Include="umbraco.presentation\umbraco\dialogs\treePicker.aspx.cs">
      <SubType>ASPXCodeBehind</SubType>
    </Compile>
    <Compile Include="umbraco.presentation\umbraco\masterpages\umbracoPage.master.cs">
      <SubType>ASPXCodeBehind</SubType>
    </Compile>
    <Compile Include="umbraco.presentation\umbraco\masterpages\umbracoDialog.master.cs">
      <SubType>ASPXCodeBehind</SubType>
    </Compile>
    <Compile Include="UmbracoHelper.cs" />
    <Compile Include="Mvc\ViewContextExtensions.cs" />
    <Compile Include="Mvc\ViewDataContainerExtensions.cs" />
    <Compile Include="PublishedCache\XmlPublishedCache\PublishedContentCache.cs" />
    <Compile Include="Routing\PublishedContentNotFoundHandler.cs" />
    <Compile Include="PublishedCache\XmlPublishedCache\XmlPublishedContent.cs" />
    <Compile Include="PublishedCache\XmlPublishedCache\XmlPublishedProperty.cs" />
    <Compile Include="Mvc\Constants.cs" />
    <Compile Include="Mvc\IFilteredControllerFactory.cs" />
    <Compile Include="Mvc\MasterControllerFactory.cs" />
    <Compile Include="Mvc\RenderActionInvoker.cs" />
    <Compile Include="Mvc\RenderControllerFactory.cs" />
    <Compile Include="Models\ContentModel.cs" />
    <Compile Include="Mvc\ContentModelBinder.cs" />
    <Compile Include="Mvc\RenderMvcController.cs" />
    <Compile Include="Mvc\RenderRouteHandler.cs" />
    <Compile Include="Mvc\RenderViewEngine.cs" />
    <Compile Include="Mvc\RouteDefinition.cs" />
    <Compile Include="Mvc\RouteValueDictionaryExtensions.cs" />
    <Compile Include="Routing\UmbracoRequestEventArgs.cs" />
    <Compile Include="WebApi\UmbracoAuthorizeAttribute.cs" />
    <Compile Include="WebApi\UmbracoAuthorizedApiController.cs" />
    <Compile Include="WebApi\Filters\ValidationFilterAttribute.cs" />
    <Compile Include="WebApi\Filters\UmbracoUserTimeoutFilterAttribute.cs" />
    <Compile Include="Runtime\WebRuntime.cs" />
    <Compile Include="Routing\LegacyRequestInitializer.cs" />
    <Compile Include="Mvc\ControllerExtensions.cs" />
    <Compile Include="Routing\ContentFinderByUrlAlias.cs" />
    <Compile Include="Routing\ContentFinderByIdPath.cs" />
    <Compile Include="TypeLoaderExtensions.cs" />
    <Compile Include="Routing\DomainHelper.cs" />
    <Compile Include="Routing\PublishedRequest.cs" />
    <Compile Include="Routing\IContentFinder.cs" />
    <Compile Include="Properties\AssemblyInfo.cs">
      <SubType>Code</SubType>
    </Compile>
    <Compile Include="umbraco.presentation\item.cs">
      <SubType>Code</SubType>
    </Compile>
    <Compile Include="umbraco.presentation\page.cs">
      <SubType>Code</SubType>
    </Compile>
    <Compile Include="Properties\Settings1.Designer.cs">
      <AutoGen>True</AutoGen>
      <DesignTimeSharedInput>True</DesignTimeSharedInput>
      <DependentUpon>Settings.settings</DependentUpon>
    </Compile>
    <Compile Include="umbraco.presentation\umbracoPageHolder.cs">
      <SubType>Code</SubType>
    </Compile>
    <Compile Include="umbraco.presentation\umbraco\controls\ContentPicker.cs" />
    <Compile Include="umbraco.presentation\umbraco\controls\dualSelectBox.cs" />
    <Compile Include="umbraco.presentation\umbraco\controls\Tree\CustomTreeControl.cs">
      <SubType>ASPXCodeBehind</SubType>
    </Compile>
    <Compile Include="umbraco.presentation\umbraco\controls\Tree\CustomTreeService.cs">
      <SubType>Component</SubType>
    </Compile>
    <Compile Include="umbraco.presentation\umbraco\controls\Tree\JTreeContextMenu.cs" />
    <Compile Include="umbraco.presentation\umbraco\controls\Tree\JTreeContextMenuItem.cs" />
    <Compile Include="umbraco.presentation\umbraco\controls\Tree\NodeInfo.cs">
      <SubType>Code</SubType>
    </Compile>
    <Compile Include="umbraco.presentation\umbraco\create\CreatedPackageTasks.cs" />
    <Compile Include="umbraco.presentation\umbraco\create\dictionaryTasks.cs" />
    <Compile Include="umbraco.presentation\umbraco\create\macroTasks.cs" />
    <Compile Include="umbraco.presentation\umbraco\create\MemberGroupTasks.cs" />
    <Compile Include="umbraco.presentation\umbraco\dashboard\FeedProxy.aspx.cs">
      <DependentUpon>FeedProxy.aspx</DependentUpon>
      <SubType>ASPXCodeBehind</SubType>
    </Compile>
    <Compile Include="umbraco.presentation\umbraco\dashboard\FeedProxy.aspx.designer.cs">
      <DependentUpon>FeedProxy.aspx</DependentUpon>
    </Compile>
    <Compile Include="umbraco.presentation\umbraco\developer\RelationTypes\EditRelationType.aspx.cs">
      <DependentUpon>EditRelationType.aspx</DependentUpon>
    </Compile>
    <Compile Include="umbraco.presentation\umbraco\developer\RelationTypes\EditRelationType.aspx.designer.cs">
      <DependentUpon>EditRelationType.aspx</DependentUpon>
    </Compile>
    <Compile Include="umbraco.presentation\umbraco\developer\RelationTypes\NewRelationType.aspx.cs">
      <DependentUpon>NewRelationType.aspx</DependentUpon>
      <SubType>ASPXCodeBehind</SubType>
    </Compile>
    <Compile Include="umbraco.presentation\umbraco\developer\RelationTypes\NewRelationType.aspx.designer.cs">
      <DependentUpon>NewRelationType.aspx</DependentUpon>
    </Compile>
    <Compile Include="umbraco.presentation\umbraco\developer\RelationTypes\RelationTypesWebService.asmx.cs">
      <DependentUpon>RelationTypesWebService.asmx</DependentUpon>
      <SubType>Component</SubType>
    </Compile>
    <Compile Include="umbraco.presentation\umbraco\developer\RelationTypes\TreeMenu\ActionDeleteRelationType.cs" />
    <Compile Include="umbraco.presentation\umbraco\developer\RelationTypes\TreeMenu\ActionNewRelationType.cs" />
    <Compile Include="umbraco.presentation\umbraco\dialogs\Preview.aspx.cs">
      <DependentUpon>Preview.aspx</DependentUpon>
      <SubType>ASPXCodeBehind</SubType>
    </Compile>
    <Compile Include="umbraco.presentation\umbraco\dialogs\Preview.aspx.designer.cs">
      <DependentUpon>Preview.aspx</DependentUpon>
    </Compile>
    <Compile Include="umbraco.presentation\umbraco\dialogs\insertMasterpageContent.aspx.cs">
      <DependentUpon>insertMasterpageContent.aspx</DependentUpon>
      <SubType>ASPXCodeBehind</SubType>
    </Compile>
    <Compile Include="umbraco.presentation\umbraco\dialogs\insertMasterpageContent.aspx.designer.cs">
      <DependentUpon>insertMasterpageContent.aspx</DependentUpon>
    </Compile>
    <Compile Include="umbraco.presentation\umbraco\dialogs\insertMasterpagePlaceholder.aspx.cs">
      <DependentUpon>insertMasterpagePlaceholder.aspx</DependentUpon>
      <SubType>ASPXCodeBehind</SubType>
    </Compile>
    <Compile Include="umbraco.presentation\umbraco\dialogs\insertMasterpagePlaceholder.aspx.designer.cs">
      <DependentUpon>insertMasterpagePlaceholder.aspx</DependentUpon>
    </Compile>
    <Compile Include="umbraco.presentation\umbraco\dialogs\republish.aspx.cs">
      <DependentUpon>republish.aspx</DependentUpon>
    </Compile>
    <Compile Include="umbraco.presentation\umbraco\dialogs\republish.aspx.designer.cs">
      <DependentUpon>republish.aspx</DependentUpon>
    </Compile>
    <Compile Include="umbraco.presentation\umbraco\dialogs\SendPublish.aspx.cs">
      <DependentUpon>SendPublish.aspx</DependentUpon>
      <SubType>ASPXCodeBehind</SubType>
    </Compile>
    <Compile Include="umbraco.presentation\umbraco\dialogs\SendPublish.aspx.designer.cs">
      <DependentUpon>SendPublish.aspx</DependentUpon>
    </Compile>
    <Compile Include="umbraco.presentation\umbraco\developer\Packages\editPackage.aspx.cs">
      <DependentUpon>editPackage.aspx</DependentUpon>
      <SubType>ASPXCodeBehind</SubType>
    </Compile>
    <Compile Include="umbraco.presentation\umbraco\developer\Packages\editPackage.aspx.designer.cs">
      <DependentUpon>editPackage.aspx</DependentUpon>
    </Compile>
    <Compile Include="umbraco.presentation\umbraco\dialogs\importDocumenttype.aspx.cs">
      <DependentUpon>importDocumenttype.aspx</DependentUpon>
      <SubType>ASPXCodeBehind</SubType>
    </Compile>
    <Compile Include="umbraco.presentation\umbraco\dialogs\notifications.aspx.cs">
      <DependentUpon>notifications.aspx</DependentUpon>
      <SubType>ASPXCodeBehind</SubType>
    </Compile>
    <Compile Include="umbraco.presentation\umbraco\dialogs\notifications.aspx.designer.cs">
      <DependentUpon>notifications.aspx</DependentUpon>
    </Compile>
    <Compile Include="umbraco.presentation\umbraco\dialogs\rollBack.aspx.cs">
      <DependentUpon>rollBack.aspx</DependentUpon>
    </Compile>
    <Compile Include="umbraco.presentation\umbraco\dialogs\rollBack.aspx.designer.cs">
      <DependentUpon>rollBack.aspx</DependentUpon>
    </Compile>
    <Compile Include="umbraco.presentation\umbraco\dialogs\sendToTranslation.aspx.cs">
      <DependentUpon>sendToTranslation.aspx</DependentUpon>
      <SubType>ASPXCodeBehind</SubType>
    </Compile>
    <Compile Include="umbraco.presentation\umbraco\dialogs\sendToTranslation.aspx.designer.cs">
      <DependentUpon>sendToTranslation.aspx</DependentUpon>
    </Compile>
    <Compile Include="umbraco.presentation\umbraco\dialogs\viewAuditTrail.aspx.cs">
      <DependentUpon>viewAuditTrail.aspx</DependentUpon>
      <SubType>ASPXCodeBehind</SubType>
    </Compile>
    <Compile Include="umbraco.presentation\umbraco\dialogs\viewAuditTrail.aspx.designer.cs">
      <DependentUpon>viewAuditTrail.aspx</DependentUpon>
    </Compile>
    <Compile Include="umbraco.presentation\umbraco\settings\DictionaryItemList.aspx.cs">
      <DependentUpon>DictionaryItemList.aspx</DependentUpon>
      <SubType>ASPXCodeBehind</SubType>
    </Compile>
    <Compile Include="umbraco.presentation\umbraco\settings\DictionaryItemList.aspx.designer.cs">
      <DependentUpon>DictionaryItemList.aspx</DependentUpon>
    </Compile>
    <Compile Include="umbraco.presentation\umbraco\settings\EditDictionaryItem.aspx.cs">
      <DependentUpon>EditDictionaryItem.aspx</DependentUpon>
      <SubType>ASPXCodeBehind</SubType>
    </Compile>
    <Compile Include="umbraco.presentation\umbraco\settings\EditDictionaryItem.aspx.designer.cs">
      <DependentUpon>EditDictionaryItem.aspx</DependentUpon>
    </Compile>
    <Compile Include="umbraco.presentation\umbraco\Trees\ITreeService.cs">
      <SubType>Code</SubType>
    </Compile>
    <Compile Include="umbraco.presentation\umbraco\Trees\NodeActionsEventArgs.cs" />
    <Compile Include="umbraco.presentation\umbraco\Trees\TreeEventArgs.cs" />
    <Compile Include="umbraco.presentation\umbraco\Trees\TreeRequestParams.cs" />
    <Compile Include="umbraco.presentation\umbraco\templateControls\DisableEventValidation.cs" />
    <Compile Include="umbraco.presentation\umbraco\templateControls\Item.cs" />
    <Compile Include="umbraco.presentation\umbraco\templateControls\ItemRenderer.cs" />
    <Compile Include="umbraco.presentation\umbraco\templateControls\Macro.cs" />
    <Compile Include="umbraco.presentation\umbraco\templateControls\ContentType.cs" />
    <Compile Include="umbraco.presentation\umbraco\translation\default.aspx.cs">
      <DependentUpon>default.aspx</DependentUpon>
      <SubType>ASPXCodeBehind</SubType>
    </Compile>
    <Compile Include="umbraco.presentation\umbraco\translation\default.aspx.designer.cs">
      <DependentUpon>default.aspx</DependentUpon>
    </Compile>
    <Compile Include="umbraco.presentation\umbraco\translation\details.aspx.cs">
      <DependentUpon>details.aspx</DependentUpon>
      <SubType>ASPXCodeBehind</SubType>
    </Compile>
    <Compile Include="umbraco.presentation\umbraco\translation\details.aspx.designer.cs">
      <DependentUpon>details.aspx</DependentUpon>
    </Compile>
    <Compile Include="umbraco.presentation\umbraco\translation\preview.aspx.cs">
      <DependentUpon>preview.aspx</DependentUpon>
      <SubType>ASPXCodeBehind</SubType>
    </Compile>
    <Compile Include="umbraco.presentation\umbraco\translation\preview.aspx.designer.cs">
      <DependentUpon>preview.aspx</DependentUpon>
    </Compile>
    <Compile Include="umbraco.presentation\umbraco\translation\xml.aspx.cs">
      <DependentUpon>xml.aspx</DependentUpon>
      <SubType>ASPXCodeBehind</SubType>
    </Compile>
    <Compile Include="umbraco.presentation\umbraco\translation\xml.aspx.designer.cs">
      <DependentUpon>xml.aspx</DependentUpon>
    </Compile>
    <Compile Include="umbraco.presentation\umbraco\Trees\BaseTree.cs" />
    <Compile Include="umbraco.presentation\umbraco\Trees\loadTranslationTasks.cs" />
    <Compile Include="umbraco.presentation\umbraco\Trees\NullTree.cs" />
    <Compile Include="umbraco.presentation\umbraco\Trees\TreeDefinitionCollection.cs" />
    <Compile Include="umbraco.presentation\umbraco\Trees\TreeDefinition.cs" />
    <Compile Include="umbraco.presentation\umbraco\Trees\TreeDialogModes.cs" />
    <Compile Include="umbraco.presentation\umbraco\Trees\TreeService.cs" />
    <Compile Include="umbraco.presentation\umbraco\urlRewriter\UrlRewriterFormWriter.cs" />
    <Compile Include="umbraco.presentation\umbraco\webservices\ajaxHelpers.cs" />
    <Compile Include="umbraco.presentation\umbraco\webservices\CheckForUpgrade.asmx.cs">
      <DependentUpon>CheckForUpgrade.asmx</DependentUpon>
      <SubType>Component</SubType>
    </Compile>
    <Compile Include="umbraco.presentation\umbraco\webservices\legacyAjaxCalls.asmx.cs">
      <DependentUpon>legacyAjaxCalls.asmx</DependentUpon>
      <SubType>Component</SubType>
    </Compile>
    <Compile Include="umbraco.presentation\umbraco\webservices\nodeSorter.asmx.cs">
      <DependentUpon>nodeSorter.asmx</DependentUpon>
      <SubType>Component</SubType>
    </Compile>
    <Compile Include="umbraco.presentation\umbraco\Web\UI\ContentPage.cs">
      <SubType>ASPXCodeBehind</SubType>
    </Compile>
    <Compile Include="UmbracoApplication.cs" />
    <Compile Include="UmbracoContext.cs" />
    <Compile Include="UmbracoModule.cs" />
    <Compile Include="UriUtility.cs" />
    <Compile Include="Web References\org.umbraco.update\Reference.cs">
      <AutoGen>True</AutoGen>
      <DesignTime>True</DesignTime>
      <DependentUpon>Reference.map</DependentUpon>
    </Compile>
    <Compile Include="TagsController.cs" />
    <Compile Include="UmbracoAuthorizedHttpHandler.cs" />
    <Compile Include="umbraco.presentation\umbraco\webservices\UmbracoAuthorizedWebService.cs">
      <SubType>Component</SubType>
    </Compile>
    <Compile Include="UmbracoHttpHandler.cs" />
    <Compile Include="UmbracoWebService.cs">
      <SubType>Component</SubType>
    </Compile>
    <Compile Include="Editors\XmlDataIntegrityController.cs" />
    <Compile Include="WebViewPageExtensions.cs" />
  </ItemGroup>
  <ItemGroup>
    <EmbeddedResource Include="UI\JavaScript\Resources.resx">
      <Generator>ResXFileCodeGenerator</Generator>
      <LastGenOutput>Resources.Designer.cs</LastGenOutput>
      <SubType>Designer</SubType>
    </EmbeddedResource>
    <EmbeddedResource Include="Mvc\Strings.resx">
      <Generator>ResXFileCodeGenerator</Generator>
      <LastGenOutput>Strings.Designer.cs</LastGenOutput>
    </EmbeddedResource>
    <EmbeddedResource Include="UI\JavaScript\Main.js" />
    <EmbeddedResource Include="UI\JavaScript\JsInitialize.js" />
    <EmbeddedResource Include="UI\JavaScript\ServerVariables.js" />
  </ItemGroup>
  <ItemGroup>
    <WebReferences Include="Web References\" />
  </ItemGroup>
  <ItemGroup>
    <Content Include="umbraco.presentation\umbraco\webservices\CheckForUpgrade.asmx" />
    <Content Include="umbraco.presentation\umbraco\settings\DictionaryItemList.aspx">
      <SubType>ASPXCodeBehind</SubType>
    </Content>
    <Content Include="umbraco.presentation\umbraco\translation\default.aspx">
      <SubType>ASPXCodeBehind</SubType>
    </Content>
    <Content Include="umbraco.presentation\umbraco\translation\preview.aspx" />
    <Content Include="umbraco.presentation\umbraco\translation\xml.aspx" />
    <Content Include="umbraco.presentation\umbraco\settings\EditDictionaryItem.aspx">
      <SubType>ASPXCodeBehind</SubType>
    </Content>
    <!--<Content Include="umbraco.presentation\umbraco\users\PermissionEditor.aspx" />-->
    <Content Include="umbraco.presentation\umbraco\webservices\legacyAjaxCalls.asmx" />
    <Content Include="umbraco.presentation\umbraco\webservices\nodeSorter.asmx" />
    <Content Include="PublishedCache\NuCache\notes.txt" />
    <Content Include="umbraco.presentation\umbraco\controls\Tree\CustomTreeService.asmx" />
    <Content Include="umbraco.presentation\umbraco\developer\RelationTypes\EditRelationType.aspx">
      <SubType>ASPXCodeBehind</SubType>
    </Content>
    <Content Include="umbraco.presentation\umbraco\developer\RelationTypes\NewRelationType.aspx">
      <SubType>ASPXCodeBehind</SubType>
    </Content>
    <Content Include="umbraco.presentation\umbraco\developer\RelationTypes\RelationTypesWebService.asmx" />
    <Content Include="umbraco.presentation\umbraco\dashboard\FeedProxy.aspx" />
    <Content Include="umbraco.presentation\umbraco\dialogs\AssignDomain2.aspx">
      <SubType>ASPXCodeBehind</SubType>
    </Content>
    <Content Include="umbraco.presentation\umbraco\dialogs\Preview.aspx" />
    <Content Include="umbraco.presentation\umbraco\dialogs\empty.htm" />
    <Content Include="umbraco.presentation\umbraco\dialogs\insertMasterpageContent.aspx">
      <SubType>ASPXCodeBehind</SubType>
    </Content>
    <Content Include="umbraco.presentation\umbraco\dialogs\insertMasterpagePlaceholder.aspx">
      <SubType>ASPXCodeBehind</SubType>
    </Content>
    <Content Include="umbraco.presentation\umbraco\dialogs\republish.aspx">
      <SubType>ASPXCodeBehind</SubType>
    </Content>
    <Content Include="umbraco.presentation\umbraco\dialogs\SendPublish.aspx" />
    <Content Include="umbraco.presentation\umbraco\translation\details.aspx" />
    <Content Include="umbraco.presentation\umbraco\developer\Packages\editPackage.aspx">
      <SubType>ASPXCodeBehind</SubType>
    </Content>
    <Content Include="umbraco.presentation\umbraco\dialogs\importDocumenttype.aspx" />
    <Content Include="umbraco.presentation\umbraco\dialogs\notifications.aspx">
      <SubType>ASPXCodeBehind</SubType>
    </Content>
    <Content Include="umbraco.presentation\umbraco\dialogs\rollBack.aspx">
      <SubType>ASPXCodeBehind</SubType>
    </Content>
    <Content Include="umbraco.presentation\umbraco\dialogs\sendToTranslation.aspx" />
    <Content Include="umbraco.presentation\umbraco\dialogs\viewAuditTrail.aspx">
      <SubType>ASPXCodeBehind</SubType>
    </Content>
  </ItemGroup>
  <ItemGroup>
    <None Include="Web References\org.umbraco.update\checkforupgrade.disco" />
    <None Include="Web References\org.umbraco.update\checkforupgrade.wsdl" />
    <None Include="Web References\org.umbraco.update\Reference.map">
      <Generator>MSDiscoCodeGenerator</Generator>
      <LastGenOutput>Reference.cs</LastGenOutput>
      <SubType>Designer</SubType>
    </None>
    <None Include="..\Umbraco.Web.UI\Views\web.config">
      <Link>Mvc\web.config</Link>
    </None>
    <None Include="Web References\org.umbraco.our\Reference.map">
      <Generator>MSDiscoCodeGenerator</Generator>
      <LastGenOutput>Reference.cs</LastGenOutput>
    </None>
    <None Include="Web References\org.umbraco.our\repository.disco" />
    <None Include="Web References\org.umbraco.our\repository.wsdl" />
    <None Include="Web References\org.umbraco.update\UpgradeResult.datasource">
      <DependentUpon>Reference.map</DependentUpon>
    </None>
    <None Include="Web References\org.umbraco.update\UpgradeResult1.datasource">
      <DependentUpon>Reference.map</DependentUpon>
    </None>
    <None Include="Properties\Settings.settings">
      <Generator>SettingsSingleFileGenerator</Generator>
      <LastGenOutput>Settings1.Designer.cs</LastGenOutput>
    </None>
  </ItemGroup>
  <ItemGroup>
    <WebReferenceUrl Include="http://our.umbraco.org/umbraco/webservices/api/repository.asmx">
      <UrlBehavior>Dynamic</UrlBehavior>
      <RelPath>Web References\org.umbraco.our\</RelPath>
      <UpdateFromURL>http://our.umbraco.org/umbraco/webservices/api/repository.asmx</UpdateFromURL>
      <ServiceLocationURL>
      </ServiceLocationURL>
      <CachedDynamicPropName>
      </CachedDynamicPropName>
      <CachedAppSettingsObjectName>Settings</CachedAppSettingsObjectName>
      <CachedSettingsPropName>umbraco_org_umbraco_our_Repository</CachedSettingsPropName>
    </WebReferenceUrl>
    <WebReferenceUrl Include="http://update.umbraco.org/checkforupgrade.asmx">
      <UrlBehavior>Dynamic</UrlBehavior>
      <RelPath>Web References\org.umbraco.update\</RelPath>
      <UpdateFromURL>http://update.umbraco.org/checkforupgrade.asmx</UpdateFromURL>
      <ServiceLocationURL>
      </ServiceLocationURL>
      <CachedDynamicPropName>
      </CachedDynamicPropName>
      <CachedAppSettingsObjectName>Settings</CachedAppSettingsObjectName>
      <CachedSettingsPropName>umbraco_org_umbraco_update_CheckForUpgrade</CachedSettingsPropName>
    </WebReferenceUrl>
  </ItemGroup>
  <Import Project="$(MSBuildBinPath)\Microsoft.CSharp.targets" />
  <!--
    copied from Microsoft.CSharp.targets
    because we have webservices, we need to SGEN
    but it's getting confused by us referencing System.ValueTuple which it cannot load

      Name="UmbGenerateSerializationAssemblies"
      Condition="'$(_SGenGenerateSerializationAssembliesConfig)' == 'On' or ('@(WebReferenceUrl)'!='' and '$(_SGenGenerateSerializationAssembliesConfig)' == 'Auto')"
  -->
  <Target Name="AfterBuild" DependsOnTargets="AssignTargetPaths;Compile;ResolveKeySource" Inputs="$(MSBuildAllProjects);@(IntermediateAssembly)" Outputs="$(IntermediateOutputPath)$(_SGenDllName)">
    <PropertyGroup>
      <SGenMSBuildArchitecture Condition="'$(SGenMSBuildArchitecture)' == ''">$(PlatformTargetAsMSBuildArchitecture)</SGenMSBuildArchitecture>
    </PropertyGroup>
    <ItemGroup>
      <!-- we want to exclude all facade references ?! -->
      <FixedReferencePath Include="@(ReferencePath)" Condition="'%(ReferencePath.FileName)' != 'System.ValueTuple' and '%(ReferencePath.FileName)' != 'System.Net.Http'" />
    </ItemGroup>
    <Delete Files="$(TargetDir)$(TargetName).XmlSerializers.dll" ContinueOnError="true" />
    <!--
     ShouldGenerateSerializer="$(SGenShouldGenerateSerializer)"
     -->
    <SGen BuildAssemblyName="$(TargetFileName)" BuildAssemblyPath="$(IntermediateOutputPath)" References="@(FixedReferencePath)" ShouldGenerateSerializer="true" UseProxyTypes="$(SGenUseProxyTypes)" UseKeep="$(SGenUseKeep)" KeyContainer="$(KeyContainerName)" KeyFile="$(KeyOriginatorFile)" DelaySign="$(DelaySign)" ToolPath="$(SGenToolPath)" SdkToolsPath="$(TargetFrameworkSDKToolsDirectory)" EnvironmentVariables="$(SGenEnvironment)" MSBuildArchitecture="$(SGenMSBuildArchitecture)" SerializationAssembly="$(IntermediateOutputPath)$(_SGenDllName)" Platform="$(SGenPlatformTarget)" Types="$(SGenSerializationTypes)">
      <Output TaskParameter="SerializationAssembly" ItemName="SerializationAssembly" />
    </SGen>
  </Target>
</Project><|MERGE_RESOLUTION|>--- conflicted
+++ resolved
@@ -124,11 +124,8 @@
     <Compile Include="Editors\EditorValidatorCollection.cs" />
     <Compile Include="Editors\EditorValidatorCollectionBuilder.cs" />
     <Compile Include="Editors\EditorValidatorOfT.cs" />
-<<<<<<< HEAD
     <Compile Include="Editors\Filters\MemberValidationHelper.cs" />
-=======
     <Compile Include="Editors\ExamineManagementController.cs" />
->>>>>>> 6e36755d
     <Compile Include="Editors\FromJsonPathAttribute.cs" />
     <Compile Include="Editors\HelpController.cs" />
     <Compile Include="Editors\Filters\IsCurrentUserModelFilterAttribute.cs" />
@@ -214,15 +211,12 @@
     <Compile Include="Models\ContentEditing\CodeFileDisplay.cs" />
     <Compile Include="Models\ContentEditing\ContentApp.cs" />
     <Compile Include="Models\ContentEditing\ContentRedirectUrl.cs" />
-<<<<<<< HEAD
     <Compile Include="Models\ContentEditing\ContentVariantSave.cs" />
     <Compile Include="Models\ContentEditing\ContentVariationDisplay.cs" />
-=======
     <Compile Include="Models\ContentEditing\ContentVariation.cs" />
     <Compile Include="Models\ContentEditing\ContentVariationPublish.cs" />
     <Compile Include="Models\ContentEditing\DomainDisplay.cs" />
     <Compile Include="Models\ContentEditing\DomainSave.cs" />
->>>>>>> 6e36755d
     <Compile Include="Models\ContentEditing\CreatedDocumentTypeCollectionResult.cs" />
     <Compile Include="Models\ContentEditing\DictionaryDisplay.cs" />
     <Compile Include="Models\ContentEditing\DictionaryOverviewDisplay.cs" />
