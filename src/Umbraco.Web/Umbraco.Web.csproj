--- conflicted
+++ resolved
@@ -273,13 +273,10 @@
     <Compile Include="Models\Link.cs" />
     <Compile Include="Models\LinkType.cs" />
     <Compile Include="Models\TemplateQuery\OperatorFactory.cs" />
-<<<<<<< HEAD
     <Compile Include="StringExtensions.cs" />
-=======
     <Compile Include="Templates\HtmlLocalLinkParser.cs" />
     <Compile Include="Templates\HtmlImageSourceParser.cs" />
     <Compile Include="Templates\HtmlUrlParser.cs" />
->>>>>>> 4d78a2c8
     <Compile Include="UmbracoContextFactory.cs" />
     <Compile Include="UmbracoContextReference.cs" />
     <Compile Include="Mvc\UmbracoVirtualNodeByUdiRouteHandler.cs" />
