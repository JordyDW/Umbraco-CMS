﻿<?xml version="1.0" encoding="utf-8"?>
<Project ToolsVersion="15.0">
  <Import Project="$(MSBuildExtensionsPath)\$(MSBuildToolsVersion)\Microsoft.Common.props" Condition="Exists('$(MSBuildExtensionsPath)\$(MSBuildToolsVersion)\Microsoft.Common.props')" />
  <PropertyGroup>
    <TargetFrameworkVersion>v4.7.2</TargetFrameworkVersion>
    <EnableDefaultCompileItems>false</EnableDefaultCompileItems>
    <EnableDefaultEmbeddedResourceItems>false</EnableDefaultEmbeddedResourceItems>
    <ProjectGuid>{651E1350-91B6-44B7-BD60-7207006D7003}</ProjectGuid>
    <OutputType>Library</OutputType>
    <AssemblyName>Umbraco.Web</AssemblyName>
    <RootNamespace>Umbraco.Web</RootNamespace>
    <SolutionDir Condition="$(SolutionDir) == '' Or $(SolutionDir) == '*Undefined*'">..\</SolutionDir>
    <RestorePackages>true</RestorePackages>
    <GenerateSerializationAssemblies>Off</GenerateSerializationAssemblies>
    <TargetFrameworkProfile />
  </PropertyGroup>
  <PropertyGroup Condition=" '$(Configuration)|$(Platform)' == 'Debug|AnyCPU' ">
    <DebugSymbols>true</DebugSymbols>
    <DebugType>full</DebugType>
    <Optimize>false</Optimize>
    <OutputPath>bin\Debug\</OutputPath>
    <DefineConstants>DEBUG;TRACE</DefineConstants>
    <ErrorReport>prompt</ErrorReport>
    <WarningLevel>4</WarningLevel>
    <Prefer32Bit>false</Prefer32Bit>
    <LangVersion>latest</LangVersion>
  </PropertyGroup>
  <PropertyGroup Condition=" '$(Configuration)|$(Platform)' == 'Release|AnyCPU' ">
    <DebugType>pdbonly</DebugType>
    <Optimize>true</Optimize>
    <OutputPath>bin\Release\</OutputPath>
    <DefineConstants>TRACE</DefineConstants>
    <ErrorReport>prompt</ErrorReport>
    <WarningLevel>4</WarningLevel>
    <DocumentationFile>bin\Release\Umbraco.Web.xml</DocumentationFile>
    <Prefer32Bit>false</Prefer32Bit>
    <LangVersion>latest</LangVersion>
  </PropertyGroup>
  <ItemGroup>
    <Reference Include="Microsoft.CSharp" />
    <Reference Include="System" />
    <Reference Include="System.ComponentModel.DataAnnotations" />
    <Reference Include="System.Data" />
    <Reference Include="System.Data.DataSetExtensions" />
    <Reference Include="System.Design" />
    <Reference Include="System.DirectoryServices.AccountManagement" />
    <Reference Include="System.Drawing" />
    <Reference Include="System.EnterpriseServices" />
    <Reference Include="System.Runtime.Caching" />
    <Reference Include="System.Runtime.Serialization" />
    <Reference Include="System.ServiceModel" />
    <Reference Include="System.Web" />
    <Reference Include="System.Web.Abstractions" />
    <Reference Include="System.Web.ApplicationServices" />
    <Reference Include="System.Web.Entity" />
    <Reference Include="System.Web.Extensions" />
    <Reference Include="System.Web.Services" />
    <Reference Include="System.Xml" />
    <Reference Include="System.Xml.Linq" />
  </ItemGroup>
  <ItemGroup>
    <PackageReference Include="AutoMapper" Version="7.0.1" />
    <PackageReference Include="ClientDependency" Version="1.9.7" />
    <PackageReference Include="CSharpTest.Net.Collections" Version="14.906.1403.1082" />
    <PackageReference Include="Examine" Version="1.0.0-beta046" />
    <PackageReference Include="HtmlAgilityPack" Version="1.8.9" />
    <PackageReference Include="ImageProcessor">
      <Version>2.6.2.25</Version>
    </PackageReference>
    <PackageReference Include="LightInject" Version="5.1.2" />
    <PackageReference Include="LightInject.Annotation" Version="1.1.0" />
    <PackageReference Include="LightInject.Mvc" Version="2.0.0" />
    <PackageReference Include="LightInject.WebApi" Version="2.0.0" />
    <PackageReference Include="Markdown" Version="2.2.1" />
    <PackageReference Include="Microsoft.AspNet.Identity.Owin" Version="2.2.2" />
    <PackageReference Include="Microsoft.AspNet.Mvc" Version="5.2.6" />
    <PackageReference Include="Microsoft.AspNet.SignalR.Core" Version="2.2.3" />
    <PackageReference Include="Microsoft.AspNet.WebApi" Version="5.2.6" />
    <PackageReference Include="Microsoft.AspNet.WebApi.Client" Version="5.2.6" />
    <PackageReference Include="Microsoft.Owin.Host.SystemWeb" Version="4.0.0" />
    <PackageReference Include="Microsoft.Owin.Security.Cookies" Version="4.0.0" />
    <PackageReference Include="Microsoft.Owin.Security.OAuth" Version="4.0.0" />
    <PackageReference Include="MiniProfiler" Version="3.2.0.157" />
    <PackageReference Include="Newtonsoft.Json" Version="11.0.2" />
    <PackageReference Include="NPoco" Version="3.9.4" />
    <PackageReference Include="Semver" Version="2.0.4" />
    <PackageReference Include="System.Threading.Tasks.Dataflow" Version="4.8.0" />
  </ItemGroup>
  <ItemGroup>
    <ProjectReference Include="..\Umbraco.Core\Umbraco.Core.csproj">
      <Project>{31785bc3-256c-4613-b2f5-a1b0bdded8c1}</Project>
      <Name>Umbraco.Core</Name>
    </ProjectReference>
    <ProjectReference Include="..\Umbraco.Examine\Umbraco.Examine.csproj">
      <Name>Umbraco.Examine</Name>
      <Project>{07FBC26B-2927-4A22-8D96-D644C667FECC}</Project>
    </ProjectReference>
  </ItemGroup>
  <ItemGroup>
    <!-- no globbing for now, painful -->
    <!--
    <Compile Include="**\*.cs" Exclude="obj\**\*.cs;**\*.aspx.cs;**\*.ascx.cs;**\*.designer.cs" />
    -->
    <Compile Include="..\SolutionInfo.cs">
      <Link>Properties\SolutionInfo.cs</Link>
    </Compile>
    <Compile Include="AppBuilderExtensions.cs" />
    <Compile Include="AreaRegistrationContextExtensions.cs" />
    <Compile Include="AspNetHttpContextAccessor.cs" />
    <Compile Include="Cache\ContentCacheRefresher.cs" />
    <Compile Include="Cache\UserGroupCacheRefresher.cs" />
    <Compile Include="Components\BackOfficeUserAuditEventsComponent.cs" />
    <Compile Include="ContentApps\ListViewContentAppFactory.cs" />
    <Compile Include="Editors\BackOfficePreviewModel.cs" />
    <Compile Include="Editors\RelationTypeController.cs" />
    <Compile Include="Logging\WebProfiler.cs" />
    <Compile Include="Logging\WebProfilerComponent.cs" />
    <Compile Include="Logging\WebProfilerProvider.cs" />
    <Compile Include="Media\Exif\BitConverterEx.cs" />
    <Compile Include="Media\Exif\ExifBitConverter.cs" />
    <Compile Include="Media\Exif\ExifEnums.cs" />
    <Compile Include="Media\Exif\ExifExceptions.cs" />
    <Compile Include="Media\Exif\ExifExtendedProperty.cs" />
    <Compile Include="Media\Exif\ExifFileTypeDescriptor.cs" />
    <Compile Include="Media\Exif\ExifInterOperability.cs" />
    <Compile Include="Media\Exif\ExifProperty.cs" />
    <Compile Include="Media\Exif\ExifPropertyCollection.cs" />
    <Compile Include="Media\Exif\ExifPropertyFactory.cs" />
    <Compile Include="Media\Exif\ExifTag.cs" />
    <Compile Include="Media\Exif\ExifTagFactory.cs" />
    <Compile Include="Media\Exif\IFD.cs" />
    <Compile Include="Media\Exif\ImageFile.cs" />
    <Compile Include="Media\Exif\ImageFileDirectory.cs" />
    <Compile Include="Media\Exif\ImageFileDirectoryEntry.cs" />
    <Compile Include="Media\Exif\ImageFileFormat.cs" />
    <Compile Include="Media\Exif\JFIFEnums.cs" />
    <Compile Include="Media\Exif\JFIFExtendedProperty.cs" />
    <Compile Include="Media\Exif\JFIFThumbnail.cs" />
    <Compile Include="Media\Exif\JPEGExceptions.cs" />
    <Compile Include="Media\Exif\JPEGFile.cs" />
    <Compile Include="Media\Exif\JPEGMarker.cs" />
    <Compile Include="Media\Exif\JPEGSection.cs" />
    <Compile Include="Media\Exif\MathEx.cs" />
    <Compile Include="Media\Exif\SvgFile.cs" />
    <Compile Include="Media\Exif\TIFFFile.cs" />
    <Compile Include="Media\Exif\TIFFHeader.cs" />
    <Compile Include="Media\Exif\TIFFStrip.cs" />
    <Compile Include="Media\Exif\Utility.cs" />
    <Compile Include="Media\ImageHelper.cs" />
    <Compile Include="Media\TypeDetector\JpegDetector.cs" />
    <Compile Include="Media\TypeDetector\RasterizedTypeDetector.cs" />
    <Compile Include="Media\TypeDetector\SvgDetector.cs" />
    <Compile Include="Media\TypeDetector\TIFFDetector.cs" />
    <Compile Include="Media\UploadAutoFillProperties.cs" />
<<<<<<< HEAD
    <Compile Include="Models\ContentEditing\PublicAccess.cs" />
=======
    <Compile Include="Models\ContentEditing\ObjectType.cs" />
    <Compile Include="Models\ContentEditing\RelationDisplay.cs" />
    <Compile Include="Models\ContentEditing\RelationTypeDisplay.cs" />
    <Compile Include="Models\ContentEditing\RelationTypeSave.cs" />
>>>>>>> 85b25485
    <Compile Include="Models\ContentEditing\RollbackVersion.cs" />
    <Compile Include="Models\ContentEditing\SearchResult.cs" />
    <Compile Include="Models\ContentEditing\SearchResults.cs" />
    <Compile Include="Models\ContentEditing\UnpublishContent.cs" />
    <Compile Include="Models\Mapping\MappingOperationOptionsExtensions.cs" />
    <Compile Include="ContentApps\ContentAppFactoryCollection.cs" />
    <Compile Include="ContentApps\ContentAppFactoryCollectionBuilder.cs" />
    <Compile Include="ContentApps\ContentEditorContentAppFactory.cs" />
    <Compile Include="ContentApps\ContentInfoContentAppFactory.cs" />
    <Compile Include="Models\Mapping\ScheduledPublishDateResolver.cs" />
    <Compile Include="PropertyEditors\GridPropertyIndexValueFactory.cs" />
    <Compile Include="Search\GenericIndexDiagnostics.cs" />
    <Compile Include="Search\IUmbracoIndexesCreator.cs" />
    <Compile Include="Search\UmbracoIndexesCreator.cs" />
    <Compile Include="Security\ActiveDirectoryBackOfficeUserPasswordChecker.cs" />
    <Compile Include="Security\BackOfficeClaimsIdentityFactory.cs" />
    <Compile Include="Security\BackOfficeUserManagerMarker.cs" />
    <Compile Include="Security\BackOfficeUserPasswordCheckerResult.cs" />
    <Compile Include="Security\IBackOfficeUserManagerMarker.cs" />
    <Compile Include="Security\IBackOfficeUserPasswordChecker.cs" />
    <Compile Include="Security\IdentityAuditEventArgs.cs" />
    <Compile Include="Composing\CompositionRoots\InstallerCompositionRoot.cs" />
    <Compile Include="CompositionExtensions.cs" />
    <Compile Include="Composing\Current.cs" />
    <Compile Include="Editors\BackOfficeAssetsController.cs" />
    <Compile Include="Editors\BackOfficeModel.cs" />
    <Compile Include="Editors\BackOfficeServerVariables.cs" />
    <Compile Include="ImageProcessorLogger.cs" />
    <Compile Include="Macros\MacroTagParser.cs" />
    <Compile Include="Models\ContentEditing\ContentDomainsAndCulture.cs" />
    <Compile Include="Models\ContentEditing\ContentSavedState.cs" />
    <Compile Include="Models\Mapping\ContentSavedStateResolver.cs" />
    <Compile Include="OwinExtensions.cs" />
    <Compile Include="Security\BackOfficeCookieAuthenticationProvider.cs" />
    <Compile Include="Security\BackOfficeSignInManager.cs" />
    <Compile Include="Security\BackOfficeUserManager.cs" />
    <Compile Include="Security\SessionIdValidator.cs" />
    <Compile Include="Trees\LegacyTreeDataConverter.cs" />
    <Compile Include="UI\JavaScript\ClientDependencyConfiguration.cs" />
    <Compile Include="Editors\Binders\BlueprintItemBinder.cs" />
    <Compile Include="UmbracoApplicationBase.cs" />
    <Compile Include="WebApi\HttpActionContextExtensions.cs" />
    <Compile Include="Models\ContentEditing\IContentSave.cs" />
    <Compile Include="WebApi\TrimModelBinder.cs" />
    <Compile Include="Editors\CodeFileController.cs" />
    <Compile Include="Editors\Dashboards.cs" />
    <Compile Include="Editors\DictionaryController.cs" />
    <Compile Include="Editors\EditorModelEventArgs.cs" />
    <Compile Include="Editors\EditorValidatorCollection.cs" />
    <Compile Include="Editors\EditorValidatorCollectionBuilder.cs" />
    <Compile Include="Editors\EditorValidatorOfT.cs" />
    <Compile Include="Editors\Filters\MemberValidationHelper.cs" />
    <Compile Include="Editors\ExamineManagementController.cs" />
    <Compile Include="Editors\FromJsonPathAttribute.cs" />
    <Compile Include="Editors\HelpController.cs" />
    <Compile Include="Editors\Filters\IsCurrentUserModelFilterAttribute.cs" />
    <Compile Include="Editors\LanguageController.cs" />
    <Compile Include="WebApi\ParameterSwapControllerActionSelector.cs" />
    <Compile Include="Editors\PasswordChanger.cs" />
    <Compile Include="Editors\PreviewController.cs" />
    <Compile Include="Editors\TemplateController.cs" />
    <Compile Include="Editors\TourController.cs" />
    <Compile Include="HealthCheck\Checks\Security\XssProtectionCheck.cs" />
    <Compile Include="HealthCheck\Checks\Security\HstsCheck.cs" />
    <Compile Include="Editors\UserEditorAuthorizationHelper.cs" />
    <Compile Include="Editors\Filters\UserGroupAuthorizationAttribute.cs" />
    <Compile Include="Editors\Filters\UserGroupEditorAuthorizationHelper.cs" />
    <Compile Include="Editors\UserGroupsController.cs" />
    <Compile Include="Editors\Filters\UserGroupValidateAttribute.cs" />
    <Compile Include="Editors\UsersController.cs" />
    <Compile Include="Features\DisabledFeatures.cs" />
    <Compile Include="Features\EnabledFeatures.cs" />
    <Compile Include="Features\UmbracoFeatures.cs" />
    <Compile Include="HealthCheck\HealthCheckCollection.cs" />
    <Compile Include="HealthCheck\HealthCheckNotificationMethodAttribute.cs" />
    <Compile Include="HealthCheck\HealthCheckNotificationMethodCollection.cs" />
    <Compile Include="HealthCheck\HealthCheckNotificationMethodCollectionBuilder.cs" />
    <Compile Include="HealthCheck\HealthCheckResults.cs" />
    <Compile Include="HealthCheck\HeathCheckCollectionBuilder.cs" />
    <Compile Include="HealthCheck\NotificationMethods\EmailNotificationMethod.cs" />
    <Compile Include="HealthCheck\NotificationMethods\IHealthCheckNotificationMethod.cs" />
    <Compile Include="HealthCheck\NotificationMethods\NotificationMethodBase.cs" />
    <Compile Include="HybridAccessorBase.cs" />
    <Compile Include="HybridUmbracoContextAccessor.cs" />
    <Compile Include="HttpContextUmbracoContextAccessor.cs" />
    <Compile Include="HybridEventMessagesAccessor.cs" />
    <Compile Include="IHttpContextAccessor.cs" />
    <Compile Include="Cache\RelationTypeCacheRefresher.cs" />
    <Compile Include="Composing\CompositionRoots\WebMappingProfilesCompositionRoot.cs" />
    <Compile Include="Editors\BackOfficeNotificationsController.cs" />
    <Compile Include="Install\InstallStepCollection.cs" />
    <Compile Include="Install\InstallSteps\ConfigureMachineKey.cs" />
    <Compile Include="IPublishedContentQuery.cs" />
    <Compile Include="Editors\MemberGroupController.cs" />
    <Compile Include="LightInjectExtensions.cs" />
    <Compile Include="Editors\EditorValidator.cs" />
    <Compile Include="Macros\MacroContent.cs" />
    <Compile Include="HealthCheck\Checks\Config\AbstractConfigCheck.cs" />
    <Compile Include="HealthCheck\Checks\Config\AcceptableConfiguration.cs" />
    <Compile Include="HealthCheck\Checks\Config\ConfigurationService.cs" />
    <Compile Include="HealthCheck\Checks\Config\ConfigurationServiceResult.cs" />
    <Compile Include="Macros\MacroModel.cs" />
    <Compile Include="HealthCheck\Checks\Config\MacroErrorsCheck.cs" />
    <Compile Include="HealthCheck\Checks\Config\NotificationEmailCheck.cs" />
    <Compile Include="HealthCheck\Checks\Config\TrySkipIisCustomErrorsCheck.cs" />
    <Compile Include="HealthCheck\Checks\Config\CustomErrorsCheck.cs" />
    <Compile Include="HealthCheck\Checks\Config\TraceCheck.cs" />
    <Compile Include="HealthCheck\Checks\Config\ValueComparisonType.cs" />
    <Compile Include="HealthCheck\Checks\Config\CompilationDebugCheck.cs" />
    <Compile Include="HealthCheck\Checks\Security\BaseHttpHeaderCheck.cs" />
    <Compile Include="HealthCheck\Checks\Security\NoSniffCheck.cs" />
    <Compile Include="HealthCheck\Checks\Services\SmtpCheck.cs" />
    <Compile Include="HealthCheck\Checks\Permissions\FolderAndFilePermissionsCheck.cs" />
    <Compile Include="HealthCheck\Checks\Security\ExcessiveHeadersCheck.cs" />
    <Compile Include="HealthCheck\Checks\Security\ClickJackingCheck.cs" />
    <Compile Include="HealthCheck\HealthCheckAction.cs" />
    <Compile Include="HealthCheck\HealthCheckAttribute.cs" />
    <Compile Include="HealthCheck\HealthCheckController.cs" />
    <Compile Include="Macros\MacroPropertyModel.cs" />
    <Compile Include="Macros\MacroRenderer.cs" />
    <Compile Include="Macros\UserControlMacroEngine.cs" />
    <Compile Include="HealthCheck\HealthCheckGroup.cs" />
    <Compile Include="HealthCheck\HealthCheck.cs" />
    <Compile Include="HealthCheck\HealthCheckStatus.cs" />
    <Compile Include="HealthCheck\Checks\Security\HttpsCheck.cs" />
    <Compile Include="HealthCheck\StatusResultType.cs" />
    <Compile Include="Models\BackOfficeTour.cs" />
    <Compile Include="Models\BackOfficeTourFile.cs" />
    <Compile Include="Models\BackOfficeTourStep.cs" />
    <Compile Include="Models\ContentEditing\AssignedContentPermissions.cs" />
    <Compile Include="Models\ContentEditing\AssignedUserGroupPermissions.cs" />
    <Compile Include="Models\ContentEditing\CodeFileDisplay.cs" />
    <Compile Include="Models\ContentEditing\ContentRedirectUrl.cs" />
    <Compile Include="Models\ContentEditing\ContentVariantSave.cs" />
    <Compile Include="Models\ContentEditing\ContentVariationDisplay.cs" />
    <Compile Include="Models\ContentEditing\DomainDisplay.cs" />
    <Compile Include="Models\ContentEditing\DomainSave.cs" />
    <Compile Include="Models\ContentEditing\CreatedDocumentTypeCollectionResult.cs" />
    <Compile Include="Models\ContentEditing\DictionaryDisplay.cs" />
    <Compile Include="Models\ContentEditing\DictionaryOverviewDisplay.cs" />
    <Compile Include="Models\ContentEditing\DictionaryOverviewTranslationDisplay.cs" />
    <Compile Include="Models\ContentEditing\DictionarySave.cs" />
    <Compile Include="Models\ContentEditing\DictionaryTranslationDisplay.cs" />
    <Compile Include="Models\ContentEditing\DictionaryTranslationSave.cs" />
    <Compile Include="Models\ContentEditing\EditorNavigation.cs" />
    <Compile Include="Models\ContentEditing\GetAvailableCompositionsFilter.cs" />
    <Compile Include="Editors\IEditorValidator.cs" />
    <Compile Include="Editors\EditorModelEventManager.cs" />
    <Compile Include="HtmlHelperBackOfficeExtensions.cs" />
    <Compile Include="Models\ContentEditing\IContentProperties.cs" />
    <Compile Include="Models\ContentEditing\ITabbedContent.cs" />
    <Compile Include="Models\ContentEditing\NotifySetting.cs" />
    <Compile Include="Models\ContentEditing\Permission.cs" />
    <Compile Include="Models\ContentEditing\PostedFolder.cs" />
    <Compile Include="Models\ContentEditing\SnippetDisplay.cs" />
    <Compile Include="Models\ContentEditing\TemplateDisplay.cs" />
    <Compile Include="Models\ContentEditing\TreeSearchResult.cs" />
    <Compile Include="Models\ContentEditing\UserDisplay.cs" />
    <Compile Include="Models\ContentEditing\UserGroupBasic.cs" />
    <Compile Include="Models\ContentEditing\UserGroupDisplay.cs" />
    <Compile Include="Models\ContentEditing\UserGroupPermissionsSave.cs" />
    <Compile Include="Models\ContentEditing\UserGroupSave.cs" />
    <Compile Include="Models\ContentEditing\UserInvite.cs" />
    <Compile Include="Models\ContentEditing\UserProfile.cs" />
    <Compile Include="Models\ContentEditing\UserSave.cs" />
    <Compile Include="Models\ContentEditing\Language.cs" />
    <Compile Include="Models\ContentTypeImportModel.cs" />
    <Compile Include="Models\Mapping\ActionButtonsResolver.cs" />
    <Compile Include="Models\Mapping\AuditMapperProfile.cs" />
    <Compile Include="Models\Mapping\ContentAppResolver.cs" />
    <Compile Include="Models\Mapping\ContentItemDisplayNameResolver.cs" />
    <Compile Include="Models\Mapping\ContentTypeVariationsResolver.cs" />
    <Compile Include="Models\Mapping\ContentChildOfListViewResolver.cs" />
    <Compile Include="Models\Mapping\ContentUrlResolver.cs" />
    <Compile Include="Models\Mapping\DefaultTemplateResolver.cs" />
    <Compile Include="Models\Mapping\DictionaryMapperProfile.cs" />
    <Compile Include="Models\Mapping\LanguageMapperProfile.cs" />
    <Compile Include="Models\Mapping\MediaAppResolver.cs" />
    <Compile Include="Models\Mapping\MediaChildOfListViewResolver.cs" />
    <Compile Include="Models\Mapping\CodeFileMapperProfile.cs" />
    <Compile Include="Models\Mapping\ContentTreeNodeUrlResolver.cs" />
    <Compile Include="Models\Mapping\ContentTypeUdiResolver.cs" />
    <Compile Include="Models\Mapping\EntityProfileExtensions.cs" />
    <Compile Include="Models\Mapping\ContentTypeBasicResolver.cs" />
    <Compile Include="Models\Mapping\MemberBasicPropertiesResolver.cs" />
    <Compile Include="Models\Mapping\MemberDtoPropertiesResolver.cs" />
    <Compile Include="Models\Mapping\MemberProviderFieldResolver.cs" />
    <Compile Include="Models\Mapping\MembershipScenarioResolver.cs" />
    <Compile Include="Models\Mapping\MembershipUserTypeConverter.cs" />
    <Compile Include="Models\Mapping\MemberTabsAndPropertiesResolver.cs" />
    <Compile Include="Models\Mapping\MemberTreeNodeUrlResolver.cs" />
    <Compile Include="Models\Mapping\PropertyTypeVariationsResolver.cs" />
    <Compile Include="Models\Mapping\RedirectUrlMapperProfile.cs" />
    <Compile Include="Models\Mapping\TemplateMapperProfile.cs" />
    <Compile Include="Models\Mapping\UserGroupDefaultPermissionsResolver.cs" />
    <Compile Include="Models\Mapping\ContentItemDisplayVariationResolver.cs" />
    <Compile Include="Models\PublishedContent\HttpContextVariationContextAccessor.cs" />
    <Compile Include="Models\PublishedContent\PublishedValueFallback.cs" />
    <Compile Include="Models\RelatedLink.cs" />
    <Compile Include="Models\RelatedLinkBase.cs" />
    <Compile Include="Models\RelatedLinks.cs" />
    <Compile Include="Models\RelatedLinkType.cs" />
    <Compile Include="Models\SendCodeViewModel.cs" />
    <Compile Include="Models\Trees\ExportMember.cs" />
    <Compile Include="Models\UserTourStatus.cs" />
    <Compile Include="Mvc\FilteredControllerFactoryCollection.cs" />
    <Compile Include="Mvc\FilteredControllerFactoryCollectionBuilder.cs" />
    <Compile Include="Mvc\SurfaceControllerTypeCollection.cs" />
    <Compile Include="PropertyEditors\ContentPickerPropertyEditor.cs" />
    <Compile Include="PropertyEditors\ContentPickerConfiguration.cs" />
    <Compile Include="PropertyEditors\ContentPickerConfigurationEditor.cs" />
    <Compile Include="PropertyEditors\DateConfiguration.cs" />
    <Compile Include="PropertyEditors\DateValueEditor.cs" />
    <Compile Include="PropertyEditors\DateTimeConfiguration.cs" />
    <Compile Include="PropertyEditors\DecimalConfigurationEditor.cs" />
    <Compile Include="PropertyEditors\DropDownFlexiblePropertyEditor.cs" />
    <Compile Include="PropertyEditors\DropDownFlexibleConfigurationEditor.cs" />
    <Compile Include="PropertyEditors\EmailAddressConfigurationEditor.cs" />
    <Compile Include="PropertyEditors\EmailAddressConfiguration.cs" />
    <Compile Include="PropertyEditors\GridConfiguration.cs" />
    <Compile Include="PropertyEditors\GridConfigurationEditor.cs" />
    <Compile Include="PropertyEditors\ImageCropperConfigurationEditor.cs" />
    <Compile Include="PropertyEditors\IntegerConfigurationEditor.cs" />
    <Compile Include="PropertyEditors\ListViewConfiguration.cs" />
    <Compile Include="PropertyEditors\ListViewConfigurationEditor.cs" />
    <Compile Include="PropertyEditors\MacroContainerConfiguration.cs" />
    <Compile Include="PropertyEditors\MacroContainerConfigurationEditor.cs" />
    <Compile Include="PropertyEditors\MarkdownConfiguration.cs" />
    <Compile Include="PropertyEditors\MarkdownConfigurationEditor.cs" />
    <Compile Include="PropertyEditors\MediaPickerPropertyEditor.cs" />
    <Compile Include="PropertyEditors\MediaPickerConfiguration.cs" />
    <Compile Include="PropertyEditors\MediaPickerConfigurationEditor.cs" />
    <Compile Include="PropertyEditors\MemberPickerPropertyEditor.cs" />
    <Compile Include="PropertyEditors\MemberPickerConfiguration.cs" />
    <Compile Include="PropertyEditors\MultiNodePickerConfiguration.cs" />
    <Compile Include="PropertyEditors\MultiNodePickerConfigurationEditor.cs" />
    <Compile Include="PropertyEditors\MultiNodePickerConfigurationTreeSource.cs" />
    <Compile Include="PropertyEditors\MultiNodeTreePickerPropertyEditor.cs" />
    <Compile Include="PropertyEditors\MultipleTextStringConfiguration.cs" />
    <Compile Include="PropertyEditors\MultipleTextStringConfigurationEditor.cs" />
    <Compile Include="PropertyEditors\NestedContentConfiguration.cs" />
    <Compile Include="PropertyEditors\NestedContentConfigurationEditor.cs" />
    <Compile Include="PropertyEditors\NestedContentController.cs" />
    <Compile Include="PropertyEditors\NestedContentPropertyEditor.cs" />
    <Compile Include="PropertyEditors\ParameterEditors\MultipleContentPickerParameterEditor.cs" />
    <Compile Include="PropertyEditors\PropertyEditorsComponent.cs" />
    <Compile Include="PropertyEditors\RelatedLinksPropertyEditor.cs" />
    <Compile Include="PropertyEditors\RelatedLinksConfiguration.cs" />
    <Compile Include="PropertyEditors\RelatedLinksConfigurationEditor.cs" />
    <Compile Include="PropertyEditors\RichTextConfiguration.cs" />
    <Compile Include="PropertyEditors\SliderConfigurationEditor.cs" />
    <Compile Include="PropertyEditors\TagConfigurationEditor.cs" />
    <Compile Include="PropertyEditors\TextAreaConfiguration.cs" />
    <Compile Include="PropertyEditors\TextAreaConfigurationEditor.cs" />
    <Compile Include="PropertyEditors\TextboxConfiguration.cs" />
    <Compile Include="PropertyEditors\TextboxConfigurationEditor.cs" />
    <Compile Include="PropertyEditors\TextOnlyValueEditor.cs" />
    <Compile Include="PropertyEditors\TrueFalseConfiguration.cs" />
    <Compile Include="PropertyEditors\TrueFalseConfigurationEditor.cs" />
    <Compile Include="PropertyEditors\UserPickerConfiguration.cs" />
    <Compile Include="PropertyEditors\ValueConverters\FlexibleDropdownPropertyValueConverter.cs" />
    <Compile Include="PropertyEditors\ValueConverters\NestedContentManyValueConverter.cs" />
    <Compile Include="PropertyEditors\ValueConverters\NestedContentValueConverterBase.cs" />
    <Compile Include="PropertyEditors\ValueConverters\NestedContentSingleValueConverter.cs" />
    <Compile Include="PropertyEditors\ValueConverters\RelatedLinksLegacyValueConverter.cs" />
    <Compile Include="PropertyEditors\ValueConverters\MediaPickerValueConverter.cs" />
    <Compile Include="PropertyEditors\ValueConverters\MemberPickerValueConverter.cs" />
    <Compile Include="PropertyEditors\ValueConverters\MultiNodeTreePickerValueConverter.cs" />
    <Compile Include="PropertyEditors\ValueListUniqueValueValidator.cs" />
    <Compile Include="PublishedCache\IPublishedSnapshot.cs" />
    <Compile Include="PublishedCache\IDefaultCultureAccessor.cs" />
    <Compile Include="PublishedCache\NuCache\DataSource\BTree.ContentDataSerializer.cs" />
    <Compile Include="PublishedCache\NuCache\DataSource\BTree.ContentNodeKitSerializer.cs" />
    <Compile Include="PublishedCache\NuCache\DataSource\BTree.DictionaryOfCultureVariationSerializer.cs" />
    <Compile Include="PublishedCache\NuCache\DataSource\BTree.DictionaryOfPropertyDataSerializer.cs" />
    <Compile Include="PublishedCache\NuCache\DataSource\ContentNestedData.cs" />
    <Compile Include="PublishedCache\NuCache\DataSource\CultureVariation.cs" />
    <Compile Include="PublishedCache\NuCache\DataSource\IDataSource.cs" />
    <Compile Include="PublishedCache\NuCache\DataSource\PropertyData.cs" />
    <Compile Include="PublishedCache\NuCache\DataSource\SerializerBase.cs" />
    <Compile Include="PublishedCache\NuCache\NuCacheComponent.cs" />
    <Compile Include="PublishedCache\NuCache\PublishedSnapshot.cs" />
    <Compile Include="PublishedCache\PublishedElement.cs" />
    <Compile Include="PublishedCache\PublishedElementPropertyBase.cs" />
    <Compile Include="PropertyEditors\ValueConverters\ContentPickerValueConverter.cs" />
    <Compile Include="PublishedCache\PublishedSnapshotServiceBase.cs" />
    <Compile Include="PublishedCache\IDomainCache.cs" />
    <Compile Include="PublishedCache\IPublishedSnapshotAccessor.cs" />
    <Compile Include="PublishedCache\IPublishedSnapshotService.cs" />
    <Compile Include="PublishedCache\IPublishedMemberCache.cs" />
    <Compile Include="PublishedCache\NuCache\CacheKeys.cs" />
    <Compile Include="PublishedCache\NuCache\ContentCache.cs" />
    <Compile Include="PublishedCache\NuCache\ContentNode.cs" />
    <Compile Include="PublishedCache\NuCache\ContentNodeKit.cs" />
    <Compile Include="PublishedCache\NuCache\ContentStore.cs" />
    <Compile Include="PublishedCache\NuCache\DataSource\BTree.cs" />
    <Compile Include="PublishedCache\NuCache\DataSource\ContentData.cs" />
    <Compile Include="PublishedCache\NuCache\DataSource\ContentSourceDto.cs" />
    <Compile Include="PublishedCache\NuCache\DataSource\DatabaseDataSource.cs" />
    <Compile Include="PublishedCache\NuCache\DomainCache.cs" />
    <Compile Include="PublishedCache\NuCache\PublishedSnapshotService.cs" />
    <Compile Include="PublishedCache\NuCache\MediaCache.cs" />
    <Compile Include="PublishedCache\NuCache\MemberCache.cs" />
    <Compile Include="PublishedCache\NuCache\Navigable\INavigableData.cs" />
    <Compile Include="PublishedCache\NuCache\Navigable\NavigableContent.cs" />
    <Compile Include="PublishedCache\NuCache\Navigable\NavigableContentType.cs" />
    <Compile Include="PublishedCache\NuCache\Navigable\NavigablePropertyType.cs" />
    <Compile Include="PublishedCache\NuCache\Navigable\RootContent.cs" />
    <Compile Include="PublishedCache\NuCache\Navigable\Source.cs" />
    <Compile Include="PublishedCache\NuCache\Property.cs" />
    <Compile Include="PublishedCache\NuCache\PublishedContent.cs" />
    <Compile Include="PublishedCache\NuCache\PublishedMember.cs" />
    <Compile Include="PublishedCache\NuCache\SnapDictionary.cs" />
    <Compile Include="PublishedCache\PublishedCacheBase.cs" />
    <Compile Include="PublishedCache\PublishedContentTypeCache.cs" />
    <Compile Include="PublishedCache\DefaultCultureAccessor.cs" />
    <Compile Include="PublishedCache\UmbracoContextPublishedSnapshotAccessor.cs" />
    <Compile Include="PublishedCache\XmlPublishedCache\DictionaryPublishedContent.cs" />
    <Compile Include="PublishedCache\XmlPublishedCache\DomainCache.cs" />
    <Compile Include="PublishedCache\XmlPublishedCache\PublishedSnapshot.cs" />
    <Compile Include="PublishedCache\XmlPublishedCache\PublishedSnapshotService.cs" />
    <Compile Include="PublishedCache\XmlPublishedCache\PreviewContent.cs" />
    <Compile Include="PublishedCache\XmlPublishedCache\PublishedMemberCache.cs" />
    <Compile Include="PublishedCache\XmlPublishedCache\SafeXmlReaderWriter.cs" />
    <Compile Include="PublishedCache\XmlPublishedCache\XmlStore.cs" />
    <Compile Include="PublishedCache\XmlPublishedCache\XmlStoreFilePersister.cs" />
    <Compile Include="PublishedElementExtensions.cs" />
    <Compile Include="PublishedModels\DummyClassSoThatPublishedModelsNamespaceExists.cs" />
    <Compile Include="RelatedLinksTypeConverter.cs" />
    <Compile Include="Routing\ContentFinderByUrl.cs" />
    <Compile Include="Routing\ContentFinderByUrlAndTemplate.cs" />
    <Compile Include="Routing\ContentFinderCollection.cs" />
    <Compile Include="Routing\ContentFinderCollectionBuilder.cs" />
    <Compile Include="Routing\Domain.cs" />
    <Compile Include="Routing\IContentLastChanceFinder.cs" />
    <Compile Include="Routing\UrlInfo.cs" />
    <Compile Include="Routing\UrlProviderCollection.cs" />
    <Compile Include="Routing\UrlProviderCollectionBuilder.cs" />
    <Compile Include="Scheduling\HealthCheckNotifier.cs" />
    <Compile Include="Search\SearchableApplicationTree.cs" />
    <Compile Include="Search\SearchableTreeAttribute.cs" />
    <Compile Include="Search\SearchableTreeCollection.cs" />
    <Compile Include="Search\SearchableTreeCollectionBuilder.cs" />
    <Compile Include="Search\UmbracoTreeSearcher.cs" />
    <Compile Include="Security\AuthenticationExtensions.cs" />
    <Compile Include="Security\UmbracoSecureDataFormat.cs" />
    <Compile Include="Security\UmbracoAuthTicketDataProtector.cs" />
    <Compile Include="SignalR\IPreviewHub.cs" />
    <Compile Include="SignalR\PreviewHub.cs" />
    <Compile Include="SignalR\PreviewHubComponent.cs" />
    <Compile Include="Suspendable.cs" />
    <Compile Include="Tour\BackOfficeTourFilter.cs" />
    <Compile Include="Tour\TourFilterCollection.cs" />
    <Compile Include="Tour\TourFilterCollectionBuilder.cs" />
    <Compile Include="Trees\ContentBlueprintTreeController.cs" />
    <Compile Include="Trees\RelationTypeTreeController.cs" />
    <Compile Include="Trees\MacrosTreeController.cs" />
    <Compile Include="Models\ContentEditing\MemberGroupDisplay.cs" />
    <Compile Include="Models\ContentEditing\MemberGroupSave.cs" />
    <Compile Include="Trees\MemberGroupTreeController.cs" />
    <Compile Include="Trees\MemberTypeAndGroupTreeControllerBase.cs" />
    <Compile Include="Trees\ScriptsTreeController.cs" />
    <Compile Include="Trees\DictionaryTreeController.cs" />
    <Compile Include="Trees\StylesheetsTreeController.cs" />
    <Compile Include="Trees\UserPermissionsTreeController.cs" />
    <Compile Include="Trees\UserTreeController.cs" />
    <Compile Include="UI\Bundles\JsApplicationLib.cs" />
    <Compile Include="UI\Bundles\JsJQueryPlugins.cs" />
    <Compile Include="UI\Bundles\JsUmbracoApplicationCore.cs" />
    <Compile Include="umbraco.presentation\umbraco\endPreview.aspx.cs">
      <SubType>ASPXCodeBehind</SubType>
    </Compile>
    <Compile Include="WebApi\EnableDetailedErrorsAttribute.cs" />
    <Compile Include="WebApi\Filters\AppendUserModifiedHeaderAttribute.cs" />
    <Compile Include="WebApi\Filters\CheckIfUserTicketDataIsStaleAttribute.cs" />
    <Compile Include="WebApi\Filters\FeatureAuthorizeAttribute.cs" />
    <Compile Include="Editors\Filters\MediaItemSaveValidationAttribute.cs" />
    <Compile Include="Editors\Filters\MemberSaveValidationAttribute.cs" />
    <Compile Include="WebApi\SessionHttpControllerRouteHandler.cs" />
    <Compile Include="WebApi\UmbracoApiControllerTypeCollection.cs" />
    <Compile Include="WebApi\UnhandedExceptionLoggerConfigurationAttribute.cs" />
    <Compile Include="WebApi\UnhandledExceptionLogger.cs" />
    <Compile Include="Runtime\WebRuntimeComponent.cs" />
    <Compile Include="Editors\PublishedStatusController.cs" />
    <Compile Include="Editors\NuCacheStatusController.cs" />
    <Compile Include="Actions\ActionAssignDomain.cs" />
    <Compile Include="Actions\ActionBrowse.cs" />
    <Compile Include="Actions\ActionChangeDocType.cs" />
    <Compile Include="Actions\ActionCollection.cs" />
    <Compile Include="Actions\ActionCollectionBuilder.cs" />
    <Compile Include="Actions\ActionCopy.cs" />
    <Compile Include="Actions\ActionCreateBlueprintFromContent.cs" />
    <Compile Include="Actions\ActionDelete.cs" />
    <Compile Include="Actions\ActionMove.cs" />
    <Compile Include="Actions\ActionNew.cs" />
    <Compile Include="Actions\ActionProtect.cs" />
    <Compile Include="Actions\ActionPublish.cs" />
    <Compile Include="Actions\ActionRestore.cs" />
    <Compile Include="Actions\ActionRights.cs" />
    <Compile Include="Actions\ActionRollback.cs" />
    <Compile Include="Actions\ActionSort.cs" />
    <Compile Include="Actions\ActionToPublish.cs" />
    <Compile Include="Actions\ActionUnpublish.cs" />
    <Compile Include="Actions\ActionUpdate.cs" />
    <Compile Include="Actions\IAction.cs" />
    <Compile Include="Models\ContentEditing\EntityBasic.cs" />
    <Compile Include="Models\Trees\ApplicationAttribute.cs" />
    <Compile Include="Models\Trees\ApplicationDefinitions.cs" />
    <Compile Include="Models\Trees\IApplication.cs" />
    <Compile Include="Services\SectionService.cs" />
    <Compile Include="Trees\TreeAttribute.cs" />
    <Compile Include="Models\Trees\TreeNode.cs" />
    <Compile Include="Routing\NotFoundHandlerHelper.cs" />
    <Compile Include="Models\ContentEditing\DocumentTypeDisplay.cs" />
    <Compile Include="Models\ContentEditing\ContentTypeCompositionDisplay.cs" />
    <Compile Include="Models\ContentEditing\ContentTypeSave.cs" />
    <Compile Include="Models\ContentEditing\DocumentTypeSave.cs" />
    <Compile Include="Models\ContentEditing\InstalledPackageModel.cs" />
    <Compile Include="Models\ContentEditing\MediaTypeDisplay.cs" />
    <Compile Include="Models\ContentEditing\MediaTypeSave.cs" />
    <Compile Include="Models\ContentEditing\MemberPropertyTypeBasic.cs" />
    <Compile Include="Models\ContentEditing\MemberPropertyTypeDisplay.cs" />
    <Compile Include="Models\ContentEditing\MemberTypeDisplay.cs" />
    <Compile Include="Models\ContentEditing\MemberTypeSave.cs" />
    <Compile Include="Models\ContentEditing\PostedFiles.cs" />
    <Compile Include="Models\ContentEditing\PropertyGroupBasic.cs" />
    <Compile Include="Models\ContentEditing\PropertyTypeBasic.cs" />
    <Compile Include="Models\ContentEditing\SimpleNotificationModel.cs" />
    <Compile Include="Models\LocalPackageInstallModel.cs" />
    <Compile Include="Models\Mapping\ContentTypeProfileExtensions.cs" />
    <Compile Include="Models\Mapping\LockedCompositionsResolver.cs" />
    <Compile Include="Models\Mapping\PropertyGroupDisplayResolver.cs" />
    <Compile Include="Models\PackageInstallResult.cs" />
    <Compile Include="Models\SetPasswordModel.cs" />
    <Compile Include="Models\RequestPasswordResetModel.cs" />
    <Compile Include="Models\ValidatePasswordResetCodeModel.cs" />
    <Compile Include="Mvc\ControllerContextExtensions.cs" />
    <Compile Include="Mvc\DisableBrowserCacheAttribute.cs" />
    <Compile Include="Mvc\EnsurePartialViewMacroViewContextFilterAttribute.cs" />
    <Compile Include="Mvc\IRenderController.cs" />
    <Compile Include="Mvc\ModelBindingException.cs" />
    <Compile Include="Mvc\RenderIndexActionSelectorAttribute.cs" />
    <Compile Include="Mvc\UmbracoRequireHttpsAttribute.cs" />
    <Compile Include="Mvc\ValidateMvcAngularAntiForgeryTokenAttribute.cs" />
    <Compile Include="OwinMiddlewareConfiguredEventArgs.cs" />
    <Compile Include="PropertyEditors\DateConfigurationEditor.cs" />
    <Compile Include="PropertyEditors\DateTimeConfigurationEditor.cs" />
    <Compile Include="PropertyEditors\DecimalPropertyEditor.cs" />
    <Compile Include="Routing\RedirectTrackingComponent.cs" />
    <Compile Include="Editors\RedirectUrlManagementController.cs" />
    <Compile Include="Models\ContentEditing\RedirectUrlSearchResults.cs" />
    <Compile Include="DefaultEventMessagesFactory.cs" />
    <Compile Include="Routing\ContentFinderByRedirectUrl.cs" />
    <Compile Include="Scheduling\LatchedBackgroundTaskBase.cs" />
    <Compile Include="Security\ExternalSignInAutoLinkOptions.cs" />
    <Compile Include="Security\FixWindowsAuthMiddlware.cs" />
    <Compile Include="Security\ForceRenewalCookieAuthenticationHandler.cs" />
    <Compile Include="Security\ForceRenewalCookieAuthenticationMiddleware.cs" />
    <Compile Include="Security\GetUserSecondsMiddleWare.cs" />
    <Compile Include="Models\ContentEditing\PropertyTypeDisplay.cs" />
    <Compile Include="Models\ContentEditing\PropertyGroupDisplay.cs" />
    <Compile Include="Media\EmbedProviders\OEmbedJson.cs" />
    <Compile Include="Media\EmbedProviders\OEmbedResponse.cs" />
    <Compile Include="Media\EmbedProviders\OEmbedPhoto.cs" />
    <Compile Include="Security\IUmbracoBackOfficeTwoFactorOptions.cs" />
    <Compile Include="Models\Mapping\PropertyTypeGroupResolver.cs" />
    <Compile Include="Services\ApplicationTreeService.cs" />
    <Compile Include="Security\PreviewAuthenticationMiddleware.cs" />
    <Compile Include="Trees\ContentTypeTreeController.cs" />
    <Compile Include="Trees\PackagesTreeController.cs" />
    <Compile Include="Trees\MediaTypeTreeController.cs" />
    <Compile Include="Trees\MemberTypeTreeController.cs" />
    <Compile Include="Security\WebAuthExtensions.cs" />
    <Compile Include="UI\JavaScript\UmbracoClientDependencyLoader.cs" />
    <Compile Include="UmbracoDefaultOwinStartup.cs" />
    <Compile Include="IUmbracoContextAccessor.cs" />
    <Compile Include="HtmlStringUtilities.cs" />
    <Compile Include="ITagQuery.cs" />
    <Compile Include="IUmbracoComponentRenderer.cs" />
    <Compile Include="Models\Mapping\RelationMapperProfile.cs" />
    <Compile Include="Models\UnLinkLoginModel.cs" />
    <Compile Include="Mvc\MvcVersionCheck.cs" />
    <Compile Include="Scheduling\ThreadingTaskImmutable.cs" />
    <Compile Include="Mvc\ProfilingView.cs" />
    <Compile Include="Mvc\ProfilingViewEngine.cs" />
    <Compile Include="Mvc\UrlHelperExtensions.cs" />
    <Compile Include="Scheduling\BackgroundTaskRunner.cs" />
    <Compile Include="BatchedDatabaseServerMessenger.cs" />
    <Compile Include="CacheHelperExtensions.cs" />
    <Compile Include="Cache\ApplicationCacheRefresher.cs" />
    <Compile Include="Cache\ApplicationTreeCacheRefresher.cs" />
    <Compile Include="Cache\ContentTypeCacheRefresher.cs" />
    <Compile Include="Cache\DataTypeCacheRefresher.cs" />
    <Compile Include="Cache\DictionaryCacheRefresher.cs" />
    <Compile Include="Cache\DistributedCache.cs" />
    <Compile Include="Cache\DistributedCacheExtensions.cs" />
    <Compile Include="Cache\CacheRefresherComponent.cs" />
    <Compile Include="Cache\DomainCacheRefresher.cs" />
    <Compile Include="Cache\LanguageCacheRefresher.cs" />
    <Compile Include="Cache\MacroCacheRefresher.cs" />
    <Compile Include="Cache\MediaCacheRefresher.cs" />
    <Compile Include="Cache\MemberCacheRefresher.cs" />
    <Compile Include="Cache\MemberGroupCacheRefresher.cs" />
    <Compile Include="Cache\PublicAccessCacheRefresher.cs" />
    <Compile Include="Cache\TemplateCacheRefresher.cs" />
    <Compile Include="Cache\UserCacheRefresher.cs" />
    <Compile Include="Editors\AuthenticationController.cs" />
    <Compile Include="Controllers\UmbProfileController.cs" />
    <Compile Include="Editors\ContentController.cs" />
    <Compile Include="Controllers\UmbLoginStatusController.cs" />
    <Compile Include="Editors\Filters\ContentSaveValidationAttribute.cs" />
    <Compile Include="Editors\ContentTypeControllerBase.cs" />
    <Compile Include="Editors\DashboardController.cs" />
    <Compile Include="Editors\DashboardSecurity.cs" />
    <Compile Include="Editors\DataTypeController.cs" />
    <Compile Include="Editors\DataTypeValidateAttribute.cs" />
    <Compile Include="Editors\ImagesController.cs" />
    <Compile Include="Editors\PackageInstallController.cs" />
    <Compile Include="Editors\RelationController.cs" />
    <Compile Include="GridTemplateExtensions.cs" />
    <Compile Include="Models\PackageInstallModel.cs" />
    <Compile Include="Models\ContentEditing\DataTypeBasic.cs" />
    <Compile Include="Models\ContentEditing\MemberBasic.cs" />
    <Compile Include="Models\ContentEditing\MemberListDisplay.cs" />
    <Compile Include="Models\TemplateQuery\ContentTypeModel.cs" />
    <Compile Include="Models\TemplateQuery\PropertyModel.cs" />
    <Compile Include="Models\TemplateQuery\SourceModel.cs" />
    <Compile Include="Models\TemplateQuery\TemplateQueryResult.cs" />
    <Compile Include="Models\TemplateQuery\SortExpression.cs" />
    <Compile Include="Models\TemplateQuery\Operathor.cs" />
    <Compile Include="Models\TemplateQuery\OperathorTerm.cs" />
    <Compile Include="Models\TemplateQuery\QueryCondition.cs" />
    <Compile Include="Models\TemplateQuery\QueryModel.cs" />
    <Compile Include="Models\TemplateQuery\QueryResultModel.cs" />
    <Compile Include="Editors\TemplateQueryController.cs" />
    <Compile Include="Models\ContentEditing\ContentBaseSave.cs" />
    <Compile Include="Models\ContentEditing\MediaItemSave.cs" />
    <Compile Include="Models\ImageCropAnchor.cs" />
    <Compile Include="Models\ImageCropMode.cs" />
    <Compile Include="Install\InstallException.cs" />
    <Compile Include="Install\InstallStatusTracker.cs" />
    <Compile Include="Install\InstallSteps\DatabaseConfigureStep.cs" />
    <Compile Include="Install\InstallSteps\DatabaseInstallStep.cs" />
    <Compile Include="Install\InstallSteps\DatabaseUpgradeStep.cs" />
    <Compile Include="Install\InstallSteps\FilePermissionsStep.cs" />
    <Compile Include="Install\InstallSteps\SetUmbracoVersionStep.cs" />
    <Compile Include="Install\InstallSteps\StarterKitCleanupStep.cs" />
    <Compile Include="Install\InstallSteps\StarterKitDownloadStep.cs" />
    <Compile Include="Install\InstallSteps\StarterKitInstallStep.cs" />
    <Compile Include="Install\InstallSteps\UpgradeStep.cs" />
    <Compile Include="Install\InstallSteps\NewInstallStep.cs" />
    <Compile Include="Install\Controllers\InstallPackageController.cs" />
    <Compile Include="Install\Models\DatabaseModel.cs" />
    <Compile Include="Install\Models\DatabaseType.cs" />
    <Compile Include="Install\Models\InstallationType.cs" />
    <Compile Include="Install\Models\InstallInstructions.cs" />
    <Compile Include="Install\Models\InstallPackageModel.cs" />
    <Compile Include="Install\Models\InstallProgressResultModel.cs" />
    <Compile Include="Install\Models\InstallSetup.cs" />
    <Compile Include="Install\Models\InstallSetupResult.cs" />
    <Compile Include="Install\Models\InstallSetupStep.cs" />
    <Compile Include="Install\Models\InstallSetupStepAttribute.cs" />
    <Compile Include="Install\Models\InstallTrackingItem.cs" />
    <Compile Include="Install\Models\Package.cs" />
    <Compile Include="Install\Models\UserModel.cs" />
    <Compile Include="Install\UmbracoInstallArea.cs" />
    <Compile Include="Install\Controllers\InstallApiController.cs" />
    <Compile Include="Install\Controllers\InstallController.cs" />
    <Compile Include="Install\InstallAuthorizeAttribute.cs" />
    <Compile Include="Models\ContentEditing\ListViewAwareContentItemDisplayBase.cs" />
    <Compile Include="Models\ContentEditing\PropertyTypeValidation.cs" />
    <Compile Include="Models\ImageCropRatioMode.cs" />
    <Compile Include="Models\IContentModel.cs" />
    <Compile Include="Models\PartialViewMacroModelExtensions.cs" />
    <Compile Include="Models\PostRedirectModel.cs" />
    <Compile Include="Models\PublishedProperty.cs" />
    <Compile Include="Mvc\ActionExecutedEventArgs.cs" />
    <Compile Include="Mvc\AdminTokenAuthorizeAttribute.cs" />
    <Compile Include="Mvc\NotFoundHandler.cs" />
    <Compile Include="Mvc\PreRenderViewActionFilterAttribute.cs" />
    <Compile Include="Mvc\RedirectToUmbracoUrlResult.cs" />
    <Compile Include="PropertyEditors\GridPropertyEditor.cs" />
    <Compile Include="Mvc\UmbracoVirtualNodeByIdRouteHandler.cs" />
    <Compile Include="PropertyEditors\ValueConverters\MacroContainerValueConverter.cs" />
    <Compile Include="PropertyEditors\TagsDataController.cs" />
    <Compile Include="PublishedCache\PublishedMember.cs" />
    <Compile Include="Models\ContentModelOfTContent.cs" />
    <Compile Include="Mvc\JsonNetResult.cs" />
    <Compile Include="Mvc\MinifyJavaScriptResultAttribute.cs" />
    <Compile Include="Mvc\EnsurePublishedContentRequestAttribute.cs" />
    <Compile Include="Mvc\UmbracoViewPage.cs" />
    <Compile Include="Editors\LogController.cs" />
    <Compile Include="Editors\MacroController.cs" />
    <Compile Include="Editors\MemberTypeController.cs" />
    <Compile Include="Editors\UpdateCheckController.cs" />
    <Compile Include="MembershipProviderExtensions.cs" />
    <Compile Include="Models\ChangingPasswordModel.cs" />
    <Compile Include="Models\ContentEditing\ModelWithNotifications.cs" />
    <Compile Include="Models\ContentEditing\StyleSheet.cs" />
    <Compile Include="Editors\StylesheetController.cs" />
    <Compile Include="Models\ContentEditing\AuditLog.cs" />
    <Compile Include="Models\ContentEditing\MoveOrCopy.cs" />
    <Compile Include="Models\ContentEditing\MacroParameter.cs" />
    <Compile Include="Models\ContentEditing\MemberDisplay.cs" />
    <Compile Include="Models\ContentEditing\MemberSave.cs" />
    <Compile Include="Models\ContentEditing\RichTextEditorCommand.cs" />
    <Compile Include="Models\ContentEditing\RichTextEditorConfiguration.cs" />
    <Compile Include="Models\ContentEditing\RichTextEditorPlugin.cs" />
    <Compile Include="Models\ContentEditing\StylesheetRule.cs" />
    <Compile Include="Models\ContentEditing\UmbracoEntityTypes.cs" />
    <Compile Include="Models\Mapping\MacroMapperProfile.cs" />
    <Compile Include="Models\Mapping\MemberMapperProfile.cs" />
    <Compile Include="Models\Mapping\TagMapperProfile.cs" />
    <Compile Include="Models\TagModel.cs" />
    <Compile Include="Models\UpgradeCheckResponse.cs" />
    <Compile Include="Models\PasswordChangedModel.cs" />
    <Compile Include="PropertyEditors\ColorPickerConfigurationEditor.cs" />
    <Compile Include="PropertyEditors\EmailAddressPropertyEditor.cs" />
    <Compile Include="PropertyEditors\ImageCropperPropertyEditor.cs" />
    <Compile Include="PropertyEditors\ImageCropperPropertyValueEditor.cs" />
    <Compile Include="PropertyEditors\ListViewPropertyEditor.cs" />
    <Compile Include="PropertyEditors\MacroContainerPropertyEditor.cs" />
    <Compile Include="PropertyEditors\MarkdownPropertyEditor.cs" />
    <Compile Include="PropertyEditors\MemberGroupPickerPropertyEditor.cs" />
    <Compile Include="PropertyEditors\ParameterEditors\ContentTypeParameterEditor.cs" />
    <Compile Include="PropertyEditors\ParameterEditors\MultipleContentTypeParameterEditor.cs" />
    <Compile Include="PropertyEditors\ParameterEditors\MultiplePropertyGroupParameterEditor.cs" />
    <Compile Include="PropertyEditors\ParameterEditors\MultiplePropertyTypeParameterEditor.cs" />
    <Compile Include="PropertyEditors\ParameterEditors\PropertyGroupParameterEditor.cs" />
    <Compile Include="PropertyEditors\ParameterEditors\PropertyTypeParameterEditor.cs" />
    <Compile Include="PropertyEditors\PropertyEditorAssetAttribute.cs" />
    <Compile Include="PropertyEditors\RteEmbedController.cs" />
    <Compile Include="Editors\EntityController.cs" />
    <Compile Include="Editors\MemberController.cs" />
    <Compile Include="Editors\CurrentUserController.cs" />
    <Compile Include="Models\ContentEditing\DashboardControl.cs" />
    <Compile Include="Models\ContentEditing\DataTypeDisplay.cs" />
    <Compile Include="Models\ContentEditing\DataTypeSave.cs" />
    <Compile Include="Models\ContentEditing\DataTypeConfigurationFieldDisplay.cs" />
    <Compile Include="Models\ContentEditing\DataTypeConfigurationFieldSave.cs" />
    <Compile Include="Models\ContentEditing\PropertyEditorBasic.cs" />
    <Compile Include="Models\Mapping\AvailablePropertyEditorsResolver.cs" />
    <Compile Include="Models\Mapping\DatabaseTypeResolver.cs" />
    <Compile Include="Models\Mapping\DataTypeMapperProfile.cs" />
    <Compile Include="Models\Mapping\EntityMapperProfile.cs" />
    <Compile Include="Models\Mapping\DataTypeConfigurationFieldDisplayResolver.cs" />
    <Compile Include="PropertyEditors\CheckBoxListPropertyEditor.cs" />
    <Compile Include="PropertyEditors\ColorPickerPropertyEditor.cs" />
    <Compile Include="PropertyEditors\DatePropertyEditor.cs" />
    <Compile Include="PropertyEditors\DateTimePropertyEditor.cs" />
    <Compile Include="PropertyEditors\DateTimeValidator.cs" />
    <Compile Include="PropertyEditors\IntegerPropertyEditor.cs" />
    <Compile Include="PropertyEditors\MultipleTextStringPropertyEditor.cs" />
    <Compile Include="PropertyEditors\PublishValuesMultipleValueEditor.cs" />
    <Compile Include="PropertyEditors\RadioButtonsPropertyEditor.cs" />
    <Compile Include="PropertyEditors\RichTextPreValueController.cs" />
    <Compile Include="PropertyEditors\RichTextConfigurationEditor.cs" />
    <Compile Include="PropertyEditors\SliderPropertyEditor.cs" />
    <Compile Include="PropertyEditors\TagsPropertyEditor.cs" />
    <Compile Include="PropertyEditors\UploadFileTypeValidator.cs" />
    <Compile Include="PropertyEditors\UserPickerPropertyEditor.cs" />
    <Compile Include="PropertyEditors\ValueConverters\RelatedLinksValueConverter.cs" />
    <Compile Include="PropertyEditors\ValueListConfigurationEditor.cs" />
    <Compile Include="PublishedContentQuery.cs" />
    <Compile Include="ImageCropperTemplateExtensions.cs" />
    <Compile Include="Mvc\UmbracoVirtualNodeRouteHandler.cs" />
    <Compile Include="Routing\CustomRouteUrlProvider.cs" />
    <Compile Include="Routing\UrlProviderExtensions.cs" />
    <Compile Include="Scheduling\BackgroundTaskRunnerOptions.cs" />
    <Compile Include="Scheduling\IBackgroundTaskRunner.cs" />
    <Compile Include="Scheduling\ILatchedBackgroundTask.cs" />
    <Compile Include="Scheduling\RecurringTaskBase.cs" />
    <Compile Include="Security\AppBuilderExtensions.cs" />
    <Compile Include="Security\AuthenticationOptionsExtensions.cs" />
    <Compile Include="Security\AuthenticationManagerExtensions.cs" />
    <Compile Include="Security\BackOfficeCookieManager.cs" />
    <Compile Include="Security\UmbracoBackOfficeCookieAuthOptions.cs" />
    <Compile Include="Scheduling\TaskAndFactoryExtensions.cs" />
    <Compile Include="Migrations\ClearCsrfCookiesAfterUpgrade.cs" />
    <Compile Include="Migrations\ClearMediaXmlCacheForDeletedItemsAfterUpgrade.cs" />
    <Compile Include="Migrations\EnsureListViewDataTypeIsCreated.cs" />
    <Compile Include="Migrations\OverwriteStylesheetFilesFromTempFiles.cs" />
    <Compile Include="Components\NotificationsComponent.cs" />
    <Compile Include="TagQuery.cs" />
    <Compile Include="Trees\CoreTreeAttribute.cs" />
    <Compile Include="Trees\DataTypeTreeController.cs" />
    <Compile Include="Trees\FileSystemTreeController.cs" />
    <Compile Include="Trees\LanguageTreeController.cs" />
    <Compile Include="Trees\MemberTreeController.cs" />
    <Compile Include="Trees\MenuRenderingEventArgs.cs" />
    <Compile Include="Models\Trees\CreateChildEntity.cs" />
    <Compile Include="Models\Trees\MenuItemList.cs" />
    <Compile Include="Trees\TemplatesTreeController.cs" />
    <Compile Include="Trees\TreeControllerBase.cs" />
    <Compile Include="UI\JavaScript\AssetInitialization.cs" />
    <Compile Include="UI\JavaScript\CssInitialization.cs" />
    <Compile Include="UI\JavaScript\DependencyPathRenderer.cs" />
    <Compile Include="umbraco.presentation\umbraco\create.aspx.cs">
      <SubType>ASPXCodeBehind</SubType>
    </Compile>
    <Compile Include="UmbracoComponentRenderer.cs" />
    <Compile Include="Web References\org.umbraco.our\Reference.cs">
      <AutoGen>True</AutoGen>
      <DesignTime>True</DesignTime>
      <DependentUpon>Reference.map</DependentUpon>
    </Compile>
    <Compile Include="WebApi\AngularJsonMediaTypeFormatter.cs" />
    <Compile Include="WebApi\AngularJsonOnlyConfigurationAttribute.cs" />
    <Compile Include="Editors\Binders\MemberBinder.cs" />
    <Compile Include="WebApi\Filters\AngularAntiForgeryHelper.cs" />
    <Compile Include="WebApi\Filters\AppendCurrentEventMessagesAttribute.cs" />
    <Compile Include="WebApi\Filters\ClearAngularAntiForgeryTokenAttribute.cs" />
    <Compile Include="WebApi\Filters\DisableBrowserCacheAttribute.cs" />
    <Compile Include="WebApi\Filters\EnableOverrideAuthorizationAttribute.cs" />
    <Compile Include="WebApi\Filters\FilterGrouping.cs" />
    <Compile Include="WebApi\Filters\LegacyTreeAuthorizeAttribute.cs" />
    <Compile Include="WebApi\Filters\OutgoingEditorModelEventAttribute.cs" />
    <Compile Include="WebApi\Filters\OutgoingNoHyphenGuidFormatAttribute.cs" />
    <Compile Include="WebApi\Filters\OverridableAuthorizationAttribute.cs" />
    <Compile Include="WebApi\Filters\SetAngularAntiForgeryTokensAttribute.cs" />
    <Compile Include="WebApi\Filters\UmbracoWebApiRequireHttpsAttribute.cs" />
    <Compile Include="WebApi\Filters\UmbracoTreeAuthorizeAttribute.cs" />
    <Compile Include="WebApi\Filters\ValidateAngularAntiForgeryTokenAttribute.cs" />
    <Compile Include="WebApi\HttpControllerContextExtensions.cs" />
    <Compile Include="Models\ContentEditing\ContentSortOrder.cs" />
    <Compile Include="Editors\ContentControllerBase.cs" />
    <Compile Include="Editors\ContentTypeController.cs" />
    <Compile Include="Editors\LegacyController.cs" />
    <Compile Include="Controllers\UmbRegisterController.cs" />
    <Compile Include="Models\ProfileModel.cs" />
    <Compile Include="Models\LoginStatusModel.cs" />
    <Compile Include="PropertyEditors\ValueConverters\MarkdownEditorValueConverter.cs" />
    <Compile Include="PropertyEditors\ValueConverters\TextStringValueConverter.cs" />
    <Compile Include="PublishedPropertyExtension.cs" />
    <Compile Include="Models\UmbracoProperty.cs" />
    <Compile Include="Mvc\MergeParentContextViewDataAttribute.cs" />
    <Compile Include="Mvc\ViewDataDictionaryExtensions.cs" />
    <Compile Include="Models\RegisterModel.cs" />
    <Compile Include="Models\LoginModel.cs" />
    <Compile Include="Editors\MediaTypeController.cs" />
    <Compile Include="Scheduling\IBackgroundTask.cs" />
    <Compile Include="Scheduling\KeepAlive.cs" />
    <Compile Include="Scheduling\LogScrubber.cs" />
    <Compile Include="Scheduling\ScheduledPublishing.cs" />
    <Compile Include="Scheduling\ScheduledTasks.cs" />
    <Compile Include="Scheduling\TaskEventArgs.cs" />
    <Compile Include="Security\MembershipHelper.cs" />
    <Compile Include="Editors\SectionController.cs" />
    <Compile Include="Editors\UmbracoAuthorizedJsonController.cs" />
    <Compile Include="HttpCookieExtensions.cs" />
    <Compile Include="Models\ContentEditing\ContentItemDisplayBase.cs" />
    <Compile Include="Models\ContentEditing\ContentSaveAction.cs" />
    <Compile Include="Models\ContentEditing\ContentTypeBasic.cs" />
    <Compile Include="Models\ContentEditing\IErrorModel.cs" />
    <Compile Include="Models\ContentEditing\IHaveUploadedFiles.cs" />
    <Compile Include="Models\ContentEditing\INotificationModel.cs" />
    <Compile Include="Models\ContentEditing\MediaItemDisplay.cs" />
    <Compile Include="Models\ContentEditing\MessagesExtensions.cs" />
    <Compile Include="Models\ContentEditing\Notification.cs" />
    <Compile Include="Models\ContentEditing\Section.cs" />
    <Compile Include="Models\ContentEditing\Tab.cs" />
    <Compile Include="Models\ContentEditing\TabbedContentItem.cs" />
    <Compile Include="Models\ContentEditing\UserBasic.cs" />
    <Compile Include="Models\ContentEditing\UserDetail.cs" />
    <Compile Include="FormDataCollectionExtensions.cs" />
    <Compile Include="Models\Mapping\ContentPropertyBasicConverter.cs" />
    <Compile Include="Models\Mapping\ContentPropertyDisplayConverter.cs" />
    <Compile Include="Models\Mapping\ContentPropertyDtoConverter.cs" />
    <Compile Include="Models\Mapping\ContentPropertyMapperProfile.cs" />
    <Compile Include="Models\Mapping\CreatorResolver.cs" />
    <Compile Include="Models\Mapping\MediaMapperProfile.cs" />
    <Compile Include="Models\Mapping\ContentTypeMapperProfile.cs" />
    <Compile Include="Models\Mapping\ContentMapperProfile.cs" />
    <Compile Include="Models\Mapping\OwnerResolver.cs" />
    <Compile Include="Models\Mapping\SectionMapperProfile.cs" />
    <Compile Include="Models\Mapping\TabsAndPropertiesResolver.cs" />
    <Compile Include="Models\Mapping\UserMapperProfile.cs" />
    <Compile Include="PropertyEditors\FileUploadPropertyEditor.cs" />
    <Compile Include="PropertyEditors\FileUploadPropertyValueEditor.cs" />
    <Compile Include="PropertyEditors\RichTextPropertyEditor.cs" />
    <Compile Include="PropertyEditors\TextAreaPropertyEditor.cs" />
    <Compile Include="PropertyEditors\TextboxPropertyEditor.cs" />
    <Compile Include="PropertyEditors\TrueFalsePropertyEditor.cs" />
    <Compile Include="Trees\MediaTreeController.cs" />
    <Compile Include="Models\Trees\ActionMenuItem.cs" />
    <Compile Include="Trees\ActionUrlMethod.cs" />
    <Compile Include="Trees\ContentTreeControllerBase.cs" />
    <Compile Include="Trees\ISearchableTree.cs" />
    <Compile Include="Models\Trees\MenuItem.cs" />
    <Compile Include="Models\Trees\MenuItemCollection.cs" />
    <Compile Include="Models\Trees\RefreshNode.cs" />
    <Compile Include="Models\ContentEditing\SearchResultEntity.cs" />
    <Compile Include="Models\Trees\SectionRootNode.cs" />
    <Compile Include="Trees\TreeController.cs" />
    <Compile Include="Trees\ApplicationTreeExtensions.cs" />
    <Compile Include="Models\Trees\TreeNodeCollection.cs" />
    <Compile Include="Models\Trees\TreeNodeExtensions.cs" />
    <Compile Include="Trees\TreeNodeRenderingEventArgs.cs" />
    <Compile Include="Trees\TreeNodesRenderingEventArgs.cs" />
    <Compile Include="Trees\TreeQueryStringParameters.cs" />
    <Compile Include="Trees\ApplicationTreeController.cs" />
    <Compile Include="Editors\BackOfficeController.cs" />
    <Compile Include="Security\Providers\MembersMembershipProvider.cs" />
    <Compile Include="Security\Providers\MembersRoleProvider.cs" />
    <Compile Include="Security\Providers\UmbracoMembershipProvider.cs" />
    <Compile Include="Security\Providers\UsersMembershipProvider.cs" />
    <Compile Include="Trees\ContentTreeController.cs" />
    <Compile Include="Trees\TreeRenderingEventArgs.cs" />
    <Compile Include="Trees\UrlHelperExtensions.cs" />
    <Compile Include="UI\JavaScript\JsInitialization.cs" />
    <Compile Include="Models\ContentEditing\ContentItemBasic.cs" />
    <Compile Include="Models\ContentEditing\ContentItemDisplay.cs" />
    <Compile Include="Models\ContentEditing\ContentPropertyCollectionDto.cs" />
    <Compile Include="Models\ContentEditing\ContentItemSave.cs" />
    <Compile Include="Models\ContentEditing\ContentPropertyBasic.cs" />
    <Compile Include="Models\ContentEditing\ContentPropertyDisplay.cs" />
    <Compile Include="Models\ContentEditing\ContentPropertyDto.cs" />
    <Compile Include="HttpRequestExtensions.cs" />
    <Compile Include="HttpUrlHelperExtensions.cs" />
    <Compile Include="Install\FilePermissionHelper.cs" />
    <Compile Include="Install\InstallHelper.cs" />
    <Compile Include="Install\HttpInstallAuthorizeAttribute.cs" />
    <Compile Include="Macros\PartialViewMacroController.cs" />
    <Compile Include="Macros\PartialViewMacroEngine.cs" />
    <Compile Include="Macros\PartialViewMacroPage.cs" />
    <Compile Include="Models\PartialViewMacroModel.cs" />
    <Compile Include="Models\PublishedContentBase.cs" />
    <Compile Include="Mvc\AreaRegistrationExtensions.cs" />
    <Compile Include="Mvc\QueryStringFilterAttribute.cs" />
    <Compile Include="PublishedCache\XmlPublishedCache\PublishedMediaCache.cs" />
    <Compile Include="Dictionary\UmbracoCultureDictionary.cs" />
    <Compile Include="Dictionary\UmbracoCultureDictionaryFactory.cs" />
    <Compile Include="Mvc\MemberAuthorizeAttribute.cs" />
    <Compile Include="Mvc\BackOfficeArea.cs" />
    <Compile Include="Mvc\ControllerFactoryExtensions.cs" />
    <Compile Include="Mvc\IRenderMvcController.cs" />
    <Compile Include="Mvc\SurfaceRouteHandler.cs" />
    <Compile Include="PublishedCache\XmlPublishedCache\RoutesCache.cs" />
    <Compile Include="PublishedCache\XmlPublishedCache\UmbracoContextCache.cs" />
    <Compile Include="Routing\UrlProviderMode.cs" />
    <Compile Include="Search\ExamineIndexModel.cs" />
    <Compile Include="Security\ValidateRequestAttempt.cs" />
    <Compile Include="Security\WebSecurity.cs" />
    <Compile Include="UI\JavaScript\Resources.Designer.cs">
      <AutoGen>True</AutoGen>
      <DesignTime>True</DesignTime>
      <DependentUpon>Resources.resx</DependentUpon>
    </Compile>
    <Compile Include="UI\JavaScript\ServerVariablesParser.cs" />
    <Compile Include="Migrations\RebuildXmlCachesAfterUpgrade.cs" />
    <Compile Include="Components\PublicAccessComponent.cs" />
    <Compile Include="UI\Bundles\JsJQueryCore.cs" />
    <Compile Include="UI\Bundles\JsUmbracoApplicationUI.cs" />
    <Compile Include="UI\Bundles\JsUmbracoTree.cs" />
    <Compile Include="UI\CdfLogger.cs" />
    <Compile Include="umbraco.presentation\umbraco\create\simple.ascx.cs">
      <SubType>ASPXCodeBehind</SubType>
    </Compile>
    <Compile Include="umbraco.presentation\umbraco\dialogs\ProtectPage.aspx.cs">
      <SubType>ASPXCodeBehind</SubType>
    </Compile>
    <Compile Include="Controllers\UmbLoginController.cs" />
    <Compile Include="UrlHelperExtensions.cs" />
    <Compile Include="Editors\MediaController.cs" />
    <Compile Include="UrlHelperRenderExtensions.cs" />
    <Compile Include="Editors\Binders\ContentModelBinderHelper.cs" />
    <Compile Include="WebApi\IsBackOfficeAttribute.cs" />
    <Compile Include="Editors\Binders\ContentItemBinder.cs" />
    <Compile Include="Editors\Binders\MediaItemBinder.cs" />
    <Compile Include="WebApi\Filters\EnsureUserPermissionForContentAttribute.cs" />
    <Compile Include="Editors\Filters\ContentItemValidationHelper.cs" />
    <Compile Include="WebApi\Filters\EnsureUserPermissionForMediaAttribute.cs" />
    <Compile Include="WebApi\Filters\FileUploadCleanupFilterAttribute.cs" />
    <Compile Include="WebApi\Filters\FilterAllowedOutgoingContentAttribute.cs" />
    <Compile Include="WebApi\Filters\FilterAllowedOutgoingMediaAttribute.cs" />
    <Compile Include="WebApi\Filters\HttpQueryStringFilterAttribute.cs" />
    <Compile Include="WebApi\Filters\OutgoingDateTimeFormatAttribute.cs" />
    <Compile Include="WebApi\Filters\UmbracoApplicationAuthorizeAttribute.cs" />
    <Compile Include="WebApi\GuidNoHyphenConverter.cs" />
    <Compile Include="WebApi\HttpRequestMessageExtensions.cs" />
    <Compile Include="WebApi\JsonCamelCaseFormatter.cs" />
    <Compile Include="WebApi\MemberAuthorizeAttribute.cs" />
    <Compile Include="WebApi\MvcVersionCheck.cs" />
    <Compile Include="WebApi\NamespaceHttpControllerSelector.cs" />
    <Compile Include="WebApi\PrefixlessBodyModelValidator.cs" />
    <Compile Include="WebApi\PrefixlessBodyModelValidatorAttribute.cs" />
    <Compile Include="WebApi\UmbracoApiController.cs" />
    <Compile Include="WebApi\UmbracoApiControllerBase.cs" />
    <Compile Include="Mvc\UmbracoAuthorizeAttribute.cs" />
    <Compile Include="Mvc\NotChildAction.cs" />
    <Compile Include="Mvc\UmbracoAuthorizedController.cs" />
    <Compile Include="Mvc\UmbracoController.cs" />
    <Compile Include="Mvc\UmbracoControllerFactory.cs" />
    <Compile Include="Mvc\UmbracoMvcHandler.cs" />
    <Compile Include="Mvc\UmbracoViewPageOfTModel.cs" />
    <Compile Include="PublishedCache\IPublishedCache.cs" />
    <Compile Include="PublishedCache\IPublishedContentCache.cs" />
    <Compile Include="PublishedCache\IPublishedMediaCache.cs" />
    <Compile Include="PublishedContentExtensions.cs" />
    <Compile Include="ExamineExtensions.cs" />
    <Compile Include="FormlessPage.cs">
      <SubType>ASPXCodeBehind</SubType>
    </Compile>
    <Compile Include="HtmlHelperRenderExtensions.cs" />
    <Compile Include="Scheduling\SchedulerComponent.cs" />
    <Compile Include="Media\EmbedProviders\AbstractOEmbedProvider.cs" />
    <Compile Include="Media\EmbedProviders\AbstractProvider.cs" />
    <Compile Include="Media\EmbedProviders\OEmbedRich.cs" />
    <Compile Include="Media\EmbedProviders\OEmbedVideo.cs" />
    <Compile Include="Media\EmbedProviders\Settings\Dictionary.cs" />
    <Compile Include="Media\EmbedProviders\Settings\String.cs" />
    <Compile Include="Media\EmbedProviders\Twitgoo.cs" />
    <Compile Include="ModelStateExtensions.cs" />
    <Compile Include="Mvc\HtmlTagWrapper.cs" />
    <Compile Include="Mvc\HtmlTagWrapperTextNode.cs" />
    <Compile Include="Mvc\IHtmlTagWrapper.cs" />
    <Compile Include="Mvc\MergeModelStateToChildActionAttribute.cs" />
    <Compile Include="Mvc\PluginController.cs" />
    <Compile Include="Mvc\PluginViewEngine.cs" />
    <Compile Include="Mvc\PostedDataProxyInfo.cs" />
    <Compile Include="Mvc\RedirectToUmbracoPageResult.cs" />
    <Compile Include="Mvc\Strings.Designer.cs">
      <AutoGen>True</AutoGen>
      <DesignTime>True</DesignTime>
      <DependentUpon>Strings.resx</DependentUpon>
    </Compile>
    <Compile Include="Mvc\SurfaceController.cs" />
    <Compile Include="Mvc\PluginControllerArea.cs" />
    <Compile Include="Mvc\PluginControllerAttribute.cs" />
    <Compile Include="Mvc\PluginControllerMetadata.cs" />
    <Compile Include="Mvc\UmbracoPageResult.cs" />
    <Compile Include="PropertyEditors\ValueConverters\RteMacroRenderingValueConverter.cs" />
    <Compile Include="RouteCollectionExtensions.cs" />
    <Compile Include="Routing\AliasUrlProvider.cs" />
    <Compile Include="Routing\ContentFinderByLegacy404.cs" />
    <Compile Include="Routing\ContentFinderByPageIdQuery.cs" />
    <Compile Include="Routing\ISiteDomainHelper.cs" />
    <Compile Include="Routing\RoutableAttemptEventArgs.cs" />
    <Compile Include="Routing\DefaultUrlProvider.cs" />
    <Compile Include="Routing\DomainAndUri.cs" />
    <Compile Include="Routing\IUrlProvider.cs" />
    <Compile Include="Routing\SiteDomainHelper.cs" />
    <Compile Include="Routing\EnsureRoutableOutcome.cs" />
    <Compile Include="Routing\PublishedRouter.cs" />
    <Compile Include="Routing\UrlProvider.cs" />
    <Compile Include="Routing\WebServicesRouteConstraint.cs" />
    <Compile Include="Search\ExamineSearcherModel.cs" />
    <Compile Include="Search\ExamineComponent.cs" />
    <Compile Include="Components\DatabaseServerRegistrarAndMessengerComponent.cs" />
    <Compile Include="Templates\TemplateRenderer.cs" />
    <Compile Include="Templates\TemplateUtilities.cs" />
    <Compile Include="Trees\PartialViewMacrosTreeController.cs" />
    <Compile Include="Trees\PartialViewsTreeController.cs" />
    <Compile Include="UI\IAssignedApp.cs" />
    <Compile Include="_Legacy\Controls\BaseTreePicker.cs" />
    <Compile Include="_Legacy\Controls\DataAttributes.cs" />
    <Compile Include="_Legacy\Controls\feedback.cs" />
    <Compile Include="_Legacy\Controls\FieldDropDownList.cs" />
    <Compile Include="_Legacy\Controls\MenuButton.cs" />
    <Compile Include="_Legacy\Controls\MenuButtonI.cs" />
    <Compile Include="_Legacy\Controls\MenuIcon.cs" />
    <Compile Include="_Legacy\Controls\MenuIconI.cs" />
    <Compile Include="_Legacy\Controls\pane.cs" />
    <Compile Include="_Legacy\Controls\Panel.cs" />
    <Compile Include="_Legacy\Controls\ProgressBar.cs" />
    <Compile Include="_Legacy\Controls\PropertyPanel.cs" />
    <Compile Include="_Legacy\Controls\Splitter.cs" />
    <Compile Include="_Legacy\Controls\TabPage.cs" />
    <Compile Include="_Legacy\Controls\TabView.cs" />
    <Compile Include="_Legacy\PackageActions\addApplication.cs" />
    <Compile Include="_Legacy\PackageActions\addApplicationTree.cs" />
    <Compile Include="_Legacy\PackageActions\addDashboardSection.cs" />
    <Compile Include="_Legacy\PackageActions\addProxyFeedHost.cs" />
    <Compile Include="_Legacy\PackageActions\addStringToHtmlElement.cs" />
    <Compile Include="_Legacy\PackageActions\allowDoctype.cs" />
    <Compile Include="_Legacy\PackageActions\moveRootDocument.cs" />
    <Compile Include="_Legacy\PackageActions\PackageHelper.cs" />
    <Compile Include="_Legacy\PackageActions\publishRootDocument.cs" />
    <Compile Include="_Legacy\PackageActions\removeStringFromTemplate.cs" />
    <Compile Include="_Legacy\Packager\data.cs" />
    <Compile Include="_Legacy\Packager\Installer.cs" />
    <Compile Include="_Legacy\Packager\PackageInstance\CreatedPackage.cs" />
    <Compile Include="_Legacy\Packager\PackageInstance\InstalledPackage.cs" />
    <Compile Include="_Legacy\Packager\PackageInstance\IPackageInstance.cs" />
    <Compile Include="_Legacy\Packager\PackageInstance\PackageActions.cs" />
    <Compile Include="_Legacy\Packager\PackageInstance\PackageInstance.cs" />
    <Compile Include="_Legacy\Packager\PackageInstance\PackagerUtility.cs" />
    <Compile Include="_Legacy\Packager\RequirementsType.cs" />
    <Compile Include="_Legacy\Packager\Settings.cs" />
    <Compile Include="_Legacy\UI\ITask.cs" />
    <Compile Include="_Legacy\UI\ITaskReturnUrl.cs" />
    <Compile Include="_Legacy\UI\LegacyDialogHandler.cs" />
    <Compile Include="_Legacy\UI\LegacyDialogTask.cs" />
    <Compile Include="UI\Controls\ProgressBar.cs" />
    <Compile Include="UI\Controls\UmbracoControl.cs" />
    <Compile Include="UI\Controls\UmbracoUserControl.cs">
      <SubType>ASPXCodeBehind</SubType>
    </Compile>
    <Compile Include="UI\Pages\BasePage.cs">
      <SubType>ASPXCodeBehind</SubType>
    </Compile>
    <Compile Include="UI\Pages\ClientTools.cs" />
    <Compile Include="UI\Pages\UmbracoEnsuredPage.cs">
      <SubType>ASPXCodeBehind</SubType>
    </Compile>
    <Compile Include="UI\SpeechBubbleIcon.cs" />
    <Compile Include="umbraco.presentation\AttributeCollectionAdapter.cs" />
    <Compile Include="umbraco.presentation\Default.aspx.cs">
      <SubType>ASPXCodeBehind</SubType>
    </Compile>
    <Compile Include="umbraco.presentation\MacroCacheContent.cs" />
    <Compile Include="umbraco.presentation\umbraco\masterpages\default.Master.cs">
      <SubType>ASPXCodeBehind</SubType>
    </Compile>
    <Compile Include="umbraco.presentation\umbraco\Default.aspx.cs">
      <SubType>ASPXCodeBehind</SubType>
    </Compile>
    <Compile Include="umbraco.presentation\umbraco\dialogs\umbracoField.aspx.cs">
      <SubType>ASPXCodeBehind</SubType>
    </Compile>
    <Compile Include="umbraco.presentation\umbraco\masterpages\umbracoPage.master.cs">
      <SubType>ASPXCodeBehind</SubType>
    </Compile>
    <Compile Include="umbraco.presentation\umbraco\masterpages\umbracoDialog.master.cs">
      <SubType>ASPXCodeBehind</SubType>
    </Compile>
    <Compile Include="UmbracoHelper.cs" />
    <Compile Include="Mvc\ViewContextExtensions.cs" />
    <Compile Include="Mvc\ViewDataContainerExtensions.cs" />
    <Compile Include="PublishedCache\XmlPublishedCache\PublishedContentCache.cs" />
    <Compile Include="Routing\PublishedContentNotFoundHandler.cs" />
    <Compile Include="PublishedCache\XmlPublishedCache\XmlPublishedContent.cs" />
    <Compile Include="PublishedCache\XmlPublishedCache\XmlPublishedProperty.cs" />
    <Compile Include="Mvc\Constants.cs" />
    <Compile Include="Mvc\IFilteredControllerFactory.cs" />
    <Compile Include="Mvc\MasterControllerFactory.cs" />
    <Compile Include="Mvc\RenderActionInvoker.cs" />
    <Compile Include="Mvc\RenderControllerFactory.cs" />
    <Compile Include="Models\ContentModel.cs" />
    <Compile Include="Mvc\ContentModelBinder.cs" />
    <Compile Include="Mvc\RenderMvcController.cs" />
    <Compile Include="Mvc\RenderRouteHandler.cs" />
    <Compile Include="Mvc\RenderViewEngine.cs" />
    <Compile Include="Mvc\RouteDefinition.cs" />
    <Compile Include="Mvc\RouteValueDictionaryExtensions.cs" />
    <Compile Include="Routing\UmbracoRequestEventArgs.cs" />
    <Compile Include="WebApi\UmbracoAuthorizeAttribute.cs" />
    <Compile Include="WebApi\UmbracoAuthorizedApiController.cs" />
    <Compile Include="WebApi\Filters\ValidationFilterAttribute.cs" />
    <Compile Include="WebApi\Filters\UmbracoUserTimeoutFilterAttribute.cs" />
    <Compile Include="Runtime\WebRuntime.cs" />
    <Compile Include="Mvc\ControllerExtensions.cs" />
    <Compile Include="Routing\ContentFinderByUrlAlias.cs" />
    <Compile Include="Routing\ContentFinderByIdPath.cs" />
    <Compile Include="TypeLoaderExtensions.cs" />
    <Compile Include="Routing\DomainHelper.cs" />
    <Compile Include="Routing\PublishedRequest.cs" />
    <Compile Include="Routing\IContentFinder.cs" />
    <Compile Include="Properties\AssemblyInfo.cs">
      <SubType>Code</SubType>
    </Compile>
    <Compile Include="umbraco.presentation\item.cs">
      <SubType>Code</SubType>
    </Compile>
    <Compile Include="umbraco.presentation\page.cs">
      <SubType>Code</SubType>
    </Compile>
    <Compile Include="Properties\Settings.Designer.cs">
      <AutoGen>True</AutoGen>
      <DesignTimeSharedInput>True</DesignTimeSharedInput>
      <DependentUpon>Settings.settings</DependentUpon>
    </Compile>
    <Compile Include="umbraco.presentation\umbracoPageHolder.cs">
      <SubType>Code</SubType>
    </Compile>
    <Compile Include="umbraco.presentation\umbraco\controls\ContentPicker.cs" />
    <Compile Include="umbraco.presentation\umbraco\controls\dualSelectBox.cs" />
    <Compile Include="umbraco.presentation\umbraco\create\CreatedPackageTasks.cs" />
    <Compile Include="umbraco.presentation\umbraco\create\macroTasks.cs" />
    <Compile Include="umbraco.presentation\umbraco\dashboard\FeedProxy.aspx.cs">
      <DependentUpon>FeedProxy.aspx</DependentUpon>
      <SubType>ASPXCodeBehind</SubType>
    </Compile>
    <Compile Include="umbraco.presentation\umbraco\dashboard\FeedProxy.aspx.designer.cs">
      <DependentUpon>FeedProxy.aspx</DependentUpon>
    </Compile>
    <Compile Include="umbraco.presentation\umbraco\dialogs\insertMasterpageContent.aspx.cs">
      <DependentUpon>insertMasterpageContent.aspx</DependentUpon>
      <SubType>ASPXCodeBehind</SubType>
    </Compile>
    <Compile Include="umbraco.presentation\umbraco\dialogs\insertMasterpageContent.aspx.designer.cs">
      <DependentUpon>insertMasterpageContent.aspx</DependentUpon>
    </Compile>
    <Compile Include="umbraco.presentation\umbraco\dialogs\insertMasterpagePlaceholder.aspx.cs">
      <DependentUpon>insertMasterpagePlaceholder.aspx</DependentUpon>
      <SubType>ASPXCodeBehind</SubType>
    </Compile>
    <Compile Include="umbraco.presentation\umbraco\dialogs\insertMasterpagePlaceholder.aspx.designer.cs">
      <DependentUpon>insertMasterpagePlaceholder.aspx</DependentUpon>
    </Compile>
    <Compile Include="umbraco.presentation\umbraco\dialogs\republish.aspx.cs">
      <DependentUpon>republish.aspx</DependentUpon>
    </Compile>
    <Compile Include="umbraco.presentation\umbraco\dialogs\republish.aspx.designer.cs">
      <DependentUpon>republish.aspx</DependentUpon>
    </Compile>
    <Compile Include="umbraco.presentation\umbraco\developer\Packages\editPackage.aspx.cs">
      <DependentUpon>editPackage.aspx</DependentUpon>
      <SubType>ASPXCodeBehind</SubType>
    </Compile>
    <Compile Include="umbraco.presentation\umbraco\developer\Packages\editPackage.aspx.designer.cs">
      <DependentUpon>editPackage.aspx</DependentUpon>
    </Compile>
    <Compile Include="umbraco.presentation\umbraco\templateControls\DisableEventValidation.cs" />
    <Compile Include="umbraco.presentation\umbraco\templateControls\Item.cs" />
    <Compile Include="umbraco.presentation\umbraco\templateControls\ItemRenderer.cs" />
    <Compile Include="umbraco.presentation\umbraco\templateControls\Macro.cs" />
    <Compile Include="umbraco.presentation\umbraco\templateControls\ContentType.cs" />
    <Compile Include="UmbracoApplication.cs" />
    <Compile Include="UmbracoContext.cs" />
    <Compile Include="UmbracoModule.cs" />
    <Compile Include="UriUtility.cs" />
    <Compile Include="Web References\org.umbraco.update\Reference.cs">
      <AutoGen>True</AutoGen>
      <DesignTime>True</DesignTime>
      <DependentUpon>Reference.map</DependentUpon>
    </Compile>
    <Compile Include="TagsController.cs" />
    <Compile Include="UmbracoAuthorizedHttpHandler.cs" />
    <Compile Include="UmbracoHttpHandler.cs" />
    <Compile Include="UmbracoWebService.cs">
      <SubType>Component</SubType>
    </Compile>
    <Compile Include="Editors\XmlDataIntegrityController.cs" />
    <Compile Include="WebViewPageExtensions.cs" />
  </ItemGroup>
  <ItemGroup>
    <EmbeddedResource Include="UI\JavaScript\Resources.resx">
      <Generator>ResXFileCodeGenerator</Generator>
      <LastGenOutput>Resources.Designer.cs</LastGenOutput>
      <SubType>Designer</SubType>
    </EmbeddedResource>
    <EmbeddedResource Include="Mvc\Strings.resx">
      <Generator>ResXFileCodeGenerator</Generator>
      <LastGenOutput>Strings.Designer.cs</LastGenOutput>
    </EmbeddedResource>
    <EmbeddedResource Include="UI\JavaScript\Main.js" />
    <EmbeddedResource Include="UI\JavaScript\JsInitialize.js" />
    <EmbeddedResource Include="UI\JavaScript\ServerVariables.js" />
  </ItemGroup>
  <ItemGroup>
    <WebReferences Include="Web References\" />
  </ItemGroup>
  <ItemGroup>
    <EmbeddedResource Include="UI\JavaScript\PreviewInitialize.js" />
    <!--<Content Include="umbraco.presentation\umbraco\users\PermissionEditor.aspx" />-->
    <Content Include="PublishedCache\NuCache\notes.txt" />
    <Content Include="umbraco.presentation\umbraco\dashboard\FeedProxy.aspx" />
    <Content Include="umbraco.presentation\umbraco\dialogs\insertMasterpageContent.aspx">
      <SubType>ASPXCodeBehind</SubType>
    </Content>
    <Content Include="umbraco.presentation\umbraco\dialogs\insertMasterpagePlaceholder.aspx">
      <SubType>ASPXCodeBehind</SubType>
    </Content>
    <Content Include="umbraco.presentation\umbraco\dialogs\republish.aspx">
      <SubType>ASPXCodeBehind</SubType>
    </Content>
    <Content Include="umbraco.presentation\umbraco\developer\Packages\editPackage.aspx">
      <SubType>ASPXCodeBehind</SubType>
    </Content>
  </ItemGroup>
  <ItemGroup>
    <None Include="Web References\org.umbraco.update\checkforupgrade.disco" />
    <None Include="Web References\org.umbraco.update\checkforupgrade.wsdl" />
    <None Include="Web References\org.umbraco.update\Reference.map">
      <Generator>MSDiscoCodeGenerator</Generator>
      <LastGenOutput>Reference.cs</LastGenOutput>
      <SubType>Designer</SubType>
    </None>
    <None Include="..\Umbraco.Web.UI\Views\web.config">
      <Link>Mvc\web.config</Link>
    </None>
    <None Include="Web References\org.umbraco.our\Reference.map">
      <Generator>MSDiscoCodeGenerator</Generator>
      <LastGenOutput>Reference.cs</LastGenOutput>
    </None>
    <None Include="Web References\org.umbraco.our\repository.disco" />
    <None Include="Web References\org.umbraco.our\repository.wsdl" />
    <None Include="Web References\org.umbraco.update\UpgradeResult.datasource">
      <DependentUpon>Reference.map</DependentUpon>
    </None>
    <None Include="Web References\org.umbraco.update\UpgradeResult1.datasource">
      <DependentUpon>Reference.map</DependentUpon>
    </None>
    <None Include="Properties\Settings.settings">
      <Generator>SettingsSingleFileGenerator</Generator>
      <LastGenOutput>Settings.Designer.cs</LastGenOutput>
    </None>
  </ItemGroup>
  <ItemGroup>
    <WebReferenceUrl Include="http://our.umbraco.org/umbraco/webservices/api/repository.asmx">
      <UrlBehavior>Dynamic</UrlBehavior>
      <RelPath>Web References\org.umbraco.our\</RelPath>
      <UpdateFromURL>http://our.umbraco.org/umbraco/webservices/api/repository.asmx</UpdateFromURL>
      <ServiceLocationURL>
      </ServiceLocationURL>
      <CachedDynamicPropName>
      </CachedDynamicPropName>
      <CachedAppSettingsObjectName>Settings</CachedAppSettingsObjectName>
      <CachedSettingsPropName>umbraco_org_umbraco_our_Repository</CachedSettingsPropName>
    </WebReferenceUrl>
    <WebReferenceUrl Include="http://update.umbraco.org/checkforupgrade.asmx">
      <UrlBehavior>Dynamic</UrlBehavior>
      <RelPath>Web References\org.umbraco.update\</RelPath>
      <UpdateFromURL>http://update.umbraco.org/checkforupgrade.asmx</UpdateFromURL>
      <ServiceLocationURL>
      </ServiceLocationURL>
      <CachedDynamicPropName>
      </CachedDynamicPropName>
      <CachedAppSettingsObjectName>Settings</CachedAppSettingsObjectName>
      <CachedSettingsPropName>umbraco_org_umbraco_update_CheckForUpgrade</CachedSettingsPropName>
    </WebReferenceUrl>
  </ItemGroup>
  <ItemGroup />
  <Import Project="$(MSBuildBinPath)\Microsoft.CSharp.targets" />
  <!--
    copied from Microsoft.CSharp.targets
    because we have webservices, we need to SGEN
    but it's getting confused by us referencing System.ValueTuple which it cannot load

      Name="UmbGenerateSerializationAssemblies"
      Condition="'$(_SGenGenerateSerializationAssembliesConfig)' == 'On' or ('@(WebReferenceUrl)'!='' and '$(_SGenGenerateSerializationAssembliesConfig)' == 'Auto')"
  -->
  <Target Name="AfterBuild" DependsOnTargets="AssignTargetPaths;Compile;ResolveKeySource" Inputs="$(MSBuildAllProjects);@(IntermediateAssembly)" Outputs="$(IntermediateOutputPath)$(_SGenDllName)">
    <PropertyGroup>
      <SGenMSBuildArchitecture Condition="'$(SGenMSBuildArchitecture)' == ''">$(PlatformTargetAsMSBuildArchitecture)</SGenMSBuildArchitecture>
    </PropertyGroup>
    <ItemGroup>
      <!-- we want to exclude all facade references ?! -->
      <FixedReferencePath Include="@(ReferencePath)" Condition="'%(ReferencePath.FileName)' != 'System.ValueTuple' and '%(ReferencePath.FileName)' != 'System.Net.Http'" />
    </ItemGroup>
    <Delete Files="$(TargetDir)$(TargetName).XmlSerializers.dll" ContinueOnError="true" />
    <!--
     ShouldGenerateSerializer="$(SGenShouldGenerateSerializer)"
     -->
    <SGen BuildAssemblyName="$(TargetFileName)" BuildAssemblyPath="$(IntermediateOutputPath)" References="@(FixedReferencePath)" ShouldGenerateSerializer="true" UseProxyTypes="$(SGenUseProxyTypes)" UseKeep="$(SGenUseKeep)" KeyContainer="$(KeyContainerName)" KeyFile="$(KeyOriginatorFile)" DelaySign="$(DelaySign)" ToolPath="$(SGenToolPath)" SdkToolsPath="$(TargetFrameworkSDKToolsDirectory)" EnvironmentVariables="$(SGenEnvironment)" MSBuildArchitecture="$(SGenMSBuildArchitecture)" SerializationAssembly="$(IntermediateOutputPath)$(_SGenDllName)" Platform="$(SGenPlatformTarget)" Types="$(SGenSerializationTypes)">
      <Output TaskParameter="SerializationAssembly" ItemName="SerializationAssembly" />
    </SGen>
  </Target>
</Project><|MERGE_RESOLUTION|>--- conflicted
+++ resolved
@@ -152,14 +152,11 @@
     <Compile Include="Media\TypeDetector\SvgDetector.cs" />
     <Compile Include="Media\TypeDetector\TIFFDetector.cs" />
     <Compile Include="Media\UploadAutoFillProperties.cs" />
-<<<<<<< HEAD
     <Compile Include="Models\ContentEditing\PublicAccess.cs" />
-=======
     <Compile Include="Models\ContentEditing\ObjectType.cs" />
     <Compile Include="Models\ContentEditing\RelationDisplay.cs" />
     <Compile Include="Models\ContentEditing\RelationTypeDisplay.cs" />
     <Compile Include="Models\ContentEditing\RelationTypeSave.cs" />
->>>>>>> 85b25485
     <Compile Include="Models\ContentEditing\RollbackVersion.cs" />
     <Compile Include="Models\ContentEditing\SearchResult.cs" />
     <Compile Include="Models\ContentEditing\SearchResults.cs" />
