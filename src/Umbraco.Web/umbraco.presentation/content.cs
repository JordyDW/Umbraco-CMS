using System;
using System.Collections.Generic;
using System.Globalization;
using System.IO;
using System.Text;
using System.Threading;
using System.Threading.Tasks;
using System.Web;
using System.Xml;
using umbraco.BusinessLogic;
using umbraco.cms.businesslogic;
using umbraco.cms.businesslogic.web;
using umbraco.DataLayer;
using umbraco.presentation.nodeFactory;
using Umbraco.Core;
using Umbraco.Core.Cache;
using Umbraco.Core.Configuration;
using Umbraco.Core.IO;
using Umbraco.Core.Logging;
using Umbraco.Core.Models;
using Umbraco.Core.Profiling;
using Umbraco.Web;
using Umbraco.Web.PublishedCache.XmlPublishedCache;
using Umbraco.Web.Scheduling;
using File = System.IO.File;
using Node = umbraco.NodeFactory.Node;
using Task = System.Threading.Tasks.Task;

namespace umbraco
{
    /// <summary>
    /// Represents the Xml storage for the Xml published cache.
    /// </summary>
    public class content
    {
        private XmlCacheFilePersister _persisterTask;

        private volatile bool _released;

        #region Constructors

        private content()
        {
            if (SyncToXmlFile)
            {
<<<<<<< HEAD
                // if we write to file, prepare the lock
                // (if we don't use the file, or just read from it, no need to lock)
                InitializeFileLock();

                // and prepare the persister task
            var logger = LoggerResolver.HasCurrent ? LoggerResolver.Current.Logger : new DebugDiagnosticsLogger();
            var profingLogger = new ProfilingLogger(
                logger,
                ProfilerResolver.HasCurrent ? ProfilerResolver.Current.Profiler : new LogProfiler(logger));

=======
                // prepare the persister task
>>>>>>> 6aa633c8
                // there's always be one task keeping a ref to the runner
                // so it's safe to just create it as a local var here
                var runner = new BackgroundTaskRunner<XmlCacheFilePersister>("XmlCacheFilePersister", new BackgroundTaskRunnerOptions
                {
                    LongRunning = true,
<<<<<<< HEAD
                    KeepAlive = true
            }, logger);
=======
                    KeepAlive = true,
                    Hosted = false // main domain will take care of stopping the runner (see below)
                });
>>>>>>> 6aa633c8

                // create (and add to runner)
<<<<<<< HEAD
            _persisterTask = new XmlCacheFilePersister(runner, this, profingLogger);
=======
                _persisterTask = new XmlCacheFilePersister(runner, this);

                var registered = ApplicationContext.Current.MainDom.Register(
                    null,
                    () =>
                    {
                        // once released, the cache still works but does not write to file anymore,
                        // which is OK with database server messenger but will cause data loss with
                        // another messenger...
                        
                        runner.Shutdown(false, true); // wait until flushed
                        _released = true;
                    });

                // failed to become the main domain, we will never use the file
                if (registered == false)
                    runner.Shutdown(false, true);

                _released = (registered == false);
>>>>>>> 6aa633c8
            }

            // initialize content - populate the cache
            using (var safeXml = GetSafeXmlWriter(false))
            {
                bool registerXmlChange;

                // if we don't use the file then LoadXmlLocked will not even
                // read from the file and will go straight to database
                LoadXmlLocked(safeXml, out registerXmlChange);
                // if we use the file and registerXmlChange is true this will
                // write to file, else it will not
                safeXml.Commit(registerXmlChange);
            }
        }

        #endregion

        #region Singleton

        private static readonly Lazy<content> LazyInstance = new Lazy<content>(() => new content());

        public static content Instance
        {
            get
            {
                return LazyInstance.Value;
            }
        }

        #endregion

        #region Legacy & Stuff

        // sync database access
        // (not refactoring that part at the moment)
        private static readonly object DbReadSyncLock = new object();

        private const string XmlContextContentItemKey = "UmbracoXmlContextContent";
        private static string _umbracoXmlDiskCacheFileName = string.Empty;
        private volatile XmlDocument _xmlContent;

        /// <summary>
        /// Gets the path of the umbraco XML disk cache file.
        /// </summary>
        /// <value>The name of the umbraco XML disk cache file.</value>
        public static string GetUmbracoXmlDiskFileName()
        {
            if (string.IsNullOrEmpty(_umbracoXmlDiskCacheFileName))
            {
                _umbracoXmlDiskCacheFileName = IOHelper.MapPath(SystemFiles.ContentCacheXml);
            }
            return _umbracoXmlDiskCacheFileName;
        }

        [Obsolete("Use the safer static GetUmbracoXmlDiskFileName() method instead to retrieve this value")]
        public string UmbracoXmlDiskCacheFileName
        {
            get { return GetUmbracoXmlDiskFileName(); }
            set { _umbracoXmlDiskCacheFileName = value; }
        }

        //NOTE: We CANNOT use this for a double check lock because it is a property, not a field and to do double
        // check locking in c# you MUST have a volatile field. Even thoug this wraps a volatile field it will still 
        // not work as expected for a double check lock because properties are treated differently in the clr.
        public virtual bool isInitializing
        {
            get { return _xmlContent == null; }
        }

        protected static ISqlHelper SqlHelper
        {
            get { return Application.SqlHelper; }
        }

        #endregion

        #region Public Methods

        [Obsolete("This is no longer used and will be removed in future versions, if you use this method it will not refresh 'async' it will perform the refresh on the current thread which is how it should be doing it")]
        public virtual void RefreshContentFromDatabaseAsync()
        {
            RefreshContentFromDatabase();
        }

        /// <summary>
        /// Load content from database and replaces active content when done.
        /// </summary>
        public virtual void RefreshContentFromDatabase()
        {
            var e = new RefreshContentEventArgs();
            FireBeforeRefreshContent(e);

            if (!e.Cancel)
            {
                using (var safeXml = GetSafeXmlWriter())
                {
                    safeXml.Xml = LoadContentFromDatabase();
                }
            }
        }

        /// <summary>
        /// Used by all overloaded publish methods to do the actual "noderepresentation to xml"
        /// </summary>
        /// <param name="d"></param>
        /// <param name="xmlContentCopy"></param>
        /// <param name="updateSitemapProvider"></param>
        public static XmlDocument PublishNodeDo(Document d, XmlDocument xmlContentCopy, bool updateSitemapProvider)
        {
            // check if document *is* published, it could be unpublished by an event
            if (d.Published)
            {
                var parentId = d.Level == 1 ? -1 : d.Parent.Id;

                // fix sortOrder - see note in UpdateSortOrder
                var node = GetPreviewOrPublishedNode(d, xmlContentCopy, false);
                var attr = ((XmlElement)node).GetAttributeNode("sortOrder");
                attr.Value = d.sortOrder.ToString();
                xmlContentCopy = AddOrUpdateXmlNode(xmlContentCopy, d.Id, d.Level, parentId, node);

                // update sitemapprovider
                if (updateSitemapProvider && SiteMap.Provider is UmbracoSiteMapProvider)
                {
                    try
                    {
                        var prov = (UmbracoSiteMapProvider)SiteMap.Provider;
                        var n = new Node(d.Id, true);
                        if (string.IsNullOrEmpty(n.Url) == false && n.Url != "/#")
                        {
                            prov.UpdateNode(n);
                        }
                        else
                        {
                            LogHelper.Debug<content>(string.Format("Can't update Sitemap Provider due to empty Url in node id: {0}", d.Id));
                        }
                    }
                    catch (Exception ee)
                    {
                        LogHelper.Error<content>(string.Format("Error adding node to Sitemap Provider in PublishNodeDo(): {0}", d.Id), ee);
                    }
                }
            }

            return xmlContentCopy;
        }

        private static XmlNode GetPreviewOrPublishedNode(Document d, XmlDocument xmlContentCopy, bool isPreview)
        {
            if (isPreview)
            {
                return d.ToPreviewXml(xmlContentCopy);
            }
            else
            {
                return d.ToXml(xmlContentCopy, false);
            }
        }

        /// <summary>
        /// Sorts the documents.
        /// </summary>
        /// <param name="parentId">The parent node identifier.</param>
        public void SortNodes(int parentId)
        {
            var childNodesXPath = UmbracoConfig.For.UmbracoSettings().Content.UseLegacyXmlSchema
                ? "./node"
                : "./* [@id]";

            using (var safeXml = GetSafeXmlWriter(false))
            {
                var parentNode = parentId == -1
                    ? safeXml.Xml.DocumentElement
                    : safeXml.Xml.GetElementById(parentId.ToString(CultureInfo.InvariantCulture));

                if (parentNode == null) return;

                var sorted = XmlHelper.SortNodesIfNeeded(
                    parentNode,
                    childNodesXPath,
                    x => x.AttributeValue<int>("sortOrder"));

                if (sorted == false) return;

                safeXml.Commit();
            }
        }

        /// <summary>
        /// Updates the document cache.
        /// </summary>
        /// <param name="pageId">The page id.</param>
        public virtual void UpdateDocumentCache(int pageId)
        {
            var d = new Document(pageId);
            UpdateDocumentCache(d);
        }

        /// <summary>
        /// Updates the document cache.
        /// </summary>
        /// <param name="d">The d.</param>
        public virtual void UpdateDocumentCache(Document d)
        {
            var e = new DocumentCacheEventArgs();
            FireBeforeUpdateDocumentCache(d, e);

            if (!e.Cancel)
            {
                // lock the xml cache so no other thread can write to it at the same time
                // note that some threads could read from it while we hold the lock, though
                using (var safeXml = GetSafeXmlWriter())
                {
                    safeXml.Xml = PublishNodeDo(d, safeXml.Xml, true);
                }

                ClearContextCache();

                var cachedFieldKeyStart = string.Format("{0}{1}_", CacheKeys.ContentItemCacheKey, d.Id);
                ApplicationContext.Current.ApplicationCache.ClearCacheByKeySearch(cachedFieldKeyStart);

                FireAfterUpdateDocumentCache(d, e);
            }
        }

        internal virtual void UpdateSortOrder(int contentId)
        {
            var content = ApplicationContext.Current.Services.ContentService.GetById(contentId);
            if (content == null) return;
            UpdateSortOrder(content);
        }

        internal virtual void UpdateSortOrder(IContent c)
        {
            if (c == null) throw new ArgumentNullException("c");

            // the XML in database is updated only when content is published, and then
            // it contains the sortOrder value at the time the XML was generated. when
            // a document with unpublished changes is sorted, then it is simply saved
            // (see ContentService) and so the sortOrder has changed but the XML has
            // not been updated accordingly.

            // this updates the published cache to take care of the situation
            // without ContentService having to ... what exactly?

            // no need to do it if the content is published without unpublished changes,
            // though, because in that case the XML will get re-generated with the
            // correct sort order.
            if (c.Published)
                return;

            using (var safeXml = GetSafeXmlWriter(false))
            {
                var node = safeXml.Xml.GetElementById(c.Id.ToString(CultureInfo.InvariantCulture));
                if (node == null) return;
                var attr = node.GetAttributeNode("sortOrder");
                if (attr == null) return;
                var sortOrder = c.SortOrder.ToString(CultureInfo.InvariantCulture);
                if (attr.Value == sortOrder) return;

                // only if node was actually modified
                attr.Value = sortOrder;

                safeXml.Commit();
            }
        }

        /// <summary>
        /// Updates the document cache for multiple documents
        /// </summary>
        /// <param name="Documents">The documents.</param>
        [Obsolete("This is not used and will be removed from the codebase in future versions")]
        public virtual void UpdateDocumentCache(List<Document> Documents)
        {
            // We need to lock content cache here, because we cannot allow other threads
            // making changes at the same time, they need to be queued
            int parentid = Documents[0].Id;


            using (var safeXml = GetSafeXmlWriter())
            {
                foreach (Document d in Documents)
                {
                    safeXml.Xml = PublishNodeDo(d, safeXml.Xml, true);
                }
            }

            ClearContextCache();
        }

        [Obsolete("Method obsolete in version 4.1 and later, please use UpdateDocumentCache", true)]
        public virtual void UpdateDocumentCacheAsync(int documentId)
        {
            UpdateDocumentCache(documentId);
        }

        [Obsolete("Method obsolete in version 4.1 and later, please use ClearDocumentCache", true)]
        public virtual void ClearDocumentCacheAsync(int documentId)
        {
            ClearDocumentCache(documentId);
        }

        public virtual void ClearDocumentCache(int documentId)
        {
            // Get the document
            Document d;
            try
            {
                d = new Document(documentId);
            }
            catch
            {
                // if we need the document to remove it... this cannot be LB?!
                // shortcut everything here
                ClearDocumentXmlCache(documentId);
                return;
            }
            ClearDocumentCache(d);
        }

        /// <summary>
        /// Clears the document cache and removes the document from the xml db cache.
        /// This means the node gets unpublished from the website.
        /// </summary>
        /// <param name="doc">The document</param>
        internal void ClearDocumentCache(Document doc)
        {
            var e = new DocumentCacheEventArgs();
            FireBeforeClearDocumentCache(doc, e);

            if (!e.Cancel)
            {
                XmlNode x;

                // remove from xml db cache 
                doc.XmlRemoveFromDB();

                // clear xml cache
                ClearDocumentXmlCache(doc.Id);

                ClearContextCache();

                //SD: changed to fire event BEFORE running the sitemap!! argh.
                FireAfterClearDocumentCache(doc, e);

                // update sitemapprovider
                if (SiteMap.Provider is UmbracoSiteMapProvider)
                {
                    var prov = (UmbracoSiteMapProvider)SiteMap.Provider;
                    prov.RemoveNode(doc.Id);
                }
            }
        }

        internal void ClearDocumentXmlCache(int id)
        {
            // We need to lock content cache here, because we cannot allow other threads
            // making changes at the same time, they need to be queued
            using (var safeXml = GetSafeXmlReader())
            {
                // Check if node present, before cloning
                var x = safeXml.Xml.GetElementById(id.ToString());
                if (x == null)
                    return;

                safeXml.UpgradeToWriter(false);

                // Find the document in the xml cache
                x = safeXml.Xml.GetElementById(id.ToString());
                if (x != null)
                {
                    // The document already exists in cache, so repopulate it
                    x.ParentNode.RemoveChild(x);
                    safeXml.Commit();
                }
            }
        }

        /// <summary>
        /// Unpublishes the  node.
        /// </summary>
        /// <param name="documentId">The document id.</param>
        [Obsolete("Please use: umbraco.content.ClearDocumentCache", true)]
        public virtual void UnPublishNode(int documentId)
        {
            ClearDocumentCache(documentId);
        }

        #endregion

        #region Protected & Private methods

        /// <summary>
        /// Clear HTTPContext cache if any
        /// </summary>
        private void ClearContextCache()
        {
            // If running in a context very important to reset context cache orelse new nodes are missing
            if (UmbracoContext.Current != null && UmbracoContext.Current.HttpContext != null && UmbracoContext.Current.HttpContext.Items.Contains(XmlContextContentItemKey))
                UmbracoContext.Current.HttpContext.Items.Remove(XmlContextContentItemKey);
        }

        /// <summary>
        /// Load content from database
        /// </summary>
        private XmlDocument LoadContentFromDatabase()
        {
            try
            {
                // Try to log to the DB
                LogHelper.Info<content>("Loading content from database...");

                var hierarchy = new Dictionary<int, List<int>>();
                var nodeIndex = new Dictionary<int, XmlNode>();

                try
                {
                    LogHelper.Debug<content>("Republishing starting");

                    lock (DbReadSyncLock)
                    {

                        // Lets cache the DTD to save on the DB hit on the subsequent use
                        string dtd = DocumentType.GenerateDtd();

                        // Prepare an XmlDocument with an appropriate inline DTD to match
                        // the expected content
                        var xmlDoc = new XmlDocument();
                        InitializeXml(xmlDoc, dtd);

                        // Esben Carlsen: At some point we really need to put all data access into to a tier of its own.
                        // CLN - added checks that document xml is for a document that is actually published.
                        string sql =
                            @"select umbracoNode.id, umbracoNode.parentId, umbracoNode.sortOrder, cmsContentXml.xml from umbracoNode 
inner join cmsContentXml on cmsContentXml.nodeId = umbracoNode.id and umbracoNode.nodeObjectType = @type
where umbracoNode.id in (select cmsDocument.nodeId from cmsDocument where cmsDocument.published = 1)
order by umbracoNode.level, umbracoNode.sortOrder";



                        using (
                            IRecordsReader dr = SqlHelper.ExecuteReader(sql,
                                                                        SqlHelper.CreateParameter("@type",
                                                                                                  new Guid(
                                                                                                      Constants.ObjectTypes.Document)))
                            )
                        {
                            while (dr.Read())
                            {
                                int currentId = dr.GetInt("id");
                                int parentId = dr.GetInt("parentId");
                                string xml = dr.GetString("xml");

                                // fix sortOrder - see notes in UpdateSortOrder
                                var tmp = new XmlDocument();
                                tmp.LoadXml(xml);
                                var attr = tmp.DocumentElement.GetAttributeNode("sortOrder");
                                attr.Value = dr.GetInt("sortOrder").ToString();
                                xml = tmp.InnerXml;

                                // Call the eventhandler to allow modification of the string
                                var e1 = new ContentCacheLoadNodeEventArgs();
                                FireAfterContentCacheDatabaseLoadXmlString(ref xml, e1);
                                // check if a listener has canceled the event
                                if (!e1.Cancel)
                                {
                                    // and parse it into a DOM node
                                    xmlDoc.LoadXml(xml);
                                    XmlNode node = xmlDoc.FirstChild;
                                    // same event handler loader form the xml node
                                    var e2 = new ContentCacheLoadNodeEventArgs();
                                    FireAfterContentCacheLoadNodeFromDatabase(node, e2);
                                    // and checking if it was canceled again
                                    if (!e1.Cancel)
                                    {
                                        nodeIndex.Add(currentId, node);

                                        // verify if either of the handlers canceled the children to load
                                        if (!e1.CancelChildren && !e2.CancelChildren)
                                        {
                                            // Build the content hierarchy
                                            List<int> children;
                                            if (!hierarchy.TryGetValue(parentId, out children))
                                            {
                                                // No children for this parent, so add one
                                                children = new List<int>();
                                                hierarchy.Add(parentId, children);
                                            }
                                            children.Add(currentId);
                                        }
                                    }
                                }
                            }
                        }

                        LogHelper.Debug<content>("Xml Pages loaded");

                        try
                        {
                            // If we got to here we must have successfully retrieved the content from the DB so
                            // we can safely initialise and compose the final content DOM. 
                            // Note: We are reusing the XmlDocument used to create the xml nodes above so 
                            // we don't have to import them into a new XmlDocument

                            // Initialise the document ready for the final composition of content
                            InitializeXml(xmlDoc, dtd);

                            // Start building the content tree recursively from the root (-1) node
                            GenerateXmlDocument(hierarchy, nodeIndex, -1, xmlDoc.DocumentElement);

                            LogHelper.Debug<content>("Done republishing Xml Index");

                            return xmlDoc;
                        }
                        catch (Exception ee)
                        {
                            LogHelper.Error<content>("Error while generating XmlDocument from database", ee);
                        }
                    }
                }
                catch (OutOfMemoryException ee)
                {
                    LogHelper.Error<content>(string.Format("Error Republishing: Out Of Memory. Parents: {0}, Nodes: {1}", hierarchy.Count, nodeIndex.Count), ee);
                }
                catch (Exception ee)
                {
                    LogHelper.Error<content>("Error Republishing", ee);
                }
            }
            catch (Exception ee)
            {
                LogHelper.Error<content>("Error Republishing", ee);
            }

            // An error of some sort must have stopped us from successfully generating
            // the content tree, so lets return null signifying there is no content available
            return null;
        }

        private static void GenerateXmlDocument(IDictionary<int, List<int>> hierarchy,
                                                IDictionary<int, XmlNode> nodeIndex, int parentId, XmlNode parentNode)
        {
            List<int> children;

            if (hierarchy.TryGetValue(parentId, out children))
            {
                XmlNode childContainer = UmbracoConfig.For.UmbracoSettings().Content.UseLegacyXmlSchema ||
                                         String.IsNullOrEmpty(UmbracoSettings.TEMP_FRIENDLY_XML_CHILD_CONTAINER_NODENAME)
                                             ? parentNode
                                             : parentNode.SelectSingleNode(
                                                 UmbracoSettings.TEMP_FRIENDLY_XML_CHILD_CONTAINER_NODENAME);

                if (!UmbracoConfig.For.UmbracoSettings().Content.UseLegacyXmlSchema &&
                    !String.IsNullOrEmpty(UmbracoSettings.TEMP_FRIENDLY_XML_CHILD_CONTAINER_NODENAME))
                {
                    if (childContainer == null)
                    {
                        childContainer = xmlHelper.addTextNode(parentNode.OwnerDocument,
                                                               UmbracoSettings.
                                                                   TEMP_FRIENDLY_XML_CHILD_CONTAINER_NODENAME, "");
                        parentNode.AppendChild(childContainer);
                    }
                }

                foreach (int childId in children)
                {
                    XmlNode childNode = nodeIndex[childId];

                    if (UmbracoConfig.For.UmbracoSettings().Content.UseLegacyXmlSchema ||
                        String.IsNullOrEmpty(UmbracoSettings.TEMP_FRIENDLY_XML_CHILD_CONTAINER_NODENAME))
                    {
                        parentNode.AppendChild(childNode);
                    }
                    else
                    {
                        childContainer.AppendChild(childNode);
                    }

                    // Recursively build the content tree under the current child
                    GenerateXmlDocument(hierarchy, nodeIndex, childId, childNode);
                }
            }
        }

        [Obsolete("This method should not be used and does nothing, xml file persistence is done in a queue using a BackgroundTaskRunner")]
        public void PersistXmlToFile()
        {
        }

        /// <summary>
        /// Adds a task to the xml cache file persister
        /// </summary>
        //private void QueueXmlForPersistence()
        //{
        //    _persisterTask = _persisterTask.Touch();
        //}

        internal DateTime GetCacheFileUpdateTime()
        {
            //TODO: Should there be a try/catch here in case the file is being written to while this is trying to be executed?

            if (File.Exists(GetUmbracoXmlDiskFileName()))
            {
                return new FileInfo(GetUmbracoXmlDiskFileName()).LastWriteTimeUtc;
            }

            return DateTime.MinValue;
        }

        #endregion

        #region Configuration

        // gathering configuration options here to document what they mean

        private readonly bool _xmlFileEnabled = true;

        // whether the disk cache is enabled
        private bool XmlFileEnabled
        {
            get { return _xmlFileEnabled && UmbracoConfig.For.UmbracoSettings().Content.XmlCacheEnabled; }
        }

        // whether the disk cache is enabled and to update the disk cache when xml changes
        private bool SyncToXmlFile
        {
            get { return XmlFileEnabled && UmbracoConfig.For.UmbracoSettings().Content.ContinouslyUpdateXmlDiskCache; }
        }

        // whether the disk cache is enabled and to reload from disk cache if it changes
        private bool SyncFromXmlFile
        {
            get { return XmlFileEnabled && UmbracoConfig.For.UmbracoSettings().Content.XmlContentCheckForDiskChanges; }
        }

        // whether _xml is immutable or not (achieved by cloning before changing anything)
        private static bool XmlIsImmutable
        {
            get { return UmbracoConfig.For.UmbracoSettings().Content.CloneXmlContent; }
        }

        // whether to use the legacy schema
        private static bool UseLegacySchema
        {
            get { return UmbracoConfig.For.UmbracoSettings().Content.UseLegacyXmlSchema; }
        }

        // whether to keep version of everything (incl. medias & members) in cmsPreviewXml
        // for audit purposes - false by default, not in umbracoSettings.config
        // whether to... no idea what that one does
        // it is false by default and not in UmbracoSettings.config anymore - ignoring
        /*
        private static bool GlobalPreviewStorageEnabled
        {
            get { return UmbracoConfig.For.UmbracoSettings().Content.GlobalPreviewStorageEnabled; }
        }
        */

        // ensures config is valid
        private void EnsureConfigurationIsValid()
        {
            if (SyncToXmlFile && SyncFromXmlFile)
                throw new Exception("Cannot run with both ContinouslyUpdateXmlDiskCache and XmlContentCheckForDiskChanges being true.");

            if (XmlIsImmutable == false)
                //LogHelper.Warn<XmlStore>("Running with CloneXmlContent being false is a bad idea.");
                LogHelper.Warn<content>("CloneXmlContent is false - ignored, we always clone.");

            // note: if SyncFromXmlFile then we should also disable / warn that local edits are going to cause issues...
        }

        #endregion

        #region Xml

        private readonly AsyncLock _xmlLock = new AsyncLock(); // protects _xml

        /// <remarks>
        /// Get content. First call to this property will initialize xmldoc
        /// subsequent calls will be blocked until initialization is done
        /// Further we cache (in context) xmlContent for each request to ensure that
        /// we always have the same XmlDoc throughout the whole request.
        /// </remarks>
        public virtual XmlDocument XmlContent
        {
            get
            {
                if (UmbracoContext.Current == null || UmbracoContext.Current.HttpContext == null)
                    return XmlContentInternal;
                var content = UmbracoContext.Current.HttpContext.Items[XmlContextContentItemKey] as XmlDocument;
                if (content == null)
                {
                    content = XmlContentInternal;
                    UmbracoContext.Current.HttpContext.Items[XmlContextContentItemKey] = content;
                }
                return content;
            }
        }

        [Obsolete("Please use: content.Instance.XmlContent")]
        public static XmlDocument xmlContent
        {
            get { return Instance.XmlContent; }
        }

        // to be used by content.Instance
        protected internal virtual XmlDocument XmlContentInternal
        {
            get
            {
                ReloadXmlFromFileIfChanged();
                return _xmlContent;
            }
        }

        // assumes xml lock
        private void SetXmlLocked(XmlDocument xml, bool registerXmlChange)
        {
            // this is the ONLY place where we write to _xmlContent
            _xmlContent = xml;

            if (registerXmlChange == false || SyncToXmlFile == false)
                return;

            //_lastXmlChange = DateTime.UtcNow;
            _persisterTask = _persisterTask.Touch(); // _persisterTask != null because SyncToXmlFile == true
        }

        private static XmlDocument Clone(XmlDocument xmlDoc)
        {
            return xmlDoc == null ? null : (XmlDocument)xmlDoc.CloneNode(true);
        }

        private static XmlDocument EnsureSchema(string contentTypeAlias, XmlDocument xml)
        {
            string subset = null;

            // get current doctype
            var n = xml.FirstChild;
            while (n.NodeType != XmlNodeType.DocumentType && n.NextSibling != null)
                n = n.NextSibling;
            if (n.NodeType == XmlNodeType.DocumentType)
                subset = ((XmlDocumentType)n).InternalSubset;

            // ensure it contains the content type
            if (subset != null && subset.Contains(string.Format("<!ATTLIST {0} id ID #REQUIRED>", contentTypeAlias)))
                return xml;

            // alas, that does not work, replacing a doctype is ignored and GetElementById fails
            //
            //// remove current doctype, set new doctype
            //xml.RemoveChild(n);
            //subset = string.Format("<!ELEMENT {1} ANY>{0}<!ATTLIST {1} id ID #REQUIRED>{0}{2}", Environment.NewLine, contentTypeAlias, subset);
            //var doctype = xml.CreateDocumentType("root", null, null, subset);
            //xml.InsertAfter(doctype, xml.FirstChild);

            var xml2 = new XmlDocument();
            subset = string.Format("<!ELEMENT {1} ANY>{0}<!ATTLIST {1} id ID #REQUIRED>{0}{2}", Environment.NewLine, contentTypeAlias, subset);
            var doctype = xml2.CreateDocumentType("root", null, null, subset);
            xml2.AppendChild(doctype);
            xml2.AppendChild(xml2.ImportNode(xml.DocumentElement, true));
            return xml2;
        }

        private static void InitializeXml(XmlDocument xml, string dtd)
        {
            // prime the xml document with an inline dtd and a root element
            xml.LoadXml(String.Format("<?xml version=\"1.0\" encoding=\"utf-8\" ?>{0}{1}{0}<root id=\"-1\"/>",
                Environment.NewLine, dtd));
        }

        // try to load from file, otherwise database
        // assumes xml lock (file is always locked)
        private void LoadXmlLocked(SafeXmlReaderWriter safeXml, out bool registerXmlChange)
        {
            LogHelper.Debug<content>("Loading Xml...");

            // try to get it from the file
            if (XmlFileEnabled && (safeXml.Xml = LoadXmlFromFile()) != null)
            {
                registerXmlChange = false; // loaded from disk, do NOT write back to disk!
                return;
            }

            // get it from the database, and register
            safeXml.Xml = LoadContentFromDatabase();
            registerXmlChange = true;
        }

        // NOTE
        // - this is NOT a reader/writer lock and each lock is exclusive
        // - these locks are NOT reentrant / recursive

        // gets a locked safe read access to the main xml
        private SafeXmlReaderWriter GetSafeXmlReader()
        {
            var releaser = _xmlLock.Lock();
            return SafeXmlReaderWriter.GetReader(this, releaser);
        }

        // gets a locked safe read accses to the main xml
        private async Task<SafeXmlReaderWriter> GetSafeXmlReaderAsync()
        {
            var releaser = await _xmlLock.LockAsync();
            return SafeXmlReaderWriter.GetReader(this, releaser);
        }

        // gets a locked safe write access to the main xml (cloned)
        private SafeXmlReaderWriter GetSafeXmlWriter(bool auto = true)
        {
            var releaser = _xmlLock.Lock();
            return SafeXmlReaderWriter.GetWriter(this, releaser, auto);
        }

        private class SafeXmlReaderWriter : IDisposable
        {
            private readonly content _instance;
            private IDisposable _releaser;
            private bool _isWriter;
            private bool _auto;
            private bool _committed;
            private XmlDocument _xml;

            private SafeXmlReaderWriter(content instance, IDisposable releaser, bool isWriter, bool auto)
            {
                _instance = instance;
                _releaser = releaser;
                _isWriter = isWriter;
                _auto = auto;

                // cloning for writer is not an option anymore (see XmlIsImmutable)
                _xml = _isWriter ? Clone(instance._xmlContent) : instance._xmlContent;
            }

            public static SafeXmlReaderWriter GetReader(content instance, IDisposable releaser)
            {
                return new SafeXmlReaderWriter(instance, releaser, false, false);
            }

            public static SafeXmlReaderWriter GetWriter(content instance, IDisposable releaser, bool auto)
            {
                return new SafeXmlReaderWriter(instance, releaser, true, auto);
            }

            public void UpgradeToWriter(bool auto)
            {
                if (_isWriter)
                    throw new InvalidOperationException("Already writing.");
                _isWriter = true;
                _auto = auto;
                _xml = Clone(_xml); // cloning for writer is not an option anymore (see XmlIsImmutable)
            }

            public XmlDocument Xml
            {
                get
                {
                    return _xml;
                }
                set
                {
                    if (_isWriter == false)
                        throw new InvalidOperationException("Not writing.");
                    _xml = value;
                }
            }

            // registerXmlChange indicates whether to do what should be done when Xml changes,
            // that is, to request that the file be written to disk - something we don't want
            // to do if we're committing Xml precisely after we've read from disk!
            public void Commit(bool registerXmlChange = true)
            {
                if (_isWriter == false)
                    throw new InvalidOperationException("Not writing.");
                _instance.SetXmlLocked(Xml, registerXmlChange);
                _committed = true;
            }

            public void Dispose()
            {
                if (_releaser == null)
                    return;
                if (_isWriter && _auto && _committed == false)
                    Commit();
                _releaser.Dispose();
                _releaser = null;
            }
        }

        private static string ChildNodesXPath
        {
            get
            {
                return UmbracoConfig.For.UmbracoSettings().Content.UseLegacyXmlSchema
                    ? "./node"
                    : "./* [@id]";
            }
        }

        private static string DataNodesXPath
        {
            get
            {
                return UmbracoConfig.For.UmbracoSettings().Content.UseLegacyXmlSchema
                    ? "./data"
                    : "./* [not(@id)]";
            }
        }

        #endregion

        #region File

        private readonly string _xmlFileName = IOHelper.MapPath(SystemFiles.ContentCacheXml);
        private DateTime _lastFileRead; // last time the file was read
        private DateTime _nextFileCheck; // last time we checked whether the file was changed
<<<<<<< HEAD
        private AsyncLock _fileLock; // protects the file
        private IDisposable _fileLocked; // protects the file

        private const int FileLockTimeoutMilliseconds = 4 * 60 * 1000; // 4'

        private void InitializeFileLock()
        {
            // initialize file lock
            // ApplicationId will look like "/LM/W3SVC/1/Root/AppName"
            // name is system-wide and must be less than 260 chars
            //
            // From MSDN C++ CreateSemaphore doc:
            // "The name can have a "Global\" or "Local\" prefix to explicitly create the object in
            // the global or session namespace. The remainder of the name can contain any character 
            // except the backslash character (\). For more information, see Kernel Object Namespaces."
            //
            // From MSDN "Kernel object namespaces" doc:
            // "The separate client session namespaces enable multiple clients to run the same 
            // applications without interfering with each other. For processes started under 
            // a client session, the system uses the session namespace by default. However, these 
            // processes can use the global namespace by prepending the "Global\" prefix to the object name."
            //
            // just use "default" (whatever it is) for now - ie, no prefix
            //
            var name = HostingEnvironment.ApplicationID + "/XmlStore/XmlFile";
            _fileLock = new AsyncLock(name);

            // the file lock works with a shared, system-wide, semaphore - and we don't want
            // to leak a count on that semaphore else the whole process will hang - so we have
            // to ensure we dispose of the locker when the domain goes down - in theory the
            // async lock should do it via its finalizer, but then there are some weird cases
            // where the semaphore has been disposed of before it's been released, and then
            // we'd need to GC-pin the semaphore... better dispose the locker explicitely
            // when the app domain unloads.

            if (AppDomain.CurrentDomain.IsDefaultAppDomain())
            {
                LogHelper.Debug<content>("Registering Unload handler for default app domain.");
                AppDomain.CurrentDomain.ProcessExit += OnDomainUnloadReleaseFileLock;
            }
            else
            {
                LogHelper.Debug<content>("Registering Unload handler for non-default app domain.");
                AppDomain.CurrentDomain.DomainUnload += OnDomainUnloadReleaseFileLock;
            }
        }

        private void EnsureFileLock()
        {
            if (_fileLock == null) return; // not locking (testing?)
            if (_fileLocked != null) return; // locked already

            // thread-safety, acquire lock only once!
            // lock something that's readonly and not null..
            lock (_xmlFileName)
            {
                // double-check
                if (_fileLock == null) return;
                if (_fileLocked != null) return;

                // don't hang forever, throws if it cannot lock within the timeout
                LogHelper.Debug<content>("Acquiring exclusive access to file for this AppDomain...");
                _fileLocked = _fileLock.Lock(FileLockTimeoutMilliseconds);
                LogHelper.Debug<content>("Acquired exclusive access to file for this AppDomain.");
            }
        }

        private void OnDomainUnloadReleaseFileLock(object sender, EventArgs args)
        {
            // the unload event triggers AFTER all hosted objects (eg the file persister
            // background task runner) have been stopped, so we should have released the
            // lock already - this is for safety - might be possible to get rid of it

            // NOTE
            // trying to write to the log via LogHelper at that point is a BAD idea
            // it can lead to ugly deadlocks with the named semaphore - DONT do it

            if (_fileLock == null) return; // not locking (testing?)
            if (_fileLocked == null) return; // not locked

            // thread-safety
            // lock something that's readonly and not null..
            lock (_xmlFileName)
            {
                // double-check
                if (_fileLocked == null) return;

                // in case you really need to debug... that should be safe...
                //System.IO.File.AppendAllText(HostingEnvironment.MapPath("~/App_Data/log.txt"), string.Format("{0} {1} unlock", DateTime.Now, AppDomain.CurrentDomain.Id));
                _fileLocked.Dispose();

                _fileLock = null; // ensure we don't lock again
            }
        }
=======
>>>>>>> 6aa633c8

        // not used - just try to read the file
        //private bool XmlFileExists
        //{
        //    get
        //    {
        //        // check that the file exists and has content (is not empty)
        //        var fileInfo = new FileInfo(_xmlFileName);
        //        return fileInfo.Exists && fileInfo.Length > 0;
        //    }
        //}

        private DateTime XmlFileLastWriteTime
        {
            get
            {
                var fileInfo = new FileInfo(_xmlFileName);
                return fileInfo.Exists ? fileInfo.LastWriteTimeUtc : DateTime.MinValue;
            }
        }

        // invoked by XmlCacheFilePersister ONLY and that one manages the MainDom, ie it
        // will NOT try to save once the current app domain is not the main domain anymore
        // (no need to test _released)
        internal void SaveXmlToFile()
        {
            LogHelper.Info<content>("Save Xml to file...");

            try
            {
                var xml = _xmlContent; // capture (atomic + volatile), immutable anyway
                if (xml == null) return;

                // delete existing file, if any
                DeleteXmlFile();

                // ensure cache directory exists
                var directoryName = Path.GetDirectoryName(_xmlFileName);
                if (directoryName == null)
                    throw new Exception(string.Format("Invalid XmlFileName \"{0}\".", _xmlFileName));
                if (File.Exists(_xmlFileName) == false && Directory.Exists(directoryName) == false)
                    Directory.CreateDirectory(directoryName);

                // save
                using (var fs = new FileStream(_xmlFileName, FileMode.Create, FileAccess.Write, FileShare.Read, bufferSize: 4096, useAsync: true))
                {
                    var bytes = Encoding.UTF8.GetBytes(SaveXmlToString(xml));
                    fs.Write(bytes, 0, bytes.Length);
                }

                LogHelper.Info<content>("Saved Xml to file.");
            }
            catch (Exception e)
            {
                // if something goes wrong remove the file
                DeleteXmlFile();

                LogHelper.Error<content>("Failed to save Xml to file.", e);
            }
        }

        // invoked by XmlCacheFilePersister ONLY and that one manages the MainDom, ie it
        // will NOT try to save once the current app domain is not the main domain anymore
        // (no need to test _released)
        internal async Task SaveXmlToFileAsync()
        {
            LogHelper.Info<content>("Save Xml to file...");

            try
            {
                var xml = _xmlContent; // capture (atomic + volatile), immutable anyway
                if (xml == null) return;

                // delete existing file, if any
                DeleteXmlFile();

                // ensure cache directory exists
                var directoryName = Path.GetDirectoryName(_xmlFileName);
                if (directoryName == null)
                    throw new Exception(string.Format("Invalid XmlFileName \"{0}\".", _xmlFileName));
                if (File.Exists(_xmlFileName) == false && Directory.Exists(directoryName) == false)
                    Directory.CreateDirectory(directoryName);

                // save
                using (var fs = new FileStream(_xmlFileName, FileMode.Create, FileAccess.Write, FileShare.Read, bufferSize: 4096, useAsync: true))
                {
                    var bytes = Encoding.UTF8.GetBytes(SaveXmlToString(xml));
                    await fs.WriteAsync(bytes, 0, bytes.Length);
                }

                LogHelper.Info<content>("Saved Xml to file.");
            }
            catch (Exception e)
            {
                // if something goes wrong remove the file
                DeleteXmlFile();

                LogHelper.Error<content>("Failed to save Xml to file.", e);
            }
        }

        private string SaveXmlToString(XmlDocument xml)
        {
            // using that one method because we want to have proper indent
            // and in addition, writing async is never fully async because
            // althouth the writer is async, xml.WriteTo() will not async

            // that one almost works but... "The elements are indented as long as the element 
            // does not contain mixed content. Once the WriteString or WriteWhitespace method
            // is called to write out a mixed element content, the XmlWriter stops indenting. 
            // The indenting resumes once the mixed content element is closed." - says MSDN
            // about XmlWriterSettings.Indent

            // so ImportContent must also make sure of ignoring whitespaces!

            var sb = new StringBuilder();
            using (var xmlWriter = XmlWriter.Create(sb, new XmlWriterSettings
            {
                Indent = true,
                Encoding = Encoding.UTF8,
                //OmitXmlDeclaration = true
            }))
            {
                //xmlWriter.WriteProcessingInstruction("xml", "version=\"1.0\" encoding=\"utf-8\"");
                xml.WriteTo(xmlWriter); // already contains the xml declaration
            }
            return sb.ToString();
        }

        private XmlDocument LoadXmlFromFile()
        {
            // do NOT try to load if we are not the main domain anymore
            if (_released) return null;

            LogHelper.Info<content>("Load Xml from file...");

            try
            {
                var xml = new XmlDocument();
                using (var fs = new FileStream(_xmlFileName, FileMode.Open, FileAccess.Read, FileShare.Read))
                {
                    xml.Load(fs);
                }
                _lastFileRead = DateTime.UtcNow;
                LogHelper.Info<content>("Loaded Xml from file.");
                return xml;
            }
            catch (FileNotFoundException)
            {
                LogHelper.Warn<content>("Failed to load Xml, file does not exist.");
                return null;
            }
            catch (Exception e)
            {
                LogHelper.Error<content>("Failed to load Xml from file.", e);
                DeleteXmlFile();
                return null;
            }
        }

        private void DeleteXmlFile()
        {
            if (File.Exists(_xmlFileName) == false) return;
            File.SetAttributes(_xmlFileName, FileAttributes.Normal);
            File.Delete(_xmlFileName);
        }

        private void ReloadXmlFromFileIfChanged()
        {
            if (SyncFromXmlFile == false) return;

            var now = DateTime.UtcNow;
            if (now < _nextFileCheck) return;

            // time to check
            _nextFileCheck = now.AddSeconds(1); // check every 1s
            if (XmlFileLastWriteTime <= _lastFileRead) return;

            LogHelper.Debug<content>("Xml file change detected, reloading.");

            // time to read

            using (var safeXml = GetSafeXmlWriter(false))
            {
                bool registerXmlChange;
                LoadXmlLocked(safeXml, out registerXmlChange); // updates _lastFileRead
                safeXml.Commit(registerXmlChange);
            }
        }

        #endregion

        #region Manage change

        // adds or updates a node (docNode) into a cache (xml)
        public static XmlDocument AddOrUpdateXmlNode(XmlDocument xml, int id, int level, int parentId, XmlNode docNode)
        {
            // sanity checks
            if (id != docNode.AttributeValue<int>("id"))
                throw new ArgumentException("Values of id and docNode/@id are different.");
            if (parentId != docNode.AttributeValue<int>("parentID"))
                throw new ArgumentException("Values of parentId and docNode/@parentID are different.");

            // find the document in the cache
            XmlNode currentNode = xml.GetElementById(id.ToInvariantString());

            // if the document is not there already then it's a new document
            // we must make sure that its document type exists in the schema
            if (currentNode == null && UseLegacySchema == false)
            {
                var xml2 = EnsureSchema(docNode.Name, xml);
                if (ReferenceEquals(xml, xml2) == false)
                    docNode = xml2.ImportNode(docNode, true);
                xml = xml2;
            }

            // find the parent
            XmlNode parentNode = level == 1
                ? xml.DocumentElement
                : xml.GetElementById(parentId.ToInvariantString());

            // no parent = cannot do anything
            if (parentNode == null)
                return xml;

            // insert/move the node under the parent
            if (currentNode == null)
            {
                // document not there, new node, append
                currentNode = docNode;
                parentNode.AppendChild(currentNode);
            }
            else
            {
                // document found... we could just copy the currentNode children nodes over under
                // docNode, then remove currentNode and insert docNode... the code below tries to
                // be clever and faster, though only benchmarking could tell whether it's worth the
                // pain...

                // first copy current parent ID - so we can compare with target parent
                var moving = currentNode.AttributeValue<int>("parentID") != parentId;

                if (docNode.Name == currentNode.Name)
                {
                    // name has not changed, safe to just update the current node
                    // by transfering values eg copying the attributes, and importing the data elements
                    TransferValuesFromDocumentXmlToPublishedXml(docNode, currentNode);

                    // if moving, move the node to the new parent
                    // else it's already under the right parent
                    // (but maybe the sort order has been updated)
                    if (moving)
                        parentNode.AppendChild(currentNode); // remove then append to parentNode
                }
                else
                {
                    // name has changed, must use docNode (with new name)
                    // move children nodes from currentNode to docNode (already has properties)
                    var children = currentNode.SelectNodes(ChildNodesXPath);
                    if (children == null) throw new Exception("oops");
                    foreach (XmlNode child in children)
                        docNode.AppendChild(child); // remove then append to docNode

                    // and put docNode in the right place - if parent has not changed, then
                    // just replace, else remove currentNode and insert docNode under the right parent
                    // (but maybe not at the right position due to sort order)
                    if (moving)
                    {
                        if (currentNode.ParentNode == null) throw new Exception("oops");
                        currentNode.ParentNode.RemoveChild(currentNode);
                        parentNode.AppendChild(docNode);
                    }
                    else
                    {
                        // replacing might screw the sort order
                        parentNode.ReplaceChild(docNode, currentNode);
                    }

                    currentNode = docNode;
                }
            }

            // if the nodes are not ordered, must sort
            // (see U4-509 + has to work with ReplaceChild too)
            //XmlHelper.SortNodesIfNeeded(parentNode, childNodesXPath, x => x.AttributeValue<int>("sortOrder"));

            // but...
            // if we assume that nodes are always correctly sorted
            // then we just need to ensure that currentNode is at the right position.
            // should be faster that moving all the nodes around.
            XmlHelper.SortNode(parentNode, ChildNodesXPath, currentNode, x => x.AttributeValue<int>("sortOrder"));
            return xml;
        }

        private static void TransferValuesFromDocumentXmlToPublishedXml(XmlNode documentNode, XmlNode publishedNode)
        {
            // remove all attributes from the published node
            if (publishedNode.Attributes == null) throw new Exception("oops");
            publishedNode.Attributes.RemoveAll();

            // remove all data nodes from the published node
            var dataNodes = publishedNode.SelectNodes(DataNodesXPath);
            if (dataNodes == null) throw new Exception("oops");
            foreach (XmlNode n in dataNodes)
                publishedNode.RemoveChild(n);

            // append all attributes from the document node to the published node
            if (documentNode.Attributes == null) throw new Exception("oops");
            foreach (XmlAttribute att in documentNode.Attributes)
                ((XmlElement)publishedNode).SetAttribute(att.Name, att.Value);

            // find the first child node, if any
            var childNodes = publishedNode.SelectNodes(ChildNodesXPath);
            if (childNodes == null) throw new Exception("oops");
            var firstChildNode = childNodes.Count == 0 ? null : childNodes[0];

            // append all data nodes from the document node to the published node
            dataNodes = documentNode.SelectNodes(DataNodesXPath);
            if (dataNodes == null) throw new Exception("oops");
            foreach (XmlNode n in dataNodes)
            {
                if (publishedNode.OwnerDocument == null) throw new Exception("oops");
                var imported = publishedNode.OwnerDocument.ImportNode(n, true);
                if (firstChildNode == null)
                    publishedNode.AppendChild(imported);
                else
                    publishedNode.InsertBefore(imported, firstChildNode);
            }
        }

        #endregion

        #region Events

        /// <summary>
        /// Occurs when [after loading the xml string from the database].
        /// </summary>
        public delegate void ContentCacheDatabaseLoadXmlStringEventHandler(
            ref string xml, ContentCacheLoadNodeEventArgs e);

        /// <summary>
        /// Occurs when [after loading the xml string from the database and creating the xml node].
        /// </summary>
        public delegate void ContentCacheLoadNodeEventHandler(XmlNode xmlNode, ContentCacheLoadNodeEventArgs e);

        public delegate void DocumentCacheEventHandler(Document sender, DocumentCacheEventArgs e);

        public delegate void RefreshContentEventHandler(Document sender, RefreshContentEventArgs e);

        /// <summary>
        /// Occurs when [before document cache update].
        /// </summary>
        public static event DocumentCacheEventHandler BeforeUpdateDocumentCache;

        /// <summary>
        /// Fires the before document cache.
        /// </summary>
        /// <param name="sender">The sender.</param>
        /// <param name="e">The <see cref="umbraco.cms.businesslogic.DocumentCacheEventArgs"/> instance containing the event data.</param>
        protected virtual void FireBeforeUpdateDocumentCache(Document sender, DocumentCacheEventArgs e)
        {
            if (BeforeUpdateDocumentCache != null)
            {
                BeforeUpdateDocumentCache(sender, e);
            }
        }

        /// <summary>
        /// Occurs when [after document cache update].
        /// </summary>
        public static event DocumentCacheEventHandler AfterUpdateDocumentCache;

        /// <summary>
        /// Fires after document cache updater.
        /// </summary>
        /// <param name="sender">The sender.</param>
        /// <param name="e">The <see cref="umbraco.cms.businesslogic.DocumentCacheEventArgs"/> instance containing the event data.</param>
        protected virtual void FireAfterUpdateDocumentCache(Document sender, DocumentCacheEventArgs e)
        {
            if (AfterUpdateDocumentCache != null)
            {
                AfterUpdateDocumentCache(sender, e);
            }
        }

        /// <summary>
        /// Occurs when [before document cache unpublish].
        /// </summary>
        public static event DocumentCacheEventHandler BeforeClearDocumentCache;

        /// <summary>
        /// Fires the before document cache unpublish.
        /// </summary>
        /// <param name="sender">The sender.</param>
        /// <param name="e">The <see cref="umbraco.cms.businesslogic.DocumentCacheEventArgs"/> instance containing the event data.</param>
        protected virtual void FireBeforeClearDocumentCache(Document sender, DocumentCacheEventArgs e)
        {
            if (BeforeClearDocumentCache != null)
            {
                BeforeClearDocumentCache(sender, e);
            }
        }

        public static event DocumentCacheEventHandler AfterClearDocumentCache;

        /// <summary>
        /// Fires the after document cache unpublish.
        /// </summary>
        /// <param name="sender">The sender.</param>
        /// <param name="e">The <see cref="umbraco.cms.businesslogic.DocumentCacheEventArgs"/> instance containing the event data.</param>
        protected virtual void FireAfterClearDocumentCache(Document sender, DocumentCacheEventArgs e)
        {
            if (AfterClearDocumentCache != null)
            {
                AfterClearDocumentCache(sender, e);
            }
        }

        /// <summary>
        /// Occurs when [before refresh content].
        /// </summary>
        public static event RefreshContentEventHandler BeforeRefreshContent;

        /// <summary>
        /// Fires the content of the before refresh.
        /// </summary>
        /// <param name="sender">The sender.</param>
        /// <param name="e">The <see cref="umbraco.cms.businesslogic.RefreshContentEventArgs"/> instance containing the event data.</param>
        protected virtual void FireBeforeRefreshContent(RefreshContentEventArgs e)
        {
            if (BeforeRefreshContent != null)
            {
                BeforeRefreshContent(null, e);
            }
        }

        /// <summary>
        /// Occurs when [after refresh content].
        /// </summary>
        public static event RefreshContentEventHandler AfterRefreshContent;

        /// <summary>
        /// Fires the content of the after refresh.
        /// </summary>
        /// <param name="sender">The sender.</param>
        /// <param name="e">The <see cref="umbraco.cms.businesslogic.RefreshContentEventArgs"/> instance containing the event data.</param>
        protected virtual void FireAfterRefreshContent(RefreshContentEventArgs e)
        {
            if (AfterRefreshContent != null)
            {
                AfterRefreshContent(null, e);
            }
        }

        /// <summary>
        /// Occurs when [after loading the xml string from the database].
        /// </summary>
        public static event ContentCacheDatabaseLoadXmlStringEventHandler AfterContentCacheDatabaseLoadXmlString;

        /// <summary>
        /// Fires the before when creating the document cache from database
        /// </summary>
        /// <param name="node">The sender.</param>
        /// <param name="e">The <see cref="umbraco.cms.businesslogic.ContentCacheLoadNodeEventArgs"/> instance containing the event data.</param>
        internal static void FireAfterContentCacheDatabaseLoadXmlString(ref string xml, ContentCacheLoadNodeEventArgs e)
        {
            if (AfterContentCacheDatabaseLoadXmlString != null)
            {
                AfterContentCacheDatabaseLoadXmlString(ref xml, e);
            }
        }

        /// <summary>
        /// Occurs when [before when creating the document cache from database].
        /// </summary>
        public static event ContentCacheLoadNodeEventHandler BeforeContentCacheLoadNode;

        /// <summary>
        /// Fires the before when creating the document cache from database
        /// </summary>
        /// <param name="node">The sender.</param>
        /// <param name="e">The <see cref="umbraco.cms.businesslogic.ContentCacheLoadNodeEventArgs"/> instance containing the event data.</param>
        internal static void FireBeforeContentCacheLoadNode(XmlNode node, ContentCacheLoadNodeEventArgs e)
        {
            if (BeforeContentCacheLoadNode != null)
            {
                BeforeContentCacheLoadNode(node, e);
            }
        }

        /// <summary>
        /// Occurs when [after loading document cache xml node from database].
        /// </summary>
        public static event ContentCacheLoadNodeEventHandler AfterContentCacheLoadNodeFromDatabase;

        /// <summary>
        /// Fires the after loading document cache xml node from database
        /// </summary>
        /// <param name="node">The sender.</param>
        /// <param name="e">The <see cref="umbraco.cms.businesslogic.ContentCacheLoadNodeEventArgs"/> instance containing the event data.</param>
        internal static void FireAfterContentCacheLoadNodeFromDatabase(XmlNode node, ContentCacheLoadNodeEventArgs e)
        {
            if (AfterContentCacheLoadNodeFromDatabase != null)
            {
                AfterContentCacheLoadNodeFromDatabase(node, e);
            }
        }

        /// <summary>
        /// Occurs when [before a publish action updates the content cache].
        /// </summary>
        public static event ContentCacheLoadNodeEventHandler BeforePublishNodeToContentCache;

        /// <summary>
        /// Fires the before a publish action updates the content cache
        /// </summary>
        /// <param name="node">The sender.</param>
        /// <param name="e">The <see cref="umbraco.cms.businesslogic.ContentCacheLoadNodeEventArgs"/> instance containing the event data.</param>
        public static void FireBeforePublishNodeToContentCache(XmlNode node, ContentCacheLoadNodeEventArgs e)
        {
            if (BeforePublishNodeToContentCache != null)
            {
                BeforePublishNodeToContentCache(node, e);
            }
        }

        #endregion
    }
}<|MERGE_RESOLUTION|>--- conflicted
+++ resolved
@@ -1,1639 +1,1525 @@
-using System;
-using System.Collections.Generic;
-using System.Globalization;
-using System.IO;
-using System.Text;
-using System.Threading;
-using System.Threading.Tasks;
-using System.Web;
-using System.Xml;
-using umbraco.BusinessLogic;
-using umbraco.cms.businesslogic;
-using umbraco.cms.businesslogic.web;
-using umbraco.DataLayer;
-using umbraco.presentation.nodeFactory;
-using Umbraco.Core;
-using Umbraco.Core.Cache;
-using Umbraco.Core.Configuration;
-using Umbraco.Core.IO;
-using Umbraco.Core.Logging;
-using Umbraco.Core.Models;
-using Umbraco.Core.Profiling;
-using Umbraco.Web;
-using Umbraco.Web.PublishedCache.XmlPublishedCache;
-using Umbraco.Web.Scheduling;
-using File = System.IO.File;
-using Node = umbraco.NodeFactory.Node;
-using Task = System.Threading.Tasks.Task;
-
-namespace umbraco
-{
-    /// <summary>
-    /// Represents the Xml storage for the Xml published cache.
-    /// </summary>
-    public class content
-    {
-        private XmlCacheFilePersister _persisterTask;
-
-        private volatile bool _released;
-
-        #region Constructors
-
-        private content()
-        {
-            if (SyncToXmlFile)
-            {
-<<<<<<< HEAD
-                // if we write to file, prepare the lock
-                // (if we don't use the file, or just read from it, no need to lock)
-                InitializeFileLock();
-
-                // and prepare the persister task
-            var logger = LoggerResolver.HasCurrent ? LoggerResolver.Current.Logger : new DebugDiagnosticsLogger();
-            var profingLogger = new ProfilingLogger(
-                logger,
-                ProfilerResolver.HasCurrent ? ProfilerResolver.Current.Profiler : new LogProfiler(logger));
-
-=======
-                // prepare the persister task
->>>>>>> 6aa633c8
-                // there's always be one task keeping a ref to the runner
-                // so it's safe to just create it as a local var here
-                var runner = new BackgroundTaskRunner<XmlCacheFilePersister>("XmlCacheFilePersister", new BackgroundTaskRunnerOptions
-                {
-                    LongRunning = true,
-<<<<<<< HEAD
-                    KeepAlive = true
-            }, logger);
-=======
-                    KeepAlive = true,
-                    Hosted = false // main domain will take care of stopping the runner (see below)
-                });
->>>>>>> 6aa633c8
-
-                // create (and add to runner)
-<<<<<<< HEAD
-            _persisterTask = new XmlCacheFilePersister(runner, this, profingLogger);
-=======
-                _persisterTask = new XmlCacheFilePersister(runner, this);
-
-                var registered = ApplicationContext.Current.MainDom.Register(
-                    null,
-                    () =>
-                    {
-                        // once released, the cache still works but does not write to file anymore,
-                        // which is OK with database server messenger but will cause data loss with
-                        // another messenger...
-                        
-                        runner.Shutdown(false, true); // wait until flushed
-                        _released = true;
-                    });
-
-                // failed to become the main domain, we will never use the file
-                if (registered == false)
-                    runner.Shutdown(false, true);
-
-                _released = (registered == false);
->>>>>>> 6aa633c8
-            }
-
-            // initialize content - populate the cache
-            using (var safeXml = GetSafeXmlWriter(false))
-            {
-                bool registerXmlChange;
-
-                // if we don't use the file then LoadXmlLocked will not even
-                // read from the file and will go straight to database
-                LoadXmlLocked(safeXml, out registerXmlChange);
-                // if we use the file and registerXmlChange is true this will
-                // write to file, else it will not
-                safeXml.Commit(registerXmlChange);
-            }
-        }
-
-        #endregion
-
-        #region Singleton
-
-        private static readonly Lazy<content> LazyInstance = new Lazy<content>(() => new content());
-
-        public static content Instance
-        {
-            get
-            {
-                return LazyInstance.Value;
-            }
-        }
-
-        #endregion
-
-        #region Legacy & Stuff
-
-        // sync database access
-        // (not refactoring that part at the moment)
-        private static readonly object DbReadSyncLock = new object();
-
-        private const string XmlContextContentItemKey = "UmbracoXmlContextContent";
-        private static string _umbracoXmlDiskCacheFileName = string.Empty;
-        private volatile XmlDocument _xmlContent;
-
-        /// <summary>
-        /// Gets the path of the umbraco XML disk cache file.
-        /// </summary>
-        /// <value>The name of the umbraco XML disk cache file.</value>
-        public static string GetUmbracoXmlDiskFileName()
-        {
-            if (string.IsNullOrEmpty(_umbracoXmlDiskCacheFileName))
-            {
-                _umbracoXmlDiskCacheFileName = IOHelper.MapPath(SystemFiles.ContentCacheXml);
-            }
-            return _umbracoXmlDiskCacheFileName;
-        }
-
-        [Obsolete("Use the safer static GetUmbracoXmlDiskFileName() method instead to retrieve this value")]
-        public string UmbracoXmlDiskCacheFileName
-        {
-            get { return GetUmbracoXmlDiskFileName(); }
-            set { _umbracoXmlDiskCacheFileName = value; }
-        }
-
-        //NOTE: We CANNOT use this for a double check lock because it is a property, not a field and to do double
-        // check locking in c# you MUST have a volatile field. Even thoug this wraps a volatile field it will still 
-        // not work as expected for a double check lock because properties are treated differently in the clr.
-        public virtual bool isInitializing
-        {
-            get { return _xmlContent == null; }
-        }
-
-        protected static ISqlHelper SqlHelper
-        {
-            get { return Application.SqlHelper; }
-        }
-
-        #endregion
-
-        #region Public Methods
-
-        [Obsolete("This is no longer used and will be removed in future versions, if you use this method it will not refresh 'async' it will perform the refresh on the current thread which is how it should be doing it")]
-        public virtual void RefreshContentFromDatabaseAsync()
-        {
-            RefreshContentFromDatabase();
-        }
-
-        /// <summary>
-        /// Load content from database and replaces active content when done.
-        /// </summary>
-        public virtual void RefreshContentFromDatabase()
-        {
-            var e = new RefreshContentEventArgs();
-            FireBeforeRefreshContent(e);
-
-            if (!e.Cancel)
-            {
-                using (var safeXml = GetSafeXmlWriter())
-                {
-                    safeXml.Xml = LoadContentFromDatabase();
-                }
-            }
-        }
-
-        /// <summary>
-        /// Used by all overloaded publish methods to do the actual "noderepresentation to xml"
-        /// </summary>
-        /// <param name="d"></param>
-        /// <param name="xmlContentCopy"></param>
-        /// <param name="updateSitemapProvider"></param>
-        public static XmlDocument PublishNodeDo(Document d, XmlDocument xmlContentCopy, bool updateSitemapProvider)
-        {
-            // check if document *is* published, it could be unpublished by an event
-            if (d.Published)
-            {
-                var parentId = d.Level == 1 ? -1 : d.Parent.Id;
-
-                // fix sortOrder - see note in UpdateSortOrder
-                var node = GetPreviewOrPublishedNode(d, xmlContentCopy, false);
-                var attr = ((XmlElement)node).GetAttributeNode("sortOrder");
-                attr.Value = d.sortOrder.ToString();
-                xmlContentCopy = AddOrUpdateXmlNode(xmlContentCopy, d.Id, d.Level, parentId, node);
-
-                // update sitemapprovider
-                if (updateSitemapProvider && SiteMap.Provider is UmbracoSiteMapProvider)
-                {
-                    try
-                    {
-                        var prov = (UmbracoSiteMapProvider)SiteMap.Provider;
-                        var n = new Node(d.Id, true);
-                        if (string.IsNullOrEmpty(n.Url) == false && n.Url != "/#")
-                        {
-                            prov.UpdateNode(n);
-                        }
-                        else
-                        {
-                            LogHelper.Debug<content>(string.Format("Can't update Sitemap Provider due to empty Url in node id: {0}", d.Id));
-                        }
-                    }
-                    catch (Exception ee)
-                    {
-                        LogHelper.Error<content>(string.Format("Error adding node to Sitemap Provider in PublishNodeDo(): {0}", d.Id), ee);
-                    }
-                }
-            }
-
-            return xmlContentCopy;
-        }
-
-        private static XmlNode GetPreviewOrPublishedNode(Document d, XmlDocument xmlContentCopy, bool isPreview)
-        {
-            if (isPreview)
-            {
-                return d.ToPreviewXml(xmlContentCopy);
-            }
-            else
-            {
-                return d.ToXml(xmlContentCopy, false);
-            }
-        }
-
-        /// <summary>
-        /// Sorts the documents.
-        /// </summary>
-        /// <param name="parentId">The parent node identifier.</param>
-        public void SortNodes(int parentId)
-        {
-            var childNodesXPath = UmbracoConfig.For.UmbracoSettings().Content.UseLegacyXmlSchema
-                ? "./node"
-                : "./* [@id]";
-
-            using (var safeXml = GetSafeXmlWriter(false))
-            {
-                var parentNode = parentId == -1
-                    ? safeXml.Xml.DocumentElement
-                    : safeXml.Xml.GetElementById(parentId.ToString(CultureInfo.InvariantCulture));
-
-                if (parentNode == null) return;
-
-                var sorted = XmlHelper.SortNodesIfNeeded(
-                    parentNode,
-                    childNodesXPath,
-                    x => x.AttributeValue<int>("sortOrder"));
-
-                if (sorted == false) return;
-
-                safeXml.Commit();
-            }
-        }
-
-        /// <summary>
-        /// Updates the document cache.
-        /// </summary>
-        /// <param name="pageId">The page id.</param>
-        public virtual void UpdateDocumentCache(int pageId)
-        {
-            var d = new Document(pageId);
-            UpdateDocumentCache(d);
-        }
-
-        /// <summary>
-        /// Updates the document cache.
-        /// </summary>
-        /// <param name="d">The d.</param>
-        public virtual void UpdateDocumentCache(Document d)
-        {
-            var e = new DocumentCacheEventArgs();
-            FireBeforeUpdateDocumentCache(d, e);
-
-            if (!e.Cancel)
-            {
-                // lock the xml cache so no other thread can write to it at the same time
-                // note that some threads could read from it while we hold the lock, though
-                using (var safeXml = GetSafeXmlWriter())
-                {
-                    safeXml.Xml = PublishNodeDo(d, safeXml.Xml, true);
-                }
-
-                ClearContextCache();
-
-                var cachedFieldKeyStart = string.Format("{0}{1}_", CacheKeys.ContentItemCacheKey, d.Id);
-                ApplicationContext.Current.ApplicationCache.ClearCacheByKeySearch(cachedFieldKeyStart);
-
-                FireAfterUpdateDocumentCache(d, e);
-            }
-        }
-
-        internal virtual void UpdateSortOrder(int contentId)
-        {
-            var content = ApplicationContext.Current.Services.ContentService.GetById(contentId);
-            if (content == null) return;
-            UpdateSortOrder(content);
-        }
-
-        internal virtual void UpdateSortOrder(IContent c)
-        {
-            if (c == null) throw new ArgumentNullException("c");
-
-            // the XML in database is updated only when content is published, and then
-            // it contains the sortOrder value at the time the XML was generated. when
-            // a document with unpublished changes is sorted, then it is simply saved
-            // (see ContentService) and so the sortOrder has changed but the XML has
-            // not been updated accordingly.
-
-            // this updates the published cache to take care of the situation
-            // without ContentService having to ... what exactly?
-
-            // no need to do it if the content is published without unpublished changes,
-            // though, because in that case the XML will get re-generated with the
-            // correct sort order.
-            if (c.Published)
-                return;
-
-            using (var safeXml = GetSafeXmlWriter(false))
-            {
-                var node = safeXml.Xml.GetElementById(c.Id.ToString(CultureInfo.InvariantCulture));
-                if (node == null) return;
-                var attr = node.GetAttributeNode("sortOrder");
-                if (attr == null) return;
-                var sortOrder = c.SortOrder.ToString(CultureInfo.InvariantCulture);
-                if (attr.Value == sortOrder) return;
-
-                // only if node was actually modified
-                attr.Value = sortOrder;
-
-                safeXml.Commit();
-            }
-        }
-
-        /// <summary>
-        /// Updates the document cache for multiple documents
-        /// </summary>
-        /// <param name="Documents">The documents.</param>
-        [Obsolete("This is not used and will be removed from the codebase in future versions")]
-        public virtual void UpdateDocumentCache(List<Document> Documents)
-        {
-            // We need to lock content cache here, because we cannot allow other threads
-            // making changes at the same time, they need to be queued
-            int parentid = Documents[0].Id;
-
-
-            using (var safeXml = GetSafeXmlWriter())
-            {
-                foreach (Document d in Documents)
-                {
-                    safeXml.Xml = PublishNodeDo(d, safeXml.Xml, true);
-                }
-            }
-
-            ClearContextCache();
-        }
-
-        [Obsolete("Method obsolete in version 4.1 and later, please use UpdateDocumentCache", true)]
-        public virtual void UpdateDocumentCacheAsync(int documentId)
-        {
-            UpdateDocumentCache(documentId);
-        }
-
-        [Obsolete("Method obsolete in version 4.1 and later, please use ClearDocumentCache", true)]
-        public virtual void ClearDocumentCacheAsync(int documentId)
-        {
-            ClearDocumentCache(documentId);
-        }
-
-        public virtual void ClearDocumentCache(int documentId)
-        {
-            // Get the document
-            Document d;
-            try
-            {
-                d = new Document(documentId);
-            }
-            catch
-            {
-                // if we need the document to remove it... this cannot be LB?!
-                // shortcut everything here
-                ClearDocumentXmlCache(documentId);
-                return;
-            }
-            ClearDocumentCache(d);
-        }
-
-        /// <summary>
-        /// Clears the document cache and removes the document from the xml db cache.
-        /// This means the node gets unpublished from the website.
-        /// </summary>
-        /// <param name="doc">The document</param>
-        internal void ClearDocumentCache(Document doc)
-        {
-            var e = new DocumentCacheEventArgs();
-            FireBeforeClearDocumentCache(doc, e);
-
-            if (!e.Cancel)
-            {
-                XmlNode x;
-
-                // remove from xml db cache 
-                doc.XmlRemoveFromDB();
-
-                // clear xml cache
-                ClearDocumentXmlCache(doc.Id);
-
-                ClearContextCache();
-
-                //SD: changed to fire event BEFORE running the sitemap!! argh.
-                FireAfterClearDocumentCache(doc, e);
-
-                // update sitemapprovider
-                if (SiteMap.Provider is UmbracoSiteMapProvider)
-                {
-                    var prov = (UmbracoSiteMapProvider)SiteMap.Provider;
-                    prov.RemoveNode(doc.Id);
-                }
-            }
-        }
-
-        internal void ClearDocumentXmlCache(int id)
-        {
-            // We need to lock content cache here, because we cannot allow other threads
-            // making changes at the same time, they need to be queued
-            using (var safeXml = GetSafeXmlReader())
-            {
-                // Check if node present, before cloning
-                var x = safeXml.Xml.GetElementById(id.ToString());
-                if (x == null)
-                    return;
-
-                safeXml.UpgradeToWriter(false);
-
-                // Find the document in the xml cache
-                x = safeXml.Xml.GetElementById(id.ToString());
-                if (x != null)
-                {
-                    // The document already exists in cache, so repopulate it
-                    x.ParentNode.RemoveChild(x);
-                    safeXml.Commit();
-                }
-            }
-        }
-
-        /// <summary>
-        /// Unpublishes the  node.
-        /// </summary>
-        /// <param name="documentId">The document id.</param>
-        [Obsolete("Please use: umbraco.content.ClearDocumentCache", true)]
-        public virtual void UnPublishNode(int documentId)
-        {
-            ClearDocumentCache(documentId);
-        }
-
-        #endregion
-
-        #region Protected & Private methods
-
-        /// <summary>
-        /// Clear HTTPContext cache if any
-        /// </summary>
-        private void ClearContextCache()
-        {
-            // If running in a context very important to reset context cache orelse new nodes are missing
-            if (UmbracoContext.Current != null && UmbracoContext.Current.HttpContext != null && UmbracoContext.Current.HttpContext.Items.Contains(XmlContextContentItemKey))
-                UmbracoContext.Current.HttpContext.Items.Remove(XmlContextContentItemKey);
-        }
-
-        /// <summary>
-        /// Load content from database
-        /// </summary>
-        private XmlDocument LoadContentFromDatabase()
-        {
-            try
-            {
-                // Try to log to the DB
-                LogHelper.Info<content>("Loading content from database...");
-
-                var hierarchy = new Dictionary<int, List<int>>();
-                var nodeIndex = new Dictionary<int, XmlNode>();
-
-                try
-                {
-                    LogHelper.Debug<content>("Republishing starting");
-
-                    lock (DbReadSyncLock)
-                    {
-
-                        // Lets cache the DTD to save on the DB hit on the subsequent use
-                        string dtd = DocumentType.GenerateDtd();
-
-                        // Prepare an XmlDocument with an appropriate inline DTD to match
-                        // the expected content
-                        var xmlDoc = new XmlDocument();
-                        InitializeXml(xmlDoc, dtd);
-
-                        // Esben Carlsen: At some point we really need to put all data access into to a tier of its own.
-                        // CLN - added checks that document xml is for a document that is actually published.
-                        string sql =
-                            @"select umbracoNode.id, umbracoNode.parentId, umbracoNode.sortOrder, cmsContentXml.xml from umbracoNode 
-inner join cmsContentXml on cmsContentXml.nodeId = umbracoNode.id and umbracoNode.nodeObjectType = @type
-where umbracoNode.id in (select cmsDocument.nodeId from cmsDocument where cmsDocument.published = 1)
-order by umbracoNode.level, umbracoNode.sortOrder";
-
-
-
-                        using (
-                            IRecordsReader dr = SqlHelper.ExecuteReader(sql,
-                                                                        SqlHelper.CreateParameter("@type",
-                                                                                                  new Guid(
-                                                                                                      Constants.ObjectTypes.Document)))
-                            )
-                        {
-                            while (dr.Read())
-                            {
-                                int currentId = dr.GetInt("id");
-                                int parentId = dr.GetInt("parentId");
-                                string xml = dr.GetString("xml");
-
-                                // fix sortOrder - see notes in UpdateSortOrder
-                                var tmp = new XmlDocument();
-                                tmp.LoadXml(xml);
-                                var attr = tmp.DocumentElement.GetAttributeNode("sortOrder");
-                                attr.Value = dr.GetInt("sortOrder").ToString();
-                                xml = tmp.InnerXml;
-
-                                // Call the eventhandler to allow modification of the string
-                                var e1 = new ContentCacheLoadNodeEventArgs();
-                                FireAfterContentCacheDatabaseLoadXmlString(ref xml, e1);
-                                // check if a listener has canceled the event
-                                if (!e1.Cancel)
-                                {
-                                    // and parse it into a DOM node
-                                    xmlDoc.LoadXml(xml);
-                                    XmlNode node = xmlDoc.FirstChild;
-                                    // same event handler loader form the xml node
-                                    var e2 = new ContentCacheLoadNodeEventArgs();
-                                    FireAfterContentCacheLoadNodeFromDatabase(node, e2);
-                                    // and checking if it was canceled again
-                                    if (!e1.Cancel)
-                                    {
-                                        nodeIndex.Add(currentId, node);
-
-                                        // verify if either of the handlers canceled the children to load
-                                        if (!e1.CancelChildren && !e2.CancelChildren)
-                                        {
-                                            // Build the content hierarchy
-                                            List<int> children;
-                                            if (!hierarchy.TryGetValue(parentId, out children))
-                                            {
-                                                // No children for this parent, so add one
-                                                children = new List<int>();
-                                                hierarchy.Add(parentId, children);
-                                            }
-                                            children.Add(currentId);
-                                        }
-                                    }
-                                }
-                            }
-                        }
-
-                        LogHelper.Debug<content>("Xml Pages loaded");
-
-                        try
-                        {
-                            // If we got to here we must have successfully retrieved the content from the DB so
-                            // we can safely initialise and compose the final content DOM. 
-                            // Note: We are reusing the XmlDocument used to create the xml nodes above so 
-                            // we don't have to import them into a new XmlDocument
-
-                            // Initialise the document ready for the final composition of content
-                            InitializeXml(xmlDoc, dtd);
-
-                            // Start building the content tree recursively from the root (-1) node
-                            GenerateXmlDocument(hierarchy, nodeIndex, -1, xmlDoc.DocumentElement);
-
-                            LogHelper.Debug<content>("Done republishing Xml Index");
-
-                            return xmlDoc;
-                        }
-                        catch (Exception ee)
-                        {
-                            LogHelper.Error<content>("Error while generating XmlDocument from database", ee);
-                        }
-                    }
-                }
-                catch (OutOfMemoryException ee)
-                {
-                    LogHelper.Error<content>(string.Format("Error Republishing: Out Of Memory. Parents: {0}, Nodes: {1}", hierarchy.Count, nodeIndex.Count), ee);
-                }
-                catch (Exception ee)
-                {
-                    LogHelper.Error<content>("Error Republishing", ee);
-                }
-            }
-            catch (Exception ee)
-            {
-                LogHelper.Error<content>("Error Republishing", ee);
-            }
-
-            // An error of some sort must have stopped us from successfully generating
-            // the content tree, so lets return null signifying there is no content available
-            return null;
-        }
-
-        private static void GenerateXmlDocument(IDictionary<int, List<int>> hierarchy,
-                                                IDictionary<int, XmlNode> nodeIndex, int parentId, XmlNode parentNode)
-        {
-            List<int> children;
-
-            if (hierarchy.TryGetValue(parentId, out children))
-            {
-                XmlNode childContainer = UmbracoConfig.For.UmbracoSettings().Content.UseLegacyXmlSchema ||
-                                         String.IsNullOrEmpty(UmbracoSettings.TEMP_FRIENDLY_XML_CHILD_CONTAINER_NODENAME)
-                                             ? parentNode
-                                             : parentNode.SelectSingleNode(
-                                                 UmbracoSettings.TEMP_FRIENDLY_XML_CHILD_CONTAINER_NODENAME);
-
-                if (!UmbracoConfig.For.UmbracoSettings().Content.UseLegacyXmlSchema &&
-                    !String.IsNullOrEmpty(UmbracoSettings.TEMP_FRIENDLY_XML_CHILD_CONTAINER_NODENAME))
-                {
-                    if (childContainer == null)
-                    {
-                        childContainer = xmlHelper.addTextNode(parentNode.OwnerDocument,
-                                                               UmbracoSettings.
-                                                                   TEMP_FRIENDLY_XML_CHILD_CONTAINER_NODENAME, "");
-                        parentNode.AppendChild(childContainer);
-                    }
-                }
-
-                foreach (int childId in children)
-                {
-                    XmlNode childNode = nodeIndex[childId];
-
-                    if (UmbracoConfig.For.UmbracoSettings().Content.UseLegacyXmlSchema ||
-                        String.IsNullOrEmpty(UmbracoSettings.TEMP_FRIENDLY_XML_CHILD_CONTAINER_NODENAME))
-                    {
-                        parentNode.AppendChild(childNode);
-                    }
-                    else
-                    {
-                        childContainer.AppendChild(childNode);
-                    }
-
-                    // Recursively build the content tree under the current child
-                    GenerateXmlDocument(hierarchy, nodeIndex, childId, childNode);
-                }
-            }
-        }
-
-        [Obsolete("This method should not be used and does nothing, xml file persistence is done in a queue using a BackgroundTaskRunner")]
-        public void PersistXmlToFile()
-        {
-        }
-
-        /// <summary>
-        /// Adds a task to the xml cache file persister
-        /// </summary>
-        //private void QueueXmlForPersistence()
-        //{
-        //    _persisterTask = _persisterTask.Touch();
-        //}
-
-        internal DateTime GetCacheFileUpdateTime()
-        {
-            //TODO: Should there be a try/catch here in case the file is being written to while this is trying to be executed?
-
-            if (File.Exists(GetUmbracoXmlDiskFileName()))
-            {
-                return new FileInfo(GetUmbracoXmlDiskFileName()).LastWriteTimeUtc;
-            }
-
-            return DateTime.MinValue;
-        }
-
-        #endregion
-
-        #region Configuration
-
-        // gathering configuration options here to document what they mean
-
-        private readonly bool _xmlFileEnabled = true;
-
-        // whether the disk cache is enabled
-        private bool XmlFileEnabled
-        {
-            get { return _xmlFileEnabled && UmbracoConfig.For.UmbracoSettings().Content.XmlCacheEnabled; }
-        }
-
-        // whether the disk cache is enabled and to update the disk cache when xml changes
-        private bool SyncToXmlFile
-        {
-            get { return XmlFileEnabled && UmbracoConfig.For.UmbracoSettings().Content.ContinouslyUpdateXmlDiskCache; }
-        }
-
-        // whether the disk cache is enabled and to reload from disk cache if it changes
-        private bool SyncFromXmlFile
-        {
-            get { return XmlFileEnabled && UmbracoConfig.For.UmbracoSettings().Content.XmlContentCheckForDiskChanges; }
-        }
-
-        // whether _xml is immutable or not (achieved by cloning before changing anything)
-        private static bool XmlIsImmutable
-        {
-            get { return UmbracoConfig.For.UmbracoSettings().Content.CloneXmlContent; }
-        }
-
-        // whether to use the legacy schema
-        private static bool UseLegacySchema
-        {
-            get { return UmbracoConfig.For.UmbracoSettings().Content.UseLegacyXmlSchema; }
-        }
-
-        // whether to keep version of everything (incl. medias & members) in cmsPreviewXml
-        // for audit purposes - false by default, not in umbracoSettings.config
-        // whether to... no idea what that one does
-        // it is false by default and not in UmbracoSettings.config anymore - ignoring
-        /*
-        private static bool GlobalPreviewStorageEnabled
-        {
-            get { return UmbracoConfig.For.UmbracoSettings().Content.GlobalPreviewStorageEnabled; }
-        }
-        */
-
-        // ensures config is valid
-        private void EnsureConfigurationIsValid()
-        {
-            if (SyncToXmlFile && SyncFromXmlFile)
-                throw new Exception("Cannot run with both ContinouslyUpdateXmlDiskCache and XmlContentCheckForDiskChanges being true.");
-
-            if (XmlIsImmutable == false)
-                //LogHelper.Warn<XmlStore>("Running with CloneXmlContent being false is a bad idea.");
-                LogHelper.Warn<content>("CloneXmlContent is false - ignored, we always clone.");
-
-            // note: if SyncFromXmlFile then we should also disable / warn that local edits are going to cause issues...
-        }
-
-        #endregion
-
-        #region Xml
-
-        private readonly AsyncLock _xmlLock = new AsyncLock(); // protects _xml
-
-        /// <remarks>
-        /// Get content. First call to this property will initialize xmldoc
-        /// subsequent calls will be blocked until initialization is done
-        /// Further we cache (in context) xmlContent for each request to ensure that
-        /// we always have the same XmlDoc throughout the whole request.
-        /// </remarks>
-        public virtual XmlDocument XmlContent
-        {
-            get
-            {
-                if (UmbracoContext.Current == null || UmbracoContext.Current.HttpContext == null)
-                    return XmlContentInternal;
-                var content = UmbracoContext.Current.HttpContext.Items[XmlContextContentItemKey] as XmlDocument;
-                if (content == null)
-                {
-                    content = XmlContentInternal;
-                    UmbracoContext.Current.HttpContext.Items[XmlContextContentItemKey] = content;
-                }
-                return content;
-            }
-        }
-
-        [Obsolete("Please use: content.Instance.XmlContent")]
-        public static XmlDocument xmlContent
-        {
-            get { return Instance.XmlContent; }
-        }
-
-        // to be used by content.Instance
-        protected internal virtual XmlDocument XmlContentInternal
-        {
-            get
-            {
-                ReloadXmlFromFileIfChanged();
-                return _xmlContent;
-            }
-        }
-
-        // assumes xml lock
-        private void SetXmlLocked(XmlDocument xml, bool registerXmlChange)
-        {
-            // this is the ONLY place where we write to _xmlContent
-            _xmlContent = xml;
-
-            if (registerXmlChange == false || SyncToXmlFile == false)
-                return;
-
-            //_lastXmlChange = DateTime.UtcNow;
-            _persisterTask = _persisterTask.Touch(); // _persisterTask != null because SyncToXmlFile == true
-        }
-
-        private static XmlDocument Clone(XmlDocument xmlDoc)
-        {
-            return xmlDoc == null ? null : (XmlDocument)xmlDoc.CloneNode(true);
-        }
-
-        private static XmlDocument EnsureSchema(string contentTypeAlias, XmlDocument xml)
-        {
-            string subset = null;
-
-            // get current doctype
-            var n = xml.FirstChild;
-            while (n.NodeType != XmlNodeType.DocumentType && n.NextSibling != null)
-                n = n.NextSibling;
-            if (n.NodeType == XmlNodeType.DocumentType)
-                subset = ((XmlDocumentType)n).InternalSubset;
-
-            // ensure it contains the content type
-            if (subset != null && subset.Contains(string.Format("<!ATTLIST {0} id ID #REQUIRED>", contentTypeAlias)))
-                return xml;
-
-            // alas, that does not work, replacing a doctype is ignored and GetElementById fails
-            //
-            //// remove current doctype, set new doctype
-            //xml.RemoveChild(n);
-            //subset = string.Format("<!ELEMENT {1} ANY>{0}<!ATTLIST {1} id ID #REQUIRED>{0}{2}", Environment.NewLine, contentTypeAlias, subset);
-            //var doctype = xml.CreateDocumentType("root", null, null, subset);
-            //xml.InsertAfter(doctype, xml.FirstChild);
-
-            var xml2 = new XmlDocument();
-            subset = string.Format("<!ELEMENT {1} ANY>{0}<!ATTLIST {1} id ID #REQUIRED>{0}{2}", Environment.NewLine, contentTypeAlias, subset);
-            var doctype = xml2.CreateDocumentType("root", null, null, subset);
-            xml2.AppendChild(doctype);
-            xml2.AppendChild(xml2.ImportNode(xml.DocumentElement, true));
-            return xml2;
-        }
-
-        private static void InitializeXml(XmlDocument xml, string dtd)
-        {
-            // prime the xml document with an inline dtd and a root element
-            xml.LoadXml(String.Format("<?xml version=\"1.0\" encoding=\"utf-8\" ?>{0}{1}{0}<root id=\"-1\"/>",
-                Environment.NewLine, dtd));
-        }
-
-        // try to load from file, otherwise database
-        // assumes xml lock (file is always locked)
-        private void LoadXmlLocked(SafeXmlReaderWriter safeXml, out bool registerXmlChange)
-        {
-            LogHelper.Debug<content>("Loading Xml...");
-
-            // try to get it from the file
-            if (XmlFileEnabled && (safeXml.Xml = LoadXmlFromFile()) != null)
-            {
-                registerXmlChange = false; // loaded from disk, do NOT write back to disk!
-                return;
-            }
-
-            // get it from the database, and register
-            safeXml.Xml = LoadContentFromDatabase();
-            registerXmlChange = true;
-        }
-
-        // NOTE
-        // - this is NOT a reader/writer lock and each lock is exclusive
-        // - these locks are NOT reentrant / recursive
-
-        // gets a locked safe read access to the main xml
-        private SafeXmlReaderWriter GetSafeXmlReader()
-        {
-            var releaser = _xmlLock.Lock();
-            return SafeXmlReaderWriter.GetReader(this, releaser);
-        }
-
-        // gets a locked safe read accses to the main xml
-        private async Task<SafeXmlReaderWriter> GetSafeXmlReaderAsync()
-        {
-            var releaser = await _xmlLock.LockAsync();
-            return SafeXmlReaderWriter.GetReader(this, releaser);
-        }
-
-        // gets a locked safe write access to the main xml (cloned)
-        private SafeXmlReaderWriter GetSafeXmlWriter(bool auto = true)
-        {
-            var releaser = _xmlLock.Lock();
-            return SafeXmlReaderWriter.GetWriter(this, releaser, auto);
-        }
-
-        private class SafeXmlReaderWriter : IDisposable
-        {
-            private readonly content _instance;
-            private IDisposable _releaser;
-            private bool _isWriter;
-            private bool _auto;
-            private bool _committed;
-            private XmlDocument _xml;
-
-            private SafeXmlReaderWriter(content instance, IDisposable releaser, bool isWriter, bool auto)
-            {
-                _instance = instance;
-                _releaser = releaser;
-                _isWriter = isWriter;
-                _auto = auto;
-
-                // cloning for writer is not an option anymore (see XmlIsImmutable)
-                _xml = _isWriter ? Clone(instance._xmlContent) : instance._xmlContent;
-            }
-
-            public static SafeXmlReaderWriter GetReader(content instance, IDisposable releaser)
-            {
-                return new SafeXmlReaderWriter(instance, releaser, false, false);
-            }
-
-            public static SafeXmlReaderWriter GetWriter(content instance, IDisposable releaser, bool auto)
-            {
-                return new SafeXmlReaderWriter(instance, releaser, true, auto);
-            }
-
-            public void UpgradeToWriter(bool auto)
-            {
-                if (_isWriter)
-                    throw new InvalidOperationException("Already writing.");
-                _isWriter = true;
-                _auto = auto;
-                _xml = Clone(_xml); // cloning for writer is not an option anymore (see XmlIsImmutable)
-            }
-
-            public XmlDocument Xml
-            {
-                get
-                {
-                    return _xml;
-                }
-                set
-                {
-                    if (_isWriter == false)
-                        throw new InvalidOperationException("Not writing.");
-                    _xml = value;
-                }
-            }
-
-            // registerXmlChange indicates whether to do what should be done when Xml changes,
-            // that is, to request that the file be written to disk - something we don't want
-            // to do if we're committing Xml precisely after we've read from disk!
-            public void Commit(bool registerXmlChange = true)
-            {
-                if (_isWriter == false)
-                    throw new InvalidOperationException("Not writing.");
-                _instance.SetXmlLocked(Xml, registerXmlChange);
-                _committed = true;
-            }
-
-            public void Dispose()
-            {
-                if (_releaser == null)
-                    return;
-                if (_isWriter && _auto && _committed == false)
-                    Commit();
-                _releaser.Dispose();
-                _releaser = null;
-            }
-        }
-
-        private static string ChildNodesXPath
-        {
-            get
-            {
-                return UmbracoConfig.For.UmbracoSettings().Content.UseLegacyXmlSchema
-                    ? "./node"
-                    : "./* [@id]";
-            }
-        }
-
-        private static string DataNodesXPath
-        {
-            get
-            {
-                return UmbracoConfig.For.UmbracoSettings().Content.UseLegacyXmlSchema
-                    ? "./data"
-                    : "./* [not(@id)]";
-            }
-        }
-
-        #endregion
-
-        #region File
-
-        private readonly string _xmlFileName = IOHelper.MapPath(SystemFiles.ContentCacheXml);
-        private DateTime _lastFileRead; // last time the file was read
-        private DateTime _nextFileCheck; // last time we checked whether the file was changed
-<<<<<<< HEAD
-        private AsyncLock _fileLock; // protects the file
-        private IDisposable _fileLocked; // protects the file
-
-        private const int FileLockTimeoutMilliseconds = 4 * 60 * 1000; // 4'
-
-        private void InitializeFileLock()
-        {
-            // initialize file lock
-            // ApplicationId will look like "/LM/W3SVC/1/Root/AppName"
-            // name is system-wide and must be less than 260 chars
-            //
-            // From MSDN C++ CreateSemaphore doc:
-            // "The name can have a "Global\" or "Local\" prefix to explicitly create the object in
-            // the global or session namespace. The remainder of the name can contain any character 
-            // except the backslash character (\). For more information, see Kernel Object Namespaces."
-            //
-            // From MSDN "Kernel object namespaces" doc:
-            // "The separate client session namespaces enable multiple clients to run the same 
-            // applications without interfering with each other. For processes started under 
-            // a client session, the system uses the session namespace by default. However, these 
-            // processes can use the global namespace by prepending the "Global\" prefix to the object name."
-            //
-            // just use "default" (whatever it is) for now - ie, no prefix
-            //
-            var name = HostingEnvironment.ApplicationID + "/XmlStore/XmlFile";
-            _fileLock = new AsyncLock(name);
-
-            // the file lock works with a shared, system-wide, semaphore - and we don't want
-            // to leak a count on that semaphore else the whole process will hang - so we have
-            // to ensure we dispose of the locker when the domain goes down - in theory the
-            // async lock should do it via its finalizer, but then there are some weird cases
-            // where the semaphore has been disposed of before it's been released, and then
-            // we'd need to GC-pin the semaphore... better dispose the locker explicitely
-            // when the app domain unloads.
-
-            if (AppDomain.CurrentDomain.IsDefaultAppDomain())
-            {
-                LogHelper.Debug<content>("Registering Unload handler for default app domain.");
-                AppDomain.CurrentDomain.ProcessExit += OnDomainUnloadReleaseFileLock;
-            }
-            else
-            {
-                LogHelper.Debug<content>("Registering Unload handler for non-default app domain.");
-                AppDomain.CurrentDomain.DomainUnload += OnDomainUnloadReleaseFileLock;
-            }
-        }
-
-        private void EnsureFileLock()
-        {
-            if (_fileLock == null) return; // not locking (testing?)
-            if (_fileLocked != null) return; // locked already
-
-            // thread-safety, acquire lock only once!
-            // lock something that's readonly and not null..
-            lock (_xmlFileName)
-            {
-                // double-check
-                if (_fileLock == null) return;
-                if (_fileLocked != null) return;
-
-                // don't hang forever, throws if it cannot lock within the timeout
-                LogHelper.Debug<content>("Acquiring exclusive access to file for this AppDomain...");
-                _fileLocked = _fileLock.Lock(FileLockTimeoutMilliseconds);
-                LogHelper.Debug<content>("Acquired exclusive access to file for this AppDomain.");
-            }
-        }
-
-        private void OnDomainUnloadReleaseFileLock(object sender, EventArgs args)
-        {
-            // the unload event triggers AFTER all hosted objects (eg the file persister
-            // background task runner) have been stopped, so we should have released the
-            // lock already - this is for safety - might be possible to get rid of it
-
-            // NOTE
-            // trying to write to the log via LogHelper at that point is a BAD idea
-            // it can lead to ugly deadlocks with the named semaphore - DONT do it
-
-            if (_fileLock == null) return; // not locking (testing?)
-            if (_fileLocked == null) return; // not locked
-
-            // thread-safety
-            // lock something that's readonly and not null..
-            lock (_xmlFileName)
-            {
-                // double-check
-                if (_fileLocked == null) return;
-
-                // in case you really need to debug... that should be safe...
-                //System.IO.File.AppendAllText(HostingEnvironment.MapPath("~/App_Data/log.txt"), string.Format("{0} {1} unlock", DateTime.Now, AppDomain.CurrentDomain.Id));
-                _fileLocked.Dispose();
-
-                _fileLock = null; // ensure we don't lock again
-            }
-        }
-=======
->>>>>>> 6aa633c8
-
-        // not used - just try to read the file
-        //private bool XmlFileExists
-        //{
-        //    get
-        //    {
-        //        // check that the file exists and has content (is not empty)
-        //        var fileInfo = new FileInfo(_xmlFileName);
-        //        return fileInfo.Exists && fileInfo.Length > 0;
-        //    }
-        //}
-
-        private DateTime XmlFileLastWriteTime
-        {
-            get
-            {
-                var fileInfo = new FileInfo(_xmlFileName);
-                return fileInfo.Exists ? fileInfo.LastWriteTimeUtc : DateTime.MinValue;
-            }
-        }
-
-        // invoked by XmlCacheFilePersister ONLY and that one manages the MainDom, ie it
-        // will NOT try to save once the current app domain is not the main domain anymore
-        // (no need to test _released)
-        internal void SaveXmlToFile()
-        {
-            LogHelper.Info<content>("Save Xml to file...");
-
-            try
-            {
-                var xml = _xmlContent; // capture (atomic + volatile), immutable anyway
-                if (xml == null) return;
-
-                // delete existing file, if any
-                DeleteXmlFile();
-
-                // ensure cache directory exists
-                var directoryName = Path.GetDirectoryName(_xmlFileName);
-                if (directoryName == null)
-                    throw new Exception(string.Format("Invalid XmlFileName \"{0}\".", _xmlFileName));
-                if (File.Exists(_xmlFileName) == false && Directory.Exists(directoryName) == false)
-                    Directory.CreateDirectory(directoryName);
-
-                // save
-                using (var fs = new FileStream(_xmlFileName, FileMode.Create, FileAccess.Write, FileShare.Read, bufferSize: 4096, useAsync: true))
-                {
-                    var bytes = Encoding.UTF8.GetBytes(SaveXmlToString(xml));
-                    fs.Write(bytes, 0, bytes.Length);
-                }
-
-                LogHelper.Info<content>("Saved Xml to file.");
-            }
-            catch (Exception e)
-            {
-                // if something goes wrong remove the file
-                DeleteXmlFile();
-
-                LogHelper.Error<content>("Failed to save Xml to file.", e);
-            }
-        }
-
-        // invoked by XmlCacheFilePersister ONLY and that one manages the MainDom, ie it
-        // will NOT try to save once the current app domain is not the main domain anymore
-        // (no need to test _released)
-        internal async Task SaveXmlToFileAsync()
-        {
-            LogHelper.Info<content>("Save Xml to file...");
-
-            try
-            {
-                var xml = _xmlContent; // capture (atomic + volatile), immutable anyway
-                if (xml == null) return;
-
-                // delete existing file, if any
-                DeleteXmlFile();
-
-                // ensure cache directory exists
-                var directoryName = Path.GetDirectoryName(_xmlFileName);
-                if (directoryName == null)
-                    throw new Exception(string.Format("Invalid XmlFileName \"{0}\".", _xmlFileName));
-                if (File.Exists(_xmlFileName) == false && Directory.Exists(directoryName) == false)
-                    Directory.CreateDirectory(directoryName);
-
-                // save
-                using (var fs = new FileStream(_xmlFileName, FileMode.Create, FileAccess.Write, FileShare.Read, bufferSize: 4096, useAsync: true))
-                {
-                    var bytes = Encoding.UTF8.GetBytes(SaveXmlToString(xml));
-                    await fs.WriteAsync(bytes, 0, bytes.Length);
-                }
-
-                LogHelper.Info<content>("Saved Xml to file.");
-            }
-            catch (Exception e)
-            {
-                // if something goes wrong remove the file
-                DeleteXmlFile();
-
-                LogHelper.Error<content>("Failed to save Xml to file.", e);
-            }
-        }
-
-        private string SaveXmlToString(XmlDocument xml)
-        {
-            // using that one method because we want to have proper indent
-            // and in addition, writing async is never fully async because
-            // althouth the writer is async, xml.WriteTo() will not async
-
-            // that one almost works but... "The elements are indented as long as the element 
-            // does not contain mixed content. Once the WriteString or WriteWhitespace method
-            // is called to write out a mixed element content, the XmlWriter stops indenting. 
-            // The indenting resumes once the mixed content element is closed." - says MSDN
-            // about XmlWriterSettings.Indent
-
-            // so ImportContent must also make sure of ignoring whitespaces!
-
-            var sb = new StringBuilder();
-            using (var xmlWriter = XmlWriter.Create(sb, new XmlWriterSettings
-            {
-                Indent = true,
-                Encoding = Encoding.UTF8,
-                //OmitXmlDeclaration = true
-            }))
-            {
-                //xmlWriter.WriteProcessingInstruction("xml", "version=\"1.0\" encoding=\"utf-8\"");
-                xml.WriteTo(xmlWriter); // already contains the xml declaration
-            }
-            return sb.ToString();
-        }
-
-        private XmlDocument LoadXmlFromFile()
-        {
-            // do NOT try to load if we are not the main domain anymore
-            if (_released) return null;
-
-            LogHelper.Info<content>("Load Xml from file...");
-
-            try
-            {
-                var xml = new XmlDocument();
-                using (var fs = new FileStream(_xmlFileName, FileMode.Open, FileAccess.Read, FileShare.Read))
-                {
-                    xml.Load(fs);
-                }
-                _lastFileRead = DateTime.UtcNow;
-                LogHelper.Info<content>("Loaded Xml from file.");
-                return xml;
-            }
-            catch (FileNotFoundException)
-            {
-                LogHelper.Warn<content>("Failed to load Xml, file does not exist.");
-                return null;
-            }
-            catch (Exception e)
-            {
-                LogHelper.Error<content>("Failed to load Xml from file.", e);
-                DeleteXmlFile();
-                return null;
-            }
-        }
-
-        private void DeleteXmlFile()
-        {
-            if (File.Exists(_xmlFileName) == false) return;
-            File.SetAttributes(_xmlFileName, FileAttributes.Normal);
-            File.Delete(_xmlFileName);
-        }
-
-        private void ReloadXmlFromFileIfChanged()
-        {
-            if (SyncFromXmlFile == false) return;
-
-            var now = DateTime.UtcNow;
-            if (now < _nextFileCheck) return;
-
-            // time to check
-            _nextFileCheck = now.AddSeconds(1); // check every 1s
-            if (XmlFileLastWriteTime <= _lastFileRead) return;
-
-            LogHelper.Debug<content>("Xml file change detected, reloading.");
-
-            // time to read
-
-            using (var safeXml = GetSafeXmlWriter(false))
-            {
-                bool registerXmlChange;
-                LoadXmlLocked(safeXml, out registerXmlChange); // updates _lastFileRead
-                safeXml.Commit(registerXmlChange);
-            }
-        }
-
-        #endregion
-
-        #region Manage change
-
-        // adds or updates a node (docNode) into a cache (xml)
-        public static XmlDocument AddOrUpdateXmlNode(XmlDocument xml, int id, int level, int parentId, XmlNode docNode)
-        {
-            // sanity checks
-            if (id != docNode.AttributeValue<int>("id"))
-                throw new ArgumentException("Values of id and docNode/@id are different.");
-            if (parentId != docNode.AttributeValue<int>("parentID"))
-                throw new ArgumentException("Values of parentId and docNode/@parentID are different.");
-
-            // find the document in the cache
-            XmlNode currentNode = xml.GetElementById(id.ToInvariantString());
-
-            // if the document is not there already then it's a new document
-            // we must make sure that its document type exists in the schema
-            if (currentNode == null && UseLegacySchema == false)
-            {
-                var xml2 = EnsureSchema(docNode.Name, xml);
-                if (ReferenceEquals(xml, xml2) == false)
-                    docNode = xml2.ImportNode(docNode, true);
-                xml = xml2;
-            }
-
-            // find the parent
-            XmlNode parentNode = level == 1
-                ? xml.DocumentElement
-                : xml.GetElementById(parentId.ToInvariantString());
-
-            // no parent = cannot do anything
-            if (parentNode == null)
-                return xml;
-
-            // insert/move the node under the parent
-            if (currentNode == null)
-            {
-                // document not there, new node, append
-                currentNode = docNode;
-                parentNode.AppendChild(currentNode);
-            }
-            else
-            {
-                // document found... we could just copy the currentNode children nodes over under
-                // docNode, then remove currentNode and insert docNode... the code below tries to
-                // be clever and faster, though only benchmarking could tell whether it's worth the
-                // pain...
-
-                // first copy current parent ID - so we can compare with target parent
-                var moving = currentNode.AttributeValue<int>("parentID") != parentId;
-
-                if (docNode.Name == currentNode.Name)
-                {
-                    // name has not changed, safe to just update the current node
-                    // by transfering values eg copying the attributes, and importing the data elements
-                    TransferValuesFromDocumentXmlToPublishedXml(docNode, currentNode);
-
-                    // if moving, move the node to the new parent
-                    // else it's already under the right parent
-                    // (but maybe the sort order has been updated)
-                    if (moving)
-                        parentNode.AppendChild(currentNode); // remove then append to parentNode
-                }
-                else
-                {
-                    // name has changed, must use docNode (with new name)
-                    // move children nodes from currentNode to docNode (already has properties)
-                    var children = currentNode.SelectNodes(ChildNodesXPath);
-                    if (children == null) throw new Exception("oops");
-                    foreach (XmlNode child in children)
-                        docNode.AppendChild(child); // remove then append to docNode
-
-                    // and put docNode in the right place - if parent has not changed, then
-                    // just replace, else remove currentNode and insert docNode under the right parent
-                    // (but maybe not at the right position due to sort order)
-                    if (moving)
-                    {
-                        if (currentNode.ParentNode == null) throw new Exception("oops");
-                        currentNode.ParentNode.RemoveChild(currentNode);
-                        parentNode.AppendChild(docNode);
-                    }
-                    else
-                    {
-                        // replacing might screw the sort order
-                        parentNode.ReplaceChild(docNode, currentNode);
-                    }
-
-                    currentNode = docNode;
-                }
-            }
-
-            // if the nodes are not ordered, must sort
-            // (see U4-509 + has to work with ReplaceChild too)
-            //XmlHelper.SortNodesIfNeeded(parentNode, childNodesXPath, x => x.AttributeValue<int>("sortOrder"));
-
-            // but...
-            // if we assume that nodes are always correctly sorted
-            // then we just need to ensure that currentNode is at the right position.
-            // should be faster that moving all the nodes around.
-            XmlHelper.SortNode(parentNode, ChildNodesXPath, currentNode, x => x.AttributeValue<int>("sortOrder"));
-            return xml;
-        }
-
-        private static void TransferValuesFromDocumentXmlToPublishedXml(XmlNode documentNode, XmlNode publishedNode)
-        {
-            // remove all attributes from the published node
-            if (publishedNode.Attributes == null) throw new Exception("oops");
-            publishedNode.Attributes.RemoveAll();
-
-            // remove all data nodes from the published node
-            var dataNodes = publishedNode.SelectNodes(DataNodesXPath);
-            if (dataNodes == null) throw new Exception("oops");
-            foreach (XmlNode n in dataNodes)
-                publishedNode.RemoveChild(n);
-
-            // append all attributes from the document node to the published node
-            if (documentNode.Attributes == null) throw new Exception("oops");
-            foreach (XmlAttribute att in documentNode.Attributes)
-                ((XmlElement)publishedNode).SetAttribute(att.Name, att.Value);
-
-            // find the first child node, if any
-            var childNodes = publishedNode.SelectNodes(ChildNodesXPath);
-            if (childNodes == null) throw new Exception("oops");
-            var firstChildNode = childNodes.Count == 0 ? null : childNodes[0];
-
-            // append all data nodes from the document node to the published node
-            dataNodes = documentNode.SelectNodes(DataNodesXPath);
-            if (dataNodes == null) throw new Exception("oops");
-            foreach (XmlNode n in dataNodes)
-            {
-                if (publishedNode.OwnerDocument == null) throw new Exception("oops");
-                var imported = publishedNode.OwnerDocument.ImportNode(n, true);
-                if (firstChildNode == null)
-                    publishedNode.AppendChild(imported);
-                else
-                    publishedNode.InsertBefore(imported, firstChildNode);
-            }
-        }
-
-        #endregion
-
-        #region Events
-
-        /// <summary>
-        /// Occurs when [after loading the xml string from the database].
-        /// </summary>
-        public delegate void ContentCacheDatabaseLoadXmlStringEventHandler(
-            ref string xml, ContentCacheLoadNodeEventArgs e);
-
-        /// <summary>
-        /// Occurs when [after loading the xml string from the database and creating the xml node].
-        /// </summary>
-        public delegate void ContentCacheLoadNodeEventHandler(XmlNode xmlNode, ContentCacheLoadNodeEventArgs e);
-
-        public delegate void DocumentCacheEventHandler(Document sender, DocumentCacheEventArgs e);
-
-        public delegate void RefreshContentEventHandler(Document sender, RefreshContentEventArgs e);
-
-        /// <summary>
-        /// Occurs when [before document cache update].
-        /// </summary>
-        public static event DocumentCacheEventHandler BeforeUpdateDocumentCache;
-
-        /// <summary>
-        /// Fires the before document cache.
-        /// </summary>
-        /// <param name="sender">The sender.</param>
-        /// <param name="e">The <see cref="umbraco.cms.businesslogic.DocumentCacheEventArgs"/> instance containing the event data.</param>
-        protected virtual void FireBeforeUpdateDocumentCache(Document sender, DocumentCacheEventArgs e)
-        {
-            if (BeforeUpdateDocumentCache != null)
-            {
-                BeforeUpdateDocumentCache(sender, e);
-            }
-        }
-
-        /// <summary>
-        /// Occurs when [after document cache update].
-        /// </summary>
-        public static event DocumentCacheEventHandler AfterUpdateDocumentCache;
-
-        /// <summary>
-        /// Fires after document cache updater.
-        /// </summary>
-        /// <param name="sender">The sender.</param>
-        /// <param name="e">The <see cref="umbraco.cms.businesslogic.DocumentCacheEventArgs"/> instance containing the event data.</param>
-        protected virtual void FireAfterUpdateDocumentCache(Document sender, DocumentCacheEventArgs e)
-        {
-            if (AfterUpdateDocumentCache != null)
-            {
-                AfterUpdateDocumentCache(sender, e);
-            }
-        }
-
-        /// <summary>
-        /// Occurs when [before document cache unpublish].
-        /// </summary>
-        public static event DocumentCacheEventHandler BeforeClearDocumentCache;
-
-        /// <summary>
-        /// Fires the before document cache unpublish.
-        /// </summary>
-        /// <param name="sender">The sender.</param>
-        /// <param name="e">The <see cref="umbraco.cms.businesslogic.DocumentCacheEventArgs"/> instance containing the event data.</param>
-        protected virtual void FireBeforeClearDocumentCache(Document sender, DocumentCacheEventArgs e)
-        {
-            if (BeforeClearDocumentCache != null)
-            {
-                BeforeClearDocumentCache(sender, e);
-            }
-        }
-
-        public static event DocumentCacheEventHandler AfterClearDocumentCache;
-
-        /// <summary>
-        /// Fires the after document cache unpublish.
-        /// </summary>
-        /// <param name="sender">The sender.</param>
-        /// <param name="e">The <see cref="umbraco.cms.businesslogic.DocumentCacheEventArgs"/> instance containing the event data.</param>
-        protected virtual void FireAfterClearDocumentCache(Document sender, DocumentCacheEventArgs e)
-        {
-            if (AfterClearDocumentCache != null)
-            {
-                AfterClearDocumentCache(sender, e);
-            }
-        }
-
-        /// <summary>
-        /// Occurs when [before refresh content].
-        /// </summary>
-        public static event RefreshContentEventHandler BeforeRefreshContent;
-
-        /// <summary>
-        /// Fires the content of the before refresh.
-        /// </summary>
-        /// <param name="sender">The sender.</param>
-        /// <param name="e">The <see cref="umbraco.cms.businesslogic.RefreshContentEventArgs"/> instance containing the event data.</param>
-        protected virtual void FireBeforeRefreshContent(RefreshContentEventArgs e)
-        {
-            if (BeforeRefreshContent != null)
-            {
-                BeforeRefreshContent(null, e);
-            }
-        }
-
-        /// <summary>
-        /// Occurs when [after refresh content].
-        /// </summary>
-        public static event RefreshContentEventHandler AfterRefreshContent;
-
-        /// <summary>
-        /// Fires the content of the after refresh.
-        /// </summary>
-        /// <param name="sender">The sender.</param>
-        /// <param name="e">The <see cref="umbraco.cms.businesslogic.RefreshContentEventArgs"/> instance containing the event data.</param>
-        protected virtual void FireAfterRefreshContent(RefreshContentEventArgs e)
-        {
-            if (AfterRefreshContent != null)
-            {
-                AfterRefreshContent(null, e);
-            }
-        }
-
-        /// <summary>
-        /// Occurs when [after loading the xml string from the database].
-        /// </summary>
-        public static event ContentCacheDatabaseLoadXmlStringEventHandler AfterContentCacheDatabaseLoadXmlString;
-
-        /// <summary>
-        /// Fires the before when creating the document cache from database
-        /// </summary>
-        /// <param name="node">The sender.</param>
-        /// <param name="e">The <see cref="umbraco.cms.businesslogic.ContentCacheLoadNodeEventArgs"/> instance containing the event data.</param>
-        internal static void FireAfterContentCacheDatabaseLoadXmlString(ref string xml, ContentCacheLoadNodeEventArgs e)
-        {
-            if (AfterContentCacheDatabaseLoadXmlString != null)
-            {
-                AfterContentCacheDatabaseLoadXmlString(ref xml, e);
-            }
-        }
-
-        /// <summary>
-        /// Occurs when [before when creating the document cache from database].
-        /// </summary>
-        public static event ContentCacheLoadNodeEventHandler BeforeContentCacheLoadNode;
-
-        /// <summary>
-        /// Fires the before when creating the document cache from database
-        /// </summary>
-        /// <param name="node">The sender.</param>
-        /// <param name="e">The <see cref="umbraco.cms.businesslogic.ContentCacheLoadNodeEventArgs"/> instance containing the event data.</param>
-        internal static void FireBeforeContentCacheLoadNode(XmlNode node, ContentCacheLoadNodeEventArgs e)
-        {
-            if (BeforeContentCacheLoadNode != null)
-            {
-                BeforeContentCacheLoadNode(node, e);
-            }
-        }
-
-        /// <summary>
-        /// Occurs when [after loading document cache xml node from database].
-        /// </summary>
-        public static event ContentCacheLoadNodeEventHandler AfterContentCacheLoadNodeFromDatabase;
-
-        /// <summary>
-        /// Fires the after loading document cache xml node from database
-        /// </summary>
-        /// <param name="node">The sender.</param>
-        /// <param name="e">The <see cref="umbraco.cms.businesslogic.ContentCacheLoadNodeEventArgs"/> instance containing the event data.</param>
-        internal static void FireAfterContentCacheLoadNodeFromDatabase(XmlNode node, ContentCacheLoadNodeEventArgs e)
-        {
-            if (AfterContentCacheLoadNodeFromDatabase != null)
-            {
-                AfterContentCacheLoadNodeFromDatabase(node, e);
-            }
-        }
-
-        /// <summary>
-        /// Occurs when [before a publish action updates the content cache].
-        /// </summary>
-        public static event ContentCacheLoadNodeEventHandler BeforePublishNodeToContentCache;
-
-        /// <summary>
-        /// Fires the before a publish action updates the content cache
-        /// </summary>
-        /// <param name="node">The sender.</param>
-        /// <param name="e">The <see cref="umbraco.cms.businesslogic.ContentCacheLoadNodeEventArgs"/> instance containing the event data.</param>
-        public static void FireBeforePublishNodeToContentCache(XmlNode node, ContentCacheLoadNodeEventArgs e)
-        {
-            if (BeforePublishNodeToContentCache != null)
-            {
-                BeforePublishNodeToContentCache(node, e);
-            }
-        }
-
-        #endregion
-    }
+using System;
+using System.Collections.Generic;
+using System.Globalization;
+using System.IO;
+using System.Text;
+using System.Threading;
+using System.Threading.Tasks;
+using System.Web;
+using System.Xml;
+using umbraco.BusinessLogic;
+using umbraco.cms.businesslogic;
+using umbraco.cms.businesslogic.web;
+using umbraco.DataLayer;
+using umbraco.presentation.nodeFactory;
+using Umbraco.Core;
+using Umbraco.Core.Cache;
+using Umbraco.Core.Configuration;
+using Umbraco.Core.IO;
+using Umbraco.Core.Logging;
+using Umbraco.Core.Models;
+using Umbraco.Core.Profiling;
+using Umbraco.Web;
+using Umbraco.Web.PublishedCache.XmlPublishedCache;
+using Umbraco.Web.Scheduling;
+using File = System.IO.File;
+using Node = umbraco.NodeFactory.Node;
+using Task = System.Threading.Tasks.Task;
+
+namespace umbraco
+{
+    /// <summary>
+    /// Represents the Xml storage for the Xml published cache.
+    /// </summary>
+    public class content
+    {
+        private XmlCacheFilePersister _persisterTask;
+
+        private volatile bool _released;
+
+        #region Constructors
+
+        private content()
+        {
+            if (SyncToXmlFile)
+            {
+                var logger = LoggerResolver.HasCurrent ? LoggerResolver.Current.Logger : new DebugDiagnosticsLogger();
+                var profingLogger = new ProfilingLogger(
+                    logger,
+                    ProfilerResolver.HasCurrent ? ProfilerResolver.Current.Profiler : new LogProfiler(logger));
+ 
+                // prepare the persister task
+                // there's always be one task keeping a ref to the runner
+                // so it's safe to just create it as a local var here
+                var runner = new BackgroundTaskRunner<XmlCacheFilePersister>("XmlCacheFilePersister", new BackgroundTaskRunnerOptions
+                {
+                    LongRunning = true,
+                    KeepAlive = true,
+                    Hosted = false // main domain will take care of stopping the runner (see below)
+                }, logger);
+
+                // create (and add to runner)
+                _persisterTask = new XmlCacheFilePersister(runner, this, profingLogger);
+
+                var registered = ApplicationContext.Current.MainDom.Register(
+                    null,
+                    () =>
+                    {
+                        // once released, the cache still works but does not write to file anymore,
+                        // which is OK with database server messenger but will cause data loss with
+                        // another messenger...
+                        
+                        runner.Shutdown(false, true); // wait until flushed
+                        _released = true;
+                    });
+
+                // failed to become the main domain, we will never use the file
+                if (registered == false)
+                    runner.Shutdown(false, true);
+
+                _released = (registered == false);
+            }
+
+            // initialize content - populate the cache
+            using (var safeXml = GetSafeXmlWriter(false))
+            {
+                bool registerXmlChange;
+
+                // if we don't use the file then LoadXmlLocked will not even
+                // read from the file and will go straight to database
+                LoadXmlLocked(safeXml, out registerXmlChange);
+                // if we use the file and registerXmlChange is true this will
+                // write to file, else it will not
+                safeXml.Commit(registerXmlChange);
+            }
+        }
+
+        #endregion
+
+        #region Singleton
+
+        private static readonly Lazy<content> LazyInstance = new Lazy<content>(() => new content());
+
+        public static content Instance
+        {
+            get
+            {
+                return LazyInstance.Value;
+            }
+        }
+
+        #endregion
+
+        #region Legacy & Stuff
+
+        // sync database access
+        // (not refactoring that part at the moment)
+        private static readonly object DbReadSyncLock = new object();
+
+        private const string XmlContextContentItemKey = "UmbracoXmlContextContent";
+        private static string _umbracoXmlDiskCacheFileName = string.Empty;
+        private volatile XmlDocument _xmlContent;
+
+        /// <summary>
+        /// Gets the path of the umbraco XML disk cache file.
+        /// </summary>
+        /// <value>The name of the umbraco XML disk cache file.</value>
+        public static string GetUmbracoXmlDiskFileName()
+        {
+            if (string.IsNullOrEmpty(_umbracoXmlDiskCacheFileName))
+            {
+                _umbracoXmlDiskCacheFileName = IOHelper.MapPath(SystemFiles.ContentCacheXml);
+            }
+            return _umbracoXmlDiskCacheFileName;
+        }
+
+        [Obsolete("Use the safer static GetUmbracoXmlDiskFileName() method instead to retrieve this value")]
+        public string UmbracoXmlDiskCacheFileName
+        {
+            get { return GetUmbracoXmlDiskFileName(); }
+            set { _umbracoXmlDiskCacheFileName = value; }
+        }
+
+        //NOTE: We CANNOT use this for a double check lock because it is a property, not a field and to do double
+        // check locking in c# you MUST have a volatile field. Even thoug this wraps a volatile field it will still 
+        // not work as expected for a double check lock because properties are treated differently in the clr.
+        public virtual bool isInitializing
+        {
+            get { return _xmlContent == null; }
+        }
+
+        protected static ISqlHelper SqlHelper
+        {
+            get { return Application.SqlHelper; }
+        }
+
+        #endregion
+
+        #region Public Methods
+
+        [Obsolete("This is no longer used and will be removed in future versions, if you use this method it will not refresh 'async' it will perform the refresh on the current thread which is how it should be doing it")]
+        public virtual void RefreshContentFromDatabaseAsync()
+        {
+            RefreshContentFromDatabase();
+        }
+
+        /// <summary>
+        /// Load content from database and replaces active content when done.
+        /// </summary>
+        public virtual void RefreshContentFromDatabase()
+        {
+            var e = new RefreshContentEventArgs();
+            FireBeforeRefreshContent(e);
+
+            if (!e.Cancel)
+            {
+                using (var safeXml = GetSafeXmlWriter())
+                {
+                    safeXml.Xml = LoadContentFromDatabase();
+                }
+            }
+        }
+
+        /// <summary>
+        /// Used by all overloaded publish methods to do the actual "noderepresentation to xml"
+        /// </summary>
+        /// <param name="d"></param>
+        /// <param name="xmlContentCopy"></param>
+        /// <param name="updateSitemapProvider"></param>
+        public static XmlDocument PublishNodeDo(Document d, XmlDocument xmlContentCopy, bool updateSitemapProvider)
+        {
+            // check if document *is* published, it could be unpublished by an event
+            if (d.Published)
+            {
+                var parentId = d.Level == 1 ? -1 : d.Parent.Id;
+
+                // fix sortOrder - see note in UpdateSortOrder
+                var node = GetPreviewOrPublishedNode(d, xmlContentCopy, false);
+                var attr = ((XmlElement)node).GetAttributeNode("sortOrder");
+                attr.Value = d.sortOrder.ToString();
+                xmlContentCopy = AddOrUpdateXmlNode(xmlContentCopy, d.Id, d.Level, parentId, node);
+
+                // update sitemapprovider
+                if (updateSitemapProvider && SiteMap.Provider is UmbracoSiteMapProvider)
+                {
+                    try
+                    {
+                        var prov = (UmbracoSiteMapProvider)SiteMap.Provider;
+                        var n = new Node(d.Id, true);
+                        if (string.IsNullOrEmpty(n.Url) == false && n.Url != "/#")
+                        {
+                            prov.UpdateNode(n);
+                        }
+                        else
+                        {
+                            LogHelper.Debug<content>(string.Format("Can't update Sitemap Provider due to empty Url in node id: {0}", d.Id));
+                        }
+                    }
+                    catch (Exception ee)
+                    {
+                        LogHelper.Error<content>(string.Format("Error adding node to Sitemap Provider in PublishNodeDo(): {0}", d.Id), ee);
+                    }
+                }
+            }
+
+            return xmlContentCopy;
+        }
+
+        private static XmlNode GetPreviewOrPublishedNode(Document d, XmlDocument xmlContentCopy, bool isPreview)
+        {
+            if (isPreview)
+            {
+                return d.ToPreviewXml(xmlContentCopy);
+            }
+            else
+            {
+                return d.ToXml(xmlContentCopy, false);
+            }
+        }
+
+        /// <summary>
+        /// Sorts the documents.
+        /// </summary>
+        /// <param name="parentId">The parent node identifier.</param>
+        public void SortNodes(int parentId)
+        {
+            var childNodesXPath = UmbracoConfig.For.UmbracoSettings().Content.UseLegacyXmlSchema
+                ? "./node"
+                : "./* [@id]";
+
+            using (var safeXml = GetSafeXmlWriter(false))
+            {
+                var parentNode = parentId == -1
+                    ? safeXml.Xml.DocumentElement
+                    : safeXml.Xml.GetElementById(parentId.ToString(CultureInfo.InvariantCulture));
+
+                if (parentNode == null) return;
+
+                var sorted = XmlHelper.SortNodesIfNeeded(
+                    parentNode,
+                    childNodesXPath,
+                    x => x.AttributeValue<int>("sortOrder"));
+
+                if (sorted == false) return;
+
+                safeXml.Commit();
+            }
+        }
+
+        /// <summary>
+        /// Updates the document cache.
+        /// </summary>
+        /// <param name="pageId">The page id.</param>
+        public virtual void UpdateDocumentCache(int pageId)
+        {
+            var d = new Document(pageId);
+            UpdateDocumentCache(d);
+        }
+
+        /// <summary>
+        /// Updates the document cache.
+        /// </summary>
+        /// <param name="d">The d.</param>
+        public virtual void UpdateDocumentCache(Document d)
+        {
+            var e = new DocumentCacheEventArgs();
+            FireBeforeUpdateDocumentCache(d, e);
+
+            if (!e.Cancel)
+            {
+                // lock the xml cache so no other thread can write to it at the same time
+                // note that some threads could read from it while we hold the lock, though
+                using (var safeXml = GetSafeXmlWriter())
+                {
+                    safeXml.Xml = PublishNodeDo(d, safeXml.Xml, true);
+                }
+
+                ClearContextCache();
+
+                var cachedFieldKeyStart = string.Format("{0}{1}_", CacheKeys.ContentItemCacheKey, d.Id);
+                ApplicationContext.Current.ApplicationCache.ClearCacheByKeySearch(cachedFieldKeyStart);
+
+                FireAfterUpdateDocumentCache(d, e);
+            }
+        }
+
+        internal virtual void UpdateSortOrder(int contentId)
+        {
+            var content = ApplicationContext.Current.Services.ContentService.GetById(contentId);
+            if (content == null) return;
+            UpdateSortOrder(content);
+        }
+
+        internal virtual void UpdateSortOrder(IContent c)
+        {
+            if (c == null) throw new ArgumentNullException("c");
+
+            // the XML in database is updated only when content is published, and then
+            // it contains the sortOrder value at the time the XML was generated. when
+            // a document with unpublished changes is sorted, then it is simply saved
+            // (see ContentService) and so the sortOrder has changed but the XML has
+            // not been updated accordingly.
+
+            // this updates the published cache to take care of the situation
+            // without ContentService having to ... what exactly?
+
+            // no need to do it if the content is published without unpublished changes,
+            // though, because in that case the XML will get re-generated with the
+            // correct sort order.
+            if (c.Published)
+                return;
+
+            using (var safeXml = GetSafeXmlWriter(false))
+            {
+                var node = safeXml.Xml.GetElementById(c.Id.ToString(CultureInfo.InvariantCulture));
+                if (node == null) return;
+                var attr = node.GetAttributeNode("sortOrder");
+                if (attr == null) return;
+                var sortOrder = c.SortOrder.ToString(CultureInfo.InvariantCulture);
+                if (attr.Value == sortOrder) return;
+
+                // only if node was actually modified
+                attr.Value = sortOrder;
+
+                safeXml.Commit();
+            }
+        }
+
+        /// <summary>
+        /// Updates the document cache for multiple documents
+        /// </summary>
+        /// <param name="Documents">The documents.</param>
+        [Obsolete("This is not used and will be removed from the codebase in future versions")]
+        public virtual void UpdateDocumentCache(List<Document> Documents)
+        {
+            // We need to lock content cache here, because we cannot allow other threads
+            // making changes at the same time, they need to be queued
+            int parentid = Documents[0].Id;
+
+
+            using (var safeXml = GetSafeXmlWriter())
+            {
+                foreach (Document d in Documents)
+                {
+                    safeXml.Xml = PublishNodeDo(d, safeXml.Xml, true);
+                }
+            }
+
+            ClearContextCache();
+        }
+
+        [Obsolete("Method obsolete in version 4.1 and later, please use UpdateDocumentCache", true)]
+        public virtual void UpdateDocumentCacheAsync(int documentId)
+        {
+            UpdateDocumentCache(documentId);
+        }
+
+        [Obsolete("Method obsolete in version 4.1 and later, please use ClearDocumentCache", true)]
+        public virtual void ClearDocumentCacheAsync(int documentId)
+        {
+            ClearDocumentCache(documentId);
+        }
+
+        public virtual void ClearDocumentCache(int documentId)
+        {
+            // Get the document
+            Document d;
+            try
+            {
+                d = new Document(documentId);
+            }
+            catch
+            {
+                // if we need the document to remove it... this cannot be LB?!
+                // shortcut everything here
+                ClearDocumentXmlCache(documentId);
+                return;
+            }
+            ClearDocumentCache(d);
+        }
+
+        /// <summary>
+        /// Clears the document cache and removes the document from the xml db cache.
+        /// This means the node gets unpublished from the website.
+        /// </summary>
+        /// <param name="doc">The document</param>
+        internal void ClearDocumentCache(Document doc)
+        {
+            var e = new DocumentCacheEventArgs();
+            FireBeforeClearDocumentCache(doc, e);
+
+            if (!e.Cancel)
+            {
+                XmlNode x;
+
+                // remove from xml db cache 
+                doc.XmlRemoveFromDB();
+
+                // clear xml cache
+                ClearDocumentXmlCache(doc.Id);
+
+                ClearContextCache();
+
+                //SD: changed to fire event BEFORE running the sitemap!! argh.
+                FireAfterClearDocumentCache(doc, e);
+
+                // update sitemapprovider
+                if (SiteMap.Provider is UmbracoSiteMapProvider)
+                {
+                    var prov = (UmbracoSiteMapProvider)SiteMap.Provider;
+                    prov.RemoveNode(doc.Id);
+                }                
+            }
+        }
+
+        internal void ClearDocumentXmlCache(int id)
+        {
+            // We need to lock content cache here, because we cannot allow other threads
+            // making changes at the same time, they need to be queued
+            using (var safeXml = GetSafeXmlReader())
+            {
+                // Check if node present, before cloning
+                var x = safeXml.Xml.GetElementById(id.ToString());
+                if (x == null)
+                    return;
+
+                safeXml.UpgradeToWriter(false);
+
+                // Find the document in the xml cache
+                x = safeXml.Xml.GetElementById(id.ToString());
+                if (x != null)
+                {
+                    // The document already exists in cache, so repopulate it
+                    x.ParentNode.RemoveChild(x);
+                    safeXml.Commit();
+                }
+            }
+        }
+
+        /// <summary>
+        /// Unpublishes the  node.
+        /// </summary>
+        /// <param name="documentId">The document id.</param>
+        [Obsolete("Please use: umbraco.content.ClearDocumentCache", true)]
+        public virtual void UnPublishNode(int documentId)
+        {
+            ClearDocumentCache(documentId);
+        }
+
+        #endregion
+
+        #region Protected & Private methods
+
+        /// <summary>
+        /// Clear HTTPContext cache if any
+        /// </summary>
+        private void ClearContextCache()
+        {
+            // If running in a context very important to reset context cache orelse new nodes are missing
+            if (UmbracoContext.Current != null && UmbracoContext.Current.HttpContext != null && UmbracoContext.Current.HttpContext.Items.Contains(XmlContextContentItemKey))
+                UmbracoContext.Current.HttpContext.Items.Remove(XmlContextContentItemKey);
+        }
+
+        /// <summary>
+        /// Load content from database
+        /// </summary>
+        private XmlDocument LoadContentFromDatabase()
+        {
+            try
+            {
+                // Try to log to the DB
+                LogHelper.Info<content>("Loading content from database...");
+
+                var hierarchy = new Dictionary<int, List<int>>();
+                var nodeIndex = new Dictionary<int, XmlNode>();
+
+                try
+                {
+                    LogHelper.Debug<content>("Republishing starting");
+
+                    lock (DbReadSyncLock)
+                    {
+
+                        // Lets cache the DTD to save on the DB hit on the subsequent use
+                        string dtd = DocumentType.GenerateDtd();
+
+                        // Prepare an XmlDocument with an appropriate inline DTD to match
+                        // the expected content
+                        var xmlDoc = new XmlDocument();
+                        InitializeXml(xmlDoc, dtd);
+
+                        // Esben Carlsen: At some point we really need to put all data access into to a tier of its own.
+                        // CLN - added checks that document xml is for a document that is actually published.
+                        string sql =
+                            @"select umbracoNode.id, umbracoNode.parentId, umbracoNode.sortOrder, cmsContentXml.xml from umbracoNode 
+inner join cmsContentXml on cmsContentXml.nodeId = umbracoNode.id and umbracoNode.nodeObjectType = @type
+where umbracoNode.id in (select cmsDocument.nodeId from cmsDocument where cmsDocument.published = 1)
+order by umbracoNode.level, umbracoNode.sortOrder";
+
+
+
+                        using (
+                            IRecordsReader dr = SqlHelper.ExecuteReader(sql,
+                                                                        SqlHelper.CreateParameter("@type",
+                                                                                                  new Guid(
+                                                                                                      Constants.ObjectTypes.Document)))
+                            )
+                        {
+                            while (dr.Read())
+                            {
+                                int currentId = dr.GetInt("id");
+                                int parentId = dr.GetInt("parentId");
+                                string xml = dr.GetString("xml");
+
+                                // fix sortOrder - see notes in UpdateSortOrder
+                                var tmp = new XmlDocument();
+                                tmp.LoadXml(xml);
+                                var attr = tmp.DocumentElement.GetAttributeNode("sortOrder");
+                                attr.Value = dr.GetInt("sortOrder").ToString();
+                                xml = tmp.InnerXml;
+
+                                // Call the eventhandler to allow modification of the string
+                                var e1 = new ContentCacheLoadNodeEventArgs();
+                                FireAfterContentCacheDatabaseLoadXmlString(ref xml, e1);
+                                // check if a listener has canceled the event
+                                if (!e1.Cancel)
+                                {
+                                    // and parse it into a DOM node
+                                    xmlDoc.LoadXml(xml);
+                                    XmlNode node = xmlDoc.FirstChild;
+                                    // same event handler loader form the xml node
+                                    var e2 = new ContentCacheLoadNodeEventArgs();
+                                    FireAfterContentCacheLoadNodeFromDatabase(node, e2);
+                                    // and checking if it was canceled again
+                                    if (!e1.Cancel)
+                                    {
+                                        nodeIndex.Add(currentId, node);
+
+                                        // verify if either of the handlers canceled the children to load
+                                        if (!e1.CancelChildren && !e2.CancelChildren)
+                                        {
+                                            // Build the content hierarchy
+                                            List<int> children;
+                                            if (!hierarchy.TryGetValue(parentId, out children))
+                                            {
+                                                // No children for this parent, so add one
+                                                children = new List<int>();
+                                                hierarchy.Add(parentId, children);
+                                            }
+                                            children.Add(currentId);
+                                        }
+                                    }
+                                }
+                            }
+                        }
+
+                        LogHelper.Debug<content>("Xml Pages loaded");
+
+                        try
+                        {
+                            // If we got to here we must have successfully retrieved the content from the DB so
+                            // we can safely initialise and compose the final content DOM. 
+                            // Note: We are reusing the XmlDocument used to create the xml nodes above so 
+                            // we don't have to import them into a new XmlDocument
+
+                            // Initialise the document ready for the final composition of content
+                            InitializeXml(xmlDoc, dtd);
+
+                            // Start building the content tree recursively from the root (-1) node
+                            GenerateXmlDocument(hierarchy, nodeIndex, -1, xmlDoc.DocumentElement);
+
+                            LogHelper.Debug<content>("Done republishing Xml Index");
+
+                            return xmlDoc;
+                        }
+                        catch (Exception ee)
+                        {
+                            LogHelper.Error<content>("Error while generating XmlDocument from database", ee);
+                        }
+                    }
+                }
+                catch (OutOfMemoryException ee)
+                {
+                    LogHelper.Error<content>(string.Format("Error Republishing: Out Of Memory. Parents: {0}, Nodes: {1}", hierarchy.Count, nodeIndex.Count), ee);
+                }
+                catch (Exception ee)
+                {
+                    LogHelper.Error<content>("Error Republishing", ee);
+                }
+            }
+            catch (Exception ee)
+            {
+                LogHelper.Error<content>("Error Republishing", ee);
+            }
+
+            // An error of some sort must have stopped us from successfully generating
+            // the content tree, so lets return null signifying there is no content available
+            return null;
+        }
+
+        private static void GenerateXmlDocument(IDictionary<int, List<int>> hierarchy,
+                                                IDictionary<int, XmlNode> nodeIndex, int parentId, XmlNode parentNode)
+        {
+            List<int> children;
+
+            if (hierarchy.TryGetValue(parentId, out children))
+            {
+                XmlNode childContainer = UmbracoConfig.For.UmbracoSettings().Content.UseLegacyXmlSchema ||
+                                         String.IsNullOrEmpty(UmbracoSettings.TEMP_FRIENDLY_XML_CHILD_CONTAINER_NODENAME)
+                                             ? parentNode
+                                             : parentNode.SelectSingleNode(
+                                                 UmbracoSettings.TEMP_FRIENDLY_XML_CHILD_CONTAINER_NODENAME);
+
+                if (!UmbracoConfig.For.UmbracoSettings().Content.UseLegacyXmlSchema &&
+                    !String.IsNullOrEmpty(UmbracoSettings.TEMP_FRIENDLY_XML_CHILD_CONTAINER_NODENAME))
+                {
+                    if (childContainer == null)
+                    {
+                        childContainer = xmlHelper.addTextNode(parentNode.OwnerDocument,
+                                                               UmbracoSettings.
+                                                                   TEMP_FRIENDLY_XML_CHILD_CONTAINER_NODENAME, "");
+                        parentNode.AppendChild(childContainer);
+                    }
+                }
+
+                foreach (int childId in children)
+                {
+                    XmlNode childNode = nodeIndex[childId];
+
+                    if (UmbracoConfig.For.UmbracoSettings().Content.UseLegacyXmlSchema ||
+                        String.IsNullOrEmpty(UmbracoSettings.TEMP_FRIENDLY_XML_CHILD_CONTAINER_NODENAME))
+                    {
+                        parentNode.AppendChild(childNode);
+                    }
+                    else
+                    {
+                        childContainer.AppendChild(childNode);
+                    }
+
+                    // Recursively build the content tree under the current child
+                    GenerateXmlDocument(hierarchy, nodeIndex, childId, childNode);
+                }
+            }
+        }
+
+        [Obsolete("This method should not be used and does nothing, xml file persistence is done in a queue using a BackgroundTaskRunner")]
+        public void PersistXmlToFile()
+        {
+        }
+
+        /// <summary>
+        /// Adds a task to the xml cache file persister
+        /// </summary>
+        //private void QueueXmlForPersistence()
+        //{
+        //    _persisterTask = _persisterTask.Touch();
+        //}
+
+        internal DateTime GetCacheFileUpdateTime()
+        {
+            //TODO: Should there be a try/catch here in case the file is being written to while this is trying to be executed?
+
+            if (File.Exists(GetUmbracoXmlDiskFileName()))
+            {
+                return new FileInfo(GetUmbracoXmlDiskFileName()).LastWriteTimeUtc;
+            }
+
+            return DateTime.MinValue;
+        }
+
+        #endregion
+
+        #region Configuration
+
+        // gathering configuration options here to document what they mean
+
+        private readonly bool _xmlFileEnabled = true;
+
+        // whether the disk cache is enabled
+        private bool XmlFileEnabled
+        {
+            get { return _xmlFileEnabled && UmbracoConfig.For.UmbracoSettings().Content.XmlCacheEnabled; }
+        }
+
+        // whether the disk cache is enabled and to update the disk cache when xml changes
+        private bool SyncToXmlFile
+        {
+            get { return XmlFileEnabled && UmbracoConfig.For.UmbracoSettings().Content.ContinouslyUpdateXmlDiskCache; }
+        }
+
+        // whether the disk cache is enabled and to reload from disk cache if it changes
+        private bool SyncFromXmlFile
+        {
+            get { return XmlFileEnabled && UmbracoConfig.For.UmbracoSettings().Content.XmlContentCheckForDiskChanges; }
+        }
+
+        // whether _xml is immutable or not (achieved by cloning before changing anything)
+        private static bool XmlIsImmutable
+        {
+            get { return UmbracoConfig.For.UmbracoSettings().Content.CloneXmlContent; }
+        }
+
+        // whether to use the legacy schema
+        private static bool UseLegacySchema
+        {
+            get { return UmbracoConfig.For.UmbracoSettings().Content.UseLegacyXmlSchema; }
+        }
+
+        // whether to keep version of everything (incl. medias & members) in cmsPreviewXml
+        // for audit purposes - false by default, not in umbracoSettings.config
+        // whether to... no idea what that one does
+        // it is false by default and not in UmbracoSettings.config anymore - ignoring
+        /*
+        private static bool GlobalPreviewStorageEnabled
+        {
+            get { return UmbracoConfig.For.UmbracoSettings().Content.GlobalPreviewStorageEnabled; }
+        }
+        */
+
+        // ensures config is valid
+        private void EnsureConfigurationIsValid()
+        {
+            if (SyncToXmlFile && SyncFromXmlFile)
+                throw new Exception("Cannot run with both ContinouslyUpdateXmlDiskCache and XmlContentCheckForDiskChanges being true.");
+
+            if (XmlIsImmutable == false)
+                //LogHelper.Warn<XmlStore>("Running with CloneXmlContent being false is a bad idea.");
+                LogHelper.Warn<content>("CloneXmlContent is false - ignored, we always clone.");
+
+            // note: if SyncFromXmlFile then we should also disable / warn that local edits are going to cause issues...
+        }
+
+        #endregion
+
+        #region Xml
+
+        private readonly AsyncLock _xmlLock = new AsyncLock(); // protects _xml
+
+        /// <remarks>
+        /// Get content. First call to this property will initialize xmldoc
+        /// subsequent calls will be blocked until initialization is done
+        /// Further we cache (in context) xmlContent for each request to ensure that
+        /// we always have the same XmlDoc throughout the whole request.
+        /// </remarks>
+        public virtual XmlDocument XmlContent
+        {
+            get
+            {
+                if (UmbracoContext.Current == null || UmbracoContext.Current.HttpContext == null)
+                    return XmlContentInternal;
+                var content = UmbracoContext.Current.HttpContext.Items[XmlContextContentItemKey] as XmlDocument;
+                if (content == null)
+                {
+                    content = XmlContentInternal;
+                    UmbracoContext.Current.HttpContext.Items[XmlContextContentItemKey] = content;
+                }
+                return content;
+            }
+        }
+
+        [Obsolete("Please use: content.Instance.XmlContent")]
+        public static XmlDocument xmlContent
+        {
+            get { return Instance.XmlContent; }
+        }
+
+        // to be used by content.Instance
+        protected internal virtual XmlDocument XmlContentInternal
+        {
+            get
+            {
+                ReloadXmlFromFileIfChanged();
+                return _xmlContent;
+            }
+        }
+
+        // assumes xml lock
+        private void SetXmlLocked(XmlDocument xml, bool registerXmlChange)
+        {
+            // this is the ONLY place where we write to _xmlContent
+            _xmlContent = xml;
+
+            if (registerXmlChange == false || SyncToXmlFile == false)
+                return;
+
+            //_lastXmlChange = DateTime.UtcNow;
+            _persisterTask = _persisterTask.Touch(); // _persisterTask != null because SyncToXmlFile == true
+        }
+
+        private static XmlDocument Clone(XmlDocument xmlDoc)
+        {
+            return xmlDoc == null ? null : (XmlDocument)xmlDoc.CloneNode(true);
+        }
+
+        private static XmlDocument EnsureSchema(string contentTypeAlias, XmlDocument xml)
+        {
+            string subset = null;
+
+            // get current doctype
+            var n = xml.FirstChild;
+            while (n.NodeType != XmlNodeType.DocumentType && n.NextSibling != null)
+                n = n.NextSibling;
+            if (n.NodeType == XmlNodeType.DocumentType)
+                subset = ((XmlDocumentType)n).InternalSubset;
+
+            // ensure it contains the content type
+            if (subset != null && subset.Contains(string.Format("<!ATTLIST {0} id ID #REQUIRED>", contentTypeAlias)))
+                return xml;
+
+            // alas, that does not work, replacing a doctype is ignored and GetElementById fails
+            //
+            //// remove current doctype, set new doctype
+            //xml.RemoveChild(n);
+            //subset = string.Format("<!ELEMENT {1} ANY>{0}<!ATTLIST {1} id ID #REQUIRED>{0}{2}", Environment.NewLine, contentTypeAlias, subset);
+            //var doctype = xml.CreateDocumentType("root", null, null, subset);
+            //xml.InsertAfter(doctype, xml.FirstChild);
+
+            var xml2 = new XmlDocument();
+            subset = string.Format("<!ELEMENT {1} ANY>{0}<!ATTLIST {1} id ID #REQUIRED>{0}{2}", Environment.NewLine, contentTypeAlias, subset);
+            var doctype = xml2.CreateDocumentType("root", null, null, subset);
+            xml2.AppendChild(doctype);
+            xml2.AppendChild(xml2.ImportNode(xml.DocumentElement, true));
+            return xml2;
+        }
+
+        private static void InitializeXml(XmlDocument xml, string dtd)
+        {
+            // prime the xml document with an inline dtd and a root element
+            xml.LoadXml(String.Format("<?xml version=\"1.0\" encoding=\"utf-8\" ?>{0}{1}{0}<root id=\"-1\"/>",
+                Environment.NewLine, dtd));
+        }
+
+        // try to load from file, otherwise database
+        // assumes xml lock (file is always locked)
+        private void LoadXmlLocked(SafeXmlReaderWriter safeXml, out bool registerXmlChange)
+        {
+            LogHelper.Debug<content>("Loading Xml...");
+
+            // try to get it from the file
+            if (XmlFileEnabled && (safeXml.Xml = LoadXmlFromFile()) != null)
+            {
+                registerXmlChange = false; // loaded from disk, do NOT write back to disk!
+                return;
+            }
+
+            // get it from the database, and register
+            safeXml.Xml = LoadContentFromDatabase();
+            registerXmlChange = true;
+        }
+
+        // NOTE
+        // - this is NOT a reader/writer lock and each lock is exclusive
+        // - these locks are NOT reentrant / recursive
+
+        // gets a locked safe read access to the main xml
+        private SafeXmlReaderWriter GetSafeXmlReader()
+        {
+            var releaser = _xmlLock.Lock();
+            return SafeXmlReaderWriter.GetReader(this, releaser);
+        }
+
+        // gets a locked safe read accses to the main xml
+        private async Task<SafeXmlReaderWriter> GetSafeXmlReaderAsync()
+        {
+            var releaser = await _xmlLock.LockAsync();
+            return SafeXmlReaderWriter.GetReader(this, releaser);
+        }
+
+        // gets a locked safe write access to the main xml (cloned)
+        private SafeXmlReaderWriter GetSafeXmlWriter(bool auto = true)
+        {
+            var releaser = _xmlLock.Lock();
+            return SafeXmlReaderWriter.GetWriter(this, releaser, auto);
+        }
+
+        private class SafeXmlReaderWriter : IDisposable
+        {
+            private readonly content _instance;
+            private IDisposable _releaser;
+            private bool _isWriter;
+            private bool _auto;
+            private bool _committed;
+            private XmlDocument _xml;
+
+            private SafeXmlReaderWriter(content instance, IDisposable releaser, bool isWriter, bool auto)
+            {
+                _instance = instance;
+                _releaser = releaser;
+                _isWriter = isWriter;
+                _auto = auto;
+
+                // cloning for writer is not an option anymore (see XmlIsImmutable)
+                _xml = _isWriter ? Clone(instance._xmlContent) : instance._xmlContent;
+            }
+
+            public static SafeXmlReaderWriter GetReader(content instance, IDisposable releaser)
+            {
+                return new SafeXmlReaderWriter(instance, releaser, false, false);
+            }
+
+            public static SafeXmlReaderWriter GetWriter(content instance, IDisposable releaser, bool auto)
+            {
+                return new SafeXmlReaderWriter(instance, releaser, true, auto);
+            }
+
+            public void UpgradeToWriter(bool auto)
+            {
+                if (_isWriter)
+                    throw new InvalidOperationException("Already writing.");
+                _isWriter = true;
+                _auto = auto;
+                _xml = Clone(_xml); // cloning for writer is not an option anymore (see XmlIsImmutable)
+            }
+
+            public XmlDocument Xml
+            {
+                get
+                {
+                    return _xml;
+                }
+                set
+                {
+                    if (_isWriter == false)
+                        throw new InvalidOperationException("Not writing.");
+                    _xml = value;
+                }
+            }
+
+            // registerXmlChange indicates whether to do what should be done when Xml changes,
+            // that is, to request that the file be written to disk - something we don't want
+            // to do if we're committing Xml precisely after we've read from disk!
+            public void Commit(bool registerXmlChange = true)
+            {
+                if (_isWriter == false)
+                    throw new InvalidOperationException("Not writing.");
+                _instance.SetXmlLocked(Xml, registerXmlChange);
+                _committed = true;
+            }
+
+            public void Dispose()
+            {
+                if (_releaser == null)
+                    return;
+                if (_isWriter && _auto && _committed == false)
+                    Commit();
+                _releaser.Dispose();
+                _releaser = null;
+            }
+        }
+
+        private static string ChildNodesXPath
+        {
+            get
+            {
+                return UmbracoConfig.For.UmbracoSettings().Content.UseLegacyXmlSchema
+                    ? "./node"
+                    : "./* [@id]";
+            }
+        }
+
+        private static string DataNodesXPath
+        {
+            get
+            {
+                return UmbracoConfig.For.UmbracoSettings().Content.UseLegacyXmlSchema
+                    ? "./data"
+                    : "./* [not(@id)]";
+            }
+        }
+
+        #endregion
+
+        #region File
+
+        private readonly string _xmlFileName = IOHelper.MapPath(SystemFiles.ContentCacheXml);
+        private DateTime _lastFileRead; // last time the file was read
+        private DateTime _nextFileCheck; // last time we checked whether the file was changed
+
+        // not used - just try to read the file
+        //private bool XmlFileExists
+        //{
+        //    get
+        //    {
+        //        // check that the file exists and has content (is not empty)
+        //        var fileInfo = new FileInfo(_xmlFileName);
+        //        return fileInfo.Exists && fileInfo.Length > 0;
+        //    }
+        //}
+
+        private DateTime XmlFileLastWriteTime
+        {
+            get
+            {
+                var fileInfo = new FileInfo(_xmlFileName);
+                return fileInfo.Exists ? fileInfo.LastWriteTimeUtc : DateTime.MinValue;
+            }
+        }
+
+        // invoked by XmlCacheFilePersister ONLY and that one manages the MainDom, ie it
+        // will NOT try to save once the current app domain is not the main domain anymore
+        // (no need to test _released)
+        internal void SaveXmlToFile()
+        {
+            LogHelper.Info<content>("Save Xml to file...");
+
+            try
+            {
+                var xml = _xmlContent; // capture (atomic + volatile), immutable anyway
+                if (xml == null) return;
+
+                // delete existing file, if any
+                DeleteXmlFile();
+
+                // ensure cache directory exists
+                var directoryName = Path.GetDirectoryName(_xmlFileName);
+                if (directoryName == null)
+                    throw new Exception(string.Format("Invalid XmlFileName \"{0}\".", _xmlFileName));
+                if (File.Exists(_xmlFileName) == false && Directory.Exists(directoryName) == false)
+                    Directory.CreateDirectory(directoryName);
+
+                // save
+                using (var fs = new FileStream(_xmlFileName, FileMode.Create, FileAccess.Write, FileShare.Read, bufferSize: 4096, useAsync: true))
+                {
+                    var bytes = Encoding.UTF8.GetBytes(SaveXmlToString(xml));
+                    fs.Write(bytes, 0, bytes.Length);
+                }
+
+                LogHelper.Info<content>("Saved Xml to file.");
+            }
+            catch (Exception e)
+            {
+                // if something goes wrong remove the file
+                DeleteXmlFile();
+
+                LogHelper.Error<content>("Failed to save Xml to file.", e);
+            }
+        }
+
+        // invoked by XmlCacheFilePersister ONLY and that one manages the MainDom, ie it
+        // will NOT try to save once the current app domain is not the main domain anymore
+        // (no need to test _released)
+        internal async Task SaveXmlToFileAsync()
+        {
+            LogHelper.Info<content>("Save Xml to file...");
+
+            try
+            {
+                var xml = _xmlContent; // capture (atomic + volatile), immutable anyway
+                if (xml == null) return;
+
+                // delete existing file, if any
+                DeleteXmlFile();
+
+                // ensure cache directory exists
+                var directoryName = Path.GetDirectoryName(_xmlFileName);
+                if (directoryName == null)
+                    throw new Exception(string.Format("Invalid XmlFileName \"{0}\".", _xmlFileName));
+                if (File.Exists(_xmlFileName) == false && Directory.Exists(directoryName) == false)
+                    Directory.CreateDirectory(directoryName);
+
+                // save
+                using (var fs = new FileStream(_xmlFileName, FileMode.Create, FileAccess.Write, FileShare.Read, bufferSize: 4096, useAsync: true))
+                {
+                    var bytes = Encoding.UTF8.GetBytes(SaveXmlToString(xml));
+                    await fs.WriteAsync(bytes, 0, bytes.Length);
+                }
+
+                LogHelper.Info<content>("Saved Xml to file.");
+            }
+            catch (Exception e)
+            {
+                // if something goes wrong remove the file
+                DeleteXmlFile();
+
+                LogHelper.Error<content>("Failed to save Xml to file.", e);
+            }
+        }
+
+        private string SaveXmlToString(XmlDocument xml)
+        {
+            // using that one method because we want to have proper indent
+            // and in addition, writing async is never fully async because
+            // althouth the writer is async, xml.WriteTo() will not async
+
+            // that one almost works but... "The elements are indented as long as the element 
+            // does not contain mixed content. Once the WriteString or WriteWhitespace method
+            // is called to write out a mixed element content, the XmlWriter stops indenting. 
+            // The indenting resumes once the mixed content element is closed." - says MSDN
+            // about XmlWriterSettings.Indent
+
+            // so ImportContent must also make sure of ignoring whitespaces!
+
+            var sb = new StringBuilder();
+            using (var xmlWriter = XmlWriter.Create(sb, new XmlWriterSettings
+            {
+                Indent = true,
+                Encoding = Encoding.UTF8,
+                //OmitXmlDeclaration = true
+            }))
+            {
+                //xmlWriter.WriteProcessingInstruction("xml", "version=\"1.0\" encoding=\"utf-8\"");
+                xml.WriteTo(xmlWriter); // already contains the xml declaration
+            }
+            return sb.ToString();
+        }
+
+        private XmlDocument LoadXmlFromFile()
+        {
+            // do NOT try to load if we are not the main domain anymore
+            if (_released) return null;
+
+            LogHelper.Info<content>("Load Xml from file...");
+
+            try
+            {
+                var xml = new XmlDocument();
+                using (var fs = new FileStream(_xmlFileName, FileMode.Open, FileAccess.Read, FileShare.Read))
+                {
+                    xml.Load(fs);
+                }
+                _lastFileRead = DateTime.UtcNow;
+                LogHelper.Info<content>("Loaded Xml from file.");
+                return xml;
+            }
+            catch (FileNotFoundException)
+            {
+                LogHelper.Warn<content>("Failed to load Xml, file does not exist.");
+                return null;
+            }
+            catch (Exception e)
+            {
+                LogHelper.Error<content>("Failed to load Xml from file.", e);
+                DeleteXmlFile();
+                return null;
+            }
+        }
+
+        private void DeleteXmlFile()
+        {
+            if (File.Exists(_xmlFileName) == false) return;
+            File.SetAttributes(_xmlFileName, FileAttributes.Normal);
+            File.Delete(_xmlFileName);
+        }
+
+        private void ReloadXmlFromFileIfChanged()
+        {
+            if (SyncFromXmlFile == false) return;
+
+            var now = DateTime.UtcNow;
+            if (now < _nextFileCheck) return;
+
+            // time to check
+            _nextFileCheck = now.AddSeconds(1); // check every 1s
+            if (XmlFileLastWriteTime <= _lastFileRead) return;
+
+            LogHelper.Debug<content>("Xml file change detected, reloading.");
+
+            // time to read
+
+            using (var safeXml = GetSafeXmlWriter(false))
+            {
+                bool registerXmlChange;
+                LoadXmlLocked(safeXml, out registerXmlChange); // updates _lastFileRead
+                safeXml.Commit(registerXmlChange);
+            }
+        }
+
+        #endregion
+
+        #region Manage change
+
+        // adds or updates a node (docNode) into a cache (xml)
+        public static XmlDocument AddOrUpdateXmlNode(XmlDocument xml, int id, int level, int parentId, XmlNode docNode)
+        {
+            // sanity checks
+            if (id != docNode.AttributeValue<int>("id"))
+                throw new ArgumentException("Values of id and docNode/@id are different.");
+            if (parentId != docNode.AttributeValue<int>("parentID"))
+                throw new ArgumentException("Values of parentId and docNode/@parentID are different.");
+
+            // find the document in the cache
+            XmlNode currentNode = xml.GetElementById(id.ToInvariantString());
+
+            // if the document is not there already then it's a new document
+            // we must make sure that its document type exists in the schema
+            if (currentNode == null && UseLegacySchema == false)
+            {
+                var xml2 = EnsureSchema(docNode.Name, xml);
+                if (ReferenceEquals(xml, xml2) == false)
+                    docNode = xml2.ImportNode(docNode, true);
+                xml = xml2;
+            }
+
+            // find the parent
+            XmlNode parentNode = level == 1
+                ? xml.DocumentElement
+                : xml.GetElementById(parentId.ToInvariantString());
+
+            // no parent = cannot do anything
+            if (parentNode == null)
+                return xml;
+
+            // insert/move the node under the parent
+            if (currentNode == null)
+            {
+                // document not there, new node, append
+                currentNode = docNode;
+                parentNode.AppendChild(currentNode);
+            }
+            else
+            {
+                // document found... we could just copy the currentNode children nodes over under
+                // docNode, then remove currentNode and insert docNode... the code below tries to
+                // be clever and faster, though only benchmarking could tell whether it's worth the
+                // pain...
+
+                // first copy current parent ID - so we can compare with target parent
+                var moving = currentNode.AttributeValue<int>("parentID") != parentId;
+
+                if (docNode.Name == currentNode.Name)
+                {
+                    // name has not changed, safe to just update the current node
+                    // by transfering values eg copying the attributes, and importing the data elements
+                    TransferValuesFromDocumentXmlToPublishedXml(docNode, currentNode);
+
+                    // if moving, move the node to the new parent
+                    // else it's already under the right parent
+                    // (but maybe the sort order has been updated)
+                    if (moving)
+                        parentNode.AppendChild(currentNode); // remove then append to parentNode
+                }
+                else
+                {
+                    // name has changed, must use docNode (with new name)
+                    // move children nodes from currentNode to docNode (already has properties)
+                    var children = currentNode.SelectNodes(ChildNodesXPath);
+                    if (children == null) throw new Exception("oops");
+                    foreach (XmlNode child in children)
+                        docNode.AppendChild(child); // remove then append to docNode
+
+                    // and put docNode in the right place - if parent has not changed, then
+                    // just replace, else remove currentNode and insert docNode under the right parent
+                    // (but maybe not at the right position due to sort order)
+                    if (moving)
+                    {
+                        if (currentNode.ParentNode == null) throw new Exception("oops");
+                        currentNode.ParentNode.RemoveChild(currentNode);
+                        parentNode.AppendChild(docNode);
+                    }
+                    else
+                    {
+                        // replacing might screw the sort order
+                        parentNode.ReplaceChild(docNode, currentNode);
+                    }
+
+                    currentNode = docNode;
+                }
+            }
+
+            // if the nodes are not ordered, must sort
+            // (see U4-509 + has to work with ReplaceChild too)
+            //XmlHelper.SortNodesIfNeeded(parentNode, childNodesXPath, x => x.AttributeValue<int>("sortOrder"));
+
+            // but...
+            // if we assume that nodes are always correctly sorted
+            // then we just need to ensure that currentNode is at the right position.
+            // should be faster that moving all the nodes around.
+            XmlHelper.SortNode(parentNode, ChildNodesXPath, currentNode, x => x.AttributeValue<int>("sortOrder"));
+            return xml;
+        }
+
+        private static void TransferValuesFromDocumentXmlToPublishedXml(XmlNode documentNode, XmlNode publishedNode)
+        {
+            // remove all attributes from the published node
+            if (publishedNode.Attributes == null) throw new Exception("oops");
+            publishedNode.Attributes.RemoveAll();
+
+            // remove all data nodes from the published node
+            var dataNodes = publishedNode.SelectNodes(DataNodesXPath);
+            if (dataNodes == null) throw new Exception("oops");
+            foreach (XmlNode n in dataNodes)
+                publishedNode.RemoveChild(n);
+
+            // append all attributes from the document node to the published node
+            if (documentNode.Attributes == null) throw new Exception("oops");
+            foreach (XmlAttribute att in documentNode.Attributes)
+                ((XmlElement)publishedNode).SetAttribute(att.Name, att.Value);
+
+            // find the first child node, if any
+            var childNodes = publishedNode.SelectNodes(ChildNodesXPath);
+            if (childNodes == null) throw new Exception("oops");
+            var firstChildNode = childNodes.Count == 0 ? null : childNodes[0];
+
+            // append all data nodes from the document node to the published node
+            dataNodes = documentNode.SelectNodes(DataNodesXPath);
+            if (dataNodes == null) throw new Exception("oops");
+            foreach (XmlNode n in dataNodes)
+            {
+                if (publishedNode.OwnerDocument == null) throw new Exception("oops");
+                var imported = publishedNode.OwnerDocument.ImportNode(n, true);
+                if (firstChildNode == null)
+                    publishedNode.AppendChild(imported);
+                else
+                    publishedNode.InsertBefore(imported, firstChildNode);
+            }
+        }
+
+        #endregion
+
+        #region Events
+
+        /// <summary>
+        /// Occurs when [after loading the xml string from the database].
+        /// </summary>
+        public delegate void ContentCacheDatabaseLoadXmlStringEventHandler(
+            ref string xml, ContentCacheLoadNodeEventArgs e);
+
+        /// <summary>
+        /// Occurs when [after loading the xml string from the database and creating the xml node].
+        /// </summary>
+        public delegate void ContentCacheLoadNodeEventHandler(XmlNode xmlNode, ContentCacheLoadNodeEventArgs e);
+
+        public delegate void DocumentCacheEventHandler(Document sender, DocumentCacheEventArgs e);
+
+        public delegate void RefreshContentEventHandler(Document sender, RefreshContentEventArgs e);
+
+        /// <summary>
+        /// Occurs when [before document cache update].
+        /// </summary>
+        public static event DocumentCacheEventHandler BeforeUpdateDocumentCache;
+
+        /// <summary>
+        /// Fires the before document cache.
+        /// </summary>
+        /// <param name="sender">The sender.</param>
+        /// <param name="e">The <see cref="umbraco.cms.businesslogic.DocumentCacheEventArgs"/> instance containing the event data.</param>
+        protected virtual void FireBeforeUpdateDocumentCache(Document sender, DocumentCacheEventArgs e)
+        {
+            if (BeforeUpdateDocumentCache != null)
+            {
+                BeforeUpdateDocumentCache(sender, e);
+            }
+        }
+
+        /// <summary>
+        /// Occurs when [after document cache update].
+        /// </summary>
+        public static event DocumentCacheEventHandler AfterUpdateDocumentCache;
+
+        /// <summary>
+        /// Fires after document cache updater.
+        /// </summary>
+        /// <param name="sender">The sender.</param>
+        /// <param name="e">The <see cref="umbraco.cms.businesslogic.DocumentCacheEventArgs"/> instance containing the event data.</param>
+        protected virtual void FireAfterUpdateDocumentCache(Document sender, DocumentCacheEventArgs e)
+        {
+            if (AfterUpdateDocumentCache != null)
+            {
+                AfterUpdateDocumentCache(sender, e);
+            }
+        }
+
+        /// <summary>
+        /// Occurs when [before document cache unpublish].
+        /// </summary>
+        public static event DocumentCacheEventHandler BeforeClearDocumentCache;
+
+        /// <summary>
+        /// Fires the before document cache unpublish.
+        /// </summary>
+        /// <param name="sender">The sender.</param>
+        /// <param name="e">The <see cref="umbraco.cms.businesslogic.DocumentCacheEventArgs"/> instance containing the event data.</param>
+        protected virtual void FireBeforeClearDocumentCache(Document sender, DocumentCacheEventArgs e)
+        {
+            if (BeforeClearDocumentCache != null)
+            {
+                BeforeClearDocumentCache(sender, e);
+            }
+        }
+
+        public static event DocumentCacheEventHandler AfterClearDocumentCache;
+
+        /// <summary>
+        /// Fires the after document cache unpublish.
+        /// </summary>
+        /// <param name="sender">The sender.</param>
+        /// <param name="e">The <see cref="umbraco.cms.businesslogic.DocumentCacheEventArgs"/> instance containing the event data.</param>
+        protected virtual void FireAfterClearDocumentCache(Document sender, DocumentCacheEventArgs e)
+        {
+            if (AfterClearDocumentCache != null)
+            {
+                AfterClearDocumentCache(sender, e);
+            }
+        }
+
+        /// <summary>
+        /// Occurs when [before refresh content].
+        /// </summary>
+        public static event RefreshContentEventHandler BeforeRefreshContent;
+
+        /// <summary>
+        /// Fires the content of the before refresh.
+        /// </summary>
+        /// <param name="sender">The sender.</param>
+        /// <param name="e">The <see cref="umbraco.cms.businesslogic.RefreshContentEventArgs"/> instance containing the event data.</param>
+        protected virtual void FireBeforeRefreshContent(RefreshContentEventArgs e)
+        {
+            if (BeforeRefreshContent != null)
+            {
+                BeforeRefreshContent(null, e);
+            }
+        }
+
+        /// <summary>
+        /// Occurs when [after refresh content].
+        /// </summary>
+        public static event RefreshContentEventHandler AfterRefreshContent;
+
+        /// <summary>
+        /// Fires the content of the after refresh.
+        /// </summary>
+        /// <param name="sender">The sender.</param>
+        /// <param name="e">The <see cref="umbraco.cms.businesslogic.RefreshContentEventArgs"/> instance containing the event data.</param>
+        protected virtual void FireAfterRefreshContent(RefreshContentEventArgs e)
+        {
+            if (AfterRefreshContent != null)
+            {
+                AfterRefreshContent(null, e);
+            }
+        }
+
+        /// <summary>
+        /// Occurs when [after loading the xml string from the database].
+        /// </summary>
+        public static event ContentCacheDatabaseLoadXmlStringEventHandler AfterContentCacheDatabaseLoadXmlString;
+
+        /// <summary>
+        /// Fires the before when creating the document cache from database
+        /// </summary>
+        /// <param name="node">The sender.</param>
+        /// <param name="e">The <see cref="umbraco.cms.businesslogic.ContentCacheLoadNodeEventArgs"/> instance containing the event data.</param>
+        internal static void FireAfterContentCacheDatabaseLoadXmlString(ref string xml, ContentCacheLoadNodeEventArgs e)
+        {
+            if (AfterContentCacheDatabaseLoadXmlString != null)
+            {
+                AfterContentCacheDatabaseLoadXmlString(ref xml, e);
+            }
+        }
+
+        /// <summary>
+        /// Occurs when [before when creating the document cache from database].
+        /// </summary>
+        public static event ContentCacheLoadNodeEventHandler BeforeContentCacheLoadNode;
+
+        /// <summary>
+        /// Fires the before when creating the document cache from database
+        /// </summary>
+        /// <param name="node">The sender.</param>
+        /// <param name="e">The <see cref="umbraco.cms.businesslogic.ContentCacheLoadNodeEventArgs"/> instance containing the event data.</param>
+        internal static void FireBeforeContentCacheLoadNode(XmlNode node, ContentCacheLoadNodeEventArgs e)
+        {
+            if (BeforeContentCacheLoadNode != null)
+            {
+                BeforeContentCacheLoadNode(node, e);
+            }
+        }
+
+        /// <summary>
+        /// Occurs when [after loading document cache xml node from database].
+        /// </summary>
+        public static event ContentCacheLoadNodeEventHandler AfterContentCacheLoadNodeFromDatabase;
+
+        /// <summary>
+        /// Fires the after loading document cache xml node from database
+        /// </summary>
+        /// <param name="node">The sender.</param>
+        /// <param name="e">The <see cref="umbraco.cms.businesslogic.ContentCacheLoadNodeEventArgs"/> instance containing the event data.</param>
+        internal static void FireAfterContentCacheLoadNodeFromDatabase(XmlNode node, ContentCacheLoadNodeEventArgs e)
+        {
+            if (AfterContentCacheLoadNodeFromDatabase != null)
+            {
+                AfterContentCacheLoadNodeFromDatabase(node, e);
+            }
+        }
+
+        /// <summary>
+        /// Occurs when [before a publish action updates the content cache].
+        /// </summary>
+        public static event ContentCacheLoadNodeEventHandler BeforePublishNodeToContentCache;
+
+        /// <summary>
+        /// Fires the before a publish action updates the content cache
+        /// </summary>
+        /// <param name="node">The sender.</param>
+        /// <param name="e">The <see cref="umbraco.cms.businesslogic.ContentCacheLoadNodeEventArgs"/> instance containing the event data.</param>
+        public static void FireBeforePublishNodeToContentCache(XmlNode node, ContentCacheLoadNodeEventArgs e)
+        {
+            if (BeforePublishNodeToContentCache != null)
+            {
+                BeforePublishNodeToContentCache(node, e);
+            }
+        }
+
+        #endregion
+    }
 }