--- conflicted
+++ resolved
@@ -1,167 +1,161 @@
-﻿<parameters>
-
-	<!-- Prompts where to copy the content files and takes a web site path (such as "contoso.com/app"). -->
-	<parameter name="Application Path" description="It is recommended that Umbraco be installed as a web site root. Leave this parameter empty." tags="iisapp">
-    <parameterValidation type="AllowEmpty" />
-		<parameterEntry type="ProviderPath" scope="iisapp" match="^umbraco$" />
-	</parameter>
-
-	<!-- This is the parameter that is used to set ACLs on the root site folder -->
-	<parameter name="SetAclParameter1" description="Sets the ACL on the root site folder" defaultValue="{Application Path}" tags="Hidden">
-		<parameterEntry type="ProviderPath" scope="setAcl" match="^umbraco$" />
-	</parameter>
-
-  <!-- This is the parameter that is used to set ACLs on the app_code folder -->
-  <parameter name="SetAclParameter2" description="Sets the ACL on the app_code folder" defaultValue="{Application Path}/app_code" tags="Hidden">
-    <parameterEntry type="ProviderPath" scope="setAcl" match="^umbraco/app_code$" />
-  </parameter>
-  
-    <!-- This is the parameter that is used to set ACLs on the app_browsers folder -->
-  <parameter name="SetAclParameter15" description="Sets the ACL on the app_code folder" defaultValue="{Application Path}/app_browsers" tags="Hidden">
-    <parameterEntry type="ProviderPath" scope="setAcl" match="^umbraco/app_browsers$" />
-  </parameter>
-
-  <!-- This is the parameter that is used to set ACLs on the app_data folder -->
-  <parameter name="SetAclParameter16" description="Sets the ACL on the app_code folder" defaultValue="{Application Path}/app_data" tags="Hidden">
-    <parameterEntry type="ProviderPath" scope="setAcl" match="^umbraco/app_data$" />
-  </parameter>
-
-  <!-- This is the parameter that is used to set ACLs, on the bin folder -->
-  <parameter name="SetAclParameter3" description="Sets the ACL on the bin folder" defaultValue="{Application Path}/bin" tags="Hidden">
-    <parameterEntry type="ProviderPath" scope="setAcl" match="^umbraco/bin$" />
-  </parameter>
-  
-  <!-- This is the parameter that is used to set ACLs on the config folder -->
-  <parameter name="SetAclParameter4" description="Sets the ACL on the config folder" defaultValue="{Application Path}/config" tags="Hidden">
-    <parameterEntry type="ProviderPath" scope="setAcl" match="^umbraco/config$" />
-  </parameter>
-  
-  <!-- This is the parameter that is used to set ACLs on the css folder -->
-  <parameter name="SetAclParameter5" description="Sets the ACL on the css folder" defaultValue="{Application Path}/css" tags="Hidden">
-    <parameterEntry type="ProviderPath" scope="setAcl" match="umbraco/css$" />
-  </parameter>
-  
-  <!-- This is the parameter that is used to set ACLs on the masterpages folder -->
-  <parameter name="SetAclParameter7" description="Sets the ACL on the masterpages folder" defaultValue="{Application Path}/masterpages" tags="Hidden">
-    <parameterEntry type="ProviderPath" scope="setAcl" match="^umbraco/masterpages$" />
-  </parameter>
-  
-  <!-- This is the parameter that is used to set ACLs on the media folder -->
-  <parameter name="SetAclParameter8" description="Sets the ACL on the media folder" defaultValue="{Application Path}/media" tags="Hidden">
-    <parameterEntry type="ProviderPath" scope="setAcl" match="^umbraco/media$" />
-  </parameter>
-  
-  <!-- This is the parameter that is used to set ACLs on the macroScripts folder -->
-  <parameter name="SetAclParameter9" description="Sets the ACL on the python folder" defaultValue="{Application Path}/macroScripts" tags="Hidden">
-    <parameterEntry type="ProviderPath" scope="setAcl" match="^umbraco/macroScripts$" />
-  </parameter>
-  
-  <!-- This is the parameter that is used to set ACLs on the scripts folder -->
-  <parameter name="SetAclParameter10" description="Sets the ACL on the scripts folder" defaultValue="{Application Path}/scripts" tags="Hidden">
-    <parameterEntry type="ProviderPath" scope="setAcl" match="^umbraco/scripts$" />
-  </parameter>
-  
-  <!-- This is the parameter that is used to set ACLs on the umbraco folder -->
-  <parameter name="SetAclParameter11" description="Sets the ACL on the umbraco folder" defaultValue="{Application Path}/umbraco" tags="Hidden">
-    <parameterEntry type="ProviderPath" scope="setAcl" match="^umbraco/umbraco$" />
-  </parameter>
-  
-  <!-- This is the parameter that is used to set ACLs, it's set to the application path filled in by the user -->
-  <parameter name="SetAclParameter12" description="Sets the ACL on the usercontrols folder" defaultValue="{Application Path}/usercontrols" tags="Hidden">
-    <parameterEntry type="ProviderPath" scope="setAcl" match="^umbraco/usercontrols$" />
-  </parameter>
-  
-  <!-- This is the parameter that is used to set ACLs, it's set to the application path filled in by the user -->
-  <parameter name="SetAclParameter13" description="Sets the ACL on the xslt folder" defaultValue="{Application Path}/xslt" tags="Hidden">
-    <parameterEntry type="ProviderPath" scope="setAcl" match="^umbraco/xslt$" />
-  </parameter>
-
-  <!-- This is the parameter that is used to set ACLs, it's set to the application path filled in by the user -->
-  <parameter name="SetAclParameter14" description="Sets the ACL on the web.config file" defaultValue="{Application Path}/web.config" tags="Hidden">
-    <parameterEntry type="ProviderPath" scope="setAcl" match="^umbraco/web.config$" />
-  </parameter>
-
-  <!-- This is the parameter that is used to set ACLs, it's set to the application path filled in by the user -->
-  <parameter name="SetAclParameter17" description="Sets the ACL on the views folder" defaultValue="{Application Path}/views" tags="Hidden">
-    <parameterEntry type="ProviderPath" scope="setAcl" match="^umbraco/views$" />
-  </parameter>
-
-  <!-- Prompts for database server name, this is used in the connection string parameter later -->
-  <parameter name="Database Server" description="Location of your database server." defaultValue=".\sqlexpress" tags="DBServer, SQL">
-  </parameter>
-
-  <!-- Prompts for the database name and fills it into the database scripts -->
-  <parameter name="Database Name" description="Name of the database for your application." defaultValue="umbraco" tags="DBName, SQL">
-    <parameterEntry type="TextFile" scope="installSQL1.sql" match="PlaceHolderForDb" />
-    <parameterEntry type="TextFile" scope="installSQL2.sql" match="PlaceHolderForDb" />
-  </parameter>
-
-  <!-- Prompts for the database username and fills it into the database scripts.
-	The SQL tag indicates it is a parameter required for SQL, the DbUsername tag indicates this is a Db username -->
-  <parameter name="Database Username" description="User name to access you application database." defaultValue="umbracouser" tags="SQL, DbUsername">
-    <parameterEntry type="TextFile" scope="installSQL1.sql" match="PlaceHolderForUser" />
-    <parameterEntry type="TextFile" scope="installSQL2.sql" match="PlaceHolderForUser" />
-  </parameter>
-
-  <!-- Prompts for the database password and fills it into the database scripts.
-	The SQL tag indicates it is a parameter required for SQL, the DbUserPassword tag indicates this is a Db password -->
-  <parameter name="Database Password" description="Enter Password for the Database Username. Passwords will contain at least 1 upper case letter, at least 1 lower case letter, at least 1 number or special character, and be least 8 characters in length. " 
-             tags="New, Password, SQL, DbUserPassword">
-    <parameterValidation type = "RegularExpression" validationString = "(?=^.{8,}$)((?=.*\d)|(?=.*\W+))(?![.\n])(?=.*[A-Z])(?=.*[a-z]).*$" /> 
-    <parameterEntry type="TextFile" scope="installSQL1.sql" match="PlaceHolderForPassword" />
-    <parameterEntry type="TextFile" scope="installSQL2.sql" match="PlaceHolderForPassword" />
-  </parameter>
-
-  <!-- Prompts for the admin creds and uses it for the administrator connection string. 
-	This is used to create a login and assign permissions. The SQL tag indicates it is a parameter required for SQL. 
-	The DbAdminUsername tag indicates it should be used when the user is creating a new database. 
-	If they're not, it can be filled in with the DbUsername value. -->
-  <parameter name="Database Administrator" description="Administrator username for your database." defaultValue="sa" tags="SQL, DbAdminUsername">
-  </parameter>
-
-  <!-- Prompts for the admin password and uses it for the administrator connection string. 
-	This is used to create a login and assign permissions. The SQL tags indicates it is a parameter required for SQL. 
-	The DbAdminPassword tag indicates it should be used when the user is creating a new database. 
-	If they're not, it can be filled in with the DbUserPassword value. -->
-  <parameter name="Database Administrator Password" description="Password that is associated with the database administrator account." tags="Password, SQL, DbAdminPassword">
-  </parameter>
-
-  <!-- This is the hidden admin connection string used to run the database scripts -->
-  <parameter name="Connection String Master" description="Automatically sets the connection string for the connection request." defaultValue="Server={Database Server};Database=master;uid={Database Administrator};Pwd={Database Administrator Password};" tags="Hidden,SQL,SQLConnectionString,NoStore">
-    <parameterEntry type="ProviderPath" scope="dbfullsql" match="installSQL1.sql" />
-  </parameter>
-
-  <!-- This is the hidden connection string with the newly created db account that is used in the web.config -->
-  <parameter name="Connection String" description="Connection string to enter into config" defaultValue="server={Database Server};database={Database Name};uid={Database Administrator};Pwd={Database Administrator Password};" tags="Hidden,SQL,SQLConnectionString,NoStore">
-    <parameterEntry type="ProviderPath" scope="dbfullsql" match="installSQL2.sql" />
-  </parameter>
-
-<<<<<<< HEAD
-  <parameter name="SQLCE Database Preparation" defaultValue="local" 
-             tags="SQLCE, Hidden">
-    <parameterEntry type="XmlFile" scope="\\web.config$" match="//connectionStrings/add/@name" />
-=======
-  <parameter name="SQLCE Database Location" defaultValue="datalayer=SQLCE4Umbraco.SqlCEHelper,SQLCE4Umbraco;data source=|DataDirectory|\Umbraco.sdf" 
-             tags="SQLCE, Hidden,NoStore">
-    <parameterEntry type="XmlFile" scope="\\web.config$" match="//appSettings/add[@key='umbracoDbDSN']/@value" />
->>>>>>> 37a97a2e
-  </parameter>
-  
-  <!-- This is the hidden connection string with the newly created db account that is used in the web.config -->
-  <parameter name="Connection String for Config" description="Connection string to enter into config" 
-             defaultValue="server={Database Server};database={Database Name};user id={Database Username};password={Database Password}" 
-             tags="SQL, Hidden,NoStore">
-    <!-- scope=”web.config” will look for all web.config files under the root directory . Using scope=”\\web.config$” will select only the root web.config -->
-    <parameterEntry type="XmlFile" scope="\\web.config$" match="//connectionStrings/add[@name='umbracoDbDSN']/@connectionString" />
-  </parameter>
-
- <!-- This is the hidden connection string with the newly created db account that is used in the web.config -->
-  <parameter name="Connection String for Config1" description="Connection string to enter into config" 
-             defaultValue="server={Database Server};database={Database Name};user id={Database Username};password={Database Password}" 
-             tags="SQL, Hidden,SQLConnectionString">
-    <!-- scope=”web.config” will look for all web.config files under the root directory . Using scope=”\\web.config$” will select only the root web.config -->
-    <parameterEntry type="XmlFile" scope="\\web.config$" match="//connectionStrings/add[@name='umbracoDbDSN']/@connectionString" />
-  </parameter>
-
-</parameters>
-
+﻿<parameters>
+
+	<!-- Prompts where to copy the content files and takes a web site path (such as "contoso.com/app"). -->
+	<parameter name="Application Path" description="It is recommended that Umbraco be installed as a web site root. Leave this parameter empty." tags="iisapp">
+    <parameterValidation type="AllowEmpty" />
+		<parameterEntry type="ProviderPath" scope="iisapp" match="^umbraco$" />
+	</parameter>
+
+	<!-- This is the parameter that is used to set ACLs on the root site folder -->
+	<parameter name="SetAclParameter1" description="Sets the ACL on the root site folder" defaultValue="{Application Path}" tags="Hidden">
+		<parameterEntry type="ProviderPath" scope="setAcl" match="^umbraco$" />
+	</parameter>
+
+  <!-- This is the parameter that is used to set ACLs on the app_code folder -->
+  <parameter name="SetAclParameter2" description="Sets the ACL on the app_code folder" defaultValue="{Application Path}/app_code" tags="Hidden">
+    <parameterEntry type="ProviderPath" scope="setAcl" match="^umbraco/app_code$" />
+  </parameter>
+  
+    <!-- This is the parameter that is used to set ACLs on the app_browsers folder -->
+  <parameter name="SetAclParameter15" description="Sets the ACL on the app_code folder" defaultValue="{Application Path}/app_browsers" tags="Hidden">
+    <parameterEntry type="ProviderPath" scope="setAcl" match="^umbraco/app_browsers$" />
+  </parameter>
+
+  <!-- This is the parameter that is used to set ACLs on the app_data folder -->
+  <parameter name="SetAclParameter16" description="Sets the ACL on the app_code folder" defaultValue="{Application Path}/app_data" tags="Hidden">
+    <parameterEntry type="ProviderPath" scope="setAcl" match="^umbraco/app_data$" />
+  </parameter>
+
+  <!-- This is the parameter that is used to set ACLs, on the bin folder -->
+  <parameter name="SetAclParameter3" description="Sets the ACL on the bin folder" defaultValue="{Application Path}/bin" tags="Hidden">
+    <parameterEntry type="ProviderPath" scope="setAcl" match="^umbraco/bin$" />
+  </parameter>
+  
+  <!-- This is the parameter that is used to set ACLs on the config folder -->
+  <parameter name="SetAclParameter4" description="Sets the ACL on the config folder" defaultValue="{Application Path}/config" tags="Hidden">
+    <parameterEntry type="ProviderPath" scope="setAcl" match="^umbraco/config$" />
+  </parameter>
+  
+  <!-- This is the parameter that is used to set ACLs on the css folder -->
+  <parameter name="SetAclParameter5" description="Sets the ACL on the css folder" defaultValue="{Application Path}/css" tags="Hidden">
+    <parameterEntry type="ProviderPath" scope="setAcl" match="umbraco/css$" />
+  </parameter>
+  
+  <!-- This is the parameter that is used to set ACLs on the masterpages folder -->
+  <parameter name="SetAclParameter7" description="Sets the ACL on the masterpages folder" defaultValue="{Application Path}/masterpages" tags="Hidden">
+    <parameterEntry type="ProviderPath" scope="setAcl" match="^umbraco/masterpages$" />
+  </parameter>
+  
+  <!-- This is the parameter that is used to set ACLs on the media folder -->
+  <parameter name="SetAclParameter8" description="Sets the ACL on the media folder" defaultValue="{Application Path}/media" tags="Hidden">
+    <parameterEntry type="ProviderPath" scope="setAcl" match="^umbraco/media$" />
+  </parameter>
+  
+  <!-- This is the parameter that is used to set ACLs on the macroScripts folder -->
+  <parameter name="SetAclParameter9" description="Sets the ACL on the python folder" defaultValue="{Application Path}/macroScripts" tags="Hidden">
+    <parameterEntry type="ProviderPath" scope="setAcl" match="^umbraco/macroScripts$" />
+  </parameter>
+  
+  <!-- This is the parameter that is used to set ACLs on the scripts folder -->
+  <parameter name="SetAclParameter10" description="Sets the ACL on the scripts folder" defaultValue="{Application Path}/scripts" tags="Hidden">
+    <parameterEntry type="ProviderPath" scope="setAcl" match="^umbraco/scripts$" />
+  </parameter>
+  
+  <!-- This is the parameter that is used to set ACLs on the umbraco folder -->
+  <parameter name="SetAclParameter11" description="Sets the ACL on the umbraco folder" defaultValue="{Application Path}/umbraco" tags="Hidden">
+    <parameterEntry type="ProviderPath" scope="setAcl" match="^umbraco/umbraco$" />
+  </parameter>
+  
+  <!-- This is the parameter that is used to set ACLs, it's set to the application path filled in by the user -->
+  <parameter name="SetAclParameter12" description="Sets the ACL on the usercontrols folder" defaultValue="{Application Path}/usercontrols" tags="Hidden">
+    <parameterEntry type="ProviderPath" scope="setAcl" match="^umbraco/usercontrols$" />
+  </parameter>
+  
+  <!-- This is the parameter that is used to set ACLs, it's set to the application path filled in by the user -->
+  <parameter name="SetAclParameter13" description="Sets the ACL on the xslt folder" defaultValue="{Application Path}/xslt" tags="Hidden">
+    <parameterEntry type="ProviderPath" scope="setAcl" match="^umbraco/xslt$" />
+  </parameter>
+
+  <!-- This is the parameter that is used to set ACLs, it's set to the application path filled in by the user -->
+  <parameter name="SetAclParameter14" description="Sets the ACL on the web.config file" defaultValue="{Application Path}/web.config" tags="Hidden">
+    <parameterEntry type="ProviderPath" scope="setAcl" match="^umbraco/web.config$" />
+  </parameter>
+
+  <!-- This is the parameter that is used to set ACLs, it's set to the application path filled in by the user -->
+  <parameter name="SetAclParameter17" description="Sets the ACL on the views folder" defaultValue="{Application Path}/views" tags="Hidden">
+    <parameterEntry type="ProviderPath" scope="setAcl" match="^umbraco/views$" />
+  </parameter>
+
+  <!-- Prompts for database server name, this is used in the connection string parameter later -->
+  <parameter name="Database Server" description="Location of your database server." defaultValue=".\sqlexpress" tags="DBServer, SQL">
+  </parameter>
+
+  <!-- Prompts for the database name and fills it into the database scripts -->
+  <parameter name="Database Name" description="Name of the database for your application." defaultValue="umbraco" tags="DBName, SQL">
+    <parameterEntry type="TextFile" scope="installSQL1.sql" match="PlaceHolderForDb" />
+    <parameterEntry type="TextFile" scope="installSQL2.sql" match="PlaceHolderForDb" />
+  </parameter>
+
+  <!-- Prompts for the database username and fills it into the database scripts.
+	The SQL tag indicates it is a parameter required for SQL, the DbUsername tag indicates this is a Db username -->
+  <parameter name="Database Username" description="User name to access you application database." defaultValue="umbracouser" tags="SQL, DbUsername">
+    <parameterEntry type="TextFile" scope="installSQL1.sql" match="PlaceHolderForUser" />
+    <parameterEntry type="TextFile" scope="installSQL2.sql" match="PlaceHolderForUser" />
+  </parameter>
+
+  <!-- Prompts for the database password and fills it into the database scripts.
+	The SQL tag indicates it is a parameter required for SQL, the DbUserPassword tag indicates this is a Db password -->
+  <parameter name="Database Password" description="Enter Password for the Database Username. Passwords will contain at least 1 upper case letter, at least 1 lower case letter, at least 1 number or special character, and be least 8 characters in length. " 
+             tags="New, Password, SQL, DbUserPassword">
+    <parameterValidation type = "RegularExpression" validationString = "(?=^.{8,}$)((?=.*\d)|(?=.*\W+))(?![.\n])(?=.*[A-Z])(?=.*[a-z]).*$" /> 
+    <parameterEntry type="TextFile" scope="installSQL1.sql" match="PlaceHolderForPassword" />
+    <parameterEntry type="TextFile" scope="installSQL2.sql" match="PlaceHolderForPassword" />
+  </parameter>
+
+  <!-- Prompts for the admin creds and uses it for the administrator connection string. 
+	This is used to create a login and assign permissions. The SQL tag indicates it is a parameter required for SQL. 
+	The DbAdminUsername tag indicates it should be used when the user is creating a new database. 
+	If they're not, it can be filled in with the DbUsername value. -->
+  <parameter name="Database Administrator" description="Administrator username for your database." defaultValue="sa" tags="SQL, DbAdminUsername">
+  </parameter>
+
+  <!-- Prompts for the admin password and uses it for the administrator connection string. 
+	This is used to create a login and assign permissions. The SQL tags indicates it is a parameter required for SQL. 
+	The DbAdminPassword tag indicates it should be used when the user is creating a new database. 
+	If they're not, it can be filled in with the DbUserPassword value. -->
+  <parameter name="Database Administrator Password" description="Password that is associated with the database administrator account." tags="Password, SQL, DbAdminPassword">
+  </parameter>
+
+  <!-- This is the hidden admin connection string used to run the database scripts -->
+  <parameter name="Connection String Master" description="Automatically sets the connection string for the connection request." defaultValue="Server={Database Server};Database=master;uid={Database Administrator};Pwd={Database Administrator Password};" tags="Hidden,SQL,SQLConnectionString,NoStore">
+    <parameterEntry type="ProviderPath" scope="dbfullsql" match="installSQL1.sql" />
+  </parameter>
+
+  <!-- This is the hidden connection string with the newly created db account that is used in the web.config -->
+  <parameter name="Connection String" description="Connection string to enter into config" defaultValue="server={Database Server};database={Database Name};uid={Database Administrator};Pwd={Database Administrator Password};" tags="Hidden,SQL,SQLConnectionString,NoStore">
+    <parameterEntry type="ProviderPath" scope="dbfullsql" match="installSQL2.sql" />
+  </parameter>
+
+  <parameter name="SQLCE Database Preparation" defaultValue="local" 
+             tags="SQLCE, Hidden,NoStore">
+    <parameterEntry type="XmlFile" scope="\\web.config$" match="//connectionStrings/add/@name" />
+  </parameter>
+  
+  <!-- This is the hidden connection string with the newly created db account that is used in the web.config -->
+  <parameter name="Connection String for Config" description="Connection string to enter into config" 
+             defaultValue="server={Database Server};database={Database Name};user id={Database Username};password={Database Password}" 
+             tags="SQL, Hidden,NoStore">
+    <!-- scope=”web.config” will look for all web.config files under the root directory . Using scope=”\\web.config$” will select only the root web.config -->
+    <parameterEntry type="XmlFile" scope="\\web.config$" match="//connectionStrings/add[@name='umbracoDbDSN']/@connectionString" />
+  </parameter>
+
+ <!-- This is the hidden connection string with the newly created db account that is used in the web.config -->
+  <parameter name="Connection String for Config1" description="Connection string to enter into config" 
+             defaultValue="server={Database Server};database={Database Name};user id={Database Username};password={Database Password}" 
+             tags="SQL, Hidden,SQLConnectionString">
+    <!-- scope=”web.config” will look for all web.config files under the root directory . Using scope=”\\web.config$” will select only the root web.config -->
+    <parameterEntry type="XmlFile" scope="\\web.config$" match="//connectionStrings/add[@name='umbracoDbDSN']/@connectionString" />
+  </parameter>
+
+</parameters>
+