﻿<?xml version="1.0" encoding="utf-8"?>
<Project DefaultTargets="Build" xmlns="http://schemas.microsoft.com/developer/msbuild/2003" ToolsVersion="4.0">
  <PropertyGroup>
    <Configuration Condition=" '$(Configuration)' == '' ">Debug</Configuration>
    <Platform Condition=" '$(Platform)' == '' ">AnyCPU</Platform>
    <ProductVersion>9.0.30729</ProductVersion>
    <SchemaVersion>2.0</SchemaVersion>
    <ProjectGuid>{C7CB79F0-1C97-4B33-BFA7-00731B579AE2}</ProjectGuid>
    <OutputType>Library</OutputType>
    <AppDesignerFolder>Properties</AppDesignerFolder>
    <RootNamespace>umbraco.DataLayer</RootNamespace>
    <AssemblyName>umbraco.DataLayer</AssemblyName>
    <SccProjectName>
    </SccProjectName>
    <SccLocalPath>
    </SccLocalPath>
    <SccAuxPath>
    </SccAuxPath>
    <SccProvider>
    </SccProvider>
    <FileUpgradeFlags>
    </FileUpgradeFlags>
    <OldToolsVersion>3.5</OldToolsVersion>
    <UpgradeBackupLocation>
    </UpgradeBackupLocation>
    <TargetFrameworkVersion>v4.0</TargetFrameworkVersion>
    <PublishUrl>publish\</PublishUrl>
    <Install>true</Install>
    <InstallFrom>Disk</InstallFrom>
    <UpdateEnabled>false</UpdateEnabled>
    <UpdateMode>Foreground</UpdateMode>
    <UpdateInterval>7</UpdateInterval>
    <UpdateIntervalUnits>Days</UpdateIntervalUnits>
    <UpdatePeriodically>false</UpdatePeriodically>
    <UpdateRequired>false</UpdateRequired>
    <MapFileExtensions>true</MapFileExtensions>
    <ApplicationRevision>0</ApplicationRevision>
    <ApplicationVersion>1.0.0.%2a</ApplicationVersion>
    <IsWebBootstrapper>false</IsWebBootstrapper>
    <UseApplicationTrust>false</UseApplicationTrust>
    <BootstrapperEnabled>true</BootstrapperEnabled>
    <TargetFrameworkProfile />
    <SolutionDir Condition="$(SolutionDir) == '' Or $(SolutionDir) == '*Undefined*'">..\</SolutionDir>
    <RestorePackages>true</RestorePackages>
  </PropertyGroup>
  <PropertyGroup Condition=" '$(Configuration)|$(Platform)' == 'Debug|AnyCPU' ">
    <DebugSymbols>true</DebugSymbols>
    <DebugType>full</DebugType>
    <Optimize>false</Optimize>
    <OutputPath>bin\Debug\</OutputPath>
    <DefineConstants>TRACE;DEBUG;DebugDataLayer</DefineConstants>
    <ErrorReport>prompt</ErrorReport>
    <WarningLevel>4</WarningLevel>
    <DocumentationFile>
    </DocumentationFile>
    <CodeAnalysisRuleSet>AllRules.ruleset</CodeAnalysisRuleSet>
  </PropertyGroup>
  <PropertyGroup Condition=" '$(Configuration)|$(Platform)' == 'Release|AnyCPU' ">
    <DebugType>pdbonly</DebugType>
    <Optimize>true</Optimize>
    <OutputPath>bin\Release\</OutputPath>
    <DefineConstants>TRACE</DefineConstants>
    <ErrorReport>prompt</ErrorReport>
    <WarningLevel>4</WarningLevel>
    <DocumentationFile>bin\Release\umbraco.DataLayer.xml</DocumentationFile>
    <CodeAnalysisRuleSet>AllRules.ruleset</CodeAnalysisRuleSet>
  </PropertyGroup>
  <ItemGroup>
    <Reference Include="log4net, Version=1.2.11.0, Culture=neutral, processorArchitecture=MSIL">
      <SpecificVersion>False</SpecificVersion>
      <HintPath>..\packages\log4net-mediumtrust.2.0.0\lib\log4net.dll</HintPath>
    </Reference>
    <Reference Include="Microsoft.ApplicationBlocks.Data, Version=1.0.1559.20655, Culture=neutral">
      <SpecificVersion>False</SpecificVersion>
      <HintPath>..\packages\Microsoft.ApplicationBlocks.Data.1.0.1559.20655\lib\Microsoft.ApplicationBlocks.Data.dll</HintPath>
    </Reference>
<<<<<<< HEAD
    <Reference Include="MySql.Data, Version=6.6.4.0, Culture=neutral, PublicKeyToken=c5687fc88969c44d, processorArchitecture=MSIL">
      <SpecificVersion>False</SpecificVersion>
      <HintPath>..\packages\MySql.Data.6.6.4\lib\net40\MySql.Data.dll</HintPath>
=======
    <Reference Include="MySql.Data, Version=5.1.2.2, Culture=neutral, PublicKeyToken=c5687fc88969c44d, processorArchitecture=MSIL">
      <HintPath>..\..\lib\MySql.Data.dll</HintPath>
>>>>>>> e3f9e8c8
    </Reference>
    <Reference Include="System" />
    <Reference Include="System.Configuration" />
    <Reference Include="System.Core">
      <RequiredTargetFramework>3.5</RequiredTargetFramework>
    </Reference>
    <Reference Include="System.Data" />
    <Reference Include="System.Drawing" />
    <Reference Include="System.Web" />
    <Reference Include="System.Windows.Forms" />
    <Reference Include="System.Xml" />
  </ItemGroup>
  <ItemGroup>
    <Compile Include="..\SolutionInfo.cs">
      <Link>Properties\SolutionInfo.cs</Link>
    </Compile>
    <Compile Include="DataLayerHelper.cs" />
    <Compile Include="Extensions\ISqlHelperExtension.cs" />
    <Compile Include="Extensions\Logger.cs" />
    <Compile Include="Extensions\SqlHelperExtender.cs" />
    <Compile Include="Extensions\SqlHelperExtension.cs" />
    <Compile Include="IRecordsReader.cs" />
    <Compile Include="ISqlHelper.cs" />
    <Compile Include="IParameterContainer.cs" />
    <Compile Include="SqlHelperException.cs" />
    <Compile Include="SqlHelpers\MySql\MySqlInstaller.cs" />
    <Compile Include="SqlHelpers\MySql\MySqlParser.cs" />
    <Compile Include="SqlHelpers\MySql\SqlResources.Designer.cs">
      <AutoGen>True</AutoGen>
      <DesignTime>True</DesignTime>
      <DependentUpon>SqlResources.resx</DependentUpon>
    </Compile>
    <Compile Include="SqlHelpers\MySql\MySqlUtility.cs" />
    <Compile Include="SqlHelpers\SqlServer\SqlServerTableUtility.cs" />
    <Compile Include="SqlParser.cs" />
    <Compile Include="SqlHelpers\SqlServer\SqlResources.Designer.cs">
      <AutoGen>True</AutoGen>
      <DesignTime>True</DesignTime>
      <DependentUpon>SqlResources.resx</DependentUpon>
    </Compile>
    <Compile Include="SqlHelpers\SqlServer\SqlServerInstaller.cs" />
    <Compile Include="SqlHelpers\SqlServer\SqlServerUtility.cs" />
    <Compile Include="StringExtensions.cs" />
    <Compile Include="UmbracoException.cs" />
    <Compile Include="Utility\BaseUtility.cs" />
    <Compile Include="Utility\Installer\DatabaseVersion.cs" />
    <Compile Include="Utility\Installer\DefaultInstallerUtility.cs" />
    <Compile Include="Utility\Installer\VersionSpecs.cs" />
    <Compile Include="Utility\Table\DefaultField.cs" />
    <Compile Include="Utility\Table\DefaultTable.cs" />
    <Compile Include="Utility\Table\FieldProperties.cs" />
    <Compile Include="Utility\Table\IField.cs" />
    <Compile Include="Utility\Table\ITable.cs" />
    <Compile Include="Utility\Table\DefaultTableUtility.cs" />
    <Compile Include="Utility\DefaultUtilitySet.cs" />
    <Compile Include="Utility\Table\ITableUtility.cs" />
    <Compile Include="Utility\Installer\IInstallerUtility.cs" />
    <Compile Include="Utility\IUtilitySet.cs" />
    <Compile Include="SqlHelpers\MySql\MySqlDataReader.cs" />
    <Compile Include="SqlHelpers\MySql\MySqlHelper.cs" />
    <Compile Include="SqlHelpers\MySql\MySqlParameter.cs" />
    <Compile Include="SqlParameterAdapter.cs" />
    <Compile Include="SqlHelper.cs" />
    <Compile Include="Properties\AssemblyInfo.cs" />
    <Compile Include="IParameter.cs" />
    <Compile Include="RecordsReaderAdapter.cs" />
    <Compile Include="SqlHelpers\SqlServer\SqlServerDataReader.cs">
      <SubType>Code</SubType>
    </Compile>
    <Compile Include="SqlHelpers\SqlServer\SqlServerHelper.cs" />
    <Compile Include="SqlHelpers\SqlServer\SqlServerParameter.cs" />
  </ItemGroup>
  <ItemGroup>
    <None Include="packages.config" />
    <None Include="SqlHelpers\SqlServer\Sql\Total.sql" />
  </ItemGroup>
  <ItemGroup>
    <EmbeddedResource Include="SqlHelpers\MySql\SqlResources.resx">
      <SubType>Designer</SubType>
      <Generator>ResXFileCodeGenerator</Generator>
      <LastGenOutput>SqlResources.Designer.cs</LastGenOutput>
    </EmbeddedResource>
    <EmbeddedResource Include="SqlHelpers\SqlServer\SqlResources.resx">
      <SubType>Designer</SubType>
      <Generator>ResXFileCodeGenerator</Generator>
      <LastGenOutput>SqlResources.Designer.cs</LastGenOutput>
    </EmbeddedResource>
  </ItemGroup>
  <ItemGroup>
    <None Include="SqlHelpers\MySql\Sql\KeysIndexesAndConstraints.sql" />
    <None Include="SqlHelpers\MySql\Sql\Total.sql" />
    <None Include="SqlHelpers\MySql\Sql\Version4_Upgrade.sql" />
    <None Include="SqlHelpers\SqlServer\Sql\KeysIndexesAndConstraints.sql" />
    <None Include="SqlHelpers\SqlServer\Sql\Version3_Upgrade.sql" />
    <None Include="SqlHelpers\SqlServer\Sql\Version4_1_Upgrade.sql" />
  </ItemGroup>
  <ItemGroup>
    <BootstrapperPackage Include="Microsoft.Net.Client.3.5">
      <Visible>False</Visible>
      <ProductName>.NET Framework 3.5 SP1 Client Profile</ProductName>
      <Install>false</Install>
    </BootstrapperPackage>
    <BootstrapperPackage Include="Microsoft.Net.Framework.3.5.SP1">
      <Visible>False</Visible>
      <ProductName>.NET Framework 3.5 SP1</ProductName>
      <Install>true</Install>
    </BootstrapperPackage>
    <BootstrapperPackage Include="Microsoft.Windows.Installer.3.1">
      <Visible>False</Visible>
      <ProductName>Windows Installer 3.1</ProductName>
      <Install>true</Install>
    </BootstrapperPackage>
  </ItemGroup>
  <ItemGroup>
    <None Include="SqlHelpers\SqlServer\Sql\Version4_Upgrade.sql" />
  </ItemGroup>
  <ItemGroup>
    <None Include="SqlHelpers\MySql\Sql\Version4_1_Upgrade.sql" />
  </ItemGroup>
  <ItemGroup>
    <Content Include="SqlHelpers\SqlAzure\Sql\InstallSqlAzure.sql" />
  </ItemGroup>
  <ItemGroup>
    <ProjectReference Include="..\Umbraco.Core\Umbraco.Core.csproj">
      <Project>{31785bc3-256c-4613-b2f5-a1b0bdded8c1}</Project>
      <Name>Umbraco.Core</Name>
    </ProjectReference>
  </ItemGroup>
  <Import Project="$(MSBuildBinPath)\Microsoft.CSharp.targets" />
  <Import Project="$(SolutionDir)\.nuget\nuget.targets" />
  <!-- To modify your build process, add your task inside one of the targets below and uncomment it. 
       Other similar extension points exist, see Microsoft.Common.targets.
  <Target Name="BeforeBuild">
  </Target>
  <Target Name="AfterBuild">
  </Target>
  -->
</Project><|MERGE_RESOLUTION|>--- conflicted
+++ resolved
@@ -1,222 +1,216 @@
-﻿<?xml version="1.0" encoding="utf-8"?>
-<Project DefaultTargets="Build" xmlns="http://schemas.microsoft.com/developer/msbuild/2003" ToolsVersion="4.0">
-  <PropertyGroup>
-    <Configuration Condition=" '$(Configuration)' == '' ">Debug</Configuration>
-    <Platform Condition=" '$(Platform)' == '' ">AnyCPU</Platform>
-    <ProductVersion>9.0.30729</ProductVersion>
-    <SchemaVersion>2.0</SchemaVersion>
-    <ProjectGuid>{C7CB79F0-1C97-4B33-BFA7-00731B579AE2}</ProjectGuid>
-    <OutputType>Library</OutputType>
-    <AppDesignerFolder>Properties</AppDesignerFolder>
-    <RootNamespace>umbraco.DataLayer</RootNamespace>
-    <AssemblyName>umbraco.DataLayer</AssemblyName>
-    <SccProjectName>
-    </SccProjectName>
-    <SccLocalPath>
-    </SccLocalPath>
-    <SccAuxPath>
-    </SccAuxPath>
-    <SccProvider>
-    </SccProvider>
-    <FileUpgradeFlags>
-    </FileUpgradeFlags>
-    <OldToolsVersion>3.5</OldToolsVersion>
-    <UpgradeBackupLocation>
-    </UpgradeBackupLocation>
-    <TargetFrameworkVersion>v4.0</TargetFrameworkVersion>
-    <PublishUrl>publish\</PublishUrl>
-    <Install>true</Install>
-    <InstallFrom>Disk</InstallFrom>
-    <UpdateEnabled>false</UpdateEnabled>
-    <UpdateMode>Foreground</UpdateMode>
-    <UpdateInterval>7</UpdateInterval>
-    <UpdateIntervalUnits>Days</UpdateIntervalUnits>
-    <UpdatePeriodically>false</UpdatePeriodically>
-    <UpdateRequired>false</UpdateRequired>
-    <MapFileExtensions>true</MapFileExtensions>
-    <ApplicationRevision>0</ApplicationRevision>
-    <ApplicationVersion>1.0.0.%2a</ApplicationVersion>
-    <IsWebBootstrapper>false</IsWebBootstrapper>
-    <UseApplicationTrust>false</UseApplicationTrust>
-    <BootstrapperEnabled>true</BootstrapperEnabled>
-    <TargetFrameworkProfile />
-    <SolutionDir Condition="$(SolutionDir) == '' Or $(SolutionDir) == '*Undefined*'">..\</SolutionDir>
-    <RestorePackages>true</RestorePackages>
-  </PropertyGroup>
-  <PropertyGroup Condition=" '$(Configuration)|$(Platform)' == 'Debug|AnyCPU' ">
-    <DebugSymbols>true</DebugSymbols>
-    <DebugType>full</DebugType>
-    <Optimize>false</Optimize>
-    <OutputPath>bin\Debug\</OutputPath>
-    <DefineConstants>TRACE;DEBUG;DebugDataLayer</DefineConstants>
-    <ErrorReport>prompt</ErrorReport>
-    <WarningLevel>4</WarningLevel>
-    <DocumentationFile>
-    </DocumentationFile>
-    <CodeAnalysisRuleSet>AllRules.ruleset</CodeAnalysisRuleSet>
-  </PropertyGroup>
-  <PropertyGroup Condition=" '$(Configuration)|$(Platform)' == 'Release|AnyCPU' ">
-    <DebugType>pdbonly</DebugType>
-    <Optimize>true</Optimize>
-    <OutputPath>bin\Release\</OutputPath>
-    <DefineConstants>TRACE</DefineConstants>
-    <ErrorReport>prompt</ErrorReport>
-    <WarningLevel>4</WarningLevel>
-    <DocumentationFile>bin\Release\umbraco.DataLayer.xml</DocumentationFile>
-    <CodeAnalysisRuleSet>AllRules.ruleset</CodeAnalysisRuleSet>
-  </PropertyGroup>
-  <ItemGroup>
-    <Reference Include="log4net, Version=1.2.11.0, Culture=neutral, processorArchitecture=MSIL">
-      <SpecificVersion>False</SpecificVersion>
-      <HintPath>..\packages\log4net-mediumtrust.2.0.0\lib\log4net.dll</HintPath>
-    </Reference>
-    <Reference Include="Microsoft.ApplicationBlocks.Data, Version=1.0.1559.20655, Culture=neutral">
-      <SpecificVersion>False</SpecificVersion>
-      <HintPath>..\packages\Microsoft.ApplicationBlocks.Data.1.0.1559.20655\lib\Microsoft.ApplicationBlocks.Data.dll</HintPath>
-    </Reference>
-<<<<<<< HEAD
-    <Reference Include="MySql.Data, Version=6.6.4.0, Culture=neutral, PublicKeyToken=c5687fc88969c44d, processorArchitecture=MSIL">
-      <SpecificVersion>False</SpecificVersion>
-      <HintPath>..\packages\MySql.Data.6.6.4\lib\net40\MySql.Data.dll</HintPath>
-=======
-    <Reference Include="MySql.Data, Version=5.1.2.2, Culture=neutral, PublicKeyToken=c5687fc88969c44d, processorArchitecture=MSIL">
-      <HintPath>..\..\lib\MySql.Data.dll</HintPath>
->>>>>>> e3f9e8c8
-    </Reference>
-    <Reference Include="System" />
-    <Reference Include="System.Configuration" />
-    <Reference Include="System.Core">
-      <RequiredTargetFramework>3.5</RequiredTargetFramework>
-    </Reference>
-    <Reference Include="System.Data" />
-    <Reference Include="System.Drawing" />
-    <Reference Include="System.Web" />
-    <Reference Include="System.Windows.Forms" />
-    <Reference Include="System.Xml" />
-  </ItemGroup>
-  <ItemGroup>
-    <Compile Include="..\SolutionInfo.cs">
-      <Link>Properties\SolutionInfo.cs</Link>
-    </Compile>
-    <Compile Include="DataLayerHelper.cs" />
-    <Compile Include="Extensions\ISqlHelperExtension.cs" />
-    <Compile Include="Extensions\Logger.cs" />
-    <Compile Include="Extensions\SqlHelperExtender.cs" />
-    <Compile Include="Extensions\SqlHelperExtension.cs" />
-    <Compile Include="IRecordsReader.cs" />
-    <Compile Include="ISqlHelper.cs" />
-    <Compile Include="IParameterContainer.cs" />
-    <Compile Include="SqlHelperException.cs" />
-    <Compile Include="SqlHelpers\MySql\MySqlInstaller.cs" />
-    <Compile Include="SqlHelpers\MySql\MySqlParser.cs" />
-    <Compile Include="SqlHelpers\MySql\SqlResources.Designer.cs">
-      <AutoGen>True</AutoGen>
-      <DesignTime>True</DesignTime>
-      <DependentUpon>SqlResources.resx</DependentUpon>
-    </Compile>
-    <Compile Include="SqlHelpers\MySql\MySqlUtility.cs" />
-    <Compile Include="SqlHelpers\SqlServer\SqlServerTableUtility.cs" />
-    <Compile Include="SqlParser.cs" />
-    <Compile Include="SqlHelpers\SqlServer\SqlResources.Designer.cs">
-      <AutoGen>True</AutoGen>
-      <DesignTime>True</DesignTime>
-      <DependentUpon>SqlResources.resx</DependentUpon>
-    </Compile>
-    <Compile Include="SqlHelpers\SqlServer\SqlServerInstaller.cs" />
-    <Compile Include="SqlHelpers\SqlServer\SqlServerUtility.cs" />
-    <Compile Include="StringExtensions.cs" />
-    <Compile Include="UmbracoException.cs" />
-    <Compile Include="Utility\BaseUtility.cs" />
-    <Compile Include="Utility\Installer\DatabaseVersion.cs" />
-    <Compile Include="Utility\Installer\DefaultInstallerUtility.cs" />
-    <Compile Include="Utility\Installer\VersionSpecs.cs" />
-    <Compile Include="Utility\Table\DefaultField.cs" />
-    <Compile Include="Utility\Table\DefaultTable.cs" />
-    <Compile Include="Utility\Table\FieldProperties.cs" />
-    <Compile Include="Utility\Table\IField.cs" />
-    <Compile Include="Utility\Table\ITable.cs" />
-    <Compile Include="Utility\Table\DefaultTableUtility.cs" />
-    <Compile Include="Utility\DefaultUtilitySet.cs" />
-    <Compile Include="Utility\Table\ITableUtility.cs" />
-    <Compile Include="Utility\Installer\IInstallerUtility.cs" />
-    <Compile Include="Utility\IUtilitySet.cs" />
-    <Compile Include="SqlHelpers\MySql\MySqlDataReader.cs" />
-    <Compile Include="SqlHelpers\MySql\MySqlHelper.cs" />
-    <Compile Include="SqlHelpers\MySql\MySqlParameter.cs" />
-    <Compile Include="SqlParameterAdapter.cs" />
-    <Compile Include="SqlHelper.cs" />
-    <Compile Include="Properties\AssemblyInfo.cs" />
-    <Compile Include="IParameter.cs" />
-    <Compile Include="RecordsReaderAdapter.cs" />
-    <Compile Include="SqlHelpers\SqlServer\SqlServerDataReader.cs">
-      <SubType>Code</SubType>
-    </Compile>
-    <Compile Include="SqlHelpers\SqlServer\SqlServerHelper.cs" />
-    <Compile Include="SqlHelpers\SqlServer\SqlServerParameter.cs" />
-  </ItemGroup>
-  <ItemGroup>
-    <None Include="packages.config" />
-    <None Include="SqlHelpers\SqlServer\Sql\Total.sql" />
-  </ItemGroup>
-  <ItemGroup>
-    <EmbeddedResource Include="SqlHelpers\MySql\SqlResources.resx">
-      <SubType>Designer</SubType>
-      <Generator>ResXFileCodeGenerator</Generator>
-      <LastGenOutput>SqlResources.Designer.cs</LastGenOutput>
-    </EmbeddedResource>
-    <EmbeddedResource Include="SqlHelpers\SqlServer\SqlResources.resx">
-      <SubType>Designer</SubType>
-      <Generator>ResXFileCodeGenerator</Generator>
-      <LastGenOutput>SqlResources.Designer.cs</LastGenOutput>
-    </EmbeddedResource>
-  </ItemGroup>
-  <ItemGroup>
-    <None Include="SqlHelpers\MySql\Sql\KeysIndexesAndConstraints.sql" />
-    <None Include="SqlHelpers\MySql\Sql\Total.sql" />
-    <None Include="SqlHelpers\MySql\Sql\Version4_Upgrade.sql" />
-    <None Include="SqlHelpers\SqlServer\Sql\KeysIndexesAndConstraints.sql" />
-    <None Include="SqlHelpers\SqlServer\Sql\Version3_Upgrade.sql" />
-    <None Include="SqlHelpers\SqlServer\Sql\Version4_1_Upgrade.sql" />
-  </ItemGroup>
-  <ItemGroup>
-    <BootstrapperPackage Include="Microsoft.Net.Client.3.5">
-      <Visible>False</Visible>
-      <ProductName>.NET Framework 3.5 SP1 Client Profile</ProductName>
-      <Install>false</Install>
-    </BootstrapperPackage>
-    <BootstrapperPackage Include="Microsoft.Net.Framework.3.5.SP1">
-      <Visible>False</Visible>
-      <ProductName>.NET Framework 3.5 SP1</ProductName>
-      <Install>true</Install>
-    </BootstrapperPackage>
-    <BootstrapperPackage Include="Microsoft.Windows.Installer.3.1">
-      <Visible>False</Visible>
-      <ProductName>Windows Installer 3.1</ProductName>
-      <Install>true</Install>
-    </BootstrapperPackage>
-  </ItemGroup>
-  <ItemGroup>
-    <None Include="SqlHelpers\SqlServer\Sql\Version4_Upgrade.sql" />
-  </ItemGroup>
-  <ItemGroup>
-    <None Include="SqlHelpers\MySql\Sql\Version4_1_Upgrade.sql" />
-  </ItemGroup>
-  <ItemGroup>
-    <Content Include="SqlHelpers\SqlAzure\Sql\InstallSqlAzure.sql" />
-  </ItemGroup>
-  <ItemGroup>
-    <ProjectReference Include="..\Umbraco.Core\Umbraco.Core.csproj">
-      <Project>{31785bc3-256c-4613-b2f5-a1b0bdded8c1}</Project>
-      <Name>Umbraco.Core</Name>
-    </ProjectReference>
-  </ItemGroup>
-  <Import Project="$(MSBuildBinPath)\Microsoft.CSharp.targets" />
-  <Import Project="$(SolutionDir)\.nuget\nuget.targets" />
-  <!-- To modify your build process, add your task inside one of the targets below and uncomment it. 
-       Other similar extension points exist, see Microsoft.Common.targets.
-  <Target Name="BeforeBuild">
-  </Target>
-  <Target Name="AfterBuild">
-  </Target>
-  -->
+﻿<?xml version="1.0" encoding="utf-8"?>
+<Project DefaultTargets="Build" xmlns="http://schemas.microsoft.com/developer/msbuild/2003" ToolsVersion="4.0">
+  <PropertyGroup>
+    <Configuration Condition=" '$(Configuration)' == '' ">Debug</Configuration>
+    <Platform Condition=" '$(Platform)' == '' ">AnyCPU</Platform>
+    <ProductVersion>9.0.30729</ProductVersion>
+    <SchemaVersion>2.0</SchemaVersion>
+    <ProjectGuid>{C7CB79F0-1C97-4B33-BFA7-00731B579AE2}</ProjectGuid>
+    <OutputType>Library</OutputType>
+    <AppDesignerFolder>Properties</AppDesignerFolder>
+    <RootNamespace>umbraco.DataLayer</RootNamespace>
+    <AssemblyName>umbraco.DataLayer</AssemblyName>
+    <SccProjectName>
+    </SccProjectName>
+    <SccLocalPath>
+    </SccLocalPath>
+    <SccAuxPath>
+    </SccAuxPath>
+    <SccProvider>
+    </SccProvider>
+    <FileUpgradeFlags>
+    </FileUpgradeFlags>
+    <OldToolsVersion>3.5</OldToolsVersion>
+    <UpgradeBackupLocation>
+    </UpgradeBackupLocation>
+    <TargetFrameworkVersion>v4.0</TargetFrameworkVersion>
+    <PublishUrl>publish\</PublishUrl>
+    <Install>true</Install>
+    <InstallFrom>Disk</InstallFrom>
+    <UpdateEnabled>false</UpdateEnabled>
+    <UpdateMode>Foreground</UpdateMode>
+    <UpdateInterval>7</UpdateInterval>
+    <UpdateIntervalUnits>Days</UpdateIntervalUnits>
+    <UpdatePeriodically>false</UpdatePeriodically>
+    <UpdateRequired>false</UpdateRequired>
+    <MapFileExtensions>true</MapFileExtensions>
+    <ApplicationRevision>0</ApplicationRevision>
+    <ApplicationVersion>1.0.0.%2a</ApplicationVersion>
+    <IsWebBootstrapper>false</IsWebBootstrapper>
+    <UseApplicationTrust>false</UseApplicationTrust>
+    <BootstrapperEnabled>true</BootstrapperEnabled>
+    <TargetFrameworkProfile />
+    <SolutionDir Condition="$(SolutionDir) == '' Or $(SolutionDir) == '*Undefined*'">..\</SolutionDir>
+    <RestorePackages>true</RestorePackages>
+  </PropertyGroup>
+  <PropertyGroup Condition=" '$(Configuration)|$(Platform)' == 'Debug|AnyCPU' ">
+    <DebugSymbols>true</DebugSymbols>
+    <DebugType>full</DebugType>
+    <Optimize>false</Optimize>
+    <OutputPath>bin\Debug\</OutputPath>
+    <DefineConstants>TRACE;DEBUG;DebugDataLayer</DefineConstants>
+    <ErrorReport>prompt</ErrorReport>
+    <WarningLevel>4</WarningLevel>
+    <DocumentationFile>
+    </DocumentationFile>
+    <CodeAnalysisRuleSet>AllRules.ruleset</CodeAnalysisRuleSet>
+  </PropertyGroup>
+  <PropertyGroup Condition=" '$(Configuration)|$(Platform)' == 'Release|AnyCPU' ">
+    <DebugType>pdbonly</DebugType>
+    <Optimize>true</Optimize>
+    <OutputPath>bin\Release\</OutputPath>
+    <DefineConstants>TRACE</DefineConstants>
+    <ErrorReport>prompt</ErrorReport>
+    <WarningLevel>4</WarningLevel>
+    <DocumentationFile>bin\Release\umbraco.DataLayer.xml</DocumentationFile>
+    <CodeAnalysisRuleSet>AllRules.ruleset</CodeAnalysisRuleSet>
+  </PropertyGroup>
+  <ItemGroup>
+    <Reference Include="log4net, Version=1.2.11.0, Culture=neutral, processorArchitecture=MSIL">
+      <SpecificVersion>False</SpecificVersion>
+      <HintPath>..\packages\log4net-mediumtrust.2.0.0\lib\log4net.dll</HintPath>
+    </Reference>
+    <Reference Include="Microsoft.ApplicationBlocks.Data, Version=1.0.1559.20655, Culture=neutral">
+      <SpecificVersion>False</SpecificVersion>
+      <HintPath>..\packages\Microsoft.ApplicationBlocks.Data.1.0.1559.20655\lib\Microsoft.ApplicationBlocks.Data.dll</HintPath>
+    </Reference>
+    <Reference Include="MySql.Data, Version=6.6.4.0, Culture=neutral, PublicKeyToken=c5687fc88969c44d, processorArchitecture=MSIL">
+      <HintPath>..\packages\MySql.Data.6.6.4\lib\net40\MySql.Data.dll</HintPath>
+    </Reference>
+    <Reference Include="System" />
+    <Reference Include="System.Configuration" />
+    <Reference Include="System.Core">
+      <RequiredTargetFramework>3.5</RequiredTargetFramework>
+    </Reference>
+    <Reference Include="System.Data" />
+    <Reference Include="System.Drawing" />
+    <Reference Include="System.Web" />
+    <Reference Include="System.Windows.Forms" />
+    <Reference Include="System.Xml" />
+  </ItemGroup>
+  <ItemGroup>
+    <Compile Include="..\SolutionInfo.cs">
+      <Link>Properties\SolutionInfo.cs</Link>
+    </Compile>
+    <Compile Include="DataLayerHelper.cs" />
+    <Compile Include="Extensions\ISqlHelperExtension.cs" />
+    <Compile Include="Extensions\Logger.cs" />
+    <Compile Include="Extensions\SqlHelperExtender.cs" />
+    <Compile Include="Extensions\SqlHelperExtension.cs" />
+    <Compile Include="IRecordsReader.cs" />
+    <Compile Include="ISqlHelper.cs" />
+    <Compile Include="IParameterContainer.cs" />
+    <Compile Include="SqlHelperException.cs" />
+    <Compile Include="SqlHelpers\MySql\MySqlInstaller.cs" />
+    <Compile Include="SqlHelpers\MySql\MySqlParser.cs" />
+    <Compile Include="SqlHelpers\MySql\SqlResources.Designer.cs">
+      <AutoGen>True</AutoGen>
+      <DesignTime>True</DesignTime>
+      <DependentUpon>SqlResources.resx</DependentUpon>
+    </Compile>
+    <Compile Include="SqlHelpers\MySql\MySqlUtility.cs" />
+    <Compile Include="SqlHelpers\SqlServer\SqlServerTableUtility.cs" />
+    <Compile Include="SqlParser.cs" />
+    <Compile Include="SqlHelpers\SqlServer\SqlResources.Designer.cs">
+      <AutoGen>True</AutoGen>
+      <DesignTime>True</DesignTime>
+      <DependentUpon>SqlResources.resx</DependentUpon>
+    </Compile>
+    <Compile Include="SqlHelpers\SqlServer\SqlServerInstaller.cs" />
+    <Compile Include="SqlHelpers\SqlServer\SqlServerUtility.cs" />
+    <Compile Include="StringExtensions.cs" />
+    <Compile Include="UmbracoException.cs" />
+    <Compile Include="Utility\BaseUtility.cs" />
+    <Compile Include="Utility\Installer\DatabaseVersion.cs" />
+    <Compile Include="Utility\Installer\DefaultInstallerUtility.cs" />
+    <Compile Include="Utility\Installer\VersionSpecs.cs" />
+    <Compile Include="Utility\Table\DefaultField.cs" />
+    <Compile Include="Utility\Table\DefaultTable.cs" />
+    <Compile Include="Utility\Table\FieldProperties.cs" />
+    <Compile Include="Utility\Table\IField.cs" />
+    <Compile Include="Utility\Table\ITable.cs" />
+    <Compile Include="Utility\Table\DefaultTableUtility.cs" />
+    <Compile Include="Utility\DefaultUtilitySet.cs" />
+    <Compile Include="Utility\Table\ITableUtility.cs" />
+    <Compile Include="Utility\Installer\IInstallerUtility.cs" />
+    <Compile Include="Utility\IUtilitySet.cs" />
+    <Compile Include="SqlHelpers\MySql\MySqlDataReader.cs" />
+    <Compile Include="SqlHelpers\MySql\MySqlHelper.cs" />
+    <Compile Include="SqlHelpers\MySql\MySqlParameter.cs" />
+    <Compile Include="SqlParameterAdapter.cs" />
+    <Compile Include="SqlHelper.cs" />
+    <Compile Include="Properties\AssemblyInfo.cs" />
+    <Compile Include="IParameter.cs" />
+    <Compile Include="RecordsReaderAdapter.cs" />
+    <Compile Include="SqlHelpers\SqlServer\SqlServerDataReader.cs">
+      <SubType>Code</SubType>
+    </Compile>
+    <Compile Include="SqlHelpers\SqlServer\SqlServerHelper.cs" />
+    <Compile Include="SqlHelpers\SqlServer\SqlServerParameter.cs" />
+  </ItemGroup>
+  <ItemGroup>
+    <None Include="packages.config" />
+    <None Include="SqlHelpers\SqlServer\Sql\Total.sql" />
+  </ItemGroup>
+  <ItemGroup>
+    <EmbeddedResource Include="SqlHelpers\MySql\SqlResources.resx">
+      <SubType>Designer</SubType>
+      <Generator>ResXFileCodeGenerator</Generator>
+      <LastGenOutput>SqlResources.Designer.cs</LastGenOutput>
+    </EmbeddedResource>
+    <EmbeddedResource Include="SqlHelpers\SqlServer\SqlResources.resx">
+      <SubType>Designer</SubType>
+      <Generator>ResXFileCodeGenerator</Generator>
+      <LastGenOutput>SqlResources.Designer.cs</LastGenOutput>
+    </EmbeddedResource>
+  </ItemGroup>
+  <ItemGroup>
+    <None Include="SqlHelpers\MySql\Sql\KeysIndexesAndConstraints.sql" />
+    <None Include="SqlHelpers\MySql\Sql\Total.sql" />
+    <None Include="SqlHelpers\MySql\Sql\Version4_Upgrade.sql" />
+    <None Include="SqlHelpers\SqlServer\Sql\KeysIndexesAndConstraints.sql" />
+    <None Include="SqlHelpers\SqlServer\Sql\Version3_Upgrade.sql" />
+    <None Include="SqlHelpers\SqlServer\Sql\Version4_1_Upgrade.sql" />
+  </ItemGroup>
+  <ItemGroup>
+    <BootstrapperPackage Include="Microsoft.Net.Client.3.5">
+      <Visible>False</Visible>
+      <ProductName>.NET Framework 3.5 SP1 Client Profile</ProductName>
+      <Install>false</Install>
+    </BootstrapperPackage>
+    <BootstrapperPackage Include="Microsoft.Net.Framework.3.5.SP1">
+      <Visible>False</Visible>
+      <ProductName>.NET Framework 3.5 SP1</ProductName>
+      <Install>true</Install>
+    </BootstrapperPackage>
+    <BootstrapperPackage Include="Microsoft.Windows.Installer.3.1">
+      <Visible>False</Visible>
+      <ProductName>Windows Installer 3.1</ProductName>
+      <Install>true</Install>
+    </BootstrapperPackage>
+  </ItemGroup>
+  <ItemGroup>
+    <None Include="SqlHelpers\SqlServer\Sql\Version4_Upgrade.sql" />
+  </ItemGroup>
+  <ItemGroup>
+    <None Include="SqlHelpers\MySql\Sql\Version4_1_Upgrade.sql" />
+  </ItemGroup>
+  <ItemGroup>
+    <Content Include="SqlHelpers\SqlAzure\Sql\InstallSqlAzure.sql" />
+  </ItemGroup>
+  <ItemGroup>
+    <ProjectReference Include="..\Umbraco.Core\Umbraco.Core.csproj">
+      <Project>{31785bc3-256c-4613-b2f5-a1b0bdded8c1}</Project>
+      <Name>Umbraco.Core</Name>
+    </ProjectReference>
+  </ItemGroup>
+  <Import Project="$(MSBuildBinPath)\Microsoft.CSharp.targets" />
+  <Import Project="$(SolutionDir)\.nuget\nuget.targets" />
+  <!-- To modify your build process, add your task inside one of the targets below and uncomment it. 
+       Other similar extension points exist, see Microsoft.Common.targets.
+  <Target Name="BeforeBuild">
+  </Target>
+  <Target Name="AfterBuild">
+  </Target>
+  -->
 </Project>