--- conflicted
+++ resolved
@@ -39,11 +39,7 @@
       "description": "The version of Umbraco.Cms to add as PackageReference.",
       "type": "parameter",
       "datatype": "string",
-<<<<<<< HEAD
-      "defaultValue": "10.0.0-rc",
-=======
-      "defaultValue": "9.5.0-rc3",
->>>>>>> bb9fc9b4
+      "defaultValue": "10.0.0-rc1",
       "replaces": "UMBRACO_VERSION_FROM_TEMPLATE"
     },
     "UseHttpsRedirect": {
