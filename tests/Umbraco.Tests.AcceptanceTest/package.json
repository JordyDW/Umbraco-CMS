--- conflicted
+++ resolved
@@ -9,11 +9,7 @@
   },
   "devDependencies": {
     "cross-env": "^7.0.2",
-<<<<<<< HEAD
-    "cypress": "^6.8.0",
-=======
     "cypress": "8.4.1",
->>>>>>> e9ae5676
     "del": "^6.0.0",
     "ncp": "^2.0.0",
     "prompt": "^1.2.0",
