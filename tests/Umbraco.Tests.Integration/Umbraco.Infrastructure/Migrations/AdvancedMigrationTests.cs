--- conflicted
+++ resolved
@@ -279,15 +279,10 @@
         protected override void Migrate()
         {
             // Creates *all* tables keys and indexes
-            foreach (var x in DatabaseSchemaCreator.OrderedTables)
-            {
-<<<<<<< HEAD
+            foreach (var x in DatabaseSchemaCreator._orderedTables)
+            {
                 // ok - for tests, restrict to Node
                 if (x != typeof(UserDto))
-=======
-                // Creates *all* tables keys and indexes
-                foreach (Type x in DatabaseSchemaCreator._orderedTables)
->>>>>>> 7688c616
                 {
                     continue;
                 }
