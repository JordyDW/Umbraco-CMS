--- conflicted
+++ resolved
@@ -65,40 +65,8 @@
 
         using (var scope = scopeProvider.CreateScope())
         {
-<<<<<<< HEAD
             Assert.Throws<ArgumentException>(() =>
                 scopeProvider.CreateScope(notificationPublisher: notificationPublisherMock.Object));
-=======
-            NullLoggerFactory loggerFactory = NullLoggerFactory.Instance;
-
-            var fileSystems = new FileSystems(
-                loggerFactory,
-                Mock.Of<IIOHelper>(),
-                Options.Create(new GlobalSettings()),
-                Mock.Of<IHostingEnvironment>());
-
-            var mediaFileManager = new MediaFileManager(
-                Mock.Of<IFileSystem>(),
-                Mock.Of<IMediaPathScheme>(),
-                loggerFactory.CreateLogger<MediaFileManager>(),
-                Mock.Of<IShortStringHelper>(),
-                Mock.Of<IServiceProvider>(),
-                Options.Create(new ContentSettings()));
-
-            eventAggregatorMock = new Mock<IEventAggregator>();
-
-            return new ScopeProvider(
-                new AmbientScopeStack(),
-                new AmbientScopeContextStack(),
-                Mock.Of<IDistributedLockingMechanismFactory>(),
-                Mock.Of<IUmbracoDatabaseFactory>(),
-                fileSystems,
-                new TestOptionsMonitor<CoreDebugSettings>(new CoreDebugSettings()),
-                mediaFileManager,
-                loggerFactory,
-                eventAggregatorMock.Object
-            );
->>>>>>> 29961d40
         }
     }
 
@@ -123,13 +91,14 @@
         eventAggregatorMock = new Mock<IEventAggregator>();
 
         return new ScopeProvider(
-            Mock.Of<IDistributedLockingMechanismFactory>(),
+            new AmbientScopeStack(),
+                new AmbientScopeContextStack(),Mock.Of<IDistributedLockingMechanismFactory>(),
             Mock.Of<IUmbracoDatabaseFactory>(),
             fileSystems,
             new TestOptionsMonitor<CoreDebugSettings>(new CoreDebugSettings()),
             mediaFileManager,
             loggerFactory,
-            Mock.Of<IRequestCache>(),
+            
             eventAggregatorMock.Object);
     }
 }